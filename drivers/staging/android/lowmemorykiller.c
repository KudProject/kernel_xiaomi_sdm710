/* drivers/misc/lowmemorykiller.c
 *
 * The lowmemorykiller driver lets user-space specify a set of memory thresholds
 * where processes with a range of oom_score_adj values will get killed. Specify
 * the minimum oom_score_adj values in
 * /sys/module/lowmemorykiller/parameters/adj and the number of free pages in
 * /sys/module/lowmemorykiller/parameters/minfree. Both files take a comma
 * separated list of numbers in ascending order.
 *
 * For example, write "0,8" to /sys/module/lowmemorykiller/parameters/adj and
 * "1024,4096" to /sys/module/lowmemorykiller/parameters/minfree to kill
 * processes with a oom_score_adj value of 8 or higher when the free memory
 * drops below 4096 pages and kill processes with a oom_score_adj value of 0 or
 * higher when the free memory drops below 1024 pages.
 *
 * The driver considers memory used for caches to be free, but if a large
 * percentage of the cached memory is locked this can be very inaccurate
 * and processes may not get killed until the normal oom killer is triggered.
 *
 * Copyright (C) 2007-2008 Google, Inc.
 *
 * This software is licensed under the terms of the GNU General Public
 * License version 2, as published by the Free Software Foundation, and
 * may be copied, distributed, and modified under those terms.
 *
 * This program is distributed in the hope that it will be useful,
 * but WITHOUT ANY WARRANTY; without even the implied warranty of
 * MERCHANTABILITY or FITNESS FOR A PARTICULAR PURPOSE.  See the
 * GNU General Public License for more details.
 *
 */

#define pr_fmt(fmt) KBUILD_MODNAME ": " fmt

#include <linux/init.h>
#include <linux/moduleparam.h>
#include <linux/kernel.h>
#include <linux/mm.h>
#include <linux/oom.h>
#include <linux/sched.h>
#include <linux/swap.h>
#include <linux/rcupdate.h>
#include <linux/profile.h>
#include <linux/notifier.h>
<<<<<<< HEAD
#include <linux/mutex.h>
#include <linux/delay.h>
#include <linux/swap.h>
#include <linux/fs.h>
#include <linux/cpuset.h>
#include <linux/vmpressure.h>
#include <linux/freezer.h>

#define CREATE_TRACE_POINTS
#include <trace/events/almk.h>
#include <linux/show_mem_notifier.h>

#ifdef CONFIG_HIGHMEM
#define _ZONE ZONE_HIGHMEM
#else
#define _ZONE ZONE_NORMAL
#endif
=======
>>>>>>> f360bd46
#include <linux/circ_buf.h>
#include <linux/proc_fs.h>
#include <linux/slab.h>
#include <linux/poll.h>

#define CREATE_TRACE_POINTS
#include "trace/lowmemorykiller.h"
<<<<<<< HEAD

/* to enable lowmemorykiller */
static int enable_lmk = 1;
module_param_named(enable_lmk, enable_lmk, int, 0644);
=======
>>>>>>> f360bd46

static u32 lowmem_debug_level = 1;
static short lowmem_adj[6] = {
	0,
	1,
	6,
	12,
};

static int lowmem_adj_size = 4;
static int lowmem_minfree[6] = {
	3 * 512,	/* 6MB */
	2 * 1024,	/* 8MB */
	4 * 1024,	/* 16MB */
	16 * 1024,	/* 64MB */
};

static int lowmem_minfree_size = 4;
static int lmk_fast_run = 1;

static unsigned long lowmem_deathpending_timeout;

#define lowmem_print(level, x...)			\
	do {						\
		if (lowmem_debug_level >= (level))	\
			pr_info(x);			\
	} while (0)


static DECLARE_WAIT_QUEUE_HEAD(event_wait);
static DEFINE_SPINLOCK(lmk_event_lock);
static struct circ_buf event_buffer;
#define MAX_BUFFERED_EVENTS 8
#define MAX_TASKNAME 128

struct lmk_event {
	char taskname[MAX_TASKNAME];
	pid_t pid;
	uid_t uid;
	pid_t group_leader_pid;
	unsigned long min_flt;
	unsigned long maj_flt;
	unsigned long rss_in_pages;
	short oom_score_adj;
	short min_score_adj;
	unsigned long long start_time;
	struct list_head list;
};

void handle_lmk_event(struct task_struct *selected, int selected_tasksize,
		      short min_score_adj)
{
	int head;
	int tail;
	struct lmk_event *events;
	struct lmk_event *event;
<<<<<<< HEAD
=======
	int res;
	char taskname[MAX_TASKNAME];

	res = get_cmdline(selected, taskname, MAX_TASKNAME - 1);

	/* No valid process name means this is definitely not associated with a
	 * userspace activity.
	 */

	if (res <= 0 || res >= MAX_TASKNAME)
		return;

	taskname[res] = '\0';
>>>>>>> f360bd46

	spin_lock(&lmk_event_lock);

	head = event_buffer.head;
	tail = READ_ONCE(event_buffer.tail);

	/* Do not continue to log if no space remains in the buffer. */
	if (CIRC_SPACE(head, tail, MAX_BUFFERED_EVENTS) < 1) {
		spin_unlock(&lmk_event_lock);
		return;
	}

	events = (struct lmk_event *) event_buffer.buf;
	event = &events[head];

<<<<<<< HEAD
	strncpy(event->taskname, selected->comm, MAX_TASKNAME);
=======
	memcpy(event->taskname, taskname, res + 1);
>>>>>>> f360bd46

	event->pid = selected->pid;
	event->uid = from_kuid_munged(current_user_ns(), task_uid(selected));
	if (selected->group_leader)
		event->group_leader_pid = selected->group_leader->pid;
	else
		event->group_leader_pid = -1;
	event->min_flt = selected->min_flt;
	event->maj_flt = selected->maj_flt;
	event->oom_score_adj = selected->signal->oom_score_adj;
	event->start_time = nsec_to_clock_t(selected->real_start_time);
	event->rss_in_pages = selected_tasksize;
	event->min_score_adj = min_score_adj;

	event_buffer.head = (head + 1) & (MAX_BUFFERED_EVENTS - 1);

	spin_unlock(&lmk_event_lock);

	wake_up_interruptible(&event_wait);
}

static int lmk_event_show(struct seq_file *s, void *unused)
{
	struct lmk_event *events = (struct lmk_event *) event_buffer.buf;
	int head;
	int tail;
	struct lmk_event *event;

	spin_lock(&lmk_event_lock);

	head = event_buffer.head;
	tail = event_buffer.tail;

	if (head == tail) {
		spin_unlock(&lmk_event_lock);
		return -EAGAIN;
	}

	event = &events[tail];

	seq_printf(s, "%lu %lu %lu %lu %lu %lu %hd %hd %llu\n%s\n",
		(unsigned long) event->pid, (unsigned long) event->uid,
		(unsigned long) event->group_leader_pid, event->min_flt,
		event->maj_flt, event->rss_in_pages, event->oom_score_adj,
		event->min_score_adj, event->start_time, event->taskname);

	event_buffer.tail = (tail + 1) & (MAX_BUFFERED_EVENTS - 1);

	spin_unlock(&lmk_event_lock);
	return 0;
}

static unsigned int lmk_event_poll(struct file *file, poll_table *wait)
{
	int ret = 0;

	poll_wait(file, &event_wait, wait);
	spin_lock(&lmk_event_lock);
	if (event_buffer.head != event_buffer.tail)
		ret = POLLIN;
	spin_unlock(&lmk_event_lock);
	return ret;
}

static int lmk_event_open(struct inode *inode, struct file *file)
{
	return single_open(file, lmk_event_show, inode->i_private);
}

static const struct file_operations event_file_ops = {
	.open = lmk_event_open,
	.poll = lmk_event_poll,
	.read = seq_read
};

static void lmk_event_init(void)
{
	struct proc_dir_entry *entry;

	event_buffer.head = 0;
	event_buffer.tail = 0;
	event_buffer.buf = kmalloc(
		sizeof(struct lmk_event) * MAX_BUFFERED_EVENTS, GFP_KERNEL);
	if (!event_buffer.buf)
		return;
	entry = proc_create("lowmemorykiller", 0, NULL, &event_file_ops);
	if (!entry)
		pr_err("error creating kernel lmk event file\n");
}

static unsigned long lowmem_count(struct shrinker *s,
				  struct shrink_control *sc)
{
	if (!enable_lmk)
		return 0;

	return global_node_page_state(NR_ACTIVE_ANON) +
		global_node_page_state(NR_ACTIVE_FILE) +
		global_node_page_state(NR_INACTIVE_ANON) +
		global_node_page_state(NR_INACTIVE_FILE);
}

static atomic_t shift_adj = ATOMIC_INIT(0);
static short adj_max_shift = 353;
module_param_named(adj_max_shift, adj_max_shift, short, 0644);

/* User knob to enable/disable adaptive lmk feature */
static int enable_adaptive_lmk;
module_param_named(enable_adaptive_lmk, enable_adaptive_lmk, int, 0644);

/*
 * This parameter controls the behaviour of LMK when vmpressure is in
 * the range of 90-94. Adaptive lmk triggers based on number of file
 * pages wrt vmpressure_file_min, when vmpressure is in the range of
 * 90-94. Usually this is a pseudo minfree value, higher than the
 * highest configured value in minfree array.
 */
static int vmpressure_file_min;
module_param_named(vmpressure_file_min, vmpressure_file_min, int, 0644);

/* User knob to enable/disable oom reaping feature */
static int oom_reaper;
module_param_named(oom_reaper, oom_reaper, int, 0644);

enum {
	VMPRESSURE_NO_ADJUST = 0,
	VMPRESSURE_ADJUST_ENCROACH,
	VMPRESSURE_ADJUST_NORMAL,
};

static int adjust_minadj(short *min_score_adj)
{
	int ret = VMPRESSURE_NO_ADJUST;

	if (!enable_adaptive_lmk)
		return 0;

	if (atomic_read(&shift_adj) &&
	    (*min_score_adj > adj_max_shift)) {
		if (*min_score_adj == OOM_SCORE_ADJ_MAX + 1)
			ret = VMPRESSURE_ADJUST_ENCROACH;
		else
			ret = VMPRESSURE_ADJUST_NORMAL;
		*min_score_adj = adj_max_shift;
	}
	atomic_set(&shift_adj, 0);

	return ret;
}

static int lmk_vmpressure_notifier(struct notifier_block *nb,
				   unsigned long action, void *data)
{
	int other_free, other_file;
	unsigned long pressure = action;
	int array_size = ARRAY_SIZE(lowmem_adj);

	if (!enable_adaptive_lmk)
		return 0;

	if (pressure >= 95) {
		other_file = global_node_page_state(NR_FILE_PAGES) -
			global_node_page_state(NR_SHMEM) -
			total_swapcache_pages();
		other_free = global_page_state(NR_FREE_PAGES);

		atomic_set(&shift_adj, 1);
		trace_almk_vmpressure(pressure, other_free, other_file);
	} else if (pressure >= 90) {
		if (lowmem_adj_size < array_size)
			array_size = lowmem_adj_size;
		if (lowmem_minfree_size < array_size)
			array_size = lowmem_minfree_size;

		other_file = global_node_page_state(NR_FILE_PAGES) -
			global_node_page_state(NR_SHMEM) -
			total_swapcache_pages();

		other_free = global_page_state(NR_FREE_PAGES);

		if ((other_free < lowmem_minfree[array_size - 1]) &&
		    (other_file < vmpressure_file_min)) {
			atomic_set(&shift_adj, 1);
			trace_almk_vmpressure(pressure, other_free, other_file);
		}
	} else if (atomic_read(&shift_adj)) {
		other_file = global_node_page_state(NR_FILE_PAGES) -
			global_node_page_state(NR_SHMEM) -
			total_swapcache_pages();

		other_free = global_page_state(NR_FREE_PAGES);
		/*
		 * shift_adj would have been set by a previous invocation
		 * of notifier, which is not followed by a lowmem_shrink yet.
		 * Since vmpressure has improved, reset shift_adj to avoid
		 * false adaptive LMK trigger.
		 */
		trace_almk_vmpressure(pressure, other_free, other_file);
		atomic_set(&shift_adj, 0);
	}

	return 0;
}

static struct notifier_block lmk_vmpr_nb = {
	.notifier_call = lmk_vmpressure_notifier,
};

static int test_task_flag(struct task_struct *p, int flag)
{
	struct task_struct *t;

	for_each_thread(p, t) {
		task_lock(t);
		if (test_tsk_thread_flag(t, flag)) {
			task_unlock(t);
			return 1;
		}
		task_unlock(t);
	}

	return 0;
}

static int test_task_state(struct task_struct *p, int state)
{
	struct task_struct *t;

	for_each_thread(p, t) {
		task_lock(t);
		if (t->state & state) {
			task_unlock(t);
			return 1;
		}
		task_unlock(t);
	}

	return 0;
}

static int test_task_lmk_waiting(struct task_struct *p)
{
	struct task_struct *t;

	for_each_thread(p, t) {
		task_lock(t);
		if (task_lmk_waiting(t)) {
			task_unlock(t);
			return 1;
		}
		task_unlock(t);
	}

	return 0;
}

static DEFINE_MUTEX(scan_mutex);

static int can_use_cma_pages(gfp_t gfp_mask)
{
	int can_use = 0;
	int mtype = gfpflags_to_migratetype(gfp_mask);
	int i = 0;
	int *mtype_fallbacks = get_migratetype_fallbacks(mtype);

	if (is_migrate_cma(mtype)) {
		can_use = 1;
	} else {
		for (i = 0;; i++) {
			int fallbacktype = mtype_fallbacks[i];

			if (is_migrate_cma(fallbacktype)) {
				can_use = 1;
				break;
			}

			if (fallbacktype == MIGRATE_TYPES)
				break;
		}
	}
	return can_use;
}

void tune_lmk_zone_param(struct zonelist *zonelist, int classzone_idx,
					int *other_free, int *other_file,
					int use_cma_pages)
{
	struct zone *zone;
	struct zoneref *zoneref;
	int zone_idx;

	for_each_zone_zonelist(zone, zoneref, zonelist, MAX_NR_ZONES) {
		zone_idx = zonelist_zone_idx(zoneref);
		if (zone_idx == ZONE_MOVABLE) {
			if (!use_cma_pages && other_free)
				*other_free -=
				    zone_page_state(zone, NR_FREE_CMA_PAGES);
			continue;
		}

		if (zone_idx > classzone_idx) {
			if (other_free != NULL)
				*other_free -= zone_page_state(zone,
							       NR_FREE_PAGES);
			if (other_file != NULL)
				*other_file -= zone_page_state(zone,
					NR_ZONE_INACTIVE_FILE) +
					zone_page_state(zone,
					NR_ZONE_ACTIVE_FILE);
		} else if (zone_idx < classzone_idx) {
			if (zone_watermark_ok(zone, 0, 0, classzone_idx, 0) &&
			    other_free) {
				if (!use_cma_pages) {
					*other_free -= min(
					  zone->lowmem_reserve[classzone_idx] +
					  zone_page_state(
					    zone, NR_FREE_CMA_PAGES),
					  zone_page_state(
					    zone, NR_FREE_PAGES));
				} else {
					*other_free -=
					  zone->lowmem_reserve[classzone_idx];
				}
			} else {
				if (other_free)
					*other_free -=
					  zone_page_state(zone, NR_FREE_PAGES);
			}
		}
	}
}

#ifdef CONFIG_HIGHMEM
static void adjust_gfp_mask(gfp_t *gfp_mask)
{
	struct zone *preferred_zone;
	struct zoneref *zref;
	struct zonelist *zonelist;
	enum zone_type high_zoneidx;

	if (current_is_kswapd()) {
		zonelist = node_zonelist(0, *gfp_mask);
		high_zoneidx = gfp_zone(*gfp_mask);
		zref = first_zones_zonelist(zonelist, high_zoneidx, NULL);
		preferred_zone = zref->zone;

		if (high_zoneidx == ZONE_NORMAL) {
			if (zone_watermark_ok_safe(
					preferred_zone, 0,
					high_wmark_pages(preferred_zone), 0))
				*gfp_mask |= __GFP_HIGHMEM;
		} else if (high_zoneidx == ZONE_HIGHMEM) {
			*gfp_mask |= __GFP_HIGHMEM;
		}
	}
}
#else
static void adjust_gfp_mask(gfp_t *unused)
{
}
#endif

void tune_lmk_param(int *other_free, int *other_file, struct shrink_control *sc)
{
	gfp_t gfp_mask;
	struct zone *preferred_zone;
	struct zoneref *zref;
	struct zonelist *zonelist;
	enum zone_type high_zoneidx, classzone_idx;
	unsigned long balance_gap;
	int use_cma_pages;

	gfp_mask = sc->gfp_mask;
	adjust_gfp_mask(&gfp_mask);

	zonelist = node_zonelist(0, gfp_mask);
	high_zoneidx = gfp_zone(gfp_mask);
	zref = first_zones_zonelist(zonelist, high_zoneidx, NULL);
	preferred_zone = zref->zone;
	classzone_idx = zone_idx(preferred_zone);
	use_cma_pages = can_use_cma_pages(gfp_mask);

	balance_gap = min(low_wmark_pages(preferred_zone),
			  (preferred_zone->present_pages +
			   100-1) /
			   100);

	if (likely(current_is_kswapd() && zone_watermark_ok(preferred_zone, 0,
			  high_wmark_pages(preferred_zone) + SWAP_CLUSTER_MAX +
			  balance_gap, 0, 0))) {
		if (lmk_fast_run)
			tune_lmk_zone_param(zonelist, classzone_idx, other_free,
				       other_file, use_cma_pages);
		else
			tune_lmk_zone_param(zonelist, classzone_idx, other_free,
				       NULL, use_cma_pages);

		if (zone_watermark_ok(preferred_zone, 0, 0, _ZONE, 0)) {
			if (!use_cma_pages) {
				*other_free -= min(
				  preferred_zone->lowmem_reserve[_ZONE]
				  + zone_page_state(
				    preferred_zone, NR_FREE_CMA_PAGES),
				  zone_page_state(
				    preferred_zone, NR_FREE_PAGES));
			} else {
				*other_free -=
				  preferred_zone->lowmem_reserve[_ZONE];
			}
		} else {
			*other_free -= zone_page_state(preferred_zone,
						      NR_FREE_PAGES);
		}

		lowmem_print(4, "lowmem_shrink of kswapd tunning for highmem "
			     "ofree %d, %d\n", *other_free, *other_file);
	} else {
		tune_lmk_zone_param(zonelist, classzone_idx, other_free,
			       other_file, use_cma_pages);

		if (!use_cma_pages) {
			*other_free -=
			  zone_page_state(preferred_zone, NR_FREE_CMA_PAGES);
		}

		lowmem_print(4, "lowmem_shrink tunning for others ofree %d, "
			     "%d\n", *other_free, *other_file);
	}
}

static void mark_lmk_victim(struct task_struct *tsk)
{
	struct mm_struct *mm = tsk->mm;

	if (!cmpxchg(&tsk->signal->oom_mm, NULL, mm)) {
		atomic_inc(&tsk->signal->oom_mm->mm_count);
		set_bit(MMF_OOM_VICTIM, &mm->flags);
	}
}

static unsigned long lowmem_scan(struct shrinker *s, struct shrink_control *sc)
{
	struct task_struct *tsk;
	struct task_struct *selected = NULL;
	unsigned long rem = 0;
	int tasksize;
	int i;
	int ret = 0;
	short min_score_adj = OOM_SCORE_ADJ_MAX + 1;
	int minfree = 0;
	int selected_tasksize = 0;
	short selected_oom_score_adj;
	int array_size = ARRAY_SIZE(lowmem_adj);
<<<<<<< HEAD
	int other_free;
	int other_file;

	if (!mutex_trylock(&scan_mutex))
		return 0;

	other_free = global_page_state(NR_FREE_PAGES) - totalreserve_pages;

	if (global_node_page_state(NR_SHMEM) + total_swapcache_pages() +
			global_node_page_state(NR_UNEVICTABLE) <
			global_node_page_state(NR_FILE_PAGES))
		other_file = global_node_page_state(NR_FILE_PAGES) -
					global_node_page_state(NR_SHMEM) -
					global_node_page_state(NR_UNEVICTABLE) -
					total_swapcache_pages();
	else
		other_file = 0;

	tune_lmk_param(&other_free, &other_file, sc);
=======
	int other_free = global_page_state(NR_FREE_PAGES) - totalreserve_pages;
	int other_file = global_node_page_state(NR_FILE_PAGES) -
				global_node_page_state(NR_SHMEM) -
				global_node_page_state(NR_UNEVICTABLE) -
				total_swapcache_pages();
>>>>>>> f360bd46

	if (lowmem_adj_size < array_size)
		array_size = lowmem_adj_size;
	if (lowmem_minfree_size < array_size)
		array_size = lowmem_minfree_size;
	for (i = 0; i < array_size; i++) {
		minfree = lowmem_minfree[i];
		if (other_free < minfree && other_file < minfree) {
			min_score_adj = lowmem_adj[i];
			break;
		}
	}

	ret = adjust_minadj(&min_score_adj);

	lowmem_print(3, "lowmem_scan %lu, %x, ofree %d %d, ma %hd\n",
		     sc->nr_to_scan, sc->gfp_mask, other_free,
		     other_file, min_score_adj);

	if (min_score_adj == OOM_SCORE_ADJ_MAX + 1) {
		trace_almk_shrink(0, ret, other_free, other_file, 0);
		lowmem_print(5, "lowmem_scan %lu, %x, return 0\n",
			     sc->nr_to_scan, sc->gfp_mask);
		mutex_unlock(&scan_mutex);
		return 0;
	}

	selected_oom_score_adj = min_score_adj;

	rcu_read_lock();
	for_each_process(tsk) {
		struct task_struct *p;
		short oom_score_adj;

		if (tsk->flags & PF_KTHREAD)
			continue;

		/* if task no longer has any memory ignore it */
		if (test_task_flag(tsk, TIF_MM_RELEASED))
			continue;

		if (oom_reaper) {
			p = find_lock_task_mm(tsk);
			if (!p)
				continue;

			if (test_bit(MMF_OOM_VICTIM, &p->mm->flags)) {
				if (test_bit(MMF_OOM_SKIP, &p->mm->flags)) {
					task_unlock(p);
					continue;
				} else if (time_before_eq(jiffies,
						lowmem_deathpending_timeout)) {
					task_unlock(p);
					rcu_read_unlock();
					mutex_unlock(&scan_mutex);
					return 0;
				}
			}
		} else {
			if (time_before_eq(jiffies,
					   lowmem_deathpending_timeout))
				if (test_task_lmk_waiting(tsk)) {
					rcu_read_unlock();
					mutex_unlock(&scan_mutex);
					return 0;
				}

			p = find_lock_task_mm(tsk);
			if (!p)
				continue;
		}

		oom_score_adj = p->signal->oom_score_adj;
		if (oom_score_adj < min_score_adj) {
			task_unlock(p);
			continue;
		}
		tasksize = get_mm_rss(p->mm);
		task_unlock(p);
		if (tasksize <= 0)
			continue;
		if (selected) {
			if (oom_score_adj < selected_oom_score_adj)
				continue;
			if (oom_score_adj == selected_oom_score_adj &&
			    tasksize <= selected_tasksize)
				continue;
		}
		selected = p;
		selected_tasksize = tasksize;
		selected_oom_score_adj = oom_score_adj;
		lowmem_print(3, "select '%s' (%d), adj %hd, size %d, to kill\n",
			     p->comm, p->pid, oom_score_adj, tasksize);
	}
	if (selected) {
		long cache_size = other_file * (long)(PAGE_SIZE / 1024);
		long cache_limit = minfree * (long)(PAGE_SIZE / 1024);
		long free = other_free * (long)(PAGE_SIZE / 1024);

<<<<<<< HEAD
		if (test_task_lmk_waiting(selected) &&
		    (test_task_state(selected, TASK_UNINTERRUPTIBLE))) {
			lowmem_print(2, "'%s' (%d) is already killed\n",
				     selected->comm,
				     selected->pid);
			rcu_read_unlock();
			mutex_unlock(&scan_mutex);
			return 0;
		}

=======
>>>>>>> f360bd46
		task_lock(selected);
		get_task_struct(selected);
		send_sig(SIGKILL, selected, 0);
		if (selected->mm) {
			task_set_lmk_waiting(selected);
			if (!test_bit(MMF_OOM_SKIP, &selected->mm->flags) &&
			    oom_reaper) {
				mark_lmk_victim(selected);
				wake_oom_reaper(selected);
			}
		}
		task_unlock(selected);
		trace_lowmemory_kill(selected, cache_size, cache_limit, free);
		lowmem_print(1, "Killing '%s' (%d) (tgid %d), adj %hd,\n"
<<<<<<< HEAD
			"to free %ldkB on behalf of '%s' (%d) because\n"
			"cache %ldkB is below limit %ldkB for oom score %hd\n"
			"Free memory is %ldkB above reserved.\n"
			"Free CMA is %ldkB\n"
			"Total reserve is %ldkB\n"
			"Total free pages is %ldkB\n"
			"Total file cache is %ldkB\n"
			"GFP mask is 0x%x\n",
			selected->comm, selected->pid, selected->tgid,
			selected_oom_score_adj,
			selected_tasksize * (long)(PAGE_SIZE / 1024),
			current->comm, current->pid,
			cache_size, cache_limit,
			min_score_adj,
			free,
			global_page_state(NR_FREE_CMA_PAGES) *
			(long)(PAGE_SIZE / 1024),
			totalreserve_pages * (long)(PAGE_SIZE / 1024),
			global_page_state(NR_FREE_PAGES) *
			(long)(PAGE_SIZE / 1024),
			global_node_page_state(NR_FILE_PAGES) *
			(long)(PAGE_SIZE / 1024),
			sc->gfp_mask);

		if (lowmem_debug_level >= 2 && selected_oom_score_adj == 0) {
			show_mem(SHOW_MEM_FILTER_NODES);
			show_mem_call_notifiers();
			dump_tasks(NULL, NULL);
		}

		lowmem_deathpending_timeout = jiffies + HZ;
		rem += selected_tasksize;
		rcu_read_unlock();
		/* give the system time to free up the memory */
		msleep_interruptible(20);
		trace_almk_shrink(selected_tasksize, ret,
				  other_free, other_file,
				  selected_oom_score_adj);
	} else {
		trace_almk_shrink(1, ret, other_free, other_file, 0);
		rcu_read_unlock();
=======
				 "   to free %ldkB on behalf of '%s' (%d) because\n"
				 "   cache %ldkB is below limit %ldkB for oom_score_adj %hd\n"
				 "   Free memory is %ldkB above reserved\n",
			     selected->comm, selected->pid, selected->tgid,
			     selected_oom_score_adj,
			     selected_tasksize * (long)(PAGE_SIZE / 1024),
			     current->comm, current->pid,
			     cache_size, cache_limit,
			     min_score_adj,
			     free);
		lowmem_deathpending_timeout = jiffies + HZ;
		rem += selected_tasksize;
		get_task_struct(selected);
>>>>>>> f360bd46
	}

	lowmem_print(4, "lowmem_scan %lu, %x, return %lu\n",
		     sc->nr_to_scan, sc->gfp_mask, rem);
<<<<<<< HEAD
	mutex_unlock(&scan_mutex);
=======
	rcu_read_unlock();
>>>>>>> f360bd46

	if (selected) {
		handle_lmk_event(selected, selected_tasksize, min_score_adj);
		put_task_struct(selected);
	}
<<<<<<< HEAD

=======
>>>>>>> f360bd46
	return rem;
}

static struct shrinker lowmem_shrinker = {
	.scan_objects = lowmem_scan,
	.count_objects = lowmem_count,
	.seeks = DEFAULT_SEEKS * 16
};

static int __init lowmem_init(void)
{
	register_shrinker(&lowmem_shrinker);
<<<<<<< HEAD
	vmpressure_notifier_register(&lmk_vmpr_nb);
=======
>>>>>>> f360bd46
	lmk_event_init();
	return 0;
}
device_initcall(lowmem_init);

#ifdef CONFIG_ANDROID_LOW_MEMORY_KILLER_AUTODETECT_OOM_ADJ_VALUES
static short lowmem_oom_adj_to_oom_score_adj(short oom_adj)
{
	if (oom_adj == OOM_ADJUST_MAX)
		return OOM_SCORE_ADJ_MAX;
	else
		return (oom_adj * OOM_SCORE_ADJ_MAX) / -OOM_DISABLE;
}

static void lowmem_autodetect_oom_adj_values(void)
{
	int i;
	short oom_adj;
	short oom_score_adj;
	int array_size = ARRAY_SIZE(lowmem_adj);

	if (lowmem_adj_size < array_size)
		array_size = lowmem_adj_size;

	if (array_size <= 0)
		return;

	oom_adj = lowmem_adj[array_size - 1];
	if (oom_adj > OOM_ADJUST_MAX)
		return;

	oom_score_adj = lowmem_oom_adj_to_oom_score_adj(oom_adj);
	if (oom_score_adj <= OOM_ADJUST_MAX)
		return;

	lowmem_print(1, "lowmem_shrink: convert oom_adj to oom_score_adj:\n");
	for (i = 0; i < array_size; i++) {
		oom_adj = lowmem_adj[i];
		oom_score_adj = lowmem_oom_adj_to_oom_score_adj(oom_adj);
		lowmem_adj[i] = oom_score_adj;
		lowmem_print(1, "oom_adj %d => oom_score_adj %d\n",
			     oom_adj, oom_score_adj);
	}
}

static int lowmem_adj_array_set(const char *val, const struct kernel_param *kp)
{
	int ret;

	ret = param_array_ops.set(val, kp);

	/* HACK: Autodetect oom_adj values in lowmem_adj array */
	lowmem_autodetect_oom_adj_values();

	return ret;
}

static int lowmem_adj_array_get(char *buffer, const struct kernel_param *kp)
{
	return param_array_ops.get(buffer, kp);
}

static void lowmem_adj_array_free(void *arg)
{
	param_array_ops.free(arg);
}

static struct kernel_param_ops lowmem_adj_array_ops = {
	.set = lowmem_adj_array_set,
	.get = lowmem_adj_array_get,
	.free = lowmem_adj_array_free,
};

static const struct kparam_array __param_arr_adj = {
	.max = ARRAY_SIZE(lowmem_adj),
	.num = &lowmem_adj_size,
	.ops = &param_ops_short,
	.elemsize = sizeof(lowmem_adj[0]),
	.elem = lowmem_adj,
};
#endif

/*
 * not really modular, but the easiest way to keep compat with existing
 * bootargs behaviour is to continue using module_param here.
 */
module_param_named(cost, lowmem_shrinker.seeks, int, 0644);
#ifdef CONFIG_ANDROID_LOW_MEMORY_KILLER_AUTODETECT_OOM_ADJ_VALUES
module_param_cb(adj, &lowmem_adj_array_ops,
		.arr = &__param_arr_adj,
<<<<<<< HEAD
		S_IRUGO | S_IWUSR);
=======
		0644);
>>>>>>> f360bd46
__MODULE_PARM_TYPE(adj, "array of short");
#else
module_param_array_named(adj, lowmem_adj, short, &lowmem_adj_size, 0644);
#endif
module_param_array_named(minfree, lowmem_minfree, uint, &lowmem_minfree_size,
			 S_IRUGO | S_IWUSR);
module_param_named(debug_level, lowmem_debug_level, uint, S_IRUGO | S_IWUSR);
module_param_named(lmk_fast_run, lmk_fast_run, int, S_IRUGO | S_IWUSR);
<|MERGE_RESOLUTION|>--- conflicted
+++ resolved
@@ -42,7 +42,6 @@
 #include <linux/rcupdate.h>
 #include <linux/profile.h>
 #include <linux/notifier.h>
-<<<<<<< HEAD
 #include <linux/mutex.h>
 #include <linux/delay.h>
 #include <linux/swap.h>
@@ -60,8 +59,6 @@
 #else
 #define _ZONE ZONE_NORMAL
 #endif
-=======
->>>>>>> f360bd46
 #include <linux/circ_buf.h>
 #include <linux/proc_fs.h>
 #include <linux/slab.h>
@@ -69,13 +66,10 @@
 
 #define CREATE_TRACE_POINTS
 #include "trace/lowmemorykiller.h"
-<<<<<<< HEAD
 
 /* to enable lowmemorykiller */
 static int enable_lmk = 1;
 module_param_named(enable_lmk, enable_lmk, int, 0644);
-=======
->>>>>>> f360bd46
 
 static u32 lowmem_debug_level = 1;
 static short lowmem_adj[6] = {
@@ -132,22 +126,6 @@
 	int tail;
 	struct lmk_event *events;
 	struct lmk_event *event;
-<<<<<<< HEAD
-=======
-	int res;
-	char taskname[MAX_TASKNAME];
-
-	res = get_cmdline(selected, taskname, MAX_TASKNAME - 1);
-
-	/* No valid process name means this is definitely not associated with a
-	 * userspace activity.
-	 */
-
-	if (res <= 0 || res >= MAX_TASKNAME)
-		return;
-
-	taskname[res] = '\0';
->>>>>>> f360bd46
 
 	spin_lock(&lmk_event_lock);
 
@@ -163,11 +141,7 @@
 	events = (struct lmk_event *) event_buffer.buf;
 	event = &events[head];
 
-<<<<<<< HEAD
 	strncpy(event->taskname, selected->comm, MAX_TASKNAME);
-=======
-	memcpy(event->taskname, taskname, res + 1);
->>>>>>> f360bd46
 
 	event->pid = selected->pid;
 	event->uid = from_kuid_munged(current_user_ns(), task_uid(selected));
@@ -621,7 +595,6 @@
 	int selected_tasksize = 0;
 	short selected_oom_score_adj;
 	int array_size = ARRAY_SIZE(lowmem_adj);
-<<<<<<< HEAD
 	int other_free;
 	int other_file;
 
@@ -641,13 +614,6 @@
 		other_file = 0;
 
 	tune_lmk_param(&other_free, &other_file, sc);
-=======
-	int other_free = global_page_state(NR_FREE_PAGES) - totalreserve_pages;
-	int other_file = global_node_page_state(NR_FILE_PAGES) -
-				global_node_page_state(NR_SHMEM) -
-				global_node_page_state(NR_UNEVICTABLE) -
-				total_swapcache_pages();
->>>>>>> f360bd46
 
 	if (lowmem_adj_size < array_size)
 		array_size = lowmem_adj_size;
@@ -747,7 +713,6 @@
 		long cache_limit = minfree * (long)(PAGE_SIZE / 1024);
 		long free = other_free * (long)(PAGE_SIZE / 1024);
 
-<<<<<<< HEAD
 		if (test_task_lmk_waiting(selected) &&
 		    (test_task_state(selected, TASK_UNINTERRUPTIBLE))) {
 			lowmem_print(2, "'%s' (%d) is already killed\n",
@@ -758,8 +723,6 @@
 			return 0;
 		}
 
-=======
->>>>>>> f360bd46
 		task_lock(selected);
 		get_task_struct(selected);
 		send_sig(SIGKILL, selected, 0);
@@ -774,7 +737,6 @@
 		task_unlock(selected);
 		trace_lowmemory_kill(selected, cache_size, cache_limit, free);
 		lowmem_print(1, "Killing '%s' (%d) (tgid %d), adj %hd,\n"
-<<<<<<< HEAD
 			"to free %ldkB on behalf of '%s' (%d) because\n"
 			"cache %ldkB is below limit %ldkB for oom score %hd\n"
 			"Free memory is %ldkB above reserved.\n"
@@ -807,48 +769,29 @@
 
 		lowmem_deathpending_timeout = jiffies + HZ;
 		rem += selected_tasksize;
+
 		rcu_read_unlock();
 		/* give the system time to free up the memory */
 		msleep_interruptible(20);
 		trace_almk_shrink(selected_tasksize, ret,
 				  other_free, other_file,
 				  selected_oom_score_adj);
+
+		get_task_struct(selected);
 	} else {
 		trace_almk_shrink(1, ret, other_free, other_file, 0);
 		rcu_read_unlock();
-=======
-				 "   to free %ldkB on behalf of '%s' (%d) because\n"
-				 "   cache %ldkB is below limit %ldkB for oom_score_adj %hd\n"
-				 "   Free memory is %ldkB above reserved\n",
-			     selected->comm, selected->pid, selected->tgid,
-			     selected_oom_score_adj,
-			     selected_tasksize * (long)(PAGE_SIZE / 1024),
-			     current->comm, current->pid,
-			     cache_size, cache_limit,
-			     min_score_adj,
-			     free);
-		lowmem_deathpending_timeout = jiffies + HZ;
-		rem += selected_tasksize;
-		get_task_struct(selected);
->>>>>>> f360bd46
 	}
 
 	lowmem_print(4, "lowmem_scan %lu, %x, return %lu\n",
 		     sc->nr_to_scan, sc->gfp_mask, rem);
-<<<<<<< HEAD
 	mutex_unlock(&scan_mutex);
-=======
-	rcu_read_unlock();
->>>>>>> f360bd46
 
 	if (selected) {
 		handle_lmk_event(selected, selected_tasksize, min_score_adj);
 		put_task_struct(selected);
 	}
-<<<<<<< HEAD
-
-=======
->>>>>>> f360bd46
+
 	return rem;
 }
 
@@ -861,10 +804,7 @@
 static int __init lowmem_init(void)
 {
 	register_shrinker(&lowmem_shrinker);
-<<<<<<< HEAD
 	vmpressure_notifier_register(&lmk_vmpr_nb);
-=======
->>>>>>> f360bd46
 	lmk_event_init();
 	return 0;
 }
@@ -955,11 +895,7 @@
 #ifdef CONFIG_ANDROID_LOW_MEMORY_KILLER_AUTODETECT_OOM_ADJ_VALUES
 module_param_cb(adj, &lowmem_adj_array_ops,
 		.arr = &__param_arr_adj,
-<<<<<<< HEAD
 		S_IRUGO | S_IWUSR);
-=======
-		0644);
->>>>>>> f360bd46
 __MODULE_PARM_TYPE(adj, "array of short");
 #else
 module_param_array_named(adj, lowmem_adj, short, &lowmem_adj_size, 0644);
