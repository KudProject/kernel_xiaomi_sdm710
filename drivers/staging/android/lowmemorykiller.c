/* drivers/misc/lowmemorykiller.c
 *
 * The lowmemorykiller driver lets user-space specify a set of memory thresholds
 * where processes with a range of oom_score_adj values will get killed. Specify
 * the minimum oom_score_adj values in
 * /sys/module/lowmemorykiller/parameters/adj and the number of free pages in
 * /sys/module/lowmemorykiller/parameters/minfree. Both files take a comma
 * separated list of numbers in ascending order.
 *
 * For example, write "0,8" to /sys/module/lowmemorykiller/parameters/adj and
 * "1024,4096" to /sys/module/lowmemorykiller/parameters/minfree to kill
 * processes with a oom_score_adj value of 8 or higher when the free memory
 * drops below 4096 pages and kill processes with a oom_score_adj value of 0 or
 * higher when the free memory drops below 1024 pages.
 *
 * The driver considers memory used for caches to be free, but if a large
 * percentage of the cached memory is locked this can be very inaccurate
 * and processes may not get killed until the normal oom killer is triggered.
 *
 * Copyright (C) 2007-2008 Google, Inc.
 *
 * This software is licensed under the terms of the GNU General Public
 * License version 2, as published by the Free Software Foundation, and
 * may be copied, distributed, and modified under those terms.
 *
 * This program is distributed in the hope that it will be useful,
 * but WITHOUT ANY WARRANTY; without even the implied warranty of
 * MERCHANTABILITY or FITNESS FOR A PARTICULAR PURPOSE.  See the
 * GNU General Public License for more details.
 *
 */

#define pr_fmt(fmt) KBUILD_MODNAME ": " fmt

#include <linux/init.h>
#include <linux/moduleparam.h>
#include <linux/kernel.h>
#include <linux/mm.h>
#include <linux/oom.h>
#include <linux/sched.h>
#include <linux/swap.h>
#include <linux/rcupdate.h>
#include <linux/profile.h>
#include <linux/notifier.h>
#include <linux/circ_buf.h>
#include <linux/proc_fs.h>
#include <linux/slab.h>
<<<<<<< HEAD
#include <linux/mutex.h>
#include <linux/delay.h>
#include <linux/swap.h>
#include <linux/fs.h>
#include <linux/cpuset.h>
#include <linux/vmpressure.h>
#include <linux/freezer.h>

#define CREATE_TRACE_POINTS
#include <trace/events/almk.h>
#include <linux/show_mem_notifier.h>

#ifdef CONFIG_HIGHMEM
#define _ZONE ZONE_HIGHMEM
#else
#define _ZONE ZONE_NORMAL
#endif

#define CREATE_TRACE_POINTS
#include "trace/lowmemorykiller.h"

/* to enable lowmemorykiller */
static int enable_lmk = 1;
module_param_named(enable_lmk, enable_lmk, int, 0644);
=======
#include <linux/poll.h>

#define CREATE_TRACE_POINTS
#include "trace/lowmemorykiller.h"
>>>>>>> 476e7ea6

static u32 lowmem_debug_level = 1;
static short lowmem_adj[6] = {
	0,
	1,
	6,
	12,
};

static int lowmem_adj_size = 4;
static int lowmem_minfree[6] = {
	3 * 512,	/* 6MB */
	2 * 1024,	/* 8MB */
	4 * 1024,	/* 16MB */
	16 * 1024,	/* 64MB */
};

static int lowmem_minfree_size = 4;
static int lmk_fast_run = 1;

static unsigned long lowmem_deathpending_timeout;

#define lowmem_print(level, x...)			\
	do {						\
		if (lowmem_debug_level >= (level))	\
			pr_info(x);			\
	} while (0)


static DECLARE_WAIT_QUEUE_HEAD(event_wait);
static DEFINE_SPINLOCK(lmk_event_lock);
static struct circ_buf event_buffer;
#define MAX_BUFFERED_EVENTS 8
#define MAX_TASKNAME 128

struct lmk_event {
	char taskname[MAX_TASKNAME];
	pid_t pid;
	uid_t uid;
	pid_t group_leader_pid;
	unsigned long min_flt;
	unsigned long maj_flt;
	unsigned long rss_in_pages;
	short oom_score_adj;
	short min_score_adj;
	unsigned long long start_time;
	struct list_head list;
};

void handle_lmk_event(struct task_struct *selected, short min_score_adj)
{
	int head;
	int tail;
	struct lmk_event *events;
	struct lmk_event *event;
	int res;
	long rss_in_pages = -1;
<<<<<<< HEAD
=======
	char taskname[MAX_TASKNAME];
>>>>>>> 476e7ea6
	struct mm_struct *mm = get_task_mm(selected);

	if (mm) {
		rss_in_pages = get_mm_rss(mm);
		mmput(mm);
	}

<<<<<<< HEAD
=======
	res = get_cmdline(selected, taskname, MAX_TASKNAME - 1);

	/* No valid process name means this is definitely not associated with a
	 * userspace activity.
	 */

	if (res <= 0 || res >= MAX_TASKNAME)
		return;

	taskname[res] = '\0';

>>>>>>> 476e7ea6
	spin_lock(&lmk_event_lock);

	head = event_buffer.head;
	tail = READ_ONCE(event_buffer.tail);

	/* Do not continue to log if no space remains in the buffer. */
	if (CIRC_SPACE(head, tail, MAX_BUFFERED_EVENTS) < 1) {
		spin_unlock(&lmk_event_lock);
		return;
	}

	events = (struct lmk_event *) event_buffer.buf;
	event = &events[head];

<<<<<<< HEAD
	res = get_cmdline(selected, event->taskname, MAX_TASKNAME - 1);

	/* No valid process name means this is definitely not associated with a
	 * userspace activity.
	 */

	if (res <= 0 || res >= MAX_TASKNAME) {
		spin_unlock(&lmk_event_lock);
		return;
	}

	event->taskname[res] = '\0';
=======
	memcpy(event->taskname, taskname, res + 1);

>>>>>>> 476e7ea6
	event->pid = selected->pid;
	event->uid = from_kuid_munged(current_user_ns(), task_uid(selected));
	if (selected->group_leader)
		event->group_leader_pid = selected->group_leader->pid;
	else
		event->group_leader_pid = -1;
	event->min_flt = selected->min_flt;
	event->maj_flt = selected->maj_flt;
	event->oom_score_adj = selected->signal->oom_score_adj;
	event->start_time = nsec_to_clock_t(selected->real_start_time);
	event->rss_in_pages = rss_in_pages;
	event->min_score_adj = min_score_adj;

	event_buffer.head = (head + 1) & (MAX_BUFFERED_EVENTS - 1);

	spin_unlock(&lmk_event_lock);

	wake_up_interruptible(&event_wait);
}

static int lmk_event_show(struct seq_file *s, void *unused)
{
	struct lmk_event *events = (struct lmk_event *) event_buffer.buf;
	int head;
	int tail;
	struct lmk_event *event;

	spin_lock(&lmk_event_lock);

	head = event_buffer.head;
	tail = event_buffer.tail;

	if (head == tail) {
		spin_unlock(&lmk_event_lock);
		return -EAGAIN;
	}

	event = &events[tail];

	seq_printf(s, "%lu %lu %lu %lu %lu %lu %hd %hd %llu\n%s\n",
		(unsigned long) event->pid, (unsigned long) event->uid,
		(unsigned long) event->group_leader_pid, event->min_flt,
		event->maj_flt, event->rss_in_pages, event->oom_score_adj,
		event->min_score_adj, event->start_time, event->taskname);

	event_buffer.tail = (tail + 1) & (MAX_BUFFERED_EVENTS - 1);

	spin_unlock(&lmk_event_lock);
	return 0;
}

static unsigned int lmk_event_poll(struct file *file, poll_table *wait)
{
	int ret = 0;

	poll_wait(file, &event_wait, wait);
	spin_lock(&lmk_event_lock);
	if (event_buffer.head != event_buffer.tail)
		ret = POLLIN;
	spin_unlock(&lmk_event_lock);
	return ret;
}

static int lmk_event_open(struct inode *inode, struct file *file)
{
	return single_open(file, lmk_event_show, inode->i_private);
}

static const struct file_operations event_file_ops = {
	.open = lmk_event_open,
	.poll = lmk_event_poll,
	.read = seq_read
};

static void lmk_event_init(void)
{
	struct proc_dir_entry *entry;

	event_buffer.head = 0;
	event_buffer.tail = 0;
	event_buffer.buf = kmalloc(
		sizeof(struct lmk_event) * MAX_BUFFERED_EVENTS, GFP_KERNEL);
	if (!event_buffer.buf)
		return;
	entry = proc_create("lowmemorykiller", 0, NULL, &event_file_ops);
	if (!entry)
		pr_err("error creating kernel lmk event file\n");
}

static unsigned long lowmem_count(struct shrinker *s,
				  struct shrink_control *sc)
{
	if (!enable_lmk)
		return 0;

	return global_node_page_state(NR_ACTIVE_ANON) +
		global_node_page_state(NR_ACTIVE_FILE) +
		global_node_page_state(NR_INACTIVE_ANON) +
		global_node_page_state(NR_INACTIVE_FILE);
}

static atomic_t shift_adj = ATOMIC_INIT(0);
static short adj_max_shift = 353;
module_param_named(adj_max_shift, adj_max_shift, short, 0644);

/* User knob to enable/disable adaptive lmk feature */
static int enable_adaptive_lmk;
module_param_named(enable_adaptive_lmk, enable_adaptive_lmk, int, 0644);

/*
 * This parameter controls the behaviour of LMK when vmpressure is in
 * the range of 90-94. Adaptive lmk triggers based on number of file
 * pages wrt vmpressure_file_min, when vmpressure is in the range of
 * 90-94. Usually this is a pseudo minfree value, higher than the
 * highest configured value in minfree array.
 */
static int vmpressure_file_min;
module_param_named(vmpressure_file_min, vmpressure_file_min, int, 0644);

/* User knob to enable/disable oom reaping feature */
static int oom_reaper;
module_param_named(oom_reaper, oom_reaper, int, 0644);

enum {
	VMPRESSURE_NO_ADJUST = 0,
	VMPRESSURE_ADJUST_ENCROACH,
	VMPRESSURE_ADJUST_NORMAL,
};

static int adjust_minadj(short *min_score_adj)
{
	int ret = VMPRESSURE_NO_ADJUST;

	if (!enable_adaptive_lmk)
		return 0;

	if (atomic_read(&shift_adj) &&
	    (*min_score_adj > adj_max_shift)) {
		if (*min_score_adj == OOM_SCORE_ADJ_MAX + 1)
			ret = VMPRESSURE_ADJUST_ENCROACH;
		else
			ret = VMPRESSURE_ADJUST_NORMAL;
		*min_score_adj = adj_max_shift;
	}
	atomic_set(&shift_adj, 0);

	return ret;
}

static int lmk_vmpressure_notifier(struct notifier_block *nb,
				   unsigned long action, void *data)
{
	int other_free, other_file;
	unsigned long pressure = action;
	int array_size = ARRAY_SIZE(lowmem_adj);

	if (!enable_adaptive_lmk)
		return 0;

	if (pressure >= 95) {
		other_file = global_node_page_state(NR_FILE_PAGES) -
			global_node_page_state(NR_SHMEM) -
			total_swapcache_pages();
		other_free = global_page_state(NR_FREE_PAGES);

		atomic_set(&shift_adj, 1);
		trace_almk_vmpressure(pressure, other_free, other_file);
	} else if (pressure >= 90) {
		if (lowmem_adj_size < array_size)
			array_size = lowmem_adj_size;
		if (lowmem_minfree_size < array_size)
			array_size = lowmem_minfree_size;

		other_file = global_node_page_state(NR_FILE_PAGES) -
			global_node_page_state(NR_SHMEM) -
			total_swapcache_pages();

		other_free = global_page_state(NR_FREE_PAGES);

		if ((other_free < lowmem_minfree[array_size - 1]) &&
		    (other_file < vmpressure_file_min)) {
			atomic_set(&shift_adj, 1);
			trace_almk_vmpressure(pressure, other_free, other_file);
		}
	} else if (atomic_read(&shift_adj)) {
		other_file = global_node_page_state(NR_FILE_PAGES) -
			global_node_page_state(NR_SHMEM) -
			total_swapcache_pages();

		other_free = global_page_state(NR_FREE_PAGES);
		/*
		 * shift_adj would have been set by a previous invocation
		 * of notifier, which is not followed by a lowmem_shrink yet.
		 * Since vmpressure has improved, reset shift_adj to avoid
		 * false adaptive LMK trigger.
		 */
		trace_almk_vmpressure(pressure, other_free, other_file);
		atomic_set(&shift_adj, 0);
	}

	return 0;
}

static struct notifier_block lmk_vmpr_nb = {
	.notifier_call = lmk_vmpressure_notifier,
};

static int test_task_flag(struct task_struct *p, int flag)
{
	struct task_struct *t;

	for_each_thread(p, t) {
		task_lock(t);
		if (test_tsk_thread_flag(t, flag)) {
			task_unlock(t);
			return 1;
		}
		task_unlock(t);
	}

	return 0;
}

static int test_task_state(struct task_struct *p, int state)
{
	struct task_struct *t;

	for_each_thread(p, t) {
		task_lock(t);
		if (t->state & state) {
			task_unlock(t);
			return 1;
		}
		task_unlock(t);
	}

	return 0;
}

static int test_task_lmk_waiting(struct task_struct *p)
{
	struct task_struct *t;

	for_each_thread(p, t) {
		task_lock(t);
		if (task_lmk_waiting(t)) {
			task_unlock(t);
			return 1;
		}
		task_unlock(t);
	}

	return 0;
}

static DEFINE_MUTEX(scan_mutex);

static int can_use_cma_pages(gfp_t gfp_mask)
{
	int can_use = 0;
	int mtype = gfpflags_to_migratetype(gfp_mask);
	int i = 0;
	int *mtype_fallbacks = get_migratetype_fallbacks(mtype);

	if (is_migrate_cma(mtype)) {
		can_use = 1;
	} else {
		for (i = 0;; i++) {
			int fallbacktype = mtype_fallbacks[i];

			if (is_migrate_cma(fallbacktype)) {
				can_use = 1;
				break;
			}

			if (fallbacktype == MIGRATE_TYPES)
				break;
		}
	}
	return can_use;
}

void tune_lmk_zone_param(struct zonelist *zonelist, int classzone_idx,
					int *other_free, int *other_file,
					int use_cma_pages)
{
	struct zone *zone;
	struct zoneref *zoneref;
	int zone_idx;

	for_each_zone_zonelist(zone, zoneref, zonelist, MAX_NR_ZONES) {
		zone_idx = zonelist_zone_idx(zoneref);
		if (zone_idx == ZONE_MOVABLE) {
			if (!use_cma_pages && other_free)
				*other_free -=
				    zone_page_state(zone, NR_FREE_CMA_PAGES);
			continue;
		}

		if (zone_idx > classzone_idx) {
			if (other_free != NULL)
				*other_free -= zone_page_state(zone,
							       NR_FREE_PAGES);
			if (other_file != NULL)
				*other_file -= zone_page_state(zone,
					NR_ZONE_INACTIVE_FILE) +
					zone_page_state(zone,
					NR_ZONE_ACTIVE_FILE);
		} else if (zone_idx < classzone_idx) {
			if (zone_watermark_ok(zone, 0, 0, classzone_idx, 0) &&
			    other_free) {
				if (!use_cma_pages) {
					*other_free -= min(
					  zone->lowmem_reserve[classzone_idx] +
					  zone_page_state(
					    zone, NR_FREE_CMA_PAGES),
					  zone_page_state(
					    zone, NR_FREE_PAGES));
				} else {
					*other_free -=
					  zone->lowmem_reserve[classzone_idx];
				}
			} else {
				if (other_free)
					*other_free -=
					  zone_page_state(zone, NR_FREE_PAGES);
			}
		}
	}
}

#ifdef CONFIG_HIGHMEM
static void adjust_gfp_mask(gfp_t *gfp_mask)
{
	struct zone *preferred_zone;
	struct zoneref *zref;
	struct zonelist *zonelist;
	enum zone_type high_zoneidx;

	if (current_is_kswapd()) {
		zonelist = node_zonelist(0, *gfp_mask);
		high_zoneidx = gfp_zone(*gfp_mask);
		zref = first_zones_zonelist(zonelist, high_zoneidx, NULL);
		preferred_zone = zref->zone;

		if (high_zoneidx == ZONE_NORMAL) {
			if (zone_watermark_ok_safe(
					preferred_zone, 0,
					high_wmark_pages(preferred_zone), 0))
				*gfp_mask |= __GFP_HIGHMEM;
		} else if (high_zoneidx == ZONE_HIGHMEM) {
			*gfp_mask |= __GFP_HIGHMEM;
		}
	}
}
#else
static void adjust_gfp_mask(gfp_t *unused)
{
}
#endif

void tune_lmk_param(int *other_free, int *other_file, struct shrink_control *sc)
{
	gfp_t gfp_mask;
	struct zone *preferred_zone;
	struct zoneref *zref;
	struct zonelist *zonelist;
	enum zone_type high_zoneidx, classzone_idx;
	unsigned long balance_gap;
	int use_cma_pages;

	gfp_mask = sc->gfp_mask;
	adjust_gfp_mask(&gfp_mask);

	zonelist = node_zonelist(0, gfp_mask);
	high_zoneidx = gfp_zone(gfp_mask);
	zref = first_zones_zonelist(zonelist, high_zoneidx, NULL);
	preferred_zone = zref->zone;
	classzone_idx = zone_idx(preferred_zone);
	use_cma_pages = can_use_cma_pages(gfp_mask);

	balance_gap = min(low_wmark_pages(preferred_zone),
			  (preferred_zone->present_pages +
			   100-1) /
			   100);

	if (likely(current_is_kswapd() && zone_watermark_ok(preferred_zone, 0,
			  high_wmark_pages(preferred_zone) + SWAP_CLUSTER_MAX +
			  balance_gap, 0, 0))) {
		if (lmk_fast_run)
			tune_lmk_zone_param(zonelist, classzone_idx, other_free,
				       other_file, use_cma_pages);
		else
			tune_lmk_zone_param(zonelist, classzone_idx, other_free,
				       NULL, use_cma_pages);

		if (zone_watermark_ok(preferred_zone, 0, 0, _ZONE, 0)) {
			if (!use_cma_pages) {
				*other_free -= min(
				  preferred_zone->lowmem_reserve[_ZONE]
				  + zone_page_state(
				    preferred_zone, NR_FREE_CMA_PAGES),
				  zone_page_state(
				    preferred_zone, NR_FREE_PAGES));
			} else {
				*other_free -=
				  preferred_zone->lowmem_reserve[_ZONE];
			}
		} else {
			*other_free -= zone_page_state(preferred_zone,
						      NR_FREE_PAGES);
		}

		lowmem_print(4, "lowmem_shrink of kswapd tunning for highmem "
			     "ofree %d, %d\n", *other_free, *other_file);
	} else {
		tune_lmk_zone_param(zonelist, classzone_idx, other_free,
			       other_file, use_cma_pages);

		if (!use_cma_pages) {
			*other_free -=
			  zone_page_state(preferred_zone, NR_FREE_CMA_PAGES);
		}

		lowmem_print(4, "lowmem_shrink tunning for others ofree %d, "
			     "%d\n", *other_free, *other_file);
	}
}

static void mark_lmk_victim(struct task_struct *tsk)
{
	struct mm_struct *mm = tsk->mm;

	if (!cmpxchg(&tsk->signal->oom_mm, NULL, mm)) {
		atomic_inc(&tsk->signal->oom_mm->mm_count);
		set_bit(MMF_OOM_VICTIM, &mm->flags);
	}
}

static unsigned long lowmem_scan(struct shrinker *s, struct shrink_control *sc)
{
	struct task_struct *tsk;
	struct task_struct *selected = NULL;
	unsigned long rem = 0;
	int tasksize;
	int i;
	int ret = 0;
	short min_score_adj = OOM_SCORE_ADJ_MAX + 1;
	int minfree = 0;
	int selected_tasksize = 0;
	short selected_oom_score_adj;
	int array_size = ARRAY_SIZE(lowmem_adj);
<<<<<<< HEAD
	int other_free;
	int other_file;

	if (!mutex_trylock(&scan_mutex))
		return 0;

	other_free = global_page_state(NR_FREE_PAGES) - totalreserve_pages;

	if (global_node_page_state(NR_SHMEM) + total_swapcache_pages() +
			global_node_page_state(NR_UNEVICTABLE) <
			global_node_page_state(NR_FILE_PAGES))
		other_file = global_node_page_state(NR_FILE_PAGES) -
					global_node_page_state(NR_SHMEM) -
					global_node_page_state(NR_UNEVICTABLE) -
					total_swapcache_pages();
	else
		other_file = 0;

	tune_lmk_param(&other_free, &other_file, sc);
=======
	int other_free = global_page_state(NR_FREE_PAGES) - totalreserve_pages;
	int other_file = global_node_page_state(NR_FILE_PAGES) -
				global_node_page_state(NR_SHMEM) -
				global_node_page_state(NR_UNEVICTABLE) -
				total_swapcache_pages();
>>>>>>> 476e7ea6

	if (lowmem_adj_size < array_size)
		array_size = lowmem_adj_size;
	if (lowmem_minfree_size < array_size)
		array_size = lowmem_minfree_size;
	for (i = 0; i < array_size; i++) {
		minfree = lowmem_minfree[i];
		if (other_free < minfree && other_file < minfree) {
			min_score_adj = lowmem_adj[i];
			break;
		}
	}

	ret = adjust_minadj(&min_score_adj);

	lowmem_print(3, "lowmem_scan %lu, %x, ofree %d %d, ma %hd\n",
		     sc->nr_to_scan, sc->gfp_mask, other_free,
		     other_file, min_score_adj);

	if (min_score_adj == OOM_SCORE_ADJ_MAX + 1) {
		trace_almk_shrink(0, ret, other_free, other_file, 0);
		lowmem_print(5, "lowmem_scan %lu, %x, return 0\n",
			     sc->nr_to_scan, sc->gfp_mask);
		mutex_unlock(&scan_mutex);
		return 0;
	}

	selected_oom_score_adj = min_score_adj;

	rcu_read_lock();
	for_each_process(tsk) {
		struct task_struct *p;
		short oom_score_adj;

		if (tsk->flags & PF_KTHREAD)
			continue;

		/* if task no longer has any memory ignore it */
		if (test_task_flag(tsk, TIF_MM_RELEASED))
			continue;

		if (oom_reaper) {
			p = find_lock_task_mm(tsk);
			if (!p)
				continue;

			if (test_bit(MMF_OOM_VICTIM, &p->mm->flags)) {
				if (test_bit(MMF_OOM_SKIP, &p->mm->flags)) {
					task_unlock(p);
					continue;
				} else if (time_before_eq(jiffies,
						lowmem_deathpending_timeout)) {
					task_unlock(p);
					rcu_read_unlock();
					mutex_unlock(&scan_mutex);
					return 0;
				}
			}
		} else {
			if (time_before_eq(jiffies,
					   lowmem_deathpending_timeout))
				if (test_task_lmk_waiting(tsk)) {
					rcu_read_unlock();
					mutex_unlock(&scan_mutex);
					return 0;
				}

			p = find_lock_task_mm(tsk);
			if (!p)
				continue;
		}

		oom_score_adj = p->signal->oom_score_adj;
		if (oom_score_adj < min_score_adj) {
			task_unlock(p);
			continue;
		}
		tasksize = get_mm_rss(p->mm);
		task_unlock(p);
		if (tasksize <= 0)
			continue;
		if (selected) {
			if (oom_score_adj < selected_oom_score_adj)
				continue;
			if (oom_score_adj == selected_oom_score_adj &&
			    tasksize <= selected_tasksize)
				continue;
		}
		selected = p;
		selected_tasksize = tasksize;
		selected_oom_score_adj = oom_score_adj;
		lowmem_print(3, "select '%s' (%d), adj %hd, size %d, to kill\n",
			     p->comm, p->pid, oom_score_adj, tasksize);
	}
	if (selected) {
		long cache_size = other_file * (long)(PAGE_SIZE / 1024);
		long cache_limit = minfree * (long)(PAGE_SIZE / 1024);
		long free = other_free * (long)(PAGE_SIZE / 1024);

<<<<<<< HEAD
		if (test_task_lmk_waiting(selected) &&
		    (test_task_state(selected, TASK_UNINTERRUPTIBLE))) {
			lowmem_print(2, "'%s' (%d) is already killed\n",
				     selected->comm,
				     selected->pid);
			rcu_read_unlock();
			mutex_unlock(&scan_mutex);
			return 0;
		}

=======
>>>>>>> 476e7ea6
		task_lock(selected);
		send_sig(SIGKILL, selected, 0);
		if (selected->mm) {
			task_set_lmk_waiting(selected);
			if (!test_bit(MMF_OOM_SKIP, &selected->mm->flags) &&
			    oom_reaper) {
				mark_lmk_victim(selected);
				wake_oom_reaper(selected);
			}
		}
		task_unlock(selected);
		trace_lowmemory_kill(selected, cache_size, cache_limit, free);
		lowmem_print(1, "Killing '%s' (%d) (tgid %d), adj %hd,\n"
<<<<<<< HEAD
			"to free %ldkB on behalf of '%s' (%d) because\n"
			"cache %ldkB is below limit %ldkB for oom score %hd\n"
			"Free memory is %ldkB above reserved.\n"
			"Free CMA is %ldkB\n"
			"Total reserve is %ldkB\n"
			"Total free pages is %ldkB\n"
			"Total file cache is %ldkB\n"
			"GFP mask is 0x%x\n",
			selected->comm, selected->pid, selected->tgid,
			selected_oom_score_adj,
			selected_tasksize * (long)(PAGE_SIZE / 1024),
			current->comm, current->pid,
			cache_size, cache_limit,
			min_score_adj,
			free,
			global_page_state(NR_FREE_CMA_PAGES) *
			(long)(PAGE_SIZE / 1024),
			totalreserve_pages * (long)(PAGE_SIZE / 1024),
			global_page_state(NR_FREE_PAGES) *
			(long)(PAGE_SIZE / 1024),
			global_node_page_state(NR_FILE_PAGES) *
			(long)(PAGE_SIZE / 1024),
			sc->gfp_mask);

		if (lowmem_debug_level >= 2 && selected_oom_score_adj == 0) {
			show_mem(SHOW_MEM_FILTER_NODES);
			show_mem_call_notifiers();
			dump_tasks(NULL, NULL);
		}

=======
				 "   to free %ldkB on behalf of '%s' (%d) because\n"
				 "   cache %ldkB is below limit %ldkB for oom_score_adj %hd\n"
				 "   Free memory is %ldkB above reserved\n",
			     selected->comm, selected->pid, selected->tgid,
			     selected_oom_score_adj,
			     selected_tasksize * (long)(PAGE_SIZE / 1024),
			     current->comm, current->pid,
			     cache_size, cache_limit,
			     min_score_adj,
			     free);
>>>>>>> 476e7ea6
		lowmem_deathpending_timeout = jiffies + HZ;
		rem += selected_tasksize;

		handle_lmk_event(selected, min_score_adj);
		rcu_read_unlock();
		/* give the system time to free up the memory */
		msleep_interruptible(20);
		trace_almk_shrink(selected_tasksize, ret,
				  other_free, other_file,
				  selected_oom_score_adj);
	} else {
		trace_almk_shrink(1, ret, other_free, other_file, 0);
		rcu_read_unlock();
	}

	lowmem_print(4, "lowmem_scan %lu, %x, return %lu\n",
		     sc->nr_to_scan, sc->gfp_mask, rem);
<<<<<<< HEAD
	mutex_unlock(&scan_mutex);
=======
	rcu_read_unlock();

	if (selected)
		handle_lmk_event(selected, min_score_adj);

>>>>>>> 476e7ea6
	return rem;
}

static struct shrinker lowmem_shrinker = {
	.scan_objects = lowmem_scan,
	.count_objects = lowmem_count,
	.seeks = DEFAULT_SEEKS * 16
};

static int __init lowmem_init(void)
{
	register_shrinker(&lowmem_shrinker);
	lmk_event_init();
<<<<<<< HEAD
	vmpressure_notifier_register(&lmk_vmpr_nb);
=======
>>>>>>> 476e7ea6
	return 0;
}
device_initcall(lowmem_init);

#ifdef CONFIG_ANDROID_LOW_MEMORY_KILLER_AUTODETECT_OOM_ADJ_VALUES
static short lowmem_oom_adj_to_oom_score_adj(short oom_adj)
{
	if (oom_adj == OOM_ADJUST_MAX)
		return OOM_SCORE_ADJ_MAX;
	else
		return (oom_adj * OOM_SCORE_ADJ_MAX) / -OOM_DISABLE;
}

static void lowmem_autodetect_oom_adj_values(void)
{
	int i;
	short oom_adj;
	short oom_score_adj;
	int array_size = ARRAY_SIZE(lowmem_adj);

	if (lowmem_adj_size < array_size)
		array_size = lowmem_adj_size;

	if (array_size <= 0)
		return;

	oom_adj = lowmem_adj[array_size - 1];
	if (oom_adj > OOM_ADJUST_MAX)
		return;

	oom_score_adj = lowmem_oom_adj_to_oom_score_adj(oom_adj);
	if (oom_score_adj <= OOM_ADJUST_MAX)
		return;

	lowmem_print(1, "lowmem_shrink: convert oom_adj to oom_score_adj:\n");
	for (i = 0; i < array_size; i++) {
		oom_adj = lowmem_adj[i];
		oom_score_adj = lowmem_oom_adj_to_oom_score_adj(oom_adj);
		lowmem_adj[i] = oom_score_adj;
		lowmem_print(1, "oom_adj %d => oom_score_adj %d\n",
			     oom_adj, oom_score_adj);
	}
}

static int lowmem_adj_array_set(const char *val, const struct kernel_param *kp)
{
	int ret;

	ret = param_array_ops.set(val, kp);

	/* HACK: Autodetect oom_adj values in lowmem_adj array */
	lowmem_autodetect_oom_adj_values();

	return ret;
}

static int lowmem_adj_array_get(char *buffer, const struct kernel_param *kp)
{
	return param_array_ops.get(buffer, kp);
}

static void lowmem_adj_array_free(void *arg)
{
	param_array_ops.free(arg);
}

static struct kernel_param_ops lowmem_adj_array_ops = {
	.set = lowmem_adj_array_set,
	.get = lowmem_adj_array_get,
	.free = lowmem_adj_array_free,
};

static const struct kparam_array __param_arr_adj = {
	.max = ARRAY_SIZE(lowmem_adj),
	.num = &lowmem_adj_size,
	.ops = &param_ops_short,
	.elemsize = sizeof(lowmem_adj[0]),
	.elem = lowmem_adj,
};
#endif

/*
 * not really modular, but the easiest way to keep compat with existing
 * bootargs behaviour is to continue using module_param here.
 */
module_param_named(cost, lowmem_shrinker.seeks, int, 0644);
#ifdef CONFIG_ANDROID_LOW_MEMORY_KILLER_AUTODETECT_OOM_ADJ_VALUES
module_param_cb(adj, &lowmem_adj_array_ops,
		.arr = &__param_arr_adj,
<<<<<<< HEAD
		S_IRUGO | S_IWUSR);
=======
		0644);
>>>>>>> 476e7ea6
__MODULE_PARM_TYPE(adj, "array of short");
#else
module_param_array_named(adj, lowmem_adj, short, &lowmem_adj_size, 0644);
#endif
module_param_array_named(minfree, lowmem_minfree, uint, &lowmem_minfree_size,
			 S_IRUGO | S_IWUSR);
module_param_named(debug_level, lowmem_debug_level, uint, S_IRUGO | S_IWUSR);
module_param_named(lmk_fast_run, lmk_fast_run, int, S_IRUGO | S_IWUSR);
<|MERGE_RESOLUTION|>--- conflicted
+++ resolved
@@ -45,7 +45,7 @@
 #include <linux/circ_buf.h>
 #include <linux/proc_fs.h>
 #include <linux/slab.h>
-<<<<<<< HEAD
+#include <linux/poll.h>
 #include <linux/mutex.h>
 #include <linux/delay.h>
 #include <linux/swap.h>
@@ -70,12 +70,6 @@
 /* to enable lowmemorykiller */
 static int enable_lmk = 1;
 module_param_named(enable_lmk, enable_lmk, int, 0644);
-=======
-#include <linux/poll.h>
-
-#define CREATE_TRACE_POINTS
-#include "trace/lowmemorykiller.h"
->>>>>>> 476e7ea6
 
 static u32 lowmem_debug_level = 1;
 static short lowmem_adj[6] = {
@@ -133,10 +127,7 @@
 	struct lmk_event *event;
 	int res;
 	long rss_in_pages = -1;
-<<<<<<< HEAD
-=======
 	char taskname[MAX_TASKNAME];
->>>>>>> 476e7ea6
 	struct mm_struct *mm = get_task_mm(selected);
 
 	if (mm) {
@@ -144,8 +135,6 @@
 		mmput(mm);
 	}
 
-<<<<<<< HEAD
-=======
 	res = get_cmdline(selected, taskname, MAX_TASKNAME - 1);
 
 	/* No valid process name means this is definitely not associated with a
@@ -157,7 +146,6 @@
 
 	taskname[res] = '\0';
 
->>>>>>> 476e7ea6
 	spin_lock(&lmk_event_lock);
 
 	head = event_buffer.head;
@@ -172,23 +160,8 @@
 	events = (struct lmk_event *) event_buffer.buf;
 	event = &events[head];
 
-<<<<<<< HEAD
-	res = get_cmdline(selected, event->taskname, MAX_TASKNAME - 1);
-
-	/* No valid process name means this is definitely not associated with a
-	 * userspace activity.
-	 */
-
-	if (res <= 0 || res >= MAX_TASKNAME) {
-		spin_unlock(&lmk_event_lock);
-		return;
-	}
-
-	event->taskname[res] = '\0';
-=======
 	memcpy(event->taskname, taskname, res + 1);
 
->>>>>>> 476e7ea6
 	event->pid = selected->pid;
 	event->uid = from_kuid_munged(current_user_ns(), task_uid(selected));
 	if (selected->group_leader)
@@ -641,7 +614,6 @@
 	int selected_tasksize = 0;
 	short selected_oom_score_adj;
 	int array_size = ARRAY_SIZE(lowmem_adj);
-<<<<<<< HEAD
 	int other_free;
 	int other_file;
 
@@ -661,13 +633,6 @@
 		other_file = 0;
 
 	tune_lmk_param(&other_free, &other_file, sc);
-=======
-	int other_free = global_page_state(NR_FREE_PAGES) - totalreserve_pages;
-	int other_file = global_node_page_state(NR_FILE_PAGES) -
-				global_node_page_state(NR_SHMEM) -
-				global_node_page_state(NR_UNEVICTABLE) -
-				total_swapcache_pages();
->>>>>>> 476e7ea6
 
 	if (lowmem_adj_size < array_size)
 		array_size = lowmem_adj_size;
@@ -767,7 +732,6 @@
 		long cache_limit = minfree * (long)(PAGE_SIZE / 1024);
 		long free = other_free * (long)(PAGE_SIZE / 1024);
 
-<<<<<<< HEAD
 		if (test_task_lmk_waiting(selected) &&
 		    (test_task_state(selected, TASK_UNINTERRUPTIBLE))) {
 			lowmem_print(2, "'%s' (%d) is already killed\n",
@@ -778,8 +742,6 @@
 			return 0;
 		}
 
-=======
->>>>>>> 476e7ea6
 		task_lock(selected);
 		send_sig(SIGKILL, selected, 0);
 		if (selected->mm) {
@@ -793,7 +755,6 @@
 		task_unlock(selected);
 		trace_lowmemory_kill(selected, cache_size, cache_limit, free);
 		lowmem_print(1, "Killing '%s' (%d) (tgid %d), adj %hd,\n"
-<<<<<<< HEAD
 			"to free %ldkB on behalf of '%s' (%d) because\n"
 			"cache %ldkB is below limit %ldkB for oom score %hd\n"
 			"Free memory is %ldkB above reserved.\n"
@@ -824,22 +785,8 @@
 			dump_tasks(NULL, NULL);
 		}
 
-=======
-				 "   to free %ldkB on behalf of '%s' (%d) because\n"
-				 "   cache %ldkB is below limit %ldkB for oom_score_adj %hd\n"
-				 "   Free memory is %ldkB above reserved\n",
-			     selected->comm, selected->pid, selected->tgid,
-			     selected_oom_score_adj,
-			     selected_tasksize * (long)(PAGE_SIZE / 1024),
-			     current->comm, current->pid,
-			     cache_size, cache_limit,
-			     min_score_adj,
-			     free);
->>>>>>> 476e7ea6
 		lowmem_deathpending_timeout = jiffies + HZ;
 		rem += selected_tasksize;
-
-		handle_lmk_event(selected, min_score_adj);
 		rcu_read_unlock();
 		/* give the system time to free up the memory */
 		msleep_interruptible(20);
@@ -853,15 +800,11 @@
 
 	lowmem_print(4, "lowmem_scan %lu, %x, return %lu\n",
 		     sc->nr_to_scan, sc->gfp_mask, rem);
-<<<<<<< HEAD
 	mutex_unlock(&scan_mutex);
-=======
-	rcu_read_unlock();
 
 	if (selected)
 		handle_lmk_event(selected, min_score_adj);
 
->>>>>>> 476e7ea6
 	return rem;
 }
 
@@ -875,10 +818,7 @@
 {
 	register_shrinker(&lowmem_shrinker);
 	lmk_event_init();
-<<<<<<< HEAD
 	vmpressure_notifier_register(&lmk_vmpr_nb);
-=======
->>>>>>> 476e7ea6
 	return 0;
 }
 device_initcall(lowmem_init);
@@ -968,11 +908,7 @@
 #ifdef CONFIG_ANDROID_LOW_MEMORY_KILLER_AUTODETECT_OOM_ADJ_VALUES
 module_param_cb(adj, &lowmem_adj_array_ops,
 		.arr = &__param_arr_adj,
-<<<<<<< HEAD
 		S_IRUGO | S_IWUSR);
-=======
-		0644);
->>>>>>> 476e7ea6
 __MODULE_PARM_TYPE(adj, "array of short");
 #else
 module_param_array_named(adj, lowmem_adj, short, &lowmem_adj_size, 0644);
