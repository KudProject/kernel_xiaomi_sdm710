--- conflicted
+++ resolved
@@ -8112,7 +8112,8 @@
 			hba->dev_info.f_power_on_wp_en = flag;
 
 		/* Add required well known logical units to scsi mid layer */
-		if (ufshcd_scsi_add_wlus(hba))
+		ret = ufshcd_scsi_add_wlus(hba);
+		if (ret)
 			goto out;
 
 		/* Initialize devfreq after UFS device is detected */
@@ -8432,7 +8433,6 @@
 			goto out_release_mem;
 		}
 
-<<<<<<< HEAD
 		switch (ioctl_data->idn) {
 		case QUERY_ATTR_IDN_BOOT_LU_EN:
 			index = 0;
@@ -8451,12 +8451,6 @@
 		err = ufshcd_query_attr(hba, ioctl_data->opcode,
 					ioctl_data->idn, index, 0, &att);
 		break;
-=======
-		/* Add required well known logical units to scsi mid layer */
-		ret = ufshcd_scsi_add_wlus(hba);
-		if (ret)
-			goto out;
->>>>>>> c1c5428b
 
 	case UPIU_QUERY_OPCODE_READ_FLAG:
 		switch (ioctl_data->idn) {
