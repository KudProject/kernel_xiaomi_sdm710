/*
 * Universal Flash Storage Host controller driver Core
 *
 * This code is based on drivers/scsi/ufs/ufshcd.c
 * Copyright (C) 2011-2013 Samsung India Software Operations
 * Copyright (c) 2013-2019, The Linux Foundation. All rights reserved.
 *
 * Authors:
 *	Santosh Yaraganavi <santosh.sy@samsung.com>
 *	Vinayak Holikatti <h.vinayak@samsung.com>
 *
 * This program is free software; you can redistribute it and/or
 * modify it under the terms of the GNU General Public License
 * as published by the Free Software Foundation; either version 2
 * of the License, or (at your option) any later version.
 * See the COPYING file in the top-level directory or visit
 * <http://www.gnu.org/licenses/gpl-2.0.html>
 *
 * This program is distributed in the hope that it will be useful,
 * but WITHOUT ANY WARRANTY; without even the implied warranty of
 * MERCHANTABILITY or FITNESS FOR A PARTICULAR PURPOSE.  See the
 * GNU General Public License for more details.
 *
 * This program is provided "AS IS" and "WITH ALL FAULTS" and
 * without warranty of any kind. You are solely responsible for
 * determining the appropriateness of using and distributing
 * the program and assume all risks associated with your exercise
 * of rights with respect to the program, including but not limited
 * to infringement of third party rights, the risks and costs of
 * program errors, damage to or loss of data, programs or equipment,
 * and unavailability or interruption of operations. Under no
 * circumstances will the contributor of this Program be liable for
 * any damages of any kind arising from your use or distribution of
 * this program.
 *
 * The Linux Foundation chooses to take subject only to the GPLv2
 * license terms, and distributes only under these terms.
 */

#include <linux/async.h>
#include <scsi/ufs/ioctl.h>
#include <linux/devfreq.h>
#include <linux/nls.h>
#include <linux/of.h>
#include <linux/blkdev.h>
#include "ufshcd.h"
#include "ufshci.h"
#include "ufs_quirks.h"
#include "ufs-debugfs.h"
#include "ufs-qcom.h"

#define CREATE_TRACE_POINTS
#include <trace/events/ufs.h>

#ifdef CONFIG_DEBUG_FS

static int ufshcd_tag_req_type(struct request *rq)
{
	int rq_type = TS_WRITE;

	if (!rq || !(rq->cmd_type & REQ_TYPE_FS))
		rq_type = TS_NOT_SUPPORTED;
	else if (rq->cmd_flags & REQ_PREFLUSH)
		rq_type = TS_FLUSH;
	else if (rq_data_dir(rq) == READ)
		rq_type = (rq->cmd_flags & REQ_URGENT) ?
			TS_URGENT_READ : TS_READ;
	else if (rq->cmd_flags & REQ_URGENT)
		rq_type = TS_URGENT_WRITE;

	return rq_type;
}

static void ufshcd_update_error_stats(struct ufs_hba *hba, int type)
{
	ufsdbg_set_err_state(hba);
	if (type < UFS_ERR_MAX)
		hba->ufs_stats.err_stats[type]++;
}

static void ufshcd_update_tag_stats(struct ufs_hba *hba, int tag)
{
	struct request *rq =
		hba->lrb[tag].cmd ? hba->lrb[tag].cmd->request : NULL;
	u64 **tag_stats = hba->ufs_stats.tag_stats;
	int rq_type;

	if (!hba->ufs_stats.enabled)
		return;

	tag_stats[tag][TS_TAG]++;
	if (!rq || !(rq->cmd_type & REQ_TYPE_FS))
		return;

	WARN_ON(hba->ufs_stats.q_depth > hba->nutrs);
	rq_type = ufshcd_tag_req_type(rq);
	if (!(rq_type < 0 || rq_type > TS_NUM_STATS))
		tag_stats[hba->ufs_stats.q_depth++][rq_type]++;
}

static void ufshcd_update_tag_stats_completion(struct ufs_hba *hba,
		struct scsi_cmnd *cmd)
{
	struct request *rq = cmd ? cmd->request : NULL;

	if (rq && rq->cmd_type & REQ_TYPE_FS)
		hba->ufs_stats.q_depth--;
}

static void update_req_stats(struct ufs_hba *hba, struct ufshcd_lrb *lrbp)
{
	int rq_type;
	struct request *rq = lrbp->cmd ? lrbp->cmd->request : NULL;
	s64 delta = ktime_us_delta(lrbp->complete_time_stamp,
		lrbp->issue_time_stamp);

	/* update general request statistics */
	if (hba->ufs_stats.req_stats[TS_TAG].count == 0)
		hba->ufs_stats.req_stats[TS_TAG].min = delta;
	hba->ufs_stats.req_stats[TS_TAG].count++;
	hba->ufs_stats.req_stats[TS_TAG].sum += delta;
	if (delta > hba->ufs_stats.req_stats[TS_TAG].max)
		hba->ufs_stats.req_stats[TS_TAG].max = delta;
	if (delta < hba->ufs_stats.req_stats[TS_TAG].min)
			hba->ufs_stats.req_stats[TS_TAG].min = delta;

	rq_type = ufshcd_tag_req_type(rq);
	if (rq_type == TS_NOT_SUPPORTED)
		return;

	/* update request type specific statistics */
	if (hba->ufs_stats.req_stats[rq_type].count == 0)
		hba->ufs_stats.req_stats[rq_type].min = delta;
	hba->ufs_stats.req_stats[rq_type].count++;
	hba->ufs_stats.req_stats[rq_type].sum += delta;
	if (delta > hba->ufs_stats.req_stats[rq_type].max)
		hba->ufs_stats.req_stats[rq_type].max = delta;
	if (delta < hba->ufs_stats.req_stats[rq_type].min)
			hba->ufs_stats.req_stats[rq_type].min = delta;
}

static void
ufshcd_update_query_stats(struct ufs_hba *hba, enum query_opcode opcode, u8 idn)
{
	if (opcode < UPIU_QUERY_OPCODE_MAX && idn < MAX_QUERY_IDN)
		hba->ufs_stats.query_stats_arr[opcode][idn]++;
}

#else
static inline void ufshcd_update_tag_stats(struct ufs_hba *hba, int tag)
{
}

static inline void ufshcd_update_tag_stats_completion(struct ufs_hba *hba,
		struct scsi_cmnd *cmd)
{
}

static inline void ufshcd_update_error_stats(struct ufs_hba *hba, int type)
{
}

static inline
void update_req_stats(struct ufs_hba *hba, struct ufshcd_lrb *lrbp)
{
}

static inline
void ufshcd_update_query_stats(struct ufs_hba *hba,
			       enum query_opcode opcode, u8 idn)
{
}
#endif

static void ufshcd_update_uic_error_cnt(struct ufs_hba *hba, u32 reg, int type)
{
	unsigned long err_bits;
	int ec;

	switch (type) {
	case UFS_UIC_ERROR_PA:
		err_bits = reg & UIC_PHY_ADAPTER_LAYER_ERROR_CODE_MASK;
		for_each_set_bit(ec, &err_bits, UFS_EC_PA_MAX) {
			hba->ufs_stats.pa_err_cnt[ec]++;
			hba->ufs_stats.pa_err_cnt_total++;
		}
		break;
	case UFS_UIC_ERROR_DL:
		err_bits = reg & UIC_DATA_LINK_LAYER_ERROR_CODE_MASK;
		for_each_set_bit(ec, &err_bits, UFS_EC_DL_MAX) {
			hba->ufs_stats.dl_err_cnt[ec]++;
			hba->ufs_stats.dl_err_cnt_total++;
		}
		break;
	case UFS_UIC_ERROR_DME:
		hba->ufs_stats.dme_err_cnt++;
	default:
		break;
	}
}

#define PWR_INFO_MASK	0xF
#define PWR_RX_OFFSET	4

#define UFSHCD_REQ_SENSE_SIZE	18

#define UFSHCD_ENABLE_INTRS	(UTP_TRANSFER_REQ_COMPL |\
				 UTP_TASK_REQ_COMPL |\
				 UFSHCD_ERROR_MASK)
/* UIC command timeout, unit: ms */
#define UIC_CMD_TIMEOUT	500

/* NOP OUT retries waiting for NOP IN response */
#define NOP_OUT_RETRIES    10
/* Timeout after 30 msecs if NOP OUT hangs without response */
#define NOP_OUT_TIMEOUT    30 /* msecs */

/* Query request retries */
#define QUERY_REQ_RETRIES 3
/* Query request timeout */
#define QUERY_REQ_TIMEOUT 1500 /* 1.5 seconds */

/* Task management command timeout */
#define TM_CMD_TIMEOUT	100 /* msecs */

/* maximum number of retries for a general UIC command  */
#define UFS_UIC_COMMAND_RETRIES 3

/* maximum number of link-startup retries */
#define DME_LINKSTARTUP_RETRIES 3

/* Maximum retries for Hibern8 enter */
#define UIC_HIBERN8_ENTER_RETRIES 3

/* maximum number of reset retries before giving up */
#define MAX_HOST_RESET_RETRIES 5

/* Expose the flag value from utp_upiu_query.value */
#define MASK_QUERY_UPIU_FLAG_LOC 0xFF

/* Interrupt aggregation default timeout, unit: 40us */
#define INT_AGGR_DEF_TO	0x02

/* default value of auto suspend is 3 seconds */
#define UFSHCD_AUTO_SUSPEND_DELAY_MS 3000 /* millisecs */

/* default value of ref clock gating wait time is 100 micro seconds */
#define UFSHCD_REF_CLK_GATING_WAIT_US 100 /* microsecs */

#define UFSHCD_CLK_GATING_DELAY_MS_PWR_SAVE	10
#define UFSHCD_CLK_GATING_DELAY_MS_PERF		50

/* IOCTL opcode for command - ufs set device read only */
#define UFS_IOCTL_BLKROSET      BLKROSET

#define UFSHCD_DEFAULT_LANES_PER_DIRECTION		2

#define ufshcd_toggle_vreg(_dev, _vreg, _on)				\
	({                                                              \
		int _ret;                                               \
		if (_on)                                                \
			_ret = ufshcd_enable_vreg(_dev, _vreg);         \
		else                                                    \
			_ret = ufshcd_disable_vreg(_dev, _vreg);        \
		_ret;                                                   \
	})

static void ufshcd_hex_dump(struct ufs_hba *hba, const char * const str,
			    const void *buf, size_t len)

{
	/*
	 * device name is expected to take up ~20 characters and "str" passed
	 * to this function is expected to be of ~10 character so we would need
	 * ~30 characters string to hold the concatenation of these 2 strings.
	 */
	#define MAX_PREFIX_STR_SIZE 50
	char prefix_str[MAX_PREFIX_STR_SIZE] = {0};

	/* concatenate the device name and "str" */
	snprintf(prefix_str, MAX_PREFIX_STR_SIZE, "%s %s: ",
		 dev_name(hba->dev), str);
	print_hex_dump(KERN_ERR, prefix_str, DUMP_PREFIX_OFFSET,
		       16, 4, buf, len, false);
}

enum {
	UFSHCD_MAX_CHANNEL	= 0,
	UFSHCD_MAX_ID		= 1,
	UFSHCD_CMD_PER_LUN	= 32,
	UFSHCD_CAN_QUEUE	= 32,
};

/* UFSHCD states */
enum {
	UFSHCD_STATE_RESET,
	UFSHCD_STATE_ERROR,
	UFSHCD_STATE_OPERATIONAL,
	UFSHCD_STATE_EH_SCHEDULED,
};

/* UFSHCD error handling flags */
enum {
	UFSHCD_EH_IN_PROGRESS = (1 << 0),
};

/* UFSHCD UIC layer error flags */
enum {
	UFSHCD_UIC_DL_PA_INIT_ERROR = (1 << 0), /* Data link layer error */
	UFSHCD_UIC_DL_NAC_RECEIVED_ERROR = (1 << 1), /* Data link layer error */
	UFSHCD_UIC_DL_TCx_REPLAY_ERROR = (1 << 2), /* Data link layer error */
	UFSHCD_UIC_NL_ERROR = (1 << 3), /* Network layer error */
	UFSHCD_UIC_TL_ERROR = (1 << 4), /* Transport Layer error */
	UFSHCD_UIC_DME_ERROR = (1 << 5), /* DME error */
};

/* Interrupt configuration options */
enum {
	UFSHCD_INT_DISABLE,
	UFSHCD_INT_ENABLE,
	UFSHCD_INT_CLEAR,
};

#define DEFAULT_UFSHCD_DBG_PRINT_EN	UFSHCD_DBG_PRINT_ALL

#define ufshcd_set_eh_in_progress(h) \
	(h->eh_flags |= UFSHCD_EH_IN_PROGRESS)
#define ufshcd_eh_in_progress(h) \
	(h->eh_flags & UFSHCD_EH_IN_PROGRESS)
#define ufshcd_clear_eh_in_progress(h) \
	(h->eh_flags &= ~UFSHCD_EH_IN_PROGRESS)

#define ufshcd_set_ufs_dev_active(h) \
	((h)->curr_dev_pwr_mode = UFS_ACTIVE_PWR_MODE)
#define ufshcd_set_ufs_dev_sleep(h) \
	((h)->curr_dev_pwr_mode = UFS_SLEEP_PWR_MODE)
#define ufshcd_set_ufs_dev_poweroff(h) \
	((h)->curr_dev_pwr_mode = UFS_POWERDOWN_PWR_MODE)
#define ufshcd_is_ufs_dev_active(h) \
	((h)->curr_dev_pwr_mode == UFS_ACTIVE_PWR_MODE)
#define ufshcd_is_ufs_dev_sleep(h) \
	((h)->curr_dev_pwr_mode == UFS_SLEEP_PWR_MODE)
#define ufshcd_is_ufs_dev_poweroff(h) \
	((h)->curr_dev_pwr_mode == UFS_POWERDOWN_PWR_MODE)

static struct ufs_pm_lvl_states ufs_pm_lvl_states[] = {
	{UFS_ACTIVE_PWR_MODE, UIC_LINK_ACTIVE_STATE},
	{UFS_ACTIVE_PWR_MODE, UIC_LINK_HIBERN8_STATE},
	{UFS_SLEEP_PWR_MODE, UIC_LINK_ACTIVE_STATE},
	{UFS_SLEEP_PWR_MODE, UIC_LINK_HIBERN8_STATE},
	{UFS_POWERDOWN_PWR_MODE, UIC_LINK_HIBERN8_STATE},
	{UFS_POWERDOWN_PWR_MODE, UIC_LINK_OFF_STATE},
};

static inline enum ufs_dev_pwr_mode
ufs_get_pm_lvl_to_dev_pwr_mode(enum ufs_pm_level lvl)
{
	return ufs_pm_lvl_states[lvl].dev_state;
}

static inline enum uic_link_state
ufs_get_pm_lvl_to_link_pwr_state(enum ufs_pm_level lvl)
{
	return ufs_pm_lvl_states[lvl].link_state;
}

static inline void ufshcd_set_card_online(struct ufs_hba *hba)
{
	atomic_set(&hba->card_state, UFS_CARD_STATE_ONLINE);
}

static inline void ufshcd_set_card_offline(struct ufs_hba *hba)
{
	atomic_set(&hba->card_state, UFS_CARD_STATE_OFFLINE);
}

static inline bool ufshcd_is_card_online(struct ufs_hba *hba)
{
	return (atomic_read(&hba->card_state) == UFS_CARD_STATE_ONLINE);
}

static inline bool ufshcd_is_card_offline(struct ufs_hba *hba)
{
	return (atomic_read(&hba->card_state) == UFS_CARD_STATE_OFFLINE);
}

static inline enum ufs_pm_level
ufs_get_desired_pm_lvl_for_dev_link_state(enum ufs_dev_pwr_mode dev_state,
					enum uic_link_state link_state)
{
	enum ufs_pm_level lvl;

	for (lvl = UFS_PM_LVL_0; lvl < UFS_PM_LVL_MAX; lvl++) {
		if ((ufs_pm_lvl_states[lvl].dev_state == dev_state) &&
			(ufs_pm_lvl_states[lvl].link_state == link_state))
			return lvl;
	}

	/* if no match found, return the level 0 */
	return UFS_PM_LVL_0;
}

static inline bool ufshcd_is_valid_pm_lvl(int lvl)
{
	if (lvl >= 0 && lvl < ARRAY_SIZE(ufs_pm_lvl_states))
		return true;
	else
		return false;
}

static irqreturn_t ufshcd_intr(int irq, void *__hba);
static irqreturn_t ufshcd_tmc_handler(struct ufs_hba *hba);
static void ufshcd_async_scan(void *data, async_cookie_t cookie);
static int ufshcd_reset_and_restore(struct ufs_hba *hba);
static int ufshcd_eh_host_reset_handler(struct scsi_cmnd *cmd);
static int ufshcd_clear_tm_cmd(struct ufs_hba *hba, int tag);
static void ufshcd_hba_exit(struct ufs_hba *hba);
static int ufshcd_probe_hba(struct ufs_hba *hba);
static int ufshcd_enable_clocks(struct ufs_hba *hba);
static int ufshcd_disable_clocks(struct ufs_hba *hba,
				 bool is_gating_context);
static int ufshcd_disable_clocks_skip_ref_clk(struct ufs_hba *hba,
					      bool is_gating_context);
static void ufshcd_hold_all(struct ufs_hba *hba);
static void ufshcd_release_all(struct ufs_hba *hba);
static int ufshcd_set_vccq_rail_unused(struct ufs_hba *hba, bool unused);
static inline void ufshcd_add_delay_before_dme_cmd(struct ufs_hba *hba);
static inline void ufshcd_save_tstamp_of_last_dme_cmd(struct ufs_hba *hba);
static int ufshcd_host_reset_and_restore(struct ufs_hba *hba);
static void ufshcd_resume_clkscaling(struct ufs_hba *hba);
static void ufshcd_suspend_clkscaling(struct ufs_hba *hba);
static void __ufshcd_suspend_clkscaling(struct ufs_hba *hba);
static void ufshcd_release_all(struct ufs_hba *hba);
static void ufshcd_hba_vreg_set_lpm(struct ufs_hba *hba);
static void ufshcd_hba_vreg_set_hpm(struct ufs_hba *hba);
static int ufshcd_devfreq_target(struct device *dev,
				unsigned long *freq, u32 flags);
static int ufshcd_devfreq_get_dev_status(struct device *dev,
		struct devfreq_dev_status *stat);
static void __ufshcd_shutdown_clkscaling(struct ufs_hba *hba);

#if IS_ENABLED(CONFIG_DEVFREQ_GOV_SIMPLE_ONDEMAND)
static struct devfreq_simple_ondemand_data ufshcd_ondemand_data = {
	.upthreshold = 70,
	.downdifferential = 65,
	.simple_scaling = 1,
};

static void *gov_data = &ufshcd_ondemand_data;
#else
static void *gov_data;
#endif

static struct devfreq_dev_profile ufs_devfreq_profile = {
	.polling_ms	= 60,
	.target		= ufshcd_devfreq_target,
	.get_dev_status	= ufshcd_devfreq_get_dev_status,
};

static inline bool ufshcd_valid_tag(struct ufs_hba *hba, int tag)
{
	return tag >= 0 && tag < hba->nutrs;
}

static inline void ufshcd_enable_irq(struct ufs_hba *hba)
{
	if (!hba->is_irq_enabled) {
		enable_irq(hba->irq);
		hba->is_irq_enabled = true;
	}
}

static inline void ufshcd_disable_irq(struct ufs_hba *hba)
{
	if (hba->is_irq_enabled) {
		disable_irq(hba->irq);
		hba->is_irq_enabled = false;
	}
}

void ufshcd_scsi_unblock_requests(struct ufs_hba *hba)
{
	unsigned long flags;
	bool unblock = false;

	spin_lock_irqsave(hba->host->host_lock, flags);
	hba->scsi_block_reqs_cnt--;
	unblock = !hba->scsi_block_reqs_cnt;
	spin_unlock_irqrestore(hba->host->host_lock, flags);
	if (unblock)
		scsi_unblock_requests(hba->host);
}
EXPORT_SYMBOL(ufshcd_scsi_unblock_requests);

static inline void __ufshcd_scsi_block_requests(struct ufs_hba *hba)
{
	if (!hba->scsi_block_reqs_cnt++)
		scsi_block_requests(hba->host);
}

void ufshcd_scsi_block_requests(struct ufs_hba *hba)
{
	unsigned long flags;

	spin_lock_irqsave(hba->host->host_lock, flags);
	__ufshcd_scsi_block_requests(hba);
	spin_unlock_irqrestore(hba->host->host_lock, flags);
}
EXPORT_SYMBOL(ufshcd_scsi_block_requests);

static int ufshcd_device_reset_ctrl(struct ufs_hba *hba, bool ctrl)
{
	int ret = 0;

	if (!hba->pctrl)
		return 0;

	/* Assert reset if ctrl == true */
	if (ctrl)
		ret = pinctrl_select_state(hba->pctrl,
			pinctrl_lookup_state(hba->pctrl, "dev-reset-assert"));
	else
		ret = pinctrl_select_state(hba->pctrl,
			pinctrl_lookup_state(hba->pctrl, "dev-reset-deassert"));

	if (ret < 0)
		dev_err(hba->dev, "%s: %s failed with err %d\n",
			__func__, ctrl ? "Assert" : "Deassert", ret);

	return ret;
}

static inline int ufshcd_assert_device_reset(struct ufs_hba *hba)
{
	return ufshcd_device_reset_ctrl(hba, true);
}

static inline int ufshcd_deassert_device_reset(struct ufs_hba *hba)
{
	return ufshcd_device_reset_ctrl(hba, false);
}

static int ufshcd_reset_device(struct ufs_hba *hba)
{
	int ret;

	/* reset the connected UFS device */
	ret = ufshcd_assert_device_reset(hba);
	if (ret)
		goto out;
	/*
	 * The reset signal is active low.
	 * The UFS device shall detect more than or equal to 1us of positive
	 * or negative RST_n pulse width.
	 * To be on safe side, keep the reset low for atleast 10us.
	 */
	usleep_range(10, 15);

	ret = ufshcd_deassert_device_reset(hba);
	if (ret)
		goto out;
	/* same as assert, wait for atleast 10us after deassert */
	usleep_range(10, 15);
out:
	return ret;
}

/* replace non-printable or non-ASCII characters with spaces */
static inline void ufshcd_remove_non_printable(char *val)
{
	if (!val || !*val)
		return;

	if (*val < 0x20 || *val > 0x7e)
		*val = ' ';
}

#define UFSHCD_MAX_CMD_LOGGING	200

#ifdef CONFIG_TRACEPOINTS
static inline void ufshcd_add_command_trace(struct ufs_hba *hba,
			struct ufshcd_cmd_log_entry *entry)
{
	if (trace_ufshcd_command_enabled()) {
		u32 intr = ufshcd_readl(hba, REG_INTERRUPT_STATUS);

		trace_ufshcd_command(dev_name(hba->dev), entry->str, entry->tag,
				     entry->doorbell, entry->transfer_len, intr,
				     entry->lba, entry->cmd_id);
	}
}
#else
static inline void ufshcd_add_command_trace(struct ufs_hba *hba,
			struct ufshcd_cmd_log_entry *entry)
{
}
#endif

#ifdef CONFIG_SCSI_UFSHCD_CMD_LOGGING
static void ufshcd_cmd_log_init(struct ufs_hba *hba)
{
	/* Allocate log entries */
	if (!hba->cmd_log.entries) {
		hba->cmd_log.entries = kzalloc(UFSHCD_MAX_CMD_LOGGING *
			sizeof(struct ufshcd_cmd_log_entry), GFP_KERNEL);
		if (!hba->cmd_log.entries)
			return;
		dev_dbg(hba->dev, "%s: cmd_log.entries initialized\n",
				__func__);
	}
}

static void __ufshcd_cmd_log(struct ufs_hba *hba, char *str, char *cmd_type,
			     unsigned int tag, u8 cmd_id, u8 idn, u8 lun,
			     sector_t lba, int transfer_len)
{
	struct ufshcd_cmd_log_entry *entry;

	if (!hba->cmd_log.entries)
		return;

	entry = &hba->cmd_log.entries[hba->cmd_log.pos];
	entry->lun = lun;
	entry->str = str;
	entry->cmd_type = cmd_type;
	entry->cmd_id = cmd_id;
	entry->lba = lba;
	entry->transfer_len = transfer_len;
	entry->idn = idn;
	entry->doorbell = ufshcd_readl(hba, REG_UTP_TRANSFER_REQ_DOOR_BELL);
	entry->tag = tag;
	entry->tstamp = ktime_get();
	entry->outstanding_reqs = hba->outstanding_reqs;
	entry->seq_num = hba->cmd_log.seq_num;
	hba->cmd_log.seq_num++;
	hba->cmd_log.pos =
			(hba->cmd_log.pos + 1) % UFSHCD_MAX_CMD_LOGGING;

	ufshcd_add_command_trace(hba, entry);
}

static void ufshcd_cmd_log(struct ufs_hba *hba, char *str, char *cmd_type,
	unsigned int tag, u8 cmd_id, u8 idn)
{
	__ufshcd_cmd_log(hba, str, cmd_type, tag, cmd_id, idn, 0, 0, 0);
}

static void ufshcd_dme_cmd_log(struct ufs_hba *hba, char *str, u8 cmd_id)
{
	ufshcd_cmd_log(hba, str, "dme", 0, cmd_id, 0);
}

static void ufshcd_custom_cmd_log(struct ufs_hba *hba, char *str)
{
	ufshcd_cmd_log(hba, str, "custom", 0, 0, 0);
}

static void ufshcd_print_cmd_log(struct ufs_hba *hba)
{
	int i;
	int pos;
	struct ufshcd_cmd_log_entry *p;

	if (!hba->cmd_log.entries)
		return;

	pos = hba->cmd_log.pos;
	for (i = 0; i < UFSHCD_MAX_CMD_LOGGING; i++) {
		p = &hba->cmd_log.entries[pos];
		pos = (pos + 1) % UFSHCD_MAX_CMD_LOGGING;

		if (ktime_to_us(p->tstamp)) {
			pr_err("%s: %s: seq_no=%u lun=0x%x cmd_id=0x%02x lba=0x%llx txfer_len=%d tag=%u, doorbell=0x%x outstanding=0x%x idn=%d time=%lld us\n",
				p->cmd_type, p->str, p->seq_num,
				p->lun, p->cmd_id, (unsigned long long)p->lba,
				p->transfer_len, p->tag, p->doorbell,
				p->outstanding_reqs, p->idn,
				ktime_to_us(p->tstamp));
				usleep_range(1000, 1100);
		}
	}
}
#else
static void ufshcd_cmd_log_init(struct ufs_hba *hba)
{
}

static void __ufshcd_cmd_log(struct ufs_hba *hba, char *str, char *cmd_type,
			     unsigned int tag, u8 cmd_id, u8 idn, u8 lun,
			     sector_t lba, int transfer_len)
{
	struct ufshcd_cmd_log_entry entry;

	entry.str = str;
	entry.lba = lba;
	entry.cmd_id = cmd_id;
	entry.transfer_len = transfer_len;
	entry.doorbell = ufshcd_readl(hba, REG_UTP_TRANSFER_REQ_DOOR_BELL);
	entry.tag = tag;

	ufshcd_add_command_trace(hba, &entry);
}

static void ufshcd_dme_cmd_log(struct ufs_hba *hba, char *str, u8 cmd_id)
{
}

static void ufshcd_custom_cmd_log(struct ufs_hba *hba, char *str)
{
}

static void ufshcd_print_cmd_log(struct ufs_hba *hba)
{
}
#endif

#ifdef CONFIG_TRACEPOINTS
static inline void ufshcd_cond_add_cmd_trace(struct ufs_hba *hba,
					unsigned int tag, const char *str)
{
	struct ufshcd_lrb *lrbp;
	char *cmd_type = NULL;
	u8 opcode = 0;
	u8 cmd_id = 0, idn = 0;
	sector_t lba = 0;
	int transfer_len = 0;

	lrbp = &hba->lrb[tag];

	if (lrbp->cmd) { /* data phase exists */
		opcode = (u8)(*lrbp->cmd->cmnd);
		if ((opcode == READ_10) || (opcode == WRITE_10)) {
			/*
			 * Currently we only fully trace read(10) and write(10)
			 * commands
			 */
			if (lrbp->cmd->request && lrbp->cmd->request->bio)
				lba =
				lrbp->cmd->request->bio->bi_iter.bi_sector;
			transfer_len = be32_to_cpu(
				lrbp->ucd_req_ptr->sc.exp_data_transfer_len);
		}
	}

	if (lrbp->cmd && (lrbp->command_type == UTP_CMD_TYPE_SCSI)) {
		cmd_type = "scsi";
		cmd_id = (u8)(*lrbp->cmd->cmnd);
	} else if (lrbp->command_type == UTP_CMD_TYPE_DEV_MANAGE) {
		if (hba->dev_cmd.type == DEV_CMD_TYPE_NOP) {
			cmd_type = "nop";
			cmd_id = 0;
		} else if (hba->dev_cmd.type == DEV_CMD_TYPE_QUERY) {
			cmd_type = "query";
			cmd_id = hba->dev_cmd.query.request.upiu_req.opcode;
			idn = hba->dev_cmd.query.request.upiu_req.idn;
		}
	}

	__ufshcd_cmd_log(hba, (char *) str, cmd_type, tag, cmd_id, idn,
			 lrbp->lun, lba, transfer_len);
}
#else
static inline void ufshcd_cond_add_cmd_trace(struct ufs_hba *hba,
					unsigned int tag, const char *str)
{
}
#endif

static void ufshcd_print_clk_freqs(struct ufs_hba *hba)
{
	struct ufs_clk_info *clki;
	struct list_head *head = &hba->clk_list_head;

	if (!(hba->ufshcd_dbg_print & UFSHCD_DBG_PRINT_CLK_FREQ_EN))
		return;

	if (!head || list_empty(head))
		return;

	list_for_each_entry(clki, head, list) {
		if (!IS_ERR_OR_NULL(clki->clk) && clki->min_freq &&
				clki->max_freq)
			dev_err(hba->dev, "clk: %s, rate: %u\n",
					clki->name, clki->curr_freq);
	}
}

static void ufshcd_print_uic_err_hist(struct ufs_hba *hba,
		struct ufs_uic_err_reg_hist *err_hist, char *err_name)
{
	int i;

	if (!(hba->ufshcd_dbg_print & UFSHCD_DBG_PRINT_UIC_ERR_HIST_EN))
		return;

	for (i = 0; i < UIC_ERR_REG_HIST_LENGTH; i++) {
		int p = (i + err_hist->pos - 1) % UIC_ERR_REG_HIST_LENGTH;

		if (err_hist->reg[p] == 0)
			continue;
		dev_err(hba->dev, "%s[%d] = 0x%x at %lld us", err_name, i,
			err_hist->reg[p], ktime_to_us(err_hist->tstamp[p]));
	}
}

static inline void __ufshcd_print_host_regs(struct ufs_hba *hba, bool no_sleep)
{
	if (!(hba->ufshcd_dbg_print & UFSHCD_DBG_PRINT_HOST_REGS_EN))
		return;

	/*
	 * hex_dump reads its data without the readl macro. This might
	 * cause inconsistency issues on some platform, as the printed
	 * values may be from cache and not the most recent value.
	 * To know whether you are looking at an un-cached version verify
	 * that IORESOURCE_MEM flag is on when xxx_get_resource() is invoked
	 * during platform/pci probe function.
	 */
	ufshcd_hex_dump(hba, "host regs", hba->mmio_base,
			UFSHCI_REG_SPACE_SIZE);
	dev_err(hba->dev, "hba->ufs_version = 0x%x, hba->capabilities = 0x%x",
		hba->ufs_version, hba->capabilities);
	dev_err(hba->dev,
		"hba->outstanding_reqs = 0x%x, hba->outstanding_tasks = 0x%x",
		(u32)hba->outstanding_reqs, (u32)hba->outstanding_tasks);
	dev_err(hba->dev,
		"last_hibern8_exit_tstamp at %lld us, hibern8_exit_cnt = %d",
		ktime_to_us(hba->ufs_stats.last_hibern8_exit_tstamp),
		hba->ufs_stats.hibern8_exit_cnt);

	ufshcd_print_uic_err_hist(hba, &hba->ufs_stats.pa_err, "pa_err");
	ufshcd_print_uic_err_hist(hba, &hba->ufs_stats.dl_err, "dl_err");
	ufshcd_print_uic_err_hist(hba, &hba->ufs_stats.nl_err, "nl_err");
	ufshcd_print_uic_err_hist(hba, &hba->ufs_stats.tl_err, "tl_err");
	ufshcd_print_uic_err_hist(hba, &hba->ufs_stats.dme_err, "dme_err");

	ufshcd_print_clk_freqs(hba);

	ufshcd_vops_dbg_register_dump(hba, no_sleep);
}

static void ufshcd_print_host_regs(struct ufs_hba *hba)
{
	__ufshcd_print_host_regs(hba, false);
}

static
void ufshcd_print_trs(struct ufs_hba *hba, unsigned long bitmap, bool pr_prdt)
{
	struct ufshcd_lrb *lrbp;
	int prdt_length;
	int tag;

	if (!(hba->ufshcd_dbg_print & UFSHCD_DBG_PRINT_TRS_EN))
		return;

	for_each_set_bit(tag, &bitmap, hba->nutrs) {
		lrbp = &hba->lrb[tag];

		dev_err(hba->dev, "UPIU[%d] - issue time %lld us",
				tag, ktime_to_us(lrbp->issue_time_stamp));
		dev_err(hba->dev,
			"UPIU[%d] - Transfer Request Descriptor phys@0x%llx",
			tag, (u64)lrbp->utrd_dma_addr);
		ufshcd_hex_dump(hba, "UPIU TRD", lrbp->utr_descriptor_ptr,
				sizeof(struct utp_transfer_req_desc));
		dev_err(hba->dev, "UPIU[%d] - Request UPIU phys@0x%llx", tag,
			(u64)lrbp->ucd_req_dma_addr);
		ufshcd_hex_dump(hba, "UPIU REQ", lrbp->ucd_req_ptr,
				sizeof(struct utp_upiu_req));
		dev_err(hba->dev, "UPIU[%d] - Response UPIU phys@0x%llx", tag,
			(u64)lrbp->ucd_rsp_dma_addr);
		ufshcd_hex_dump(hba, "UPIU RSP", lrbp->ucd_rsp_ptr,
				sizeof(struct utp_upiu_rsp));
		prdt_length =
			le16_to_cpu(lrbp->utr_descriptor_ptr->prd_table_length);
		dev_err(hba->dev, "UPIU[%d] - PRDT - %d entries  phys@0x%llx",
			tag, prdt_length, (u64)lrbp->ucd_prdt_dma_addr);
		if (pr_prdt)
			ufshcd_hex_dump(hba, "UPIU PRDT", lrbp->ucd_prdt_ptr,
				sizeof(struct ufshcd_sg_entry) * prdt_length);
	}
}

static void ufshcd_print_tmrs(struct ufs_hba *hba, unsigned long bitmap)
{
	struct utp_task_req_desc *tmrdp;
	int tag;

	if (!(hba->ufshcd_dbg_print & UFSHCD_DBG_PRINT_TMRS_EN))
		return;

	for_each_set_bit(tag, &bitmap, hba->nutmrs) {
		tmrdp = &hba->utmrdl_base_addr[tag];
		dev_err(hba->dev, "TM[%d] - Task Management Header", tag);
		ufshcd_hex_dump(hba, "TM TRD", &tmrdp->header,
				sizeof(struct request_desc_header));
		dev_err(hba->dev, "TM[%d] - Task Management Request UPIU",
				tag);
		ufshcd_hex_dump(hba, "TM REQ", tmrdp->task_req_upiu,
				sizeof(struct utp_upiu_req));
		dev_err(hba->dev, "TM[%d] - Task Management Response UPIU",
				tag);
		ufshcd_hex_dump(hba, "TM RSP", tmrdp->task_rsp_upiu,
				sizeof(struct utp_task_req_desc));
	}
}

static void ufshcd_print_fsm_state(struct ufs_hba *hba)
{
	int err = 0, tx_fsm_val = 0, rx_fsm_val = 0;

	err = ufshcd_dme_get(hba,
			UIC_ARG_MIB_SEL(MPHY_TX_FSM_STATE,
			UIC_ARG_MPHY_TX_GEN_SEL_INDEX(0)),
			&tx_fsm_val);
	dev_err(hba->dev, "%s: TX_FSM_STATE = %u, err = %d\n", __func__,
			tx_fsm_val, err);
	err = ufshcd_dme_get(hba,
			UIC_ARG_MIB_SEL(MPHY_RX_FSM_STATE,
			UIC_ARG_MPHY_RX_GEN_SEL_INDEX(0)),
			&rx_fsm_val);
	dev_err(hba->dev, "%s: RX_FSM_STATE = %u, err = %d\n", __func__,
			rx_fsm_val, err);
}

static void ufshcd_print_host_state(struct ufs_hba *hba)
{
	if (!(hba->ufshcd_dbg_print & UFSHCD_DBG_PRINT_HOST_STATE_EN))
		return;

	dev_err(hba->dev, "UFS Host state=%d\n", hba->ufshcd_state);
	dev_err(hba->dev, "lrb in use=0x%lx, outstanding reqs=0x%lx tasks=0x%lx\n",
		hba->lrb_in_use, hba->outstanding_reqs, hba->outstanding_tasks);
	dev_err(hba->dev, "saved_err=0x%x, saved_uic_err=0x%x, saved_ce_err=0x%x\n",
		hba->saved_err, hba->saved_uic_err, hba->saved_ce_err);
	dev_err(hba->dev, "Device power mode=%d, UIC link state=%d\n",
		hba->curr_dev_pwr_mode, hba->uic_link_state);
	dev_err(hba->dev, "PM in progress=%d, sys. suspended=%d\n",
		hba->pm_op_in_progress, hba->is_sys_suspended);
	dev_err(hba->dev, "Auto BKOPS=%d, Host self-block=%d\n",
		hba->auto_bkops_enabled, hba->host->host_self_blocked);
	dev_err(hba->dev, "Clk gate=%d, hibern8 on idle=%d\n",
		hba->clk_gating.state, hba->hibern8_on_idle.state);
	dev_err(hba->dev, "error handling flags=0x%x, req. abort count=%d\n",
		hba->eh_flags, hba->req_abort_count);
	dev_err(hba->dev, "Host capabilities=0x%x, caps=0x%x\n",
		hba->capabilities, hba->caps);
	dev_err(hba->dev, "quirks=0x%x, dev. quirks=0x%x\n", hba->quirks,
		hba->dev_info.quirks);
	dev_err(hba->dev, "pa_err_cnt_total=%d, pa_lane_0_err_cnt=%d, pa_lane_1_err_cnt=%d, pa_line_reset_err_cnt=%d\n",
		hba->ufs_stats.pa_err_cnt_total,
		hba->ufs_stats.pa_err_cnt[UFS_EC_PA_LANE_0],
		hba->ufs_stats.pa_err_cnt[UFS_EC_PA_LANE_1],
		hba->ufs_stats.pa_err_cnt[UFS_EC_PA_LINE_RESET]);
	dev_err(hba->dev, "dl_err_cnt_total=%d, dl_nac_received_err_cnt=%d, dl_tcx_replay_timer_expired_err_cnt=%d\n",
		hba->ufs_stats.dl_err_cnt_total,
		hba->ufs_stats.dl_err_cnt[UFS_EC_DL_NAC_RECEIVED],
		hba->ufs_stats.dl_err_cnt[UFS_EC_DL_TCx_REPLAY_TIMER_EXPIRED]);
	dev_err(hba->dev, "dl_afcx_request_timer_expired_err_cnt=%d, dl_fcx_protection_timer_expired_err_cnt=%d, dl_crc_err_cnt=%d\n",
		hba->ufs_stats.dl_err_cnt[UFS_EC_DL_AFCx_REQUEST_TIMER_EXPIRED],
		hba->ufs_stats.dl_err_cnt[UFS_EC_DL_FCx_PROTECT_TIMER_EXPIRED],
		hba->ufs_stats.dl_err_cnt[UFS_EC_DL_CRC_ERROR]);
	dev_err(hba->dev, "dll_rx_buffer_overflow_err_cnt=%d, dl_max_frame_length_exceeded_err_cnt=%d, dl_wrong_sequence_number_err_cnt=%d\n",
		hba->ufs_stats.dl_err_cnt[UFS_EC_DL_RX_BUFFER_OVERFLOW],
		hba->ufs_stats.dl_err_cnt[UFS_EC_DL_MAX_FRAME_LENGTH_EXCEEDED],
		hba->ufs_stats.dl_err_cnt[UFS_EC_DL_WRONG_SEQUENCE_NUMBER]);
	dev_err(hba->dev, "dl_afc_frame_syntax_err_cnt=%d, dl_nac_frame_syntax_err_cnt=%d, dl_eof_syntax_err_cnt=%d\n",
		hba->ufs_stats.dl_err_cnt[UFS_EC_DL_AFC_FRAME_SYNTAX_ERROR],
		hba->ufs_stats.dl_err_cnt[UFS_EC_DL_NAC_FRAME_SYNTAX_ERROR],
		hba->ufs_stats.dl_err_cnt[UFS_EC_DL_EOF_SYNTAX_ERROR]);
	dev_err(hba->dev, "dl_frame_syntax_err_cnt=%d, dl_bad_ctrl_symbol_type_err_cnt=%d, dl_pa_init_err_cnt=%d, dl_pa_error_ind_received=%d\n",
		hba->ufs_stats.dl_err_cnt[UFS_EC_DL_FRAME_SYNTAX_ERROR],
		hba->ufs_stats.dl_err_cnt[UFS_EC_DL_BAD_CTRL_SYMBOL_TYPE],
		hba->ufs_stats.dl_err_cnt[UFS_EC_DL_PA_INIT_ERROR],
		hba->ufs_stats.dl_err_cnt[UFS_EC_DL_PA_ERROR_IND_RECEIVED]);
	dev_err(hba->dev, "dme_err_cnt=%d\n", hba->ufs_stats.dme_err_cnt);
}

/**
 * ufshcd_print_pwr_info - print power params as saved in hba
 * power info
 * @hba: per-adapter instance
 */
static void ufshcd_print_pwr_info(struct ufs_hba *hba)
{
	char *names[] = {
		"INVALID MODE",
		"FAST MODE",
		"SLOW_MODE",
		"INVALID MODE",
		"FASTAUTO_MODE",
		"SLOWAUTO_MODE",
		"INVALID MODE",
	};

	if (!(hba->ufshcd_dbg_print & UFSHCD_DBG_PRINT_PWR_EN))
		return;

	dev_err(hba->dev, "%s:[RX, TX]: gear=[%d, %d], lane[%d, %d], pwr[%s, %s], rate = %d\n",
		 __func__,
		 hba->pwr_info.gear_rx, hba->pwr_info.gear_tx,
		 hba->pwr_info.lane_rx, hba->pwr_info.lane_tx,
		 names[hba->pwr_info.pwr_rx],
		 names[hba->pwr_info.pwr_tx],
		 hba->pwr_info.hs_rate);
}

/*
 * ufshcd_wait_for_register - wait for register value to change
 * @hba - per-adapter interface
 * @reg - mmio register offset
 * @mask - mask to apply to read register value
 * @val - wait condition
 * @interval_us - polling interval in microsecs
 * @timeout_ms - timeout in millisecs
 * @can_sleep - perform sleep or just spin
 * Returns -ETIMEDOUT on error, zero on success
 */
int ufshcd_wait_for_register(struct ufs_hba *hba, u32 reg, u32 mask,
				u32 val, unsigned long interval_us,
				unsigned long timeout_ms, bool can_sleep)
{
	int err = 0;
	unsigned long timeout = jiffies + msecs_to_jiffies(timeout_ms);

	/* ignore bits that we don't intend to wait on */
	val = val & mask;

	while ((ufshcd_readl(hba, reg) & mask) != val) {
		if (can_sleep)
			usleep_range(interval_us, interval_us + 50);
		else
			udelay(interval_us);
		if (time_after(jiffies, timeout)) {
			if ((ufshcd_readl(hba, reg) & mask) != val)
				err = -ETIMEDOUT;
			break;
		}
	}

	return err;
}

/**
 * ufshcd_get_intr_mask - Get the interrupt bit mask
 * @hba - Pointer to adapter instance
 *
 * Returns interrupt bit mask per version
 */
static inline u32 ufshcd_get_intr_mask(struct ufs_hba *hba)
{
	u32 intr_mask = 0;

	switch (hba->ufs_version) {
	case UFSHCI_VERSION_10:
		intr_mask = INTERRUPT_MASK_ALL_VER_10;
		break;
	/* allow fall through */
	case UFSHCI_VERSION_11:
	case UFSHCI_VERSION_20:
		intr_mask = INTERRUPT_MASK_ALL_VER_11;
		break;
	/* allow fall through */
	case UFSHCI_VERSION_21:
	default:
		intr_mask = INTERRUPT_MASK_ALL_VER_21;
	}

	if (!ufshcd_is_crypto_supported(hba))
		intr_mask &= ~CRYPTO_ENGINE_FATAL_ERROR;

	return intr_mask;
}

/**
 * ufshcd_get_ufs_version - Get the UFS version supported by the HBA
 * @hba - Pointer to adapter instance
 *
 * Returns UFSHCI version supported by the controller
 */
static inline u32 ufshcd_get_ufs_version(struct ufs_hba *hba)
{
	if (hba->quirks & UFSHCD_QUIRK_BROKEN_UFS_HCI_VERSION)
		return ufshcd_vops_get_ufs_hci_version(hba);

	return ufshcd_readl(hba, REG_UFS_VERSION);
}

/**
 * ufshcd_is_device_present - Check if any device connected to
 *			      the host controller
 * @hba: pointer to adapter instance
 *
 * Returns 1 if device present, 0 if no device detected
 */
static inline int ufshcd_is_device_present(struct ufs_hba *hba)
{
	return (ufshcd_readl(hba, REG_CONTROLLER_STATUS) &
						DEVICE_PRESENT) ? 1 : 0;
}

/**
 * ufshcd_get_tr_ocs - Get the UTRD Overall Command Status
 * @lrb: pointer to local command reference block
 *
 * This function is used to get the OCS field from UTRD
 * Returns the OCS field in the UTRD
 */
static inline int ufshcd_get_tr_ocs(struct ufshcd_lrb *lrbp)
{
	return le32_to_cpu(lrbp->utr_descriptor_ptr->header.dword_2) & MASK_OCS;
}

/**
 * ufshcd_get_tmr_ocs - Get the UTMRD Overall Command Status
 * @task_req_descp: pointer to utp_task_req_desc structure
 *
 * This function is used to get the OCS field from UTMRD
 * Returns the OCS field in the UTMRD
 */
static inline int
ufshcd_get_tmr_ocs(struct utp_task_req_desc *task_req_descp)
{
	return le32_to_cpu(task_req_descp->header.dword_2) & MASK_OCS;
}

/**
 * ufshcd_get_tm_free_slot - get a free slot for task management request
 * @hba: per adapter instance
 * @free_slot: pointer to variable with available slot value
 *
 * Get a free tag and lock it until ufshcd_put_tm_slot() is called.
 * Returns 0 if free slot is not available, else return 1 with tag value
 * in @free_slot.
 */
static bool ufshcd_get_tm_free_slot(struct ufs_hba *hba, int *free_slot)
{
	int tag;
	bool ret = false;

	if (!free_slot)
		goto out;

	do {
		tag = find_first_zero_bit(&hba->tm_slots_in_use, hba->nutmrs);
		if (tag >= hba->nutmrs)
			goto out;
	} while (test_and_set_bit_lock(tag, &hba->tm_slots_in_use));

	*free_slot = tag;
	ret = true;
out:
	return ret;
}

static inline void ufshcd_put_tm_slot(struct ufs_hba *hba, int slot)
{
	clear_bit_unlock(slot, &hba->tm_slots_in_use);
}

/**
 * ufshcd_utrl_clear - Clear a bit in UTRLCLR register
 * @hba: per adapter instance
 * @pos: position of the bit to be cleared
 */
static inline void ufshcd_utrl_clear(struct ufs_hba *hba, u32 pos)
{
	ufshcd_writel(hba, ~(1 << pos), REG_UTP_TRANSFER_REQ_LIST_CLEAR);
}

/**
 * ufshcd_outstanding_req_clear - Clear a bit in outstanding request field
 * @hba: per adapter instance
 * @tag: position of the bit to be cleared
 */
static inline void ufshcd_outstanding_req_clear(struct ufs_hba *hba, int tag)
{
	__clear_bit(tag, &hba->outstanding_reqs);
}

/**
 * ufshcd_get_lists_status - Check UCRDY, UTRLRDY and UTMRLRDY
 * @reg: Register value of host controller status
 *
 * Returns integer, 0 on Success and positive value if failed
 */
static inline int ufshcd_get_lists_status(u32 reg)
{
	/*
	 * The mask 0xFF is for the following HCS register bits
	 * Bit		Description
	 *  0		Device Present
	 *  1		UTRLRDY
	 *  2		UTMRLRDY
	 *  3		UCRDY
	 * 4-7		reserved
	 */
	return ((reg & 0xFF) >> 1) ^ 0x07;
}

/**
 * ufshcd_get_uic_cmd_result - Get the UIC command result
 * @hba: Pointer to adapter instance
 *
 * This function gets the result of UIC command completion
 * Returns 0 on success, non zero value on error
 */
static inline int ufshcd_get_uic_cmd_result(struct ufs_hba *hba)
{
	return ufshcd_readl(hba, REG_UIC_COMMAND_ARG_2) &
	       MASK_UIC_COMMAND_RESULT;
}

/**
 * ufshcd_get_dme_attr_val - Get the value of attribute returned by UIC command
 * @hba: Pointer to adapter instance
 *
 * This function gets UIC command argument3
 * Returns 0 on success, non zero value on error
 */
static inline u32 ufshcd_get_dme_attr_val(struct ufs_hba *hba)
{
	return ufshcd_readl(hba, REG_UIC_COMMAND_ARG_3);
}

/**
 * ufshcd_get_req_rsp - returns the TR response transaction type
 * @ucd_rsp_ptr: pointer to response UPIU
 */
static inline int
ufshcd_get_req_rsp(struct utp_upiu_rsp *ucd_rsp_ptr)
{
	return be32_to_cpu(ucd_rsp_ptr->header.dword_0) >> 24;
}

/**
 * ufshcd_get_rsp_upiu_result - Get the result from response UPIU
 * @ucd_rsp_ptr: pointer to response UPIU
 *
 * This function gets the response status and scsi_status from response UPIU
 * Returns the response result code.
 */
static inline int
ufshcd_get_rsp_upiu_result(struct utp_upiu_rsp *ucd_rsp_ptr)
{
	return be32_to_cpu(ucd_rsp_ptr->header.dword_1) & MASK_RSP_UPIU_RESULT;
}

/*
 * ufshcd_get_rsp_upiu_data_seg_len - Get the data segment length
 *				from response UPIU
 * @ucd_rsp_ptr: pointer to response UPIU
 *
 * Return the data segment length.
 */
static inline unsigned int
ufshcd_get_rsp_upiu_data_seg_len(struct utp_upiu_rsp *ucd_rsp_ptr)
{
	return be32_to_cpu(ucd_rsp_ptr->header.dword_2) &
		MASK_RSP_UPIU_DATA_SEG_LEN;
}

/**
 * ufshcd_is_exception_event - Check if the device raised an exception event
 * @ucd_rsp_ptr: pointer to response UPIU
 *
 * The function checks if the device raised an exception event indicated in
 * the Device Information field of response UPIU.
 *
 * Returns true if exception is raised, false otherwise.
 */
static inline bool ufshcd_is_exception_event(struct utp_upiu_rsp *ucd_rsp_ptr)
{
	return be32_to_cpu(ucd_rsp_ptr->header.dword_2) &
			MASK_RSP_EXCEPTION_EVENT ? true : false;
}

/**
 * ufshcd_reset_intr_aggr - Reset interrupt aggregation values.
 * @hba: per adapter instance
 */
static inline void
ufshcd_reset_intr_aggr(struct ufs_hba *hba)
{
	ufshcd_writel(hba, INT_AGGR_ENABLE |
		      INT_AGGR_COUNTER_AND_TIMER_RESET,
		      REG_UTP_TRANSFER_REQ_INT_AGG_CONTROL);
}

/**
 * ufshcd_config_intr_aggr - Configure interrupt aggregation values.
 * @hba: per adapter instance
 * @cnt: Interrupt aggregation counter threshold
 * @tmout: Interrupt aggregation timeout value
 */
static inline void
ufshcd_config_intr_aggr(struct ufs_hba *hba, u8 cnt, u8 tmout)
{
	ufshcd_writel(hba, INT_AGGR_ENABLE | INT_AGGR_PARAM_WRITE |
		      INT_AGGR_COUNTER_THLD_VAL(cnt) |
		      INT_AGGR_TIMEOUT_VAL(tmout),
		      REG_UTP_TRANSFER_REQ_INT_AGG_CONTROL);
}

/**
 * ufshcd_disable_intr_aggr - Disables interrupt aggregation.
 * @hba: per adapter instance
 */
static inline void ufshcd_disable_intr_aggr(struct ufs_hba *hba)
{
	ufshcd_writel(hba, 0, REG_UTP_TRANSFER_REQ_INT_AGG_CONTROL);
}

/**
 * ufshcd_enable_run_stop_reg - Enable run-stop registers,
 *			When run-stop registers are set to 1, it indicates the
 *			host controller that it can process the requests
 * @hba: per adapter instance
 */
static void ufshcd_enable_run_stop_reg(struct ufs_hba *hba)
{
	ufshcd_writel(hba, UTP_TASK_REQ_LIST_RUN_STOP_BIT,
		      REG_UTP_TASK_REQ_LIST_RUN_STOP);
	ufshcd_writel(hba, UTP_TRANSFER_REQ_LIST_RUN_STOP_BIT,
		      REG_UTP_TRANSFER_REQ_LIST_RUN_STOP);
}

/**
 * ufshcd_hba_start - Start controller initialization sequence
 * @hba: per adapter instance
 */
static inline void ufshcd_hba_start(struct ufs_hba *hba)
{
	u32 val = CONTROLLER_ENABLE;

	if (ufshcd_is_crypto_supported(hba))
		val |= CRYPTO_GENERAL_ENABLE;
	ufshcd_writel(hba, val, REG_CONTROLLER_ENABLE);
}

/**
 * ufshcd_is_hba_active - Get controller state
 * @hba: per adapter instance
 *
 * Returns zero if controller is active, 1 otherwise
 */
static inline int ufshcd_is_hba_active(struct ufs_hba *hba)
{
	return (ufshcd_readl(hba, REG_CONTROLLER_ENABLE) & 0x1) ? 0 : 1;
}

static const char *ufschd_uic_link_state_to_string(
			enum uic_link_state state)
{
	switch (state) {
	case UIC_LINK_OFF_STATE:	return "OFF";
	case UIC_LINK_ACTIVE_STATE:	return "ACTIVE";
	case UIC_LINK_HIBERN8_STATE:	return "HIBERN8";
	default:			return "UNKNOWN";
	}
}

static const char *ufschd_ufs_dev_pwr_mode_to_string(
			enum ufs_dev_pwr_mode state)
{
	switch (state) {
	case UFS_ACTIVE_PWR_MODE:	return "ACTIVE";
	case UFS_SLEEP_PWR_MODE:	return "SLEEP";
	case UFS_POWERDOWN_PWR_MODE:	return "POWERDOWN";
	default:			return "UNKNOWN";
	}
}

u32 ufshcd_get_local_unipro_ver(struct ufs_hba *hba)
{
	/* HCI version 1.0 and 1.1 supports UniPro 1.41 */
	if ((hba->ufs_version == UFSHCI_VERSION_10) ||
	    (hba->ufs_version == UFSHCI_VERSION_11))
		return UFS_UNIPRO_VER_1_41;
	else
		return UFS_UNIPRO_VER_1_6;
}
EXPORT_SYMBOL(ufshcd_get_local_unipro_ver);

static bool ufshcd_is_unipro_pa_params_tuning_req(struct ufs_hba *hba)
{
	/*
	 * If both host and device support UniPro ver1.6 or later, PA layer
	 * parameters tuning happens during link startup itself.
	 *
	 * We can manually tune PA layer parameters if either host or device
	 * doesn't support UniPro ver 1.6 or later. But to keep manual tuning
	 * logic simple, we will only do manual tuning if local unipro version
	 * doesn't support ver1.6 or later.
	 */
	if (ufshcd_get_local_unipro_ver(hba) < UFS_UNIPRO_VER_1_6)
		return true;
	else
		return false;
}

/**
 * ufshcd_set_clk_freq - set UFS controller clock frequencies
 * @hba: per adapter instance
 * @scale_up: If True, set max possible frequency othewise set low frequency
 *
 * Returns 0 if successful
 * Returns < 0 for any other errors
 */
static int ufshcd_set_clk_freq(struct ufs_hba *hba, bool scale_up)
{
	int ret = 0;
	struct ufs_clk_info *clki;
	struct list_head *head = &hba->clk_list_head;

	if (!head || list_empty(head))
		goto out;

	list_for_each_entry(clki, head, list) {
		if (!IS_ERR_OR_NULL(clki->clk)) {
			if (scale_up && clki->max_freq) {
				if (clki->curr_freq == clki->max_freq)
					continue;

				ret = clk_set_rate(clki->clk, clki->max_freq);
				if (ret) {
					dev_err(hba->dev, "%s: %s clk set rate(%dHz) failed, %d\n",
						__func__, clki->name,
						clki->max_freq, ret);
					break;
				}
				trace_ufshcd_clk_scaling(dev_name(hba->dev),
						"scaled up", clki->name,
						clki->curr_freq,
						clki->max_freq);
				clki->curr_freq = clki->max_freq;

			} else if (!scale_up && clki->min_freq) {
				if (clki->curr_freq == clki->min_freq)
					continue;

				ret = clk_set_rate(clki->clk, clki->min_freq);
				if (ret) {
					dev_err(hba->dev, "%s: %s clk set rate(%dHz) failed, %d\n",
						__func__, clki->name,
						clki->min_freq, ret);
					break;
				}
				trace_ufshcd_clk_scaling(dev_name(hba->dev),
						"scaled down", clki->name,
						clki->curr_freq,
						clki->min_freq);
				clki->curr_freq = clki->min_freq;
			}
		}
		dev_dbg(hba->dev, "%s: clk: %s, rate: %lu\n", __func__,
				clki->name, clk_get_rate(clki->clk));
	}

out:
	return ret;
}

/**
 * ufshcd_scale_clks - scale up or scale down UFS controller clocks
 * @hba: per adapter instance
 * @scale_up: True if scaling up and false if scaling down
 *
 * Returns 0 if successful
 * Returns < 0 for any other errors
 */
static int ufshcd_scale_clks(struct ufs_hba *hba, bool scale_up)
{
	int ret = 0;

	ret = ufshcd_vops_clk_scale_notify(hba, scale_up, PRE_CHANGE);
	if (ret)
		return ret;

	ret = ufshcd_set_clk_freq(hba, scale_up);
	if (ret)
		return ret;

	ret = ufshcd_vops_clk_scale_notify(hba, scale_up, POST_CHANGE);
	if (ret) {
		ufshcd_set_clk_freq(hba, !scale_up);
		return ret;
	}

	return ret;
}

static inline void ufshcd_cancel_gate_work(struct ufs_hba *hba)
{
	hrtimer_cancel(&hba->clk_gating.gate_hrtimer);
	cancel_work_sync(&hba->clk_gating.gate_work);
}

static void ufshcd_ungate_work(struct work_struct *work)
{
	int ret;
	unsigned long flags;
	struct ufs_hba *hba = container_of(work, struct ufs_hba,
			clk_gating.ungate_work);

	ufshcd_cancel_gate_work(hba);

	spin_lock_irqsave(hba->host->host_lock, flags);
	if (hba->clk_gating.state == CLKS_ON) {
		spin_unlock_irqrestore(hba->host->host_lock, flags);
		goto unblock_reqs;
	}

	spin_unlock_irqrestore(hba->host->host_lock, flags);
	ufshcd_hba_vreg_set_hpm(hba);
	ufshcd_enable_clocks(hba);

	/* Exit from hibern8 */
	if (ufshcd_can_hibern8_during_gating(hba)) {
		/* Prevent gating in this path */
		hba->clk_gating.is_suspended = true;
		if (ufshcd_is_link_hibern8(hba)) {
			ret = ufshcd_uic_hibern8_exit(hba);
			if (ret)
				dev_err(hba->dev, "%s: hibern8 exit failed %d\n",
					__func__, ret);
			else
				ufshcd_set_link_active(hba);
		}
		hba->clk_gating.is_suspended = false;
	}
unblock_reqs:
	ufshcd_scsi_unblock_requests(hba);
}

/**
 * ufshcd_hold - Enable clocks that were gated earlier due to ufshcd_release.
 * Also, exit from hibern8 mode and set the link as active.
 * @hba: per adapter instance
 * @async: This indicates whether caller should ungate clocks asynchronously.
 */
int ufshcd_hold(struct ufs_hba *hba, bool async)
{
	int rc = 0;
	unsigned long flags;

	if (!ufshcd_is_clkgating_allowed(hba))
		goto out;
	spin_lock_irqsave(hba->host->host_lock, flags);
	hba->clk_gating.active_reqs++;

	if (ufshcd_eh_in_progress(hba)) {
		spin_unlock_irqrestore(hba->host->host_lock, flags);
		return 0;
	}

start:
	switch (hba->clk_gating.state) {
	case CLKS_ON:
		/*
		 * Wait for the ungate work to complete if in progress.
		 * Though the clocks may be in ON state, the link could
		 * still be in hibner8 state if hibern8 is allowed
		 * during clock gating.
		 * Make sure we exit hibern8 state also in addition to
		 * clocks being ON.
		 */
		if (ufshcd_can_hibern8_during_gating(hba) &&
		    ufshcd_is_link_hibern8(hba)) {
			spin_unlock_irqrestore(hba->host->host_lock, flags);
			flush_work(&hba->clk_gating.ungate_work);
			spin_lock_irqsave(hba->host->host_lock, flags);
			goto start;
		}
		break;
	case REQ_CLKS_OFF:
		/*
		 * If the timer was active but the callback was not running
		 * we have nothing to do, just change state and return.
		 */
		if (hrtimer_try_to_cancel(&hba->clk_gating.gate_hrtimer) == 1) {
			hba->clk_gating.state = CLKS_ON;
			trace_ufshcd_clk_gating(dev_name(hba->dev),
				hba->clk_gating.state);
			break;
		}
		/*
		 * If we are here, it means gating work is either done or
		 * currently running. Hence, fall through to cancel gating
		 * work and to enable clocks.
		 */
	case CLKS_OFF:
		__ufshcd_scsi_block_requests(hba);
		hba->clk_gating.state = REQ_CLKS_ON;
		trace_ufshcd_clk_gating(dev_name(hba->dev),
			hba->clk_gating.state);
		queue_work(hba->clk_gating.clk_gating_workq,
				&hba->clk_gating.ungate_work);
		/*
		 * fall through to check if we should wait for this
		 * work to be done or not.
		 */
	case REQ_CLKS_ON:
		if (async) {
			rc = -EAGAIN;
			hba->clk_gating.active_reqs--;
			break;
		}

		spin_unlock_irqrestore(hba->host->host_lock, flags);
		flush_work(&hba->clk_gating.ungate_work);
		/* Make sure state is CLKS_ON before returning */
		spin_lock_irqsave(hba->host->host_lock, flags);
		goto start;
	default:
		dev_err(hba->dev, "%s: clk gating is in invalid state %d\n",
				__func__, hba->clk_gating.state);
		break;
	}
	spin_unlock_irqrestore(hba->host->host_lock, flags);
out:
	hba->ufs_stats.clk_hold.ts = ktime_get();
	return rc;
}
EXPORT_SYMBOL_GPL(ufshcd_hold);

static void ufshcd_gate_work(struct work_struct *work)
{
	struct ufs_hba *hba = container_of(work, struct ufs_hba,
						clk_gating.gate_work);
	unsigned long flags;

	spin_lock_irqsave(hba->host->host_lock, flags);
	/*
	 * In case you are here to cancel this work the gating state
	 * would be marked as REQ_CLKS_ON. In this case save time by
	 * skipping the gating work and exit after changing the clock
	 * state to CLKS_ON.
	 */
	if (hba->clk_gating.is_suspended ||
		(hba->clk_gating.state != REQ_CLKS_OFF)) {
		hba->clk_gating.state = CLKS_ON;
		trace_ufshcd_clk_gating(dev_name(hba->dev),
			hba->clk_gating.state);
		goto rel_lock;
	}

	if (hba->clk_gating.active_reqs
		|| hba->ufshcd_state != UFSHCD_STATE_OPERATIONAL
		|| hba->lrb_in_use || hba->outstanding_tasks
		|| hba->active_uic_cmd || hba->uic_async_done)
		goto rel_lock;

	spin_unlock_irqrestore(hba->host->host_lock, flags);

	if (ufshcd_is_hibern8_on_idle_allowed(hba) &&
	    hba->hibern8_on_idle.is_enabled)
		/*
		 * Hibern8 enter work (on Idle) needs clocks to be ON hence
		 * make sure that it is flushed before turning off the clocks.
		 */
		flush_delayed_work(&hba->hibern8_on_idle.enter_work);

	/* put the link into hibern8 mode before turning off clocks */
	if (ufshcd_can_hibern8_during_gating(hba)) {
		if (ufshcd_uic_hibern8_enter(hba)) {
			hba->clk_gating.state = CLKS_ON;
			trace_ufshcd_clk_gating(dev_name(hba->dev),
				hba->clk_gating.state);
			goto out;
		}
		ufshcd_set_link_hibern8(hba);
	}

	/*
	 * If auto hibern8 is supported then the link will already
	 * be in hibern8 state and the ref clock can be gated.
	 */
	if ((ufshcd_is_auto_hibern8_supported(hba) ||
	     !ufshcd_is_link_active(hba)) && !hba->no_ref_clk_gating)
		ufshcd_disable_clocks(hba, true);
	else
		/* If link is active, device ref_clk can't be switched off */
		ufshcd_disable_clocks_skip_ref_clk(hba, true);

	/* Put the host controller in low power mode if possible */
	ufshcd_hba_vreg_set_lpm(hba);

	/*
	 * In case you are here to cancel this work the gating state
	 * would be marked as REQ_CLKS_ON. In this case keep the state
	 * as REQ_CLKS_ON which would anyway imply that clocks are off
	 * and a request to turn them on is pending. By doing this way,
	 * we keep the state machine in tact and this would ultimately
	 * prevent from doing cancel work multiple times when there are
	 * new requests arriving before the current cancel work is done.
	 */
	spin_lock_irqsave(hba->host->host_lock, flags);
	if (hba->clk_gating.state == REQ_CLKS_OFF) {
		hba->clk_gating.state = CLKS_OFF;
		trace_ufshcd_clk_gating(dev_name(hba->dev),
			hba->clk_gating.state);
	}
rel_lock:
	spin_unlock_irqrestore(hba->host->host_lock, flags);
out:
	return;
}

/* host lock must be held before calling this variant */
static void __ufshcd_release(struct ufs_hba *hba, bool no_sched)
{
	if (!ufshcd_is_clkgating_allowed(hba))
		return;

	hba->clk_gating.active_reqs--;

	if (hba->clk_gating.active_reqs || hba->clk_gating.is_suspended
		|| hba->ufshcd_state != UFSHCD_STATE_OPERATIONAL
		|| hba->lrb_in_use || hba->outstanding_tasks
		|| hba->active_uic_cmd || hba->uic_async_done
		|| ufshcd_eh_in_progress(hba) || no_sched)
		return;

	hba->clk_gating.state = REQ_CLKS_OFF;
	trace_ufshcd_clk_gating(dev_name(hba->dev), hba->clk_gating.state);
	hba->ufs_stats.clk_rel.ts = ktime_get();

	hrtimer_start(&hba->clk_gating.gate_hrtimer,
			ms_to_ktime(hba->clk_gating.delay_ms),
			HRTIMER_MODE_REL);
}

void ufshcd_release(struct ufs_hba *hba, bool no_sched)
{
	unsigned long flags;

	spin_lock_irqsave(hba->host->host_lock, flags);
	__ufshcd_release(hba, no_sched);
	spin_unlock_irqrestore(hba->host->host_lock, flags);
}
EXPORT_SYMBOL_GPL(ufshcd_release);

static ssize_t ufshcd_clkgate_delay_show(struct device *dev,
		struct device_attribute *attr, char *buf)
{
	struct ufs_hba *hba = dev_get_drvdata(dev);

	return snprintf(buf, PAGE_SIZE, "%lu\n", hba->clk_gating.delay_ms);
}

static ssize_t ufshcd_clkgate_delay_store(struct device *dev,
		struct device_attribute *attr, const char *buf, size_t count)
{
	struct ufs_hba *hba = dev_get_drvdata(dev);
	unsigned long flags, value;

	if (kstrtoul(buf, 0, &value))
		return -EINVAL;

	spin_lock_irqsave(hba->host->host_lock, flags);
	hba->clk_gating.delay_ms = value;
	spin_unlock_irqrestore(hba->host->host_lock, flags);
	return count;
}

static ssize_t ufshcd_clkgate_delay_pwr_save_show(struct device *dev,
		struct device_attribute *attr, char *buf)
{
	struct ufs_hba *hba = dev_get_drvdata(dev);

	return snprintf(buf, PAGE_SIZE, "%lu\n",
			hba->clk_gating.delay_ms_pwr_save);
}

static ssize_t ufshcd_clkgate_delay_pwr_save_store(struct device *dev,
		struct device_attribute *attr, const char *buf, size_t count)
{
	struct ufs_hba *hba = dev_get_drvdata(dev);
	unsigned long flags, value;

	if (kstrtoul(buf, 0, &value))
		return -EINVAL;

	spin_lock_irqsave(hba->host->host_lock, flags);

	hba->clk_gating.delay_ms_pwr_save = value;
	if (ufshcd_is_clkscaling_supported(hba) &&
	    !hba->clk_scaling.is_scaled_up)
		hba->clk_gating.delay_ms = hba->clk_gating.delay_ms_pwr_save;

	spin_unlock_irqrestore(hba->host->host_lock, flags);
	return count;
}

static ssize_t ufshcd_clkgate_delay_perf_show(struct device *dev,
		struct device_attribute *attr, char *buf)
{
	struct ufs_hba *hba = dev_get_drvdata(dev);

	return snprintf(buf, PAGE_SIZE, "%lu\n", hba->clk_gating.delay_ms_perf);
}

static ssize_t ufshcd_clkgate_delay_perf_store(struct device *dev,
		struct device_attribute *attr, const char *buf, size_t count)
{
	struct ufs_hba *hba = dev_get_drvdata(dev);
	unsigned long flags, value;

	if (kstrtoul(buf, 0, &value))
		return -EINVAL;

	spin_lock_irqsave(hba->host->host_lock, flags);

	hba->clk_gating.delay_ms_perf = value;
	if (ufshcd_is_clkscaling_supported(hba) &&
	    hba->clk_scaling.is_scaled_up)
		hba->clk_gating.delay_ms = hba->clk_gating.delay_ms_perf;

	spin_unlock_irqrestore(hba->host->host_lock, flags);
	return count;
}

static ssize_t ufshcd_clkgate_enable_show(struct device *dev,
		struct device_attribute *attr, char *buf)
{
	struct ufs_hba *hba = dev_get_drvdata(dev);

	return snprintf(buf, PAGE_SIZE, "%d\n", hba->clk_gating.is_enabled);
}

static ssize_t ufshcd_clkgate_enable_store(struct device *dev,
		struct device_attribute *attr, const char *buf, size_t count)
{
	struct ufs_hba *hba = dev_get_drvdata(dev);
	unsigned long flags;
	u32 value;

	if (kstrtou32(buf, 0, &value))
		return -EINVAL;

	value = !!value;
	if (value == hba->clk_gating.is_enabled)
		goto out;

	if (value) {
		ufshcd_release(hba, false);
	} else {
		spin_lock_irqsave(hba->host->host_lock, flags);
		hba->clk_gating.active_reqs++;
		spin_unlock_irqrestore(hba->host->host_lock, flags);
	}

	hba->clk_gating.is_enabled = value;
out:
	return count;
}

static enum hrtimer_restart ufshcd_clkgate_hrtimer_handler(
					struct hrtimer *timer)
{
	struct ufs_hba *hba = container_of(timer, struct ufs_hba,
					   clk_gating.gate_hrtimer);

	queue_work(hba->clk_gating.clk_gating_workq,
				&hba->clk_gating.gate_work);

	return HRTIMER_NORESTART;
}

static void ufshcd_init_clk_gating(struct ufs_hba *hba)
{
	struct ufs_clk_gating *gating = &hba->clk_gating;
	char wq_name[sizeof("ufs_clk_gating_00")];

	hba->clk_gating.state = CLKS_ON;

	if (!ufshcd_is_clkgating_allowed(hba))
		return;

	/*
	 * Disable hibern8 during clk gating if
	 * auto hibern8 is supported
	 */
	if (ufshcd_is_auto_hibern8_supported(hba))
		hba->caps &= ~UFSHCD_CAP_HIBERN8_WITH_CLK_GATING;

	INIT_WORK(&gating->gate_work, ufshcd_gate_work);
	INIT_WORK(&gating->ungate_work, ufshcd_ungate_work);
	/*
	 * Clock gating work must be executed only after auto hibern8
	 * timeout has expired in the hardware or after aggressive
	 * hibern8 on idle software timeout. Using jiffy based low
	 * resolution delayed work is not reliable to guarantee this,
	 * hence use a high resolution timer to make sure we schedule
	 * the gate work precisely more than hibern8 timeout.
	 *
	 * Always make sure gating->delay_ms > hibern8_on_idle->delay_ms
	 */
	hrtimer_init(&gating->gate_hrtimer, CLOCK_MONOTONIC, HRTIMER_MODE_REL);
	gating->gate_hrtimer.function = ufshcd_clkgate_hrtimer_handler;

	snprintf(wq_name, ARRAY_SIZE(wq_name), "ufs_clk_gating_%d",
			hba->host->host_no);
	hba->clk_gating.clk_gating_workq =
		create_singlethread_workqueue(wq_name);

	gating->is_enabled = true;

	gating->delay_ms_pwr_save = UFSHCD_CLK_GATING_DELAY_MS_PWR_SAVE;
	gating->delay_ms_perf = UFSHCD_CLK_GATING_DELAY_MS_PERF;

	/* start with performance mode */
	gating->delay_ms = gating->delay_ms_perf;

	if (!ufshcd_is_clkscaling_supported(hba))
		goto scaling_not_supported;

	gating->delay_pwr_save_attr.show = ufshcd_clkgate_delay_pwr_save_show;
	gating->delay_pwr_save_attr.store = ufshcd_clkgate_delay_pwr_save_store;
	sysfs_attr_init(&gating->delay_pwr_save_attr.attr);
	gating->delay_pwr_save_attr.attr.name = "clkgate_delay_ms_pwr_save";
	gating->delay_pwr_save_attr.attr.mode = S_IRUGO | S_IWUSR;
	if (device_create_file(hba->dev, &gating->delay_pwr_save_attr))
		dev_err(hba->dev, "Failed to create sysfs for clkgate_delay_ms_pwr_save\n");

	gating->delay_perf_attr.show = ufshcd_clkgate_delay_perf_show;
	gating->delay_perf_attr.store = ufshcd_clkgate_delay_perf_store;
	sysfs_attr_init(&gating->delay_perf_attr.attr);
	gating->delay_perf_attr.attr.name = "clkgate_delay_ms_perf";
	gating->delay_perf_attr.attr.mode = S_IRUGO | S_IWUSR;
	if (device_create_file(hba->dev, &gating->delay_perf_attr))
		dev_err(hba->dev, "Failed to create sysfs for clkgate_delay_ms_perf\n");

	goto add_clkgate_enable;

scaling_not_supported:
	hba->clk_gating.delay_attr.show = ufshcd_clkgate_delay_show;
	hba->clk_gating.delay_attr.store = ufshcd_clkgate_delay_store;
	sysfs_attr_init(&hba->clk_gating.delay_attr.attr);
	hba->clk_gating.delay_attr.attr.name = "clkgate_delay_ms";
	hba->clk_gating.delay_attr.attr.mode = S_IRUGO | S_IWUSR;
	if (device_create_file(hba->dev, &hba->clk_gating.delay_attr))
		dev_err(hba->dev, "Failed to create sysfs for clkgate_delay\n");

add_clkgate_enable:
	gating->enable_attr.show = ufshcd_clkgate_enable_show;
	gating->enable_attr.store = ufshcd_clkgate_enable_store;
	sysfs_attr_init(&gating->enable_attr.attr);
	gating->enable_attr.attr.name = "clkgate_enable";
	gating->enable_attr.attr.mode = S_IRUGO | S_IWUSR;
	if (device_create_file(hba->dev, &gating->enable_attr))
		dev_err(hba->dev, "Failed to create sysfs for clkgate_enable\n");
}

static void ufshcd_exit_clk_gating(struct ufs_hba *hba)
{
	if (!ufshcd_is_clkgating_allowed(hba))
		return;
	if (ufshcd_is_clkscaling_supported(hba)) {
		device_remove_file(hba->dev,
				   &hba->clk_gating.delay_pwr_save_attr);
		device_remove_file(hba->dev, &hba->clk_gating.delay_perf_attr);
	} else {
		device_remove_file(hba->dev, &hba->clk_gating.delay_attr);
	}
	device_remove_file(hba->dev, &hba->clk_gating.enable_attr);
	ufshcd_cancel_gate_work(hba);
	cancel_work_sync(&hba->clk_gating.ungate_work);
	destroy_workqueue(hba->clk_gating.clk_gating_workq);
}

static void ufshcd_set_auto_hibern8_timer(struct ufs_hba *hba, u32 delay)
{
	ufshcd_rmwl(hba, AUTO_HIBERN8_TIMER_SCALE_MASK |
			 AUTO_HIBERN8_IDLE_TIMER_MASK,
			AUTO_HIBERN8_TIMER_SCALE_1_MS | delay,
			REG_AUTO_HIBERN8_IDLE_TIMER);
	/* Make sure the timer gets applied before further operations */
	mb();
}

/**
 * ufshcd_hibern8_hold - Make sure that link is not in hibern8.
 *
 * @hba: per adapter instance
 * @async: This indicates whether caller wants to exit hibern8 asynchronously.
 *
 * Exit from hibern8 mode and set the link as active.
 *
 * Return 0 on success, non-zero on failure.
 */
static int ufshcd_hibern8_hold(struct ufs_hba *hba, bool async)
{
	int rc = 0;
	unsigned long flags;

	if (!ufshcd_is_hibern8_on_idle_allowed(hba))
		goto out;

	spin_lock_irqsave(hba->host->host_lock, flags);
	hba->hibern8_on_idle.active_reqs++;

	if (ufshcd_eh_in_progress(hba)) {
		spin_unlock_irqrestore(hba->host->host_lock, flags);
		return 0;
	}

start:
<<<<<<< HEAD
	switch (hba->hibern8_on_idle.state) {
	case HIBERN8_EXITED:
=======
	switch (hba->clk_gating.state) {
	case CLKS_ON:
		/*
		 * Wait for the ungate work to complete if in progress.
		 * Though the clocks may be in ON state, the link could
		 * still be in hibner8 state if hibern8 is allowed
		 * during clock gating.
		 * Make sure we exit hibern8 state also in addition to
		 * clocks being ON.
		 */
		if (ufshcd_can_hibern8_during_gating(hba) &&
		    ufshcd_is_link_hibern8(hba)) {
			spin_unlock_irqrestore(hba->host->host_lock, flags);
			flush_work(&hba->clk_gating.ungate_work);
			spin_lock_irqsave(hba->host->host_lock, flags);
			goto start;
		}
>>>>>>> e16c0406
		break;
	case REQ_HIBERN8_ENTER:
		if (cancel_delayed_work(&hba->hibern8_on_idle.enter_work)) {
			hba->hibern8_on_idle.state = HIBERN8_EXITED;
			trace_ufshcd_hibern8_on_idle(dev_name(hba->dev),
				hba->hibern8_on_idle.state);
			break;
		}
		/*
		 * If we here, it means Hibern8 enter work is either done or
		 * currently running. Hence, fall through to cancel hibern8
		 * work and exit hibern8.
		 */
	case HIBERN8_ENTERED:
		__ufshcd_scsi_block_requests(hba);
		hba->hibern8_on_idle.state = REQ_HIBERN8_EXIT;
		trace_ufshcd_hibern8_on_idle(dev_name(hba->dev),
			hba->hibern8_on_idle.state);
		schedule_work(&hba->hibern8_on_idle.exit_work);
		/*
		 * fall through to check if we should wait for this
		 * work to be done or not.
		 */
	case REQ_HIBERN8_EXIT:
		if (async) {
			rc = -EAGAIN;
			hba->hibern8_on_idle.active_reqs--;
			break;
		} else {
			spin_unlock_irqrestore(hba->host->host_lock, flags);
			flush_work(&hba->hibern8_on_idle.exit_work);
			/* Make sure state is HIBERN8_EXITED before returning */
			spin_lock_irqsave(hba->host->host_lock, flags);
			goto start;
		}
	default:
		dev_err(hba->dev, "%s: H8 is in invalid state %d\n",
				__func__, hba->hibern8_on_idle.state);
		break;
	}
	spin_unlock_irqrestore(hba->host->host_lock, flags);
out:
	return rc;
}

/* host lock must be held before calling this variant */
static void __ufshcd_hibern8_release(struct ufs_hba *hba, bool no_sched)
{
	unsigned long delay_in_jiffies;

	if (!ufshcd_is_hibern8_on_idle_allowed(hba))
		return;

	hba->hibern8_on_idle.active_reqs--;
	BUG_ON(hba->hibern8_on_idle.active_reqs < 0);

	if (hba->hibern8_on_idle.active_reqs
		|| hba->hibern8_on_idle.is_suspended
		|| hba->ufshcd_state != UFSHCD_STATE_OPERATIONAL
		|| hba->lrb_in_use || hba->outstanding_tasks
		|| hba->active_uic_cmd || hba->uic_async_done
		|| ufshcd_eh_in_progress(hba) || no_sched)
		return;

	hba->hibern8_on_idle.state = REQ_HIBERN8_ENTER;
	trace_ufshcd_hibern8_on_idle(dev_name(hba->dev),
		hba->hibern8_on_idle.state);
	/*
	 * Scheduling the delayed work after 1 jiffies will make the work to
	 * get schedule any time from 0ms to 1000/HZ ms which is not desirable
	 * for hibern8 enter work as it may impact the performance if it gets
	 * scheduled almost immediately. Hence make sure that hibern8 enter
	 * work gets scheduled atleast after 2 jiffies (any time between
	 * 1000/HZ ms to 2000/HZ ms).
	 */
	delay_in_jiffies = msecs_to_jiffies(hba->hibern8_on_idle.delay_ms);
	if (delay_in_jiffies == 1)
		delay_in_jiffies++;

	schedule_delayed_work(&hba->hibern8_on_idle.enter_work,
			      delay_in_jiffies);
}

static void ufshcd_hibern8_release(struct ufs_hba *hba, bool no_sched)
{
	unsigned long flags;

	spin_lock_irqsave(hba->host->host_lock, flags);
	__ufshcd_hibern8_release(hba, no_sched);
	spin_unlock_irqrestore(hba->host->host_lock, flags);
}

static void ufshcd_hibern8_enter_work(struct work_struct *work)
{
	struct ufs_hba *hba = container_of(work, struct ufs_hba,
					   hibern8_on_idle.enter_work.work);
	unsigned long flags;

	spin_lock_irqsave(hba->host->host_lock, flags);
	if (hba->hibern8_on_idle.is_suspended) {
		hba->hibern8_on_idle.state = HIBERN8_EXITED;
		trace_ufshcd_hibern8_on_idle(dev_name(hba->dev),
			hba->hibern8_on_idle.state);
		goto rel_lock;
	}

	if (hba->hibern8_on_idle.active_reqs
		|| hba->ufshcd_state != UFSHCD_STATE_OPERATIONAL
		|| hba->lrb_in_use || hba->outstanding_tasks
		|| hba->active_uic_cmd || hba->uic_async_done)
		goto rel_lock;

	spin_unlock_irqrestore(hba->host->host_lock, flags);

	if (ufshcd_is_link_active(hba) && ufshcd_uic_hibern8_enter(hba)) {
		/* Enter failed */
		hba->hibern8_on_idle.state = HIBERN8_EXITED;
		trace_ufshcd_hibern8_on_idle(dev_name(hba->dev),
			hba->hibern8_on_idle.state);
		goto out;
	}
	ufshcd_set_link_hibern8(hba);

	/*
	 * In case you are here to cancel this work the hibern8_on_idle.state
	 * would be marked as REQ_HIBERN8_EXIT. In this case keep the state
	 * as REQ_HIBERN8_EXIT which would anyway imply that we are in hibern8
	 * and a request to exit from it is pending. By doing this way,
	 * we keep the state machine in tact and this would ultimately
	 * prevent from doing cancel work multiple times when there are
	 * new requests arriving before the current cancel work is done.
	 */
	spin_lock_irqsave(hba->host->host_lock, flags);
	if (hba->hibern8_on_idle.state == REQ_HIBERN8_ENTER) {
		hba->hibern8_on_idle.state = HIBERN8_ENTERED;
		trace_ufshcd_hibern8_on_idle(dev_name(hba->dev),
			hba->hibern8_on_idle.state);
	}
rel_lock:
	spin_unlock_irqrestore(hba->host->host_lock, flags);
out:
	return;
}

static void __ufshcd_set_auto_hibern8_timer(struct ufs_hba *hba,
					    unsigned long delay_ms)
{
	pm_runtime_get_sync(hba->dev);
	ufshcd_hold_all(hba);
	ufshcd_scsi_block_requests(hba);
	down_write(&hba->lock);
	/* wait for all the outstanding requests to finish */
	ufshcd_wait_for_doorbell_clr(hba, U64_MAX);
	ufshcd_set_auto_hibern8_timer(hba, delay_ms);
	up_write(&hba->lock);
	ufshcd_scsi_unblock_requests(hba);
	ufshcd_release_all(hba);
	pm_runtime_put_sync(hba->dev);
}

static void ufshcd_hibern8_exit_work(struct work_struct *work)
{
	int ret;
	unsigned long flags;
	struct ufs_hba *hba = container_of(work, struct ufs_hba,
					   hibern8_on_idle.exit_work);

	cancel_delayed_work_sync(&hba->hibern8_on_idle.enter_work);

	spin_lock_irqsave(hba->host->host_lock, flags);
	if ((hba->hibern8_on_idle.state == HIBERN8_EXITED)
	     || ufshcd_is_link_active(hba)) {
		hba->hibern8_on_idle.state = HIBERN8_EXITED;
		spin_unlock_irqrestore(hba->host->host_lock, flags);
		goto unblock_reqs;
	}
	spin_unlock_irqrestore(hba->host->host_lock, flags);

	/* Exit from hibern8 */
	if (ufshcd_is_link_hibern8(hba)) {
		hba->ufs_stats.clk_hold.ctx = H8_EXIT_WORK;
		ufshcd_hold(hba, false);
		ret = ufshcd_uic_hibern8_exit(hba);
		hba->ufs_stats.clk_rel.ctx = H8_EXIT_WORK;
		ufshcd_release(hba, false);
		if (!ret) {
			spin_lock_irqsave(hba->host->host_lock, flags);
			ufshcd_set_link_active(hba);
			hba->hibern8_on_idle.state = HIBERN8_EXITED;
			trace_ufshcd_hibern8_on_idle(dev_name(hba->dev),
				hba->hibern8_on_idle.state);
			spin_unlock_irqrestore(hba->host->host_lock, flags);
		}
	}
unblock_reqs:
	ufshcd_scsi_unblock_requests(hba);
}

static ssize_t ufshcd_hibern8_on_idle_delay_show(struct device *dev,
		struct device_attribute *attr, char *buf)
{
	struct ufs_hba *hba = dev_get_drvdata(dev);

	return snprintf(buf, PAGE_SIZE, "%lu\n", hba->hibern8_on_idle.delay_ms);
}

static ssize_t ufshcd_hibern8_on_idle_delay_store(struct device *dev,
		struct device_attribute *attr, const char *buf, size_t count)
{
	struct ufs_hba *hba = dev_get_drvdata(dev);
	unsigned long flags, value;
	bool change = true;

	if (kstrtoul(buf, 0, &value))
		return -EINVAL;

	spin_lock_irqsave(hba->host->host_lock, flags);
	if (hba->hibern8_on_idle.delay_ms == value)
		change = false;

	if (value >= hba->clk_gating.delay_ms_pwr_save ||
	    value >= hba->clk_gating.delay_ms_perf) {
		dev_err(hba->dev, "hibern8_on_idle_delay (%lu) can not be >= to clkgate_delay_ms_pwr_save (%lu) and clkgate_delay_ms_perf (%lu)\n",
			value, hba->clk_gating.delay_ms_pwr_save,
			hba->clk_gating.delay_ms_perf);
		spin_unlock_irqrestore(hba->host->host_lock, flags);
		return -EINVAL;
	}

	hba->hibern8_on_idle.delay_ms = value;
	spin_unlock_irqrestore(hba->host->host_lock, flags);

	/* Update auto hibern8 timer value if supported */
	if (change && ufshcd_is_auto_hibern8_supported(hba) &&
	    hba->hibern8_on_idle.is_enabled)
		__ufshcd_set_auto_hibern8_timer(hba,
						hba->hibern8_on_idle.delay_ms);

	return count;
}

static ssize_t ufshcd_hibern8_on_idle_enable_show(struct device *dev,
		struct device_attribute *attr, char *buf)
{
	struct ufs_hba *hba = dev_get_drvdata(dev);

	return snprintf(buf, PAGE_SIZE, "%d\n",
			hba->hibern8_on_idle.is_enabled);
}

static ssize_t ufshcd_hibern8_on_idle_enable_store(struct device *dev,
		struct device_attribute *attr, const char *buf, size_t count)
{
	struct ufs_hba *hba = dev_get_drvdata(dev);
	unsigned long flags;
	u32 value;

	if (kstrtou32(buf, 0, &value))
		return -EINVAL;

	value = !!value;
	if (value == hba->hibern8_on_idle.is_enabled)
		goto out;

	/* Update auto hibern8 timer value if supported */
	if (ufshcd_is_auto_hibern8_supported(hba)) {
		__ufshcd_set_auto_hibern8_timer(hba,
			value ? hba->hibern8_on_idle.delay_ms : value);
		goto update;
	}

	if (value) {
		/*
		 * As clock gating work would wait for the hibern8 enter work
		 * to finish, clocks would remain on during hibern8 enter work.
		 */
		ufshcd_hold(hba, false);
		ufshcd_release_all(hba);
	} else {
		spin_lock_irqsave(hba->host->host_lock, flags);
		hba->hibern8_on_idle.active_reqs++;
		spin_unlock_irqrestore(hba->host->host_lock, flags);
	}

update:
	hba->hibern8_on_idle.is_enabled = value;
out:
	return count;
}

static void ufshcd_init_hibern8_on_idle(struct ufs_hba *hba)
{
	/* initialize the state variable here */
	hba->hibern8_on_idle.state = HIBERN8_EXITED;

	if (!ufshcd_is_hibern8_on_idle_allowed(hba) &&
	    !ufshcd_is_auto_hibern8_supported(hba))
		return;

	if (ufshcd_is_auto_hibern8_supported(hba)) {
		hba->hibern8_on_idle.delay_ms = 1;
		hba->hibern8_on_idle.state = AUTO_HIBERN8;
		/*
		 * Disable SW hibern8 enter on idle in case
		 * auto hibern8 is supported
		 */
		hba->caps &= ~UFSHCD_CAP_HIBERN8_ENTER_ON_IDLE;
	} else {
		hba->hibern8_on_idle.delay_ms = 10;
		INIT_DELAYED_WORK(&hba->hibern8_on_idle.enter_work,
				  ufshcd_hibern8_enter_work);
		INIT_WORK(&hba->hibern8_on_idle.exit_work,
			  ufshcd_hibern8_exit_work);
	}

	hba->hibern8_on_idle.is_enabled = true;

	hba->hibern8_on_idle.delay_attr.show =
					ufshcd_hibern8_on_idle_delay_show;
	hba->hibern8_on_idle.delay_attr.store =
					ufshcd_hibern8_on_idle_delay_store;
	sysfs_attr_init(&hba->hibern8_on_idle.delay_attr.attr);
	hba->hibern8_on_idle.delay_attr.attr.name = "hibern8_on_idle_delay_ms";
	hba->hibern8_on_idle.delay_attr.attr.mode = S_IRUGO | S_IWUSR;
	if (device_create_file(hba->dev, &hba->hibern8_on_idle.delay_attr))
		dev_err(hba->dev, "Failed to create sysfs for hibern8_on_idle_delay\n");

	hba->hibern8_on_idle.enable_attr.show =
					ufshcd_hibern8_on_idle_enable_show;
	hba->hibern8_on_idle.enable_attr.store =
					ufshcd_hibern8_on_idle_enable_store;
	sysfs_attr_init(&hba->hibern8_on_idle.enable_attr.attr);
	hba->hibern8_on_idle.enable_attr.attr.name = "hibern8_on_idle_enable";
	hba->hibern8_on_idle.enable_attr.attr.mode = S_IRUGO | S_IWUSR;
	if (device_create_file(hba->dev, &hba->hibern8_on_idle.enable_attr))
		dev_err(hba->dev, "Failed to create sysfs for hibern8_on_idle_enable\n");
}

static void ufshcd_exit_hibern8_on_idle(struct ufs_hba *hba)
{
	if (!ufshcd_is_hibern8_on_idle_allowed(hba) &&
	    !ufshcd_is_auto_hibern8_supported(hba))
		return;
	device_remove_file(hba->dev, &hba->hibern8_on_idle.delay_attr);
	device_remove_file(hba->dev, &hba->hibern8_on_idle.enable_attr);
}

static void ufshcd_hold_all(struct ufs_hba *hba)
{
	ufshcd_hold(hba, false);
	ufshcd_hibern8_hold(hba, false);
}

static void ufshcd_release_all(struct ufs_hba *hba)
{
	ufshcd_hibern8_release(hba, false);
	ufshcd_release(hba, false);
}

/* Must be called with host lock acquired */
static void ufshcd_clk_scaling_start_busy(struct ufs_hba *hba)
{
	bool queue_resume_work = false;

	if (!ufshcd_is_clkscaling_supported(hba))
		return;

	if (!hba->clk_scaling.active_reqs++)
		queue_resume_work = true;

	if (!hba->clk_scaling.is_allowed || hba->pm_op_in_progress)
		return;

	if (queue_resume_work)
		queue_work(hba->clk_scaling.workq,
			   &hba->clk_scaling.resume_work);

	if (!hba->clk_scaling.window_start_t) {
		hba->clk_scaling.window_start_t = jiffies;
		hba->clk_scaling.tot_busy_t = 0;
		hba->clk_scaling.is_busy_started = false;
	}

	if (!hba->clk_scaling.is_busy_started) {
		hba->clk_scaling.busy_start_t = ktime_get();
		hba->clk_scaling.is_busy_started = true;
	}
}

static void ufshcd_clk_scaling_update_busy(struct ufs_hba *hba)
{
	struct ufs_clk_scaling *scaling = &hba->clk_scaling;

	if (!ufshcd_is_clkscaling_supported(hba))
		return;

	if (!hba->outstanding_reqs && scaling->is_busy_started) {
		scaling->tot_busy_t += ktime_to_us(ktime_sub(ktime_get(),
					scaling->busy_start_t));
		scaling->busy_start_t = ktime_set(0, 0);
		scaling->is_busy_started = false;
	}
}

/**
 * ufshcd_send_command - Send SCSI or device management commands
 * @hba: per adapter instance
 * @task_tag: Task tag of the command
 */
static inline
int ufshcd_send_command(struct ufs_hba *hba, unsigned int task_tag)
{
	int ret = 0;

	hba->lrb[task_tag].issue_time_stamp = ktime_get();
	hba->lrb[task_tag].complete_time_stamp = ktime_set(0, 0);
	ufshcd_clk_scaling_start_busy(hba);
	__set_bit(task_tag, &hba->outstanding_reqs);
	ufshcd_writel(hba, 1 << task_tag, REG_UTP_TRANSFER_REQ_DOOR_BELL);
	/* Make sure that doorbell is committed immediately */
	wmb();
	ufshcd_cond_add_cmd_trace(hba, task_tag,
			hba->lrb[task_tag].cmd ? "scsi_send" : "dev_cmd_send");
	ufshcd_update_tag_stats(hba, task_tag);
	return ret;
}

/**
 * ufshcd_copy_sense_data - Copy sense data in case of check condition
 * @lrb - pointer to local reference block
 */
static inline void ufshcd_copy_sense_data(struct ufshcd_lrb *lrbp)
{
	int len;
	if (lrbp->sense_buffer &&
	    ufshcd_get_rsp_upiu_data_seg_len(lrbp->ucd_rsp_ptr)) {
		int len_to_copy;

		len = be16_to_cpu(lrbp->ucd_rsp_ptr->sr.sense_data_len);
		len_to_copy = min_t(int, RESPONSE_UPIU_SENSE_DATA_LENGTH, len);

		memcpy(lrbp->sense_buffer,
			lrbp->ucd_rsp_ptr->sr.sense_data,
<<<<<<< HEAD
			min_t(int, len_to_copy, UFSHCD_REQ_SENSE_SIZE));
=======
			min_t(int, len_to_copy, SCSI_SENSE_BUFFERSIZE));
>>>>>>> e16c0406
	}
}

/**
 * ufshcd_copy_query_response() - Copy the Query Response and the data
 * descriptor
 * @hba: per adapter instance
 * @lrb - pointer to local reference block
 */
static
int ufshcd_copy_query_response(struct ufs_hba *hba, struct ufshcd_lrb *lrbp)
{
	struct ufs_query_res *query_res = &hba->dev_cmd.query.response;

	memcpy(&query_res->upiu_res, &lrbp->ucd_rsp_ptr->qr, QUERY_OSF_SIZE);

	/* Get the descriptor */
	if (lrbp->ucd_rsp_ptr->qr.opcode == UPIU_QUERY_OPCODE_READ_DESC) {
		u8 *descp = (u8 *)lrbp->ucd_rsp_ptr +
				GENERAL_UPIU_REQUEST_SIZE;
		u16 resp_len;
		u16 buf_len;

		/* data segment length */
		resp_len = be32_to_cpu(lrbp->ucd_rsp_ptr->header.dword_2) &
						MASK_QUERY_DATA_SEG_LEN;
		buf_len = be16_to_cpu(
				hba->dev_cmd.query.request.upiu_req.length);
		if (likely(buf_len >= resp_len)) {
			memcpy(hba->dev_cmd.query.descriptor, descp, resp_len);
		} else {
			dev_warn(hba->dev,
				"%s: Response size is bigger than buffer",
				__func__);
			return -EINVAL;
		}
	}

	return 0;
}

/**
 * ufshcd_hba_capabilities - Read controller capabilities
 * @hba: per adapter instance
 */
static inline void ufshcd_hba_capabilities(struct ufs_hba *hba)
{
	hba->capabilities = ufshcd_readl(hba, REG_CONTROLLER_CAPABILITIES);

	/* nutrs and nutmrs are 0 based values */
	hba->nutrs = (hba->capabilities & MASK_TRANSFER_REQUESTS_SLOTS) + 1;
	hba->nutmrs =
	((hba->capabilities & MASK_TASK_MANAGEMENT_REQUEST_SLOTS) >> 16) + 1;
}

/**
 * ufshcd_ready_for_uic_cmd - Check if controller is ready
 *                            to accept UIC commands
 * @hba: per adapter instance
 * Return true on success, else false
 */
static inline bool ufshcd_ready_for_uic_cmd(struct ufs_hba *hba)
{
	if (ufshcd_readl(hba, REG_CONTROLLER_STATUS) & UIC_COMMAND_READY)
		return true;
	else
		return false;
}

/**
 * ufshcd_get_upmcrs - Get the power mode change request status
 * @hba: Pointer to adapter instance
 *
 * This function gets the UPMCRS field of HCS register
 * Returns value of UPMCRS field
 */
static inline u8 ufshcd_get_upmcrs(struct ufs_hba *hba)
{
	return (ufshcd_readl(hba, REG_CONTROLLER_STATUS) >> 8) & 0x7;
}

/**
 * ufshcd_dispatch_uic_cmd - Dispatch UIC commands to unipro layers
 * @hba: per adapter instance
 * @uic_cmd: UIC command
 *
 * Mutex must be held.
 */
static inline void
ufshcd_dispatch_uic_cmd(struct ufs_hba *hba, struct uic_command *uic_cmd)
{
	WARN_ON(hba->active_uic_cmd);

	hba->active_uic_cmd = uic_cmd;

	ufshcd_dme_cmd_log(hba, "dme_send", hba->active_uic_cmd->command);
	/* Write Args */
	ufshcd_writel(hba, uic_cmd->argument1, REG_UIC_COMMAND_ARG_1);
	ufshcd_writel(hba, uic_cmd->argument2, REG_UIC_COMMAND_ARG_2);
	ufshcd_writel(hba, uic_cmd->argument3, REG_UIC_COMMAND_ARG_3);

	/* Write UIC Cmd */
	ufshcd_writel(hba, uic_cmd->command & COMMAND_OPCODE_MASK,
		      REG_UIC_COMMAND);
}

/**
 * ufshcd_wait_for_uic_cmd - Wait complectioin of UIC command
 * @hba: per adapter instance
 * @uic_command: UIC command
 *
 * Must be called with mutex held.
 * Returns 0 only if success.
 */
static int
ufshcd_wait_for_uic_cmd(struct ufs_hba *hba, struct uic_command *uic_cmd)
{
	int ret;
	unsigned long flags;

	if (wait_for_completion_timeout(&uic_cmd->done,
					msecs_to_jiffies(UIC_CMD_TIMEOUT)))
		ret = uic_cmd->argument2 & MASK_UIC_COMMAND_RESULT;
	else
		ret = -ETIMEDOUT;

	if (ret)
		ufsdbg_set_err_state(hba);

	ufshcd_dme_cmd_log(hba, "dme_cmpl_1", hba->active_uic_cmd->command);

	spin_lock_irqsave(hba->host->host_lock, flags);
	hba->active_uic_cmd = NULL;
	spin_unlock_irqrestore(hba->host->host_lock, flags);

	return ret;
}

/**
 * __ufshcd_send_uic_cmd - Send UIC commands and retrieve the result
 * @hba: per adapter instance
 * @uic_cmd: UIC command
 * @completion: initialize the completion only if this is set to true
 *
 * Identical to ufshcd_send_uic_cmd() expect mutex. Must be called
 * with mutex held and host_lock locked.
 * Returns 0 only if success.
 */
static int
__ufshcd_send_uic_cmd(struct ufs_hba *hba, struct uic_command *uic_cmd,
		      bool completion)
{
	if (!ufshcd_ready_for_uic_cmd(hba)) {
		dev_err(hba->dev,
			"Controller not ready to accept UIC commands\n");
		return -EIO;
	}

	if (completion)
		init_completion(&uic_cmd->done);

	ufshcd_dispatch_uic_cmd(hba, uic_cmd);

	return 0;
}

/**
 * ufshcd_send_uic_cmd - Send UIC commands and retrieve the result
 * @hba: per adapter instance
 * @uic_cmd: UIC command
 *
 * Returns 0 only if success.
 */
static int
ufshcd_send_uic_cmd(struct ufs_hba *hba, struct uic_command *uic_cmd)
{
	int ret;
	unsigned long flags;

	hba->ufs_stats.clk_hold.ctx = UIC_CMD_SEND;
	ufshcd_hold_all(hba);
	mutex_lock(&hba->uic_cmd_mutex);
	ufshcd_add_delay_before_dme_cmd(hba);

	spin_lock_irqsave(hba->host->host_lock, flags);
	ret = __ufshcd_send_uic_cmd(hba, uic_cmd, true);
	spin_unlock_irqrestore(hba->host->host_lock, flags);
	if (!ret)
		ret = ufshcd_wait_for_uic_cmd(hba, uic_cmd);

	ufshcd_save_tstamp_of_last_dme_cmd(hba);
	mutex_unlock(&hba->uic_cmd_mutex);
	ufshcd_release_all(hba);
	hba->ufs_stats.clk_rel.ctx = UIC_CMD_SEND;

	ufsdbg_error_inject_dispatcher(hba,
		ERR_INJECT_UIC, 0, &ret);

	return ret;
}

/**
 * ufshcd_map_sg - Map scatter-gather list to prdt
 * @lrbp - pointer to local reference block
 *
 * Returns 0 in case of success, non-zero value in case of failure
 */
static int ufshcd_map_sg(struct ufs_hba *hba, struct ufshcd_lrb *lrbp)
{
	struct ufshcd_sg_entry *prd_table;
	struct scatterlist *sg;
	struct scsi_cmnd *cmd;
	int sg_segments;
	int i;

	cmd = lrbp->cmd;
	sg_segments = scsi_dma_map(cmd);
	if (sg_segments < 0)
		return sg_segments;

	if (sg_segments) {
		if (hba->quirks & UFSHCD_QUIRK_PRDT_BYTE_GRAN)
			lrbp->utr_descriptor_ptr->prd_table_length =
				cpu_to_le16((u16)(sg_segments *
					sizeof(struct ufshcd_sg_entry)));
		else
			lrbp->utr_descriptor_ptr->prd_table_length =
				cpu_to_le16((u16) (sg_segments));

		prd_table = (struct ufshcd_sg_entry *)lrbp->ucd_prdt_ptr;

		scsi_for_each_sg(cmd, sg, sg_segments, i) {
			prd_table[i].size  =
				cpu_to_le32(((u32) sg_dma_len(sg))-1);
			prd_table[i].base_addr =
				cpu_to_le32(lower_32_bits(sg->dma_address));
			prd_table[i].upper_addr =
				cpu_to_le32(upper_32_bits(sg->dma_address));
			prd_table[i].reserved = 0;
		}
	} else {
		lrbp->utr_descriptor_ptr->prd_table_length = 0;
	}

	return 0;
}

/**
 * ufshcd_enable_intr - enable interrupts
 * @hba: per adapter instance
 * @intrs: interrupt bits
 */
static void ufshcd_enable_intr(struct ufs_hba *hba, u32 intrs)
{
	u32 set = ufshcd_readl(hba, REG_INTERRUPT_ENABLE);

	if (hba->ufs_version == UFSHCI_VERSION_10) {
		u32 rw;
		rw = set & INTERRUPT_MASK_RW_VER_10;
		set = rw | ((set ^ intrs) & intrs);
	} else {
		set |= intrs;
	}

	ufshcd_writel(hba, set, REG_INTERRUPT_ENABLE);
}

/**
 * ufshcd_disable_intr - disable interrupts
 * @hba: per adapter instance
 * @intrs: interrupt bits
 */
static void ufshcd_disable_intr(struct ufs_hba *hba, u32 intrs)
{
	u32 set = ufshcd_readl(hba, REG_INTERRUPT_ENABLE);

	if (hba->ufs_version == UFSHCI_VERSION_10) {
		u32 rw;
		rw = (set & INTERRUPT_MASK_RW_VER_10) &
			~(intrs & INTERRUPT_MASK_RW_VER_10);
		set = rw | ((set & intrs) & ~INTERRUPT_MASK_RW_VER_10);

	} else {
		set &= ~intrs;
	}

	ufshcd_writel(hba, set, REG_INTERRUPT_ENABLE);
}

static int ufshcd_prepare_crypto_utrd(struct ufs_hba *hba,
		struct ufshcd_lrb *lrbp)
{
	struct utp_transfer_req_desc *req_desc = lrbp->utr_descriptor_ptr;
	u8 cc_index = 0;
	bool enable = false;
	u64 dun = 0;
	int ret;

	/*
	 * Call vendor specific code to get crypto info for this request:
	 * enable, crypto config. index, DUN.
	 * If bypass is set, don't bother setting the other fields.
	 */
	ret = ufshcd_vops_crypto_req_setup(hba, lrbp, &cc_index, &enable, &dun);
	if (ret) {
		if (ret != -EAGAIN) {
			dev_err(hba->dev,
				"%s: failed to setup crypto request (%d)\n",
				__func__, ret);
		}

		return ret;
	}

	if (!enable)
		goto out;

	req_desc->header.dword_0 |= cc_index | UTRD_CRYPTO_ENABLE;
	req_desc->header.dword_1 = (u32)(dun & 0xFFFFFFFF);
	req_desc->header.dword_3 = (u32)((dun >> 32) & 0xFFFFFFFF);
out:
	return 0;
}

/**
 * ufshcd_prepare_req_desc_hdr() - Fills the requests header
 * descriptor according to request
 * @hba: per adapter instance
 * @lrbp: pointer to local reference block
 * @upiu_flags: flags required in the header
 * @cmd_dir: requests data direction
 */
static int ufshcd_prepare_req_desc_hdr(struct ufs_hba *hba,
	struct ufshcd_lrb *lrbp, u32 *upiu_flags,
	enum dma_data_direction cmd_dir)
{
	struct utp_transfer_req_desc *req_desc = lrbp->utr_descriptor_ptr;
	u32 data_direction;
	u32 dword_0;

	if (cmd_dir == DMA_FROM_DEVICE) {
		data_direction = UTP_DEVICE_TO_HOST;
		*upiu_flags = UPIU_CMD_FLAGS_READ;
	} else if (cmd_dir == DMA_TO_DEVICE) {
		data_direction = UTP_HOST_TO_DEVICE;
		*upiu_flags = UPIU_CMD_FLAGS_WRITE;
	} else {
		data_direction = UTP_NO_DATA_TRANSFER;
		*upiu_flags = UPIU_CMD_FLAGS_NONE;
	}

	dword_0 = data_direction | (lrbp->command_type
				<< UPIU_COMMAND_TYPE_OFFSET);
	if (lrbp->intr_cmd)
		dword_0 |= UTP_REQ_DESC_INT_CMD;

	/* Transfer request descriptor header fields */
	req_desc->header.dword_0 = cpu_to_le32(dword_0);
	/* dword_1 is reserved, hence it is set to 0 */
	req_desc->header.dword_1 = 0;
	/*
	 * assigning invalid value for command status. Controller
	 * updates OCS on command completion, with the command
	 * status
	 */
	req_desc->header.dword_2 =
		cpu_to_le32(OCS_INVALID_COMMAND_STATUS);
	/* dword_3 is reserved, hence it is set to 0 */
	req_desc->header.dword_3 = 0;

	req_desc->prd_table_length = 0;

	if (ufshcd_is_crypto_supported(hba))
		return ufshcd_prepare_crypto_utrd(hba, lrbp);

	return 0;
}

/**
 * ufshcd_prepare_utp_scsi_cmd_upiu() - fills the utp_transfer_req_desc,
 * for scsi commands
 * @lrbp - local reference block pointer
 * @upiu_flags - flags
 */
static
void ufshcd_prepare_utp_scsi_cmd_upiu(struct ufshcd_lrb *lrbp, u32 upiu_flags)
{
	struct utp_upiu_req *ucd_req_ptr = lrbp->ucd_req_ptr;
	unsigned short cdb_len;

	/* command descriptor fields */
	ucd_req_ptr->header.dword_0 = UPIU_HEADER_DWORD(
				UPIU_TRANSACTION_COMMAND, upiu_flags,
				lrbp->lun, lrbp->task_tag);
	ucd_req_ptr->header.dword_1 = UPIU_HEADER_DWORD(
				UPIU_COMMAND_SET_TYPE_SCSI, 0, 0, 0);

	/* Total EHS length and Data segment length will be zero */
	ucd_req_ptr->header.dword_2 = 0;

	ucd_req_ptr->sc.exp_data_transfer_len =
		cpu_to_be32(lrbp->cmd->sdb.length);

	cdb_len = min_t(unsigned short, lrbp->cmd->cmd_len, MAX_CDB_SIZE);
	memcpy(ucd_req_ptr->sc.cdb, lrbp->cmd->cmnd, cdb_len);
	if (cdb_len < MAX_CDB_SIZE)
		memset(ucd_req_ptr->sc.cdb + cdb_len, 0,
		       (MAX_CDB_SIZE - cdb_len));
	memset(lrbp->ucd_rsp_ptr, 0, sizeof(struct utp_upiu_rsp));
}

/**
 * ufshcd_prepare_utp_query_req_upiu() - fills the utp_transfer_req_desc,
 * for query requsts
 * @hba: UFS hba
 * @lrbp: local reference block pointer
 * @upiu_flags: flags
 */
static void ufshcd_prepare_utp_query_req_upiu(struct ufs_hba *hba,
				struct ufshcd_lrb *lrbp, u32 upiu_flags)
{
	struct utp_upiu_req *ucd_req_ptr = lrbp->ucd_req_ptr;
	struct ufs_query *query = &hba->dev_cmd.query;
	u16 len = be16_to_cpu(query->request.upiu_req.length);
	u8 *descp = (u8 *)lrbp->ucd_req_ptr + GENERAL_UPIU_REQUEST_SIZE;

	/* Query request header */
	ucd_req_ptr->header.dword_0 = UPIU_HEADER_DWORD(
			UPIU_TRANSACTION_QUERY_REQ, upiu_flags,
			lrbp->lun, lrbp->task_tag);
	ucd_req_ptr->header.dword_1 = UPIU_HEADER_DWORD(
			0, query->request.query_func, 0, 0);

	/* Data segment length only need for WRITE_DESC */
	if (query->request.upiu_req.opcode == UPIU_QUERY_OPCODE_WRITE_DESC)
		ucd_req_ptr->header.dword_2 =
			UPIU_HEADER_DWORD(0, 0, (len >> 8), (u8)len);
	else
		ucd_req_ptr->header.dword_2 = 0;

	/* Copy the Query Request buffer as is */
	memcpy(&ucd_req_ptr->qr, &query->request.upiu_req,
			QUERY_OSF_SIZE);

	/* Copy the Descriptor */
	if (query->request.upiu_req.opcode == UPIU_QUERY_OPCODE_WRITE_DESC)
		memcpy(descp, query->descriptor, len);

	memset(lrbp->ucd_rsp_ptr, 0, sizeof(struct utp_upiu_rsp));
}

static inline void ufshcd_prepare_utp_nop_upiu(struct ufshcd_lrb *lrbp)
{
	struct utp_upiu_req *ucd_req_ptr = lrbp->ucd_req_ptr;

	memset(ucd_req_ptr, 0, sizeof(struct utp_upiu_req));

	/* command descriptor fields */
	ucd_req_ptr->header.dword_0 =
		UPIU_HEADER_DWORD(
			UPIU_TRANSACTION_NOP_OUT, 0, 0, lrbp->task_tag);
	/* clear rest of the fields of basic header */
	ucd_req_ptr->header.dword_1 = 0;
	ucd_req_ptr->header.dword_2 = 0;

	memset(lrbp->ucd_rsp_ptr, 0, sizeof(struct utp_upiu_rsp));
}

/**
 * ufshcd_compose_upiu - form UFS Protocol Information Unit(UPIU)
 * @hba - per adapter instance
 * @lrb - pointer to local reference block
 */
static int ufshcd_compose_upiu(struct ufs_hba *hba, struct ufshcd_lrb *lrbp)
{
	u32 upiu_flags;
	int ret = 0;

	switch (lrbp->command_type) {
	case UTP_CMD_TYPE_SCSI:
		if (likely(lrbp->cmd)) {
			ret = ufshcd_prepare_req_desc_hdr(hba, lrbp,
				&upiu_flags, lrbp->cmd->sc_data_direction);
			ufshcd_prepare_utp_scsi_cmd_upiu(lrbp, upiu_flags);
		} else {
			ret = -EINVAL;
		}
		break;
	case UTP_CMD_TYPE_DEV_MANAGE:
		ret = ufshcd_prepare_req_desc_hdr(hba, lrbp, &upiu_flags,
			DMA_NONE);
		if (hba->dev_cmd.type == DEV_CMD_TYPE_QUERY)
			ufshcd_prepare_utp_query_req_upiu(
					hba, lrbp, upiu_flags);
		else if (hba->dev_cmd.type == DEV_CMD_TYPE_NOP)
			ufshcd_prepare_utp_nop_upiu(lrbp);
		else
			ret = -EINVAL;
		break;
	case UTP_CMD_TYPE_UFS:
		/* For UFS native command implementation */
		ret = -ENOTSUPP;
		dev_err(hba->dev, "%s: UFS native command are not supported\n",
			__func__);
		break;
	default:
		ret = -ENOTSUPP;
		dev_err(hba->dev, "%s: unknown command type: 0x%x\n",
				__func__, lrbp->command_type);
		break;
	} /* end of switch */

	return ret;
}

/*
 * ufshcd_scsi_to_upiu_lun - maps scsi LUN to UPIU LUN
 * @scsi_lun: scsi LUN id
 *
 * Returns UPIU LUN id
 */
static inline u8 ufshcd_scsi_to_upiu_lun(unsigned int scsi_lun)
{
	if (scsi_is_wlun(scsi_lun))
		return (scsi_lun & UFS_UPIU_MAX_UNIT_NUM_ID)
			| UFS_UPIU_WLUN_ID;
	else
		return scsi_lun & UFS_UPIU_MAX_UNIT_NUM_ID;
}

/**
 * ufshcd_upiu_wlun_to_scsi_wlun - maps UPIU W-LUN id to SCSI W-LUN ID
 * @scsi_lun: UPIU W-LUN id
 *
 * Returns SCSI W-LUN id
 */
static inline u16 ufshcd_upiu_wlun_to_scsi_wlun(u8 upiu_wlun_id)
{
	return (upiu_wlun_id & ~UFS_UPIU_WLUN_ID) | SCSI_W_LUN_BASE;
}

/**
 * ufshcd_get_write_lock - synchronize between shutdown, scaling &
 * arrival of requests
 * @hba: ufs host
 *
 * Lock is predominantly held by shutdown context thus, ensuring
 * that no requests from any other context may sneak through.
 */
static inline void ufshcd_get_write_lock(struct ufs_hba *hba)
{
	down_write(&hba->lock);
}

/**
 * ufshcd_get_read_lock - synchronize between shutdown, scaling &
 * arrival of requests
 * @hba: ufs host
 *
 * Returns 1 if acquired, < 0 on contention
 *
 * After shutdown's initiated, allow requests only directed to the
 * well known device lun. The sync between scaling & issue is maintained
 * as is and this restructuring syncs shutdown with these too.
 */
static int ufshcd_get_read_lock(struct ufs_hba *hba, u64 lun)
{
	int err = 0;

	err = down_read_trylock(&hba->lock);
	if (err > 0)
		goto out;
	/* let requests for well known device lun to go through */
	if (ufshcd_scsi_to_upiu_lun(lun) == UFS_UPIU_UFS_DEVICE_WLUN)
		return 0;
	else if (!ufshcd_is_shutdown_ongoing(hba))
		return -EAGAIN;
	else
		return -EPERM;

out:
	return err;
}

/**
 * ufshcd_put_read_lock - synchronize between shutdown, scaling &
 * arrival of requests
 * @hba: ufs host
 *
 * Returns none
 */
static inline void ufshcd_put_read_lock(struct ufs_hba *hba)
{
	up_read(&hba->lock);
}

/**
 * ufshcd_queuecommand - main entry point for SCSI requests
 * @cmd: command from SCSI Midlayer
 * @done: call back function
 *
 * Returns 0 for success, non-zero in case of failure
 */
static int ufshcd_queuecommand(struct Scsi_Host *host, struct scsi_cmnd *cmd)
{
	struct ufshcd_lrb *lrbp;
	struct ufs_hba *hba;
	unsigned long flags;
	int tag;
	int err = 0;
	bool has_read_lock = false;

	hba = shost_priv(host);

	if (!cmd || !cmd->request || !hba)
		return -EINVAL;

	tag = cmd->request->tag;
	if (!ufshcd_valid_tag(hba, tag)) {
		dev_err(hba->dev,
			"%s: invalid command tag %d: cmd=0x%p, cmd->request=0x%p",
			__func__, tag, cmd, cmd->request);
		BUG();
	}

	err = ufshcd_get_read_lock(hba, cmd->device->lun);
	if (unlikely(err < 0)) {
		if (err == -EPERM) {
			set_host_byte(cmd, DID_ERROR);
			cmd->scsi_done(cmd);
			return 0;
		}
		if (err == -EAGAIN)
			return SCSI_MLQUEUE_HOST_BUSY;
	} else if (err == 1) {
		has_read_lock = true;
	}

	/*
	 * err might be non-zero here but logic later in this function
	 * assumes that err is set to 0.
	 */
	err = 0;

	spin_lock_irqsave(hba->host->host_lock, flags);

	/* if error handling is in progress, return host busy */
	if (ufshcd_eh_in_progress(hba)) {
		err = SCSI_MLQUEUE_HOST_BUSY;
		goto out_unlock;
	}

	if (hba->extcon && ufshcd_is_card_offline(hba)) {
		set_host_byte(cmd, DID_BAD_TARGET);
		cmd->scsi_done(cmd);
		goto out_unlock;
	}

	switch (hba->ufshcd_state) {
	case UFSHCD_STATE_OPERATIONAL:
		break;
	case UFSHCD_STATE_EH_SCHEDULED:
	case UFSHCD_STATE_RESET:
		err = SCSI_MLQUEUE_HOST_BUSY;
		goto out_unlock;
	case UFSHCD_STATE_ERROR:
		set_host_byte(cmd, DID_ERROR);
		cmd->scsi_done(cmd);
		goto out_unlock;
	default:
		dev_WARN_ONCE(hba->dev, 1, "%s: invalid state %d\n",
				__func__, hba->ufshcd_state);
		set_host_byte(cmd, DID_BAD_TARGET);
		cmd->scsi_done(cmd);
		goto out_unlock;
	}
	spin_unlock_irqrestore(hba->host->host_lock, flags);

	hba->req_abort_count = 0;

	/* acquire the tag to make sure device cmds don't use it */
	if (test_and_set_bit_lock(tag, &hba->lrb_in_use)) {
		/*
		 * Dev manage command in progress, requeue the command.
		 * Requeuing the command helps in cases where the request *may*
		 * find different tag instead of waiting for dev manage command
		 * completion.
		 */
		err = SCSI_MLQUEUE_HOST_BUSY;
		goto out;
	}

	hba->ufs_stats.clk_hold.ctx = QUEUE_CMD;
	err = ufshcd_hold(hba, true);
	if (err) {
		err = SCSI_MLQUEUE_HOST_BUSY;
		clear_bit_unlock(tag, &hba->lrb_in_use);
		goto out;
	}

	if (ufshcd_is_clkgating_allowed(hba))
		WARN_ON(hba->clk_gating.state != CLKS_ON);

	err = ufshcd_hibern8_hold(hba, true);
	if (err) {
		clear_bit_unlock(tag, &hba->lrb_in_use);
		err = SCSI_MLQUEUE_HOST_BUSY;
		hba->ufs_stats.clk_rel.ctx = QUEUE_CMD;
		ufshcd_release(hba, true);
		goto out;
	}
	if (ufshcd_is_hibern8_on_idle_allowed(hba))
		WARN_ON(hba->hibern8_on_idle.state != HIBERN8_EXITED);

	/* Vote PM QoS for the request */
	ufshcd_vops_pm_qos_req_start(hba, cmd->request);

	/* IO svc time latency histogram */
	if (hba->latency_hist_enabled &&
	    (cmd->request->cmd_type == REQ_TYPE_FS)) {
		cmd->request->lat_hist_io_start = ktime_get();
		cmd->request->lat_hist_enabled = 1;
	} else {
		cmd->request->lat_hist_enabled = 0;
	}

	WARN_ON(hba->clk_gating.state != CLKS_ON);

	lrbp = &hba->lrb[tag];

	WARN_ON(lrbp->cmd);
	lrbp->cmd = cmd;
	lrbp->sense_bufflen = UFSHCD_REQ_SENSE_SIZE;
	lrbp->sense_buffer = cmd->sense_buffer;
	lrbp->task_tag = tag;
	lrbp->lun = ufshcd_scsi_to_upiu_lun(cmd->device->lun);
	lrbp->intr_cmd = !ufshcd_is_intr_aggr_allowed(hba) ? true : false;
	lrbp->command_type = UTP_CMD_TYPE_SCSI;
	lrbp->req_abort_skip = false;

	/* form UPIU before issuing the command */
	err = ufshcd_compose_upiu(hba, lrbp);
	if (err) {
		if (err != -EAGAIN)
			dev_err(hba->dev,
				"%s: failed to compose upiu %d\n",
				__func__, err);
		lrbp->cmd = NULL;
		clear_bit_unlock(tag, &hba->lrb_in_use);
		ufshcd_release_all(hba);
		ufshcd_vops_pm_qos_req_end(hba, cmd->request, true);
		goto out;
	}

	err = ufshcd_map_sg(hba, lrbp);
	if (err) {
		lrbp->cmd = NULL;
		clear_bit_unlock(tag, &hba->lrb_in_use);
		ufshcd_release_all(hba);
		ufshcd_vops_pm_qos_req_end(hba, cmd->request, true);
		goto out;
	}

	err = ufshcd_vops_crypto_engine_cfg_start(hba, tag);
	if (err) {
		if (err != -EAGAIN)
			dev_err(hba->dev,
				"%s: failed to configure crypto engine %d\n",
				__func__, err);

		scsi_dma_unmap(lrbp->cmd);
		lrbp->cmd = NULL;
		clear_bit_unlock(tag, &hba->lrb_in_use);
		ufshcd_release_all(hba);
		ufshcd_vops_pm_qos_req_end(hba, cmd->request, true);

		goto out;
	}

	/* Make sure descriptors are ready before ringing the doorbell */
	wmb();
	/* issue command to the controller */
	spin_lock_irqsave(hba->host->host_lock, flags);

	err = ufshcd_send_command(hba, tag);
	if (err) {
		spin_unlock_irqrestore(hba->host->host_lock, flags);
		scsi_dma_unmap(lrbp->cmd);
		lrbp->cmd = NULL;
		clear_bit_unlock(tag, &hba->lrb_in_use);
		ufshcd_release_all(hba);
		ufshcd_vops_pm_qos_req_end(hba, cmd->request, true);
		ufshcd_vops_crypto_engine_cfg_end(hba, lrbp, cmd->request);
		dev_err(hba->dev, "%s: failed sending command, %d\n",
							__func__, err);
		err = DID_ERROR;
		goto out;
	}

out_unlock:
	spin_unlock_irqrestore(hba->host->host_lock, flags);
out:
	if (has_read_lock)
		ufshcd_put_read_lock(hba);
	return err;
}

static int ufshcd_compose_dev_cmd(struct ufs_hba *hba,
		struct ufshcd_lrb *lrbp, enum dev_cmd_type cmd_type, int tag)
{
	lrbp->cmd = NULL;
	lrbp->sense_bufflen = 0;
	lrbp->sense_buffer = NULL;
	lrbp->task_tag = tag;
	lrbp->lun = 0; /* device management cmd is not specific to any LUN */
	lrbp->command_type = UTP_CMD_TYPE_DEV_MANAGE;
	lrbp->intr_cmd = true; /* No interrupt aggregation */
	hba->dev_cmd.type = cmd_type;

	return ufshcd_compose_upiu(hba, lrbp);
}

static int
ufshcd_clear_cmd(struct ufs_hba *hba, int tag)
{
	int err = 0;
	unsigned long flags;
	u32 mask = 1 << tag;

	/* clear outstanding transaction before retry */
	spin_lock_irqsave(hba->host->host_lock, flags);
	ufshcd_utrl_clear(hba, tag);
	spin_unlock_irqrestore(hba->host->host_lock, flags);

	/*
	 * wait for for h/w to clear corresponding bit in door-bell.
	 * max. wait is 1 sec.
	 */
	err = ufshcd_wait_for_register(hba,
			REG_UTP_TRANSFER_REQ_DOOR_BELL,
			mask, ~mask, 1000, 1000, true);

	return err;
}

static int
ufshcd_check_query_response(struct ufs_hba *hba, struct ufshcd_lrb *lrbp)
{
	struct ufs_query_res *query_res = &hba->dev_cmd.query.response;

	/* Get the UPIU response */
	query_res->response = ufshcd_get_rsp_upiu_result(lrbp->ucd_rsp_ptr) >>
				UPIU_RSP_CODE_OFFSET;
	return query_res->response;
}

/**
 * ufshcd_dev_cmd_completion() - handles device management command responses
 * @hba: per adapter instance
 * @lrbp: pointer to local reference block
 */
static int
ufshcd_dev_cmd_completion(struct ufs_hba *hba, struct ufshcd_lrb *lrbp)
{
	int resp;
	int err = 0;

	hba->ufs_stats.last_hibern8_exit_tstamp = ktime_set(0, 0);
	resp = ufshcd_get_req_rsp(lrbp->ucd_rsp_ptr);

	switch (resp) {
	case UPIU_TRANSACTION_NOP_IN:
		if (hba->dev_cmd.type != DEV_CMD_TYPE_NOP) {
			err = -EINVAL;
			dev_err(hba->dev, "%s: unexpected response %x\n",
					__func__, resp);
		}
		break;
	case UPIU_TRANSACTION_QUERY_RSP:
		err = ufshcd_check_query_response(hba, lrbp);
		if (!err)
			err = ufshcd_copy_query_response(hba, lrbp);
		break;
	case UPIU_TRANSACTION_REJECT_UPIU:
		/* TODO: handle Reject UPIU Response */
		err = -EPERM;
		dev_err(hba->dev, "%s: Reject UPIU not fully implemented\n",
				__func__);
		break;
	default:
		err = -EINVAL;
		dev_err(hba->dev, "%s: Invalid device management cmd response: %x\n",
				__func__, resp);
		break;
	}

	return err;
}

static int ufshcd_wait_for_dev_cmd(struct ufs_hba *hba,
		struct ufshcd_lrb *lrbp, int max_timeout)
{
	int err = 0;
	unsigned long time_left;
	unsigned long flags;

	time_left = wait_for_completion_timeout(hba->dev_cmd.complete,
			msecs_to_jiffies(max_timeout));

	spin_lock_irqsave(hba->host->host_lock, flags);
	hba->dev_cmd.complete = NULL;
	if (likely(time_left)) {
		err = ufshcd_get_tr_ocs(lrbp);
		if (!err)
			err = ufshcd_dev_cmd_completion(hba, lrbp);
	}
	spin_unlock_irqrestore(hba->host->host_lock, flags);

	if (!time_left) {
		err = -ETIMEDOUT;
		dev_dbg(hba->dev, "%s: dev_cmd request timedout, tag %d\n",
			__func__, lrbp->task_tag);
		if (!ufshcd_clear_cmd(hba, lrbp->task_tag))
			/* successfully cleared the command, retry if needed */
			err = -EAGAIN;
		/*
		 * in case of an error, after clearing the doorbell,
		 * we also need to clear the outstanding_request
		 * field in hba
		 */
		ufshcd_outstanding_req_clear(hba, lrbp->task_tag);
	}

	if (err && err != -EAGAIN)
		ufsdbg_set_err_state(hba);

	return err;
}

/**
 * ufshcd_get_dev_cmd_tag - Get device management command tag
 * @hba: per-adapter instance
 * @tag: pointer to variable with available slot value
 *
 * Get a free slot and lock it until device management command
 * completes.
 *
 * Returns false if free slot is unavailable for locking, else
 * return true with tag value in @tag.
 */
static bool ufshcd_get_dev_cmd_tag(struct ufs_hba *hba, int *tag_out)
{
	int tag;
	bool ret = false;
	unsigned long tmp;

	if (!tag_out)
		goto out;

	do {
		tmp = ~hba->lrb_in_use;
		tag = find_last_bit(&tmp, hba->nutrs);
		if (tag >= hba->nutrs)
			goto out;
	} while (test_and_set_bit_lock(tag, &hba->lrb_in_use));

	*tag_out = tag;
	ret = true;
out:
	return ret;
}

static inline void ufshcd_put_dev_cmd_tag(struct ufs_hba *hba, int tag)
{
	clear_bit_unlock(tag, &hba->lrb_in_use);
}

/**
 * ufshcd_exec_dev_cmd - API for sending device management requests
 * @hba - UFS hba
 * @cmd_type - specifies the type (NOP, Query...)
 * @timeout - time in seconds
 *
 * NOTE: Since there is only one available tag for device management commands,
 * it is expected you hold the hba->dev_cmd.lock mutex.
 */
static int ufshcd_exec_dev_cmd(struct ufs_hba *hba,
		enum dev_cmd_type cmd_type, int timeout)
{
	struct ufshcd_lrb *lrbp;
	int err;
	int tag;
	struct completion wait;
	unsigned long flags;

	/*
	 * Get free slot, sleep if slots are unavailable.
	 * Even though we use wait_event() which sleeps indefinitely,
	 * the maximum wait time is bounded by SCSI request timeout.
	 */
	wait_event(hba->dev_cmd.tag_wq, ufshcd_get_dev_cmd_tag(hba, &tag));

	init_completion(&wait);
	lrbp = &hba->lrb[tag];
	WARN_ON(lrbp->cmd);
	err = ufshcd_compose_dev_cmd(hba, lrbp, cmd_type, tag);
	if (unlikely(err))
		goto out_put_tag;

	hba->dev_cmd.complete = &wait;

	/* Make sure descriptors are ready before ringing the doorbell */
	wmb();
	spin_lock_irqsave(hba->host->host_lock, flags);
	err = ufshcd_send_command(hba, tag);
	spin_unlock_irqrestore(hba->host->host_lock, flags);
	if (err) {
		dev_err(hba->dev, "%s: failed sending command, %d\n",
							__func__, err);
		goto out_put_tag;
	}
	err = ufshcd_wait_for_dev_cmd(hba, lrbp, timeout);

out_put_tag:
	ufshcd_put_dev_cmd_tag(hba, tag);
	wake_up(&hba->dev_cmd.tag_wq);
	return err;
}

/**
 * ufshcd_init_query() - init the query response and request parameters
 * @hba: per-adapter instance
 * @request: address of the request pointer to be initialized
 * @response: address of the response pointer to be initialized
 * @opcode: operation to perform
 * @idn: flag idn to access
 * @index: LU number to access
 * @selector: query/flag/descriptor further identification
 */
static inline void ufshcd_init_query(struct ufs_hba *hba,
		struct ufs_query_req **request, struct ufs_query_res **response,
		enum query_opcode opcode, u8 idn, u8 index, u8 selector)
{
	int idn_t = (int)idn;

	ufsdbg_error_inject_dispatcher(hba,
		ERR_INJECT_QUERY, idn_t, (int *)&idn_t);
	idn = idn_t;

	*request = &hba->dev_cmd.query.request;
	*response = &hba->dev_cmd.query.response;
	memset(*request, 0, sizeof(struct ufs_query_req));
	memset(*response, 0, sizeof(struct ufs_query_res));
	(*request)->upiu_req.opcode = opcode;
	(*request)->upiu_req.idn = idn;
	(*request)->upiu_req.index = index;
	(*request)->upiu_req.selector = selector;

	ufshcd_update_query_stats(hba, opcode, idn);
}

static int ufshcd_query_flag_retry(struct ufs_hba *hba,
	enum query_opcode opcode, enum flag_idn idn, bool *flag_res)
{
	int ret;
	int retries;

	for (retries = 0; retries < QUERY_REQ_RETRIES; retries++) {
		ret = ufshcd_query_flag(hba, opcode, idn, flag_res);
		if (ret)
			dev_dbg(hba->dev,
				"%s: failed with error %d, retries %d\n",
				__func__, ret, retries);
		else
			break;
	}

	if (ret)
		dev_err(hba->dev,
			"%s: query attribute, opcode %d, idn %d, failed with error %d after %d retires\n",
			__func__, opcode, idn, ret, retries);
	return ret;
}

/**
 * ufshcd_query_flag() - API function for sending flag query requests
 * hba: per-adapter instance
 * query_opcode: flag query to perform
 * idn: flag idn to access
 * flag_res: the flag value after the query request completes
 *
 * Returns 0 for success, non-zero in case of failure
 */
int ufshcd_query_flag(struct ufs_hba *hba, enum query_opcode opcode,
			enum flag_idn idn, bool *flag_res)
{
	struct ufs_query_req *request = NULL;
	struct ufs_query_res *response = NULL;
	int err, index = 0, selector = 0;
	int timeout = QUERY_REQ_TIMEOUT;
	bool has_read_lock = false;

	BUG_ON(!hba);

	ufshcd_hold_all(hba);
	if (!ufshcd_is_shutdown_ongoing(hba) && !ufshcd_eh_in_progress(hba)) {
		down_read(&hba->lock);
		has_read_lock = true;
	}
	mutex_lock(&hba->dev_cmd.lock);
	ufshcd_init_query(hba, &request, &response, opcode, idn, index,
			selector);

	switch (opcode) {
	case UPIU_QUERY_OPCODE_SET_FLAG:
	case UPIU_QUERY_OPCODE_CLEAR_FLAG:
	case UPIU_QUERY_OPCODE_TOGGLE_FLAG:
		request->query_func = UPIU_QUERY_FUNC_STANDARD_WRITE_REQUEST;
		break;
	case UPIU_QUERY_OPCODE_READ_FLAG:
		request->query_func = UPIU_QUERY_FUNC_STANDARD_READ_REQUEST;
		if (!flag_res) {
			/* No dummy reads */
			dev_err(hba->dev, "%s: Invalid argument for read request\n",
					__func__);
			err = -EINVAL;
			goto out_unlock;
		}
		break;
	default:
		dev_err(hba->dev,
			"%s: Expected query flag opcode but got = %d\n",
			__func__, opcode);
		err = -EINVAL;
		goto out_unlock;
	}

	err = ufshcd_exec_dev_cmd(hba, DEV_CMD_TYPE_QUERY, timeout);

	if (err) {
		dev_err(hba->dev,
			"%s: Sending flag query for idn %d failed, err = %d\n",
			__func__, request->upiu_req.idn, err);
		goto out_unlock;
	}

	if (flag_res)
		*flag_res = (be32_to_cpu(response->upiu_res.value) &
				MASK_QUERY_UPIU_FLAG_LOC) & 0x1;

out_unlock:
	mutex_unlock(&hba->dev_cmd.lock);
	if (has_read_lock)
		up_read(&hba->lock);
	ufshcd_release_all(hba);
	return err;
}
EXPORT_SYMBOL(ufshcd_query_flag);

/**
 * ufshcd_query_attr - API function for sending attribute requests
 * hba: per-adapter instance
 * opcode: attribute opcode
 * idn: attribute idn to access
 * index: index field
 * selector: selector field
 * attr_val: the attribute value after the query request completes
 *
 * Returns 0 for success, non-zero in case of failure
*/
int ufshcd_query_attr(struct ufs_hba *hba, enum query_opcode opcode,
			enum attr_idn idn, u8 index, u8 selector, u32 *attr_val)
{
	struct ufs_query_req *request = NULL;
	struct ufs_query_res *response = NULL;
	int err;
	bool has_read_lock = false;

	BUG_ON(!hba);

	ufshcd_hold_all(hba);
	if (!attr_val) {
		dev_err(hba->dev, "%s: attribute value required for opcode 0x%x\n",
				__func__, opcode);
		err = -EINVAL;
		goto out;
	}

	/*
	 * May get invoked from shutdown and IOCTL contexts.
	 * In shutdown context, it comes in with lock acquired.
	 * In error recovery context, it may come with lock acquired.
	 */

	if (!ufshcd_is_shutdown_ongoing(hba) && !ufshcd_eh_in_progress(hba)) {
		down_read(&hba->lock);
		has_read_lock = true;
	}
	mutex_lock(&hba->dev_cmd.lock);
	ufshcd_init_query(hba, &request, &response, opcode, idn, index,
			selector);

	switch (opcode) {
	case UPIU_QUERY_OPCODE_WRITE_ATTR:
		request->query_func = UPIU_QUERY_FUNC_STANDARD_WRITE_REQUEST;
		request->upiu_req.value = cpu_to_be32(*attr_val);
		break;
	case UPIU_QUERY_OPCODE_READ_ATTR:
		request->query_func = UPIU_QUERY_FUNC_STANDARD_READ_REQUEST;
		break;
	default:
		dev_err(hba->dev, "%s: Expected query attr opcode but got = 0x%.2x\n",
				__func__, opcode);
		err = -EINVAL;
		goto out_unlock;
	}

	err = ufshcd_exec_dev_cmd(hba, DEV_CMD_TYPE_QUERY, QUERY_REQ_TIMEOUT);

	if (err) {
		dev_err(hba->dev, "%s: opcode 0x%.2x for idn %d failed, index %d, err = %d\n",
				__func__, opcode,
				request->upiu_req.idn, index, err);
		goto out_unlock;
	}

	*attr_val = be32_to_cpu(response->upiu_res.value);

out_unlock:
	mutex_unlock(&hba->dev_cmd.lock);
	if (has_read_lock)
		up_read(&hba->lock);
out:
	ufshcd_release_all(hba);
	return err;
}
EXPORT_SYMBOL(ufshcd_query_attr);

/**
 * ufshcd_query_attr_retry() - API function for sending query
 * attribute with retries
 * @hba: per-adapter instance
 * @opcode: attribute opcode
 * @idn: attribute idn to access
 * @index: index field
 * @selector: selector field
 * @attr_val: the attribute value after the query request
 * completes
 *
 * Returns 0 for success, non-zero in case of failure
*/
static int ufshcd_query_attr_retry(struct ufs_hba *hba,
	enum query_opcode opcode, enum attr_idn idn, u8 index, u8 selector,
	u32 *attr_val)
{
	int ret = 0;
	u32 retries;

	 for (retries = QUERY_REQ_RETRIES; retries > 0; retries--) {
		ret = ufshcd_query_attr(hba, opcode, idn, index,
						selector, attr_val);
		if (ret)
			dev_dbg(hba->dev, "%s: failed with error %d, retries %d\n",
				__func__, ret, retries);
		else
			break;
	}

	if (ret)
		dev_err(hba->dev,
			"%s: query attribute, idn %d, failed with error %d after %d retires\n",
			__func__, idn, ret, retries);
	return ret;
}

static int __ufshcd_query_descriptor(struct ufs_hba *hba,
			enum query_opcode opcode, enum desc_idn idn, u8 index,
			u8 selector, u8 *desc_buf, int *buf_len)
{
	struct ufs_query_req *request = NULL;
	struct ufs_query_res *response = NULL;
	int err;
	bool has_read_lock = false;

	BUG_ON(!hba);

	ufshcd_hold_all(hba);
	if (!desc_buf) {
		dev_err(hba->dev, "%s: descriptor buffer required for opcode 0x%x\n",
				__func__, opcode);
		err = -EINVAL;
		goto out;
	}

	if (*buf_len < QUERY_DESC_MIN_SIZE || *buf_len > QUERY_DESC_MAX_SIZE) {
		dev_err(hba->dev, "%s: descriptor buffer size (%d) is out of range\n",
				__func__, *buf_len);
		err = -EINVAL;
		goto out;
	}

	if (!ufshcd_is_shutdown_ongoing(hba) && !ufshcd_eh_in_progress(hba)) {
		down_read(&hba->lock);
		has_read_lock = true;
	}
	mutex_lock(&hba->dev_cmd.lock);
	ufshcd_init_query(hba, &request, &response, opcode, idn, index,
			selector);
	hba->dev_cmd.query.descriptor = desc_buf;
	request->upiu_req.length = cpu_to_be16(*buf_len);

	switch (opcode) {
	case UPIU_QUERY_OPCODE_WRITE_DESC:
		request->query_func = UPIU_QUERY_FUNC_STANDARD_WRITE_REQUEST;
		break;
	case UPIU_QUERY_OPCODE_READ_DESC:
		request->query_func = UPIU_QUERY_FUNC_STANDARD_READ_REQUEST;
		break;
	default:
		dev_err(hba->dev,
				"%s: Expected query descriptor opcode but got = 0x%.2x\n",
				__func__, opcode);
		err = -EINVAL;
		goto out_unlock;
	}

	err = ufshcd_exec_dev_cmd(hba, DEV_CMD_TYPE_QUERY, QUERY_REQ_TIMEOUT);

	if (err) {
		dev_err(hba->dev, "%s: opcode 0x%.2x for idn %d failed, index %d, err = %d\n",
				__func__, opcode,
				request->upiu_req.idn, index, err);
		goto out_unlock;
	}

	hba->dev_cmd.query.descriptor = NULL;
	*buf_len = be16_to_cpu(response->upiu_res.length);

out_unlock:
	mutex_unlock(&hba->dev_cmd.lock);
	if (has_read_lock)
		up_read(&hba->lock);

out:
	ufshcd_release_all(hba);
	return err;
}

/**
 * ufshcd_query_descriptor - API function for sending descriptor requests
 * hba: per-adapter instance
 * opcode: attribute opcode
 * idn: attribute idn to access
 * index: index field
 * selector: selector field
 * desc_buf: the buffer that contains the descriptor
 * buf_len: length parameter passed to the device
 *
 * Returns 0 for success, non-zero in case of failure.
 * The buf_len parameter will contain, on return, the length parameter
 * received on the response.
 */
int ufshcd_query_descriptor(struct ufs_hba *hba,
			enum query_opcode opcode, enum desc_idn idn, u8 index,
			u8 selector, u8 *desc_buf, int *buf_len)
{
	int err;
	int retries;

	for (retries = QUERY_REQ_RETRIES; retries > 0; retries--) {
		err = __ufshcd_query_descriptor(hba, opcode, idn, index,
						selector, desc_buf, buf_len);
		if (!err || err == -EINVAL)
			break;
	}

	return err;
}
EXPORT_SYMBOL(ufshcd_query_descriptor);

/**
 * ufshcd_read_desc_length - read the specified descriptor length from header
 * @hba: Pointer to adapter instance
 * @desc_id: descriptor idn value
 * @desc_index: descriptor index
 * @desc_length: pointer to variable to read the length of descriptor
 *
 * Return 0 in case of success, non-zero otherwise
 */
static int ufshcd_read_desc_length(struct ufs_hba *hba,
	enum desc_idn desc_id,
	int desc_index,
	int *desc_length)
{
	int ret;
	u8 header[QUERY_DESC_HDR_SIZE];
	int header_len = QUERY_DESC_HDR_SIZE;

	if (desc_id >= QUERY_DESC_IDN_MAX)
		return -EINVAL;

	ret = ufshcd_query_descriptor(hba, UPIU_QUERY_OPCODE_READ_DESC,
					desc_id, desc_index, 0, header,
					&header_len);

	if (ret) {
		dev_err(hba->dev, "%s: Failed to get descriptor header id %d",
			__func__, desc_id);
		return ret;
	} else if (desc_id != header[QUERY_DESC_DESC_TYPE_OFFSET]) {
		dev_warn(hba->dev, "%s: descriptor header id %d and desc_id %d mismatch",
			__func__, header[QUERY_DESC_DESC_TYPE_OFFSET],
			desc_id);
		ret = -EINVAL;
	}

	*desc_length = header[QUERY_DESC_LENGTH_OFFSET];
	return ret;

}

/**
 * ufshcd_map_desc_id_to_length - map descriptor IDN to its length
 * @hba: Pointer to adapter instance
 * @desc_id: descriptor idn value
 * @desc_len: mapped desc length (out)
 *
 * Return 0 in case of success, non-zero otherwise
 */
int ufshcd_map_desc_id_to_length(struct ufs_hba *hba,
	enum desc_idn desc_id, int *desc_len)
{
	switch (desc_id) {
	case QUERY_DESC_IDN_DEVICE:
		*desc_len = hba->desc_size.dev_desc;
		break;
	case QUERY_DESC_IDN_POWER:
		*desc_len = hba->desc_size.pwr_desc;
		break;
	case QUERY_DESC_IDN_GEOMETRY:
		*desc_len = hba->desc_size.geom_desc;
		break;
	case QUERY_DESC_IDN_CONFIGURATION:
		*desc_len = hba->desc_size.conf_desc;
		break;
	case QUERY_DESC_IDN_UNIT:
		*desc_len = hba->desc_size.unit_desc;
		break;
	case QUERY_DESC_IDN_INTERCONNECT:
		*desc_len = hba->desc_size.interc_desc;
		break;
	case QUERY_DESC_IDN_STRING:
		*desc_len = QUERY_DESC_MAX_SIZE;
		break;
	case QUERY_DESC_IDN_RFU_0:
	case QUERY_DESC_IDN_RFU_1:
		*desc_len = 0;
		break;
	default:
		*desc_len = 0;
		return -EINVAL;
	}
	return 0;
}
EXPORT_SYMBOL(ufshcd_map_desc_id_to_length);

/**
 * ufshcd_read_desc_param - read the specified descriptor parameter
 * @hba: Pointer to adapter instance
 * @desc_id: descriptor idn value
 * @desc_index: descriptor index
 * @param_offset: offset of the parameter to read
 * @param_read_buf: pointer to buffer where parameter would be read
 * @param_size: sizeof(param_read_buf)
 *
 * Return 0 in case of success, non-zero otherwise
 */
static int ufshcd_read_desc_param(struct ufs_hba *hba,
				  enum desc_idn desc_id,
				  int desc_index,
				  u8 param_offset,
				  u8 *param_read_buf,
				  u8 param_size)
{
	int ret;
	u8 *desc_buf;
	int buff_len;
	bool is_kmalloc = true;

	/* Safety check */
	if (desc_id >= QUERY_DESC_IDN_MAX || !param_size)
		return -EINVAL;

	/* Get the max length of descriptor from structure filled up at probe
	 * time.
	 */
	ret = ufshcd_map_desc_id_to_length(hba, desc_id, &buff_len);

	/* Sanity checks */
	if (ret || !buff_len) {
		dev_err(hba->dev, "%s: Failed to get full descriptor length",
			__func__);
		return ret;
	}

	/* Check whether we need temp memory */
	if (param_offset != 0 || param_size < buff_len) {
		desc_buf = kmalloc(buff_len, GFP_KERNEL);
		if (!desc_buf)
			return -ENOMEM;
	} else {
		desc_buf = param_read_buf;
		is_kmalloc = false;
	}

	/* Request for full descriptor */
	ret = ufshcd_query_descriptor(hba, UPIU_QUERY_OPCODE_READ_DESC,
					desc_id, desc_index, 0,
					desc_buf, &buff_len);

	if (ret) {
		dev_err(hba->dev, "%s: Failed reading descriptor. desc_id %d, desc_index %d, param_offset %d, ret %d",
			__func__, desc_id, desc_index, param_offset, ret);

		goto out;
	}

	/* Sanity check */
	if (desc_buf[QUERY_DESC_DESC_TYPE_OFFSET] != desc_id) {
		dev_err(hba->dev, "%s: invalid desc_id %d in descriptor header",
			__func__, desc_buf[QUERY_DESC_DESC_TYPE_OFFSET]);
		ret = -EINVAL;
		goto out;
	}

	/* Check wherher we will not copy more data, than available */
	if (is_kmalloc && param_size > buff_len)
		param_size = buff_len;

	if (is_kmalloc)
		memcpy(param_read_buf, &desc_buf[param_offset], param_size);
out:
	if (is_kmalloc)
		kfree(desc_buf);
	return ret;
}

static inline int ufshcd_read_desc(struct ufs_hba *hba,
				   enum desc_idn desc_id,
				   int desc_index,
				   u8 *buf,
				   u32 size)
{
	return ufshcd_read_desc_param(hba, desc_id, desc_index, 0, buf, size);
}

static inline int ufshcd_read_power_desc(struct ufs_hba *hba,
					 u8 *buf,
					 u32 size)
{
	return ufshcd_read_desc(hba, QUERY_DESC_IDN_POWER, 0, buf, size);
}

int ufshcd_read_device_desc(struct ufs_hba *hba, u8 *buf, u32 size)
{
	return ufshcd_read_desc(hba, QUERY_DESC_IDN_DEVICE, 0, buf, size);
}

/**
 * ufshcd_read_string_desc - read string descriptor
 * @hba: pointer to adapter instance
 * @desc_index: descriptor index
 * @buf: pointer to buffer where descriptor would be read
 * @size: size of buf
 * @ascii: if true convert from unicode to ascii characters
 *
 * Return 0 in case of success, non-zero otherwise
 */
int ufshcd_read_string_desc(struct ufs_hba *hba, int desc_index, u8 *buf,
				u32 size, bool ascii)
{
	int err = 0;

	err = ufshcd_read_desc(hba,
				QUERY_DESC_IDN_STRING, desc_index, buf, size);

	if (err) {
		dev_err(hba->dev, "%s: reading String Desc failed after %d retries. err = %d\n",
			__func__, QUERY_REQ_RETRIES, err);
		goto out;
	}

	if (ascii) {
		int desc_len;
		int ascii_len;
		int i;
		char *buff_ascii;

		desc_len = buf[0];
		/* remove header and divide by 2 to move from UTF16 to UTF8 */
		ascii_len = (desc_len - QUERY_DESC_HDR_SIZE) / 2 + 1;
		if (size < ascii_len + QUERY_DESC_HDR_SIZE) {
			dev_err(hba->dev, "%s: buffer allocated size is too small\n",
					__func__);
			err = -ENOMEM;
			goto out;
		}

		buff_ascii = kzalloc(ascii_len, GFP_KERNEL);
		if (!buff_ascii) {
			dev_err(hba->dev, "%s: Failed allocating %d bytes\n",
					__func__, ascii_len);
			err = -ENOMEM;
			goto out_free_buff;
		}

		/*
		 * the descriptor contains string in UTF16 format
		 * we need to convert to utf-8 so it can be displayed
		 */
		utf16s_to_utf8s((wchar_t *)&buf[QUERY_DESC_HDR_SIZE],
				desc_len - QUERY_DESC_HDR_SIZE,
				UTF16_BIG_ENDIAN, buff_ascii, ascii_len);

		/* replace non-printable or non-ASCII characters with spaces */
		for (i = 0; i < ascii_len; i++)
			ufshcd_remove_non_printable(&buff_ascii[i]);

		memset(buf + QUERY_DESC_HDR_SIZE, 0,
				size - QUERY_DESC_HDR_SIZE);
		memcpy(buf + QUERY_DESC_HDR_SIZE, buff_ascii, ascii_len);
		buf[QUERY_DESC_LENGTH_OFFSET] = ascii_len + QUERY_DESC_HDR_SIZE;
out_free_buff:
		kfree(buff_ascii);
	}
out:
	return err;
}

/**
 * ufshcd_read_unit_desc_param - read the specified unit descriptor parameter
 * @hba: Pointer to adapter instance
 * @lun: lun id
 * @param_offset: offset of the parameter to read
 * @param_read_buf: pointer to buffer where parameter would be read
 * @param_size: sizeof(param_read_buf)
 *
 * Return 0 in case of success, non-zero otherwise
 */
static inline int ufshcd_read_unit_desc_param(struct ufs_hba *hba,
					      int lun,
					      enum unit_desc_param param_offset,
					      u8 *param_read_buf,
					      u32 param_size)
{
	/*
	 * Unit descriptors are only available for general purpose LUs (LUN id
	 * from 0 to 7) and RPMB Well known LU.
	 */
	if (!ufs_is_valid_unit_desc_lun(lun))
		return -EOPNOTSUPP;

	return ufshcd_read_desc_param(hba, QUERY_DESC_IDN_UNIT, lun,
				      param_offset, param_read_buf, param_size);
}

/**
 * ufshcd_memory_alloc - allocate memory for host memory space data structures
 * @hba: per adapter instance
 *
 * 1. Allocate DMA memory for Command Descriptor array
 *	Each command descriptor consist of Command UPIU, Response UPIU and PRDT
 * 2. Allocate DMA memory for UTP Transfer Request Descriptor List (UTRDL).
 * 3. Allocate DMA memory for UTP Task Management Request Descriptor List
 *	(UTMRDL)
 * 4. Allocate memory for local reference block(lrb).
 *
 * Returns 0 for success, non-zero in case of failure
 */
static int ufshcd_memory_alloc(struct ufs_hba *hba)
{
	size_t utmrdl_size, utrdl_size, ucdl_size;

	/* Allocate memory for UTP command descriptors */
	ucdl_size = (sizeof(struct utp_transfer_cmd_desc) * hba->nutrs);
	hba->ucdl_base_addr = dmam_alloc_coherent(hba->dev,
						  ucdl_size,
						  &hba->ucdl_dma_addr,
						  GFP_KERNEL);

	/*
	 * UFSHCI requires UTP command descriptor to be 128 byte aligned.
	 * make sure hba->ucdl_dma_addr is aligned to PAGE_SIZE
	 * if hba->ucdl_dma_addr is aligned to PAGE_SIZE, then it will
	 * be aligned to 128 bytes as well
	 */
	if (!hba->ucdl_base_addr ||
	    WARN_ON(hba->ucdl_dma_addr & (PAGE_SIZE - 1))) {
		dev_err(hba->dev,
			"Command Descriptor Memory allocation failed\n");
		goto out;
	}

	/*
	 * Allocate memory for UTP Transfer descriptors
	 * UFSHCI requires 1024 byte alignment of UTRD
	 */
	utrdl_size = (sizeof(struct utp_transfer_req_desc) * hba->nutrs);
	hba->utrdl_base_addr = dmam_alloc_coherent(hba->dev,
						   utrdl_size,
						   &hba->utrdl_dma_addr,
						   GFP_KERNEL);
	if (!hba->utrdl_base_addr ||
	    WARN_ON(hba->utrdl_dma_addr & (PAGE_SIZE - 1))) {
		dev_err(hba->dev,
			"Transfer Descriptor Memory allocation failed\n");
		goto out;
	}

	/*
	 * Allocate memory for UTP Task Management descriptors
	 * UFSHCI requires 1024 byte alignment of UTMRD
	 */
	utmrdl_size = sizeof(struct utp_task_req_desc) * hba->nutmrs;
	hba->utmrdl_base_addr = dmam_alloc_coherent(hba->dev,
						    utmrdl_size,
						    &hba->utmrdl_dma_addr,
						    GFP_KERNEL);
	if (!hba->utmrdl_base_addr ||
	    WARN_ON(hba->utmrdl_dma_addr & (PAGE_SIZE - 1))) {
		dev_err(hba->dev,
		"Task Management Descriptor Memory allocation failed\n");
		goto out;
	}

	/* Allocate memory for local reference block */
	hba->lrb = devm_kzalloc(hba->dev,
				hba->nutrs * sizeof(struct ufshcd_lrb),
				GFP_KERNEL);
	if (!hba->lrb) {
		dev_err(hba->dev, "LRB Memory allocation failed\n");
		goto out;
	}
	return 0;
out:
	return -ENOMEM;
}

/**
 * ufshcd_host_memory_configure - configure local reference block with
 *				memory offsets
 * @hba: per adapter instance
 *
 * Configure Host memory space
 * 1. Update Corresponding UTRD.UCDBA and UTRD.UCDBAU with UCD DMA
 * address.
 * 2. Update each UTRD with Response UPIU offset, Response UPIU length
 * and PRDT offset.
 * 3. Save the corresponding addresses of UTRD, UCD.CMD, UCD.RSP and UCD.PRDT
 * into local reference block.
 */
static void ufshcd_host_memory_configure(struct ufs_hba *hba)
{
	struct utp_transfer_cmd_desc *cmd_descp;
	struct utp_transfer_req_desc *utrdlp;
	dma_addr_t cmd_desc_dma_addr;
	dma_addr_t cmd_desc_element_addr;
	u16 response_offset;
	u16 prdt_offset;
	int cmd_desc_size;
	int i;

	utrdlp = hba->utrdl_base_addr;
	cmd_descp = hba->ucdl_base_addr;

	response_offset =
		offsetof(struct utp_transfer_cmd_desc, response_upiu);
	prdt_offset =
		offsetof(struct utp_transfer_cmd_desc, prd_table);

	cmd_desc_size = sizeof(struct utp_transfer_cmd_desc);
	cmd_desc_dma_addr = hba->ucdl_dma_addr;

	for (i = 0; i < hba->nutrs; i++) {
		/* Configure UTRD with command descriptor base address */
		cmd_desc_element_addr =
				(cmd_desc_dma_addr + (cmd_desc_size * i));
		utrdlp[i].command_desc_base_addr_lo =
				cpu_to_le32(lower_32_bits(cmd_desc_element_addr));
		utrdlp[i].command_desc_base_addr_hi =
				cpu_to_le32(upper_32_bits(cmd_desc_element_addr));

		/* Response upiu and prdt offset should be in double words */
		if (hba->quirks & UFSHCD_QUIRK_PRDT_BYTE_GRAN) {
			utrdlp[i].response_upiu_offset =
				cpu_to_le16(response_offset);
			utrdlp[i].prd_table_offset =
				cpu_to_le16(prdt_offset);
			utrdlp[i].response_upiu_length =
				cpu_to_le16(ALIGNED_UPIU_SIZE);
		} else {
			utrdlp[i].response_upiu_offset =
				cpu_to_le16((response_offset >> 2));
			utrdlp[i].prd_table_offset =
				cpu_to_le16((prdt_offset >> 2));
			utrdlp[i].response_upiu_length =
				cpu_to_le16(ALIGNED_UPIU_SIZE >> 2);
		}

		hba->lrb[i].utr_descriptor_ptr = (utrdlp + i);
		hba->lrb[i].utrd_dma_addr = hba->utrdl_dma_addr +
				(i * sizeof(struct utp_transfer_req_desc));
		hba->lrb[i].ucd_req_ptr =
			(struct utp_upiu_req *)(cmd_descp + i);
		hba->lrb[i].ucd_req_dma_addr = cmd_desc_element_addr;
		hba->lrb[i].ucd_rsp_ptr =
			(struct utp_upiu_rsp *)cmd_descp[i].response_upiu;
		hba->lrb[i].ucd_rsp_dma_addr = cmd_desc_element_addr +
				response_offset;
		hba->lrb[i].ucd_prdt_ptr =
			(struct ufshcd_sg_entry *)cmd_descp[i].prd_table;
		hba->lrb[i].ucd_prdt_dma_addr = cmd_desc_element_addr +
				prdt_offset;
	}
}

/**
 * ufshcd_dme_link_startup - Notify Unipro to perform link startup
 * @hba: per adapter instance
 *
 * UIC_CMD_DME_LINK_STARTUP command must be issued to Unipro layer,
 * in order to initialize the Unipro link startup procedure.
 * Once the Unipro links are up, the device connected to the controller
 * is detected.
 *
 * Returns 0 on success, non-zero value on failure
 */
static int ufshcd_dme_link_startup(struct ufs_hba *hba)
{
	struct uic_command uic_cmd = {0};
	int ret;

	uic_cmd.command = UIC_CMD_DME_LINK_STARTUP;

	ret = ufshcd_send_uic_cmd(hba, &uic_cmd);
	if (ret)
		dev_dbg(hba->dev,
			"dme-link-startup: error code %d\n", ret);
	return ret;
}

static inline void ufshcd_add_delay_before_dme_cmd(struct ufs_hba *hba)
{
	#define MIN_DELAY_BEFORE_DME_CMDS_US	1000
	unsigned long min_sleep_time_us;

	if (!(hba->quirks & UFSHCD_QUIRK_DELAY_BEFORE_DME_CMDS))
		return;

	/*
	 * last_dme_cmd_tstamp will be 0 only for 1st call to
	 * this function
	 */
	if (unlikely(!ktime_to_us(hba->last_dme_cmd_tstamp))) {
		min_sleep_time_us = MIN_DELAY_BEFORE_DME_CMDS_US;
	} else {
		unsigned long delta =
			(unsigned long) ktime_to_us(
				ktime_sub(ktime_get(),
				hba->last_dme_cmd_tstamp));

		if (delta < MIN_DELAY_BEFORE_DME_CMDS_US)
			min_sleep_time_us =
				MIN_DELAY_BEFORE_DME_CMDS_US - delta;
		else
			return; /* no more delay required */
	}

	/* allow sleep for extra 50us if needed */
	usleep_range(min_sleep_time_us, min_sleep_time_us + 50);
}

static inline void ufshcd_save_tstamp_of_last_dme_cmd(
			struct ufs_hba *hba)
{
	if (hba->quirks & UFSHCD_QUIRK_DELAY_BEFORE_DME_CMDS)
		hba->last_dme_cmd_tstamp = ktime_get();
}

/**
 * ufshcd_dme_set_attr - UIC command for DME_SET, DME_PEER_SET
 * @hba: per adapter instance
 * @attr_sel: uic command argument1
 * @attr_set: attribute set type as uic command argument2
 * @mib_val: setting value as uic command argument3
 * @peer: indicate whether peer or local
 *
 * Returns 0 on success, non-zero value on failure
 */
int ufshcd_dme_set_attr(struct ufs_hba *hba, u32 attr_sel,
			u8 attr_set, u32 mib_val, u8 peer)
{
	struct uic_command uic_cmd = {0};
	static const char *const action[] = {
		"dme-set",
		"dme-peer-set"
	};
	const char *set = action[!!peer];
	int ret;
	int retries = UFS_UIC_COMMAND_RETRIES;

	ufsdbg_error_inject_dispatcher(hba,
		ERR_INJECT_DME_ATTR, attr_sel, &attr_sel);

	uic_cmd.command = peer ?
		UIC_CMD_DME_PEER_SET : UIC_CMD_DME_SET;
	uic_cmd.argument1 = attr_sel;
	uic_cmd.argument2 = UIC_ARG_ATTR_TYPE(attr_set);
	uic_cmd.argument3 = mib_val;

	do {
		/* for peer attributes we retry upon failure */
		ret = ufshcd_send_uic_cmd(hba, &uic_cmd);
		if (ret)
			dev_dbg(hba->dev, "%s: attr-id 0x%x val 0x%x error code %d\n",
				set, UIC_GET_ATTR_ID(attr_sel), mib_val, ret);
	} while (ret && peer && --retries);

	if (ret)
		dev_err(hba->dev, "%s: attr-id 0x%x val 0x%x failed %d retries\n",
			set, UIC_GET_ATTR_ID(attr_sel), mib_val,
			UFS_UIC_COMMAND_RETRIES - retries);

	return ret;
}
EXPORT_SYMBOL_GPL(ufshcd_dme_set_attr);

/**
 * ufshcd_dme_get_attr - UIC command for DME_GET, DME_PEER_GET
 * @hba: per adapter instance
 * @attr_sel: uic command argument1
 * @mib_val: the value of the attribute as returned by the UIC command
 * @peer: indicate whether peer or local
 *
 * Returns 0 on success, non-zero value on failure
 */
int ufshcd_dme_get_attr(struct ufs_hba *hba, u32 attr_sel,
			u32 *mib_val, u8 peer)
{
	struct uic_command uic_cmd = {0};
	static const char *const action[] = {
		"dme-get",
		"dme-peer-get"
	};
	const char *get = action[!!peer];
	int ret;
	int retries = UFS_UIC_COMMAND_RETRIES;
	struct ufs_pa_layer_attr orig_pwr_info;
	struct ufs_pa_layer_attr temp_pwr_info;
	bool pwr_mode_change = false;

	if (peer && (hba->quirks & UFSHCD_QUIRK_DME_PEER_ACCESS_AUTO_MODE)) {
		orig_pwr_info = hba->pwr_info;
		temp_pwr_info = orig_pwr_info;

		if (orig_pwr_info.pwr_tx == FAST_MODE ||
		    orig_pwr_info.pwr_rx == FAST_MODE) {
			temp_pwr_info.pwr_tx = FASTAUTO_MODE;
			temp_pwr_info.pwr_rx = FASTAUTO_MODE;
			pwr_mode_change = true;
		} else if (orig_pwr_info.pwr_tx == SLOW_MODE ||
		    orig_pwr_info.pwr_rx == SLOW_MODE) {
			temp_pwr_info.pwr_tx = SLOWAUTO_MODE;
			temp_pwr_info.pwr_rx = SLOWAUTO_MODE;
			pwr_mode_change = true;
		}
		if (pwr_mode_change) {
			ret = ufshcd_change_power_mode(hba, &temp_pwr_info);
			if (ret)
				goto out;
		}
	}

	uic_cmd.command = peer ?
		UIC_CMD_DME_PEER_GET : UIC_CMD_DME_GET;

	ufsdbg_error_inject_dispatcher(hba,
		ERR_INJECT_DME_ATTR, attr_sel, &attr_sel);

	uic_cmd.argument1 = attr_sel;

	do {
		/* for peer attributes we retry upon failure */
		ret = ufshcd_send_uic_cmd(hba, &uic_cmd);
		if (ret)
			dev_dbg(hba->dev, "%s: attr-id 0x%x error code %d\n",
				get, UIC_GET_ATTR_ID(attr_sel), ret);
	} while (ret && peer && --retries);

	if (ret)
		dev_err(hba->dev, "%s: attr-id 0x%x failed %d retries\n",
			get, UIC_GET_ATTR_ID(attr_sel),
			UFS_UIC_COMMAND_RETRIES - retries);

	if (mib_val && !ret)
		*mib_val = uic_cmd.argument3;

	if (peer && (hba->quirks & UFSHCD_QUIRK_DME_PEER_ACCESS_AUTO_MODE)
	    && pwr_mode_change)
		ufshcd_change_power_mode(hba, &orig_pwr_info);
out:
	return ret;
}
EXPORT_SYMBOL_GPL(ufshcd_dme_get_attr);

/**
 * ufshcd_uic_pwr_ctrl - executes UIC commands (which affects the link power
 * state) and waits for it to take effect.
 *
 * @hba: per adapter instance
 * @cmd: UIC command to execute
 *
 * DME operations like DME_SET(PA_PWRMODE), DME_HIBERNATE_ENTER &
 * DME_HIBERNATE_EXIT commands take some time to take its effect on both host
 * and device UniPro link and hence it's final completion would be indicated by
 * dedicated status bits in Interrupt Status register (UPMS, UHES, UHXS) in
 * addition to normal UIC command completion Status (UCCS). This function only
 * returns after the relevant status bits indicate the completion.
 *
 * Returns 0 on success, non-zero value on failure
 */
static int ufshcd_uic_pwr_ctrl(struct ufs_hba *hba, struct uic_command *cmd)
{
	struct completion uic_async_done;
	unsigned long flags;
	u8 status;
	int ret;
	bool reenable_intr = false;

	mutex_lock(&hba->uic_cmd_mutex);
	init_completion(&uic_async_done);
	ufshcd_add_delay_before_dme_cmd(hba);

	spin_lock_irqsave(hba->host->host_lock, flags);
	hba->uic_async_done = &uic_async_done;
	if (ufshcd_readl(hba, REG_INTERRUPT_ENABLE) & UIC_COMMAND_COMPL) {
		ufshcd_disable_intr(hba, UIC_COMMAND_COMPL);
		/*
		 * Make sure UIC command completion interrupt is disabled before
		 * issuing UIC command.
		 */
		wmb();
		reenable_intr = true;
	}
	ret = __ufshcd_send_uic_cmd(hba, cmd, false);
	spin_unlock_irqrestore(hba->host->host_lock, flags);
	if (ret) {
		dev_err(hba->dev,
			"pwr ctrl cmd 0x%x with mode 0x%x uic error %d\n",
			cmd->command, cmd->argument3, ret);
		goto out;
	}

	if (!wait_for_completion_timeout(hba->uic_async_done,
					 msecs_to_jiffies(UIC_CMD_TIMEOUT))) {
		dev_err(hba->dev,
			"pwr ctrl cmd 0x%x with mode 0x%x completion timeout\n",
			cmd->command, cmd->argument3);
		ret = -ETIMEDOUT;
		goto out;
	}

	status = ufshcd_get_upmcrs(hba);
	if (status != PWR_LOCAL) {
		dev_err(hba->dev,
			"pwr ctrl cmd 0x%0x failed, host upmcrs:0x%x\n",
			cmd->command, status);
		ret = (status != PWR_OK) ? status : -1;
	}
	ufshcd_dme_cmd_log(hba, "dme_cmpl_2", hba->active_uic_cmd->command);

out:
	if (ret) {
		ufsdbg_set_err_state(hba);
		ufshcd_print_host_state(hba);
		ufshcd_print_pwr_info(hba);
		ufshcd_print_host_regs(hba);
		ufshcd_print_cmd_log(hba);
	}

	ufshcd_save_tstamp_of_last_dme_cmd(hba);
	spin_lock_irqsave(hba->host->host_lock, flags);
	hba->active_uic_cmd = NULL;
	hba->uic_async_done = NULL;
	if (reenable_intr)
		ufshcd_enable_intr(hba, UIC_COMMAND_COMPL);
	spin_unlock_irqrestore(hba->host->host_lock, flags);
	mutex_unlock(&hba->uic_cmd_mutex);
	return ret;
}

int ufshcd_wait_for_doorbell_clr(struct ufs_hba *hba, u64 wait_timeout_us)
{
	unsigned long flags;
	int ret = 0;
	u32 tm_doorbell;
	u32 tr_doorbell;
	bool timeout = false, do_last_check = false;
	ktime_t start;

	ufshcd_hold_all(hba);
	spin_lock_irqsave(hba->host->host_lock, flags);
	/*
	 * Wait for all the outstanding tasks/transfer requests.
	 * Verify by checking the doorbell registers are clear.
	 */
	start = ktime_get();
	do {
		if (hba->ufshcd_state != UFSHCD_STATE_OPERATIONAL) {
			ret = -EBUSY;
			goto out;
		}

		tm_doorbell = ufshcd_readl(hba, REG_UTP_TASK_REQ_DOOR_BELL);
		tr_doorbell = ufshcd_readl(hba, REG_UTP_TRANSFER_REQ_DOOR_BELL);
		if (!tm_doorbell && !tr_doorbell) {
			timeout = false;
			break;
		} else if (do_last_check) {
			break;
		}

		spin_unlock_irqrestore(hba->host->host_lock, flags);
		schedule();
		if (ktime_to_us(ktime_sub(ktime_get(), start)) >
		    wait_timeout_us) {
			timeout = true;
			/*
			 * We might have scheduled out for long time so make
			 * sure to check if doorbells are cleared by this time
			 * or not.
			 */
			do_last_check = true;
		}
		spin_lock_irqsave(hba->host->host_lock, flags);
	} while (tm_doorbell || tr_doorbell);

	if (timeout) {
		dev_err(hba->dev,
			"%s: timedout waiting for doorbell to clear (tm=0x%x, tr=0x%x)\n",
			__func__, tm_doorbell, tr_doorbell);
		ret = -EBUSY;
	}
out:
	spin_unlock_irqrestore(hba->host->host_lock, flags);
	ufshcd_release_all(hba);
	return ret;
}

/**
 * ufshcd_uic_change_pwr_mode - Perform the UIC power mode chage
 *				using DME_SET primitives.
 * @hba: per adapter instance
 * @mode: powr mode value
 *
 * Returns 0 on success, non-zero value on failure
 */
static int ufshcd_uic_change_pwr_mode(struct ufs_hba *hba, u8 mode)
{
	struct uic_command uic_cmd = {0};
	int ret;

	if (hba->quirks & UFSHCD_QUIRK_BROKEN_PA_RXHSUNTERMCAP) {
		ret = ufshcd_dme_set(hba,
				UIC_ARG_MIB_SEL(PA_RXHSUNTERMCAP, 0), 1);
		if (ret) {
			dev_err(hba->dev, "%s: failed to enable PA_RXHSUNTERMCAP ret %d\n",
						__func__, ret);
			goto out;
		}
	}

	uic_cmd.command = UIC_CMD_DME_SET;
	uic_cmd.argument1 = UIC_ARG_MIB(PA_PWRMODE);
	uic_cmd.argument3 = mode;
	hba->ufs_stats.clk_hold.ctx = PWRCTL_CMD_SEND;
	ufshcd_hold_all(hba);
	ret = ufshcd_uic_pwr_ctrl(hba, &uic_cmd);
	hba->ufs_stats.clk_rel.ctx = PWRCTL_CMD_SEND;
	ufshcd_release_all(hba);
out:
	return ret;
}

static int ufshcd_link_recovery(struct ufs_hba *hba)
{
	int ret = 0;
	unsigned long flags;

	/*
	 * Check if there is any race with fatal error handling.
	 * If so, wait for it to complete. Even though fatal error
	 * handling does reset and restore in some cases, don't assume
	 * anything out of it. We are just avoiding race here.
	 */
	do {
		spin_lock_irqsave(hba->host->host_lock, flags);
		if (!(work_pending(&hba->eh_work) ||
				hba->ufshcd_state == UFSHCD_STATE_RESET))
			break;
		spin_unlock_irqrestore(hba->host->host_lock, flags);
		dev_dbg(hba->dev, "%s: reset in progress\n", __func__);
		flush_work(&hba->eh_work);
	} while (1);


	/*
	 * we don't know if previous reset had really reset the host controller
	 * or not. So let's force reset here to be sure.
	 */
	hba->ufshcd_state = UFSHCD_STATE_ERROR;
	hba->force_host_reset = true;
	schedule_work(&hba->eh_work);

	/* wait for the reset work to finish */
	do {
		if (!(work_pending(&hba->eh_work) ||
				hba->ufshcd_state == UFSHCD_STATE_RESET))
			break;
		spin_unlock_irqrestore(hba->host->host_lock, flags);
		dev_dbg(hba->dev, "%s: reset in progress\n", __func__);
		flush_work(&hba->eh_work);
		spin_lock_irqsave(hba->host->host_lock, flags);
	} while (1);

	if (!((hba->ufshcd_state == UFSHCD_STATE_OPERATIONAL) &&
	      ufshcd_is_link_active(hba)))
		ret = -ENOLINK;
	spin_unlock_irqrestore(hba->host->host_lock, flags);

	return ret;
}

static int __ufshcd_uic_hibern8_enter(struct ufs_hba *hba)
{
	int ret;
	struct uic_command uic_cmd = {0};
	ktime_t start = ktime_get();

	uic_cmd.command = UIC_CMD_DME_HIBER_ENTER;
	ret = ufshcd_uic_pwr_ctrl(hba, &uic_cmd);
	trace_ufshcd_profile_hibern8(dev_name(hba->dev), "enter",
			     ktime_to_us(ktime_sub(ktime_get(), start)), ret);

	/*
	 * Do full reinit if enter failed or if LINERESET was detected during
	 * Hibern8 operation. After LINERESET, link moves to default PWM-G1
	 * mode hence full reinit is required to move link to HS speeds.
	 */
	if (ret || hba->full_init_linereset) {
		int err;

		hba->full_init_linereset = false;
		ufshcd_update_error_stats(hba, UFS_ERR_HIBERN8_ENTER);
		dev_err(hba->dev, "%s: hibern8 enter failed. ret = %d",
			__func__, ret);
		/*
		 * If link recovery fails then return error code (-ENOLINK)
		 * returned ufshcd_link_recovery().
		 * If link recovery succeeds then return -EAGAIN to attempt
		 * hibern8 enter retry again.
		 */
		err = ufshcd_link_recovery(hba);
		if (err) {
			dev_err(hba->dev, "%s: link recovery failed", __func__);
			ret = err;
		} else {
			ret = -EAGAIN;
		}
	} else {
		dev_dbg(hba->dev, "%s: Hibern8 Enter at %lld us", __func__,
			ktime_to_us(ktime_get()));
	}

	return ret;
}

int ufshcd_uic_hibern8_enter(struct ufs_hba *hba)
{
	int ret = 0, retries;

	for (retries = UIC_HIBERN8_ENTER_RETRIES; retries > 0; retries--) {
		ret = __ufshcd_uic_hibern8_enter(hba);
		if (!ret)
			goto out;
		else if (ret != -EAGAIN)
			/* Unable to recover the link, so no point proceeding */
			BUG();
	}
out:
	return ret;
}

int ufshcd_uic_hibern8_exit(struct ufs_hba *hba)
{
	struct uic_command uic_cmd = {0};
	int ret;
	ktime_t start = ktime_get();

	uic_cmd.command = UIC_CMD_DME_HIBER_EXIT;
	ret = ufshcd_uic_pwr_ctrl(hba, &uic_cmd);
	trace_ufshcd_profile_hibern8(dev_name(hba->dev), "exit",
			     ktime_to_us(ktime_sub(ktime_get(), start)), ret);

	/* Do full reinit if exit failed */
	if (ret) {
		ufshcd_update_error_stats(hba, UFS_ERR_HIBERN8_EXIT);
		dev_err(hba->dev, "%s: hibern8 exit failed. ret = %d",
			__func__, ret);
		ret = ufshcd_link_recovery(hba);
		/* Unable to recover the link, so no point proceeding */
		if (ret)
			BUG();
	} else {
		dev_dbg(hba->dev, "%s: Hibern8 Exit at %lld us", __func__,
			ktime_to_us(ktime_get()));
		hba->ufs_stats.last_hibern8_exit_tstamp = ktime_get();
		hba->ufs_stats.hibern8_exit_cnt++;
	}

	return ret;
}

 /**
 * ufshcd_init_pwr_info - setting the POR (power on reset)
 * values in hba power info
 * @hba: per-adapter instance
 */
static void ufshcd_init_pwr_info(struct ufs_hba *hba)
{
	hba->pwr_info.gear_rx = UFS_PWM_G1;
	hba->pwr_info.gear_tx = UFS_PWM_G1;
	hba->pwr_info.lane_rx = 1;
	hba->pwr_info.lane_tx = 1;
	hba->pwr_info.pwr_rx = SLOWAUTO_MODE;
	hba->pwr_info.pwr_tx = SLOWAUTO_MODE;
	hba->pwr_info.hs_rate = 0;
}

/**
 * ufshcd_get_max_pwr_mode - reads the max power mode negotiated with device
 * @hba: per-adapter instance
 */
static int ufshcd_get_max_pwr_mode(struct ufs_hba *hba)
{
	struct ufs_pa_layer_attr *pwr_info = &hba->max_pwr_info.info;

	if (hba->max_pwr_info.is_valid)
		return 0;

	pwr_info->pwr_tx = FAST_MODE;
	pwr_info->pwr_rx = FAST_MODE;
	pwr_info->hs_rate = PA_HS_MODE_B;

	/* Get the connected lane count */
	ufshcd_dme_get(hba, UIC_ARG_MIB(PA_CONNECTEDRXDATALANES),
			&pwr_info->lane_rx);
	ufshcd_dme_get(hba, UIC_ARG_MIB(PA_CONNECTEDTXDATALANES),
			&pwr_info->lane_tx);

	if (!pwr_info->lane_rx || !pwr_info->lane_tx) {
		dev_err(hba->dev, "%s: invalid connected lanes value. rx=%d, tx=%d\n",
				__func__,
				pwr_info->lane_rx,
				pwr_info->lane_tx);
		return -EINVAL;
	}

	/*
	 * First, get the maximum gears of HS speed.
	 * If a zero value, it means there is no HSGEAR capability.
	 * Then, get the maximum gears of PWM speed.
	 */
	ufshcd_dme_get(hba, UIC_ARG_MIB(PA_MAXRXHSGEAR), &pwr_info->gear_rx);
	if (!pwr_info->gear_rx) {
		ufshcd_dme_get(hba, UIC_ARG_MIB(PA_MAXRXPWMGEAR),
				&pwr_info->gear_rx);
		if (!pwr_info->gear_rx) {
			dev_err(hba->dev, "%s: invalid max pwm rx gear read = %d\n",
				__func__, pwr_info->gear_rx);
			return -EINVAL;
		} else {
			if (hba->limit_rx_pwm_gear > 0 &&
			    (hba->limit_rx_pwm_gear < pwr_info->gear_rx))
				pwr_info->gear_rx = hba->limit_rx_pwm_gear;
		}
		pwr_info->pwr_rx = SLOW_MODE;
	} else {
		if (hba->limit_rx_hs_gear > 0 &&
		    (hba->limit_rx_hs_gear < pwr_info->gear_rx))
			pwr_info->gear_rx = hba->limit_rx_hs_gear;
	}

	ufshcd_dme_peer_get(hba, UIC_ARG_MIB(PA_MAXRXHSGEAR),
			&pwr_info->gear_tx);
	if (!pwr_info->gear_tx) {
		ufshcd_dme_peer_get(hba, UIC_ARG_MIB(PA_MAXRXPWMGEAR),
				&pwr_info->gear_tx);
		if (!pwr_info->gear_tx) {
			dev_err(hba->dev, "%s: invalid max pwm tx gear read = %d\n",
				__func__, pwr_info->gear_tx);
			return -EINVAL;
		} else {
			if (hba->limit_tx_pwm_gear > 0 &&
			    (hba->limit_tx_pwm_gear < pwr_info->gear_tx))
				pwr_info->gear_tx = hba->limit_tx_pwm_gear;
		}
		pwr_info->pwr_tx = SLOW_MODE;
	} else {
		if (hba->limit_tx_hs_gear > 0 &&
		    (hba->limit_tx_hs_gear < pwr_info->gear_tx))
			pwr_info->gear_tx = hba->limit_tx_hs_gear;
	}

	hba->max_pwr_info.is_valid = true;
	return 0;
}

int ufshcd_change_power_mode(struct ufs_hba *hba,
			     struct ufs_pa_layer_attr *pwr_mode)
{
	int ret = 0;

	/* if already configured to the requested pwr_mode */
	if (!hba->restore_needed &&
		pwr_mode->gear_rx == hba->pwr_info.gear_rx &&
		pwr_mode->gear_tx == hba->pwr_info.gear_tx &&
	    pwr_mode->lane_rx == hba->pwr_info.lane_rx &&
	    pwr_mode->lane_tx == hba->pwr_info.lane_tx &&
	    pwr_mode->pwr_rx == hba->pwr_info.pwr_rx &&
	    pwr_mode->pwr_tx == hba->pwr_info.pwr_tx &&
	    pwr_mode->hs_rate == hba->pwr_info.hs_rate) {
		dev_dbg(hba->dev, "%s: power already configured\n", __func__);
		return 0;
	}

	ufsdbg_error_inject_dispatcher(hba, ERR_INJECT_PWR_CHANGE, 0, &ret);
	if (ret)
		return ret;

	/*
	 * Configure attributes for power mode change with below.
	 * - PA_RXGEAR, PA_ACTIVERXDATALANES, PA_RXTERMINATION,
	 * - PA_TXGEAR, PA_ACTIVETXDATALANES, PA_TXTERMINATION,
	 * - PA_HSSERIES
	 */
	ufshcd_dme_set(hba, UIC_ARG_MIB(PA_RXGEAR), pwr_mode->gear_rx);
	ufshcd_dme_set(hba, UIC_ARG_MIB(PA_ACTIVERXDATALANES),
			pwr_mode->lane_rx);
	if (pwr_mode->pwr_rx == FASTAUTO_MODE ||
			pwr_mode->pwr_rx == FAST_MODE)
		ufshcd_dme_set(hba, UIC_ARG_MIB(PA_RXTERMINATION), TRUE);
	else
		ufshcd_dme_set(hba, UIC_ARG_MIB(PA_RXTERMINATION), FALSE);

	ufshcd_dme_set(hba, UIC_ARG_MIB(PA_TXGEAR), pwr_mode->gear_tx);
	ufshcd_dme_set(hba, UIC_ARG_MIB(PA_ACTIVETXDATALANES),
			pwr_mode->lane_tx);
	if (pwr_mode->pwr_tx == FASTAUTO_MODE ||
			pwr_mode->pwr_tx == FAST_MODE)
		ufshcd_dme_set(hba, UIC_ARG_MIB(PA_TXTERMINATION), TRUE);
	else
		ufshcd_dme_set(hba, UIC_ARG_MIB(PA_TXTERMINATION), FALSE);

	if (pwr_mode->pwr_rx == FASTAUTO_MODE ||
	    pwr_mode->pwr_tx == FASTAUTO_MODE ||
	    pwr_mode->pwr_rx == FAST_MODE ||
	    pwr_mode->pwr_tx == FAST_MODE)
		ufshcd_dme_set(hba, UIC_ARG_MIB(PA_HSSERIES),
						pwr_mode->hs_rate);

	ufshcd_dme_set(hba, UIC_ARG_MIB(PA_PWRMODEUSERDATA0),
			DL_FC0ProtectionTimeOutVal_Default);
	ufshcd_dme_set(hba, UIC_ARG_MIB(PA_PWRMODEUSERDATA1),
			DL_TC0ReplayTimeOutVal_Default);
	ufshcd_dme_set(hba, UIC_ARG_MIB(PA_PWRMODEUSERDATA2),
			DL_AFC0ReqTimeOutVal_Default);

	ufshcd_dme_set(hba, UIC_ARG_MIB(DME_LocalFC0ProtectionTimeOutVal),
			DL_FC0ProtectionTimeOutVal_Default);
	ufshcd_dme_set(hba, UIC_ARG_MIB(DME_LocalTC0ReplayTimeOutVal),
			DL_TC0ReplayTimeOutVal_Default);
	ufshcd_dme_set(hba, UIC_ARG_MIB(DME_LocalAFC0ReqTimeOutVal),
			DL_AFC0ReqTimeOutVal_Default);

	ret = ufshcd_uic_change_pwr_mode(hba, pwr_mode->pwr_rx << 4
			| pwr_mode->pwr_tx);

	if (ret) {
		ufshcd_update_error_stats(hba, UFS_ERR_POWER_MODE_CHANGE);
		dev_err(hba->dev,
			"%s: power mode change failed %d\n", __func__, ret);
	} else {
		ufshcd_vops_pwr_change_notify(hba, POST_CHANGE, NULL,
								pwr_mode);

		memcpy(&hba->pwr_info, pwr_mode,
			sizeof(struct ufs_pa_layer_attr));
		hba->ufs_stats.power_mode_change_cnt++;
	}

	return ret;
}

/**
 * ufshcd_config_pwr_mode - configure a new power mode
 * @hba: per-adapter instance
 * @desired_pwr_mode: desired power configuration
 */
static int ufshcd_config_pwr_mode(struct ufs_hba *hba,
		struct ufs_pa_layer_attr *desired_pwr_mode)
{
	struct ufs_pa_layer_attr final_params = { 0 };
	int ret;

	ret = ufshcd_vops_pwr_change_notify(hba, PRE_CHANGE,
					desired_pwr_mode, &final_params);

	if (ret)
		memcpy(&final_params, desired_pwr_mode, sizeof(final_params));

	ret = ufshcd_change_power_mode(hba, &final_params);
	if (!ret)
		ufshcd_print_pwr_info(hba);

	return ret;
}

/**
 * ufshcd_complete_dev_init() - checks device readiness
 * hba: per-adapter instance
 *
 * Set fDeviceInit flag and poll until device toggles it.
 */
static int ufshcd_complete_dev_init(struct ufs_hba *hba)
{
	int i;
	int err;
	bool flag_res = 1;

	err = ufshcd_query_flag_retry(hba, UPIU_QUERY_OPCODE_SET_FLAG,
		QUERY_FLAG_IDN_FDEVICEINIT, NULL);
	if (err) {
		dev_err(hba->dev,
			"%s setting fDeviceInit flag failed with error %d\n",
			__func__, err);
		goto out;
	}

	/* poll for max. 1000 iterations for fDeviceInit flag to clear */
	for (i = 0; i < 1000 && !err && flag_res; i++)
		err = ufshcd_query_flag_retry(hba, UPIU_QUERY_OPCODE_READ_FLAG,
			QUERY_FLAG_IDN_FDEVICEINIT, &flag_res);

	if (err)
		dev_err(hba->dev,
			"%s reading fDeviceInit flag failed with error %d\n",
			__func__, err);
	else if (flag_res)
		dev_err(hba->dev,
			"%s fDeviceInit was not cleared by the device\n",
			__func__);

out:
	return err;
}

/**
 * ufshcd_make_hba_operational - Make UFS controller operational
 * @hba: per adapter instance
 *
 * To bring UFS host controller to operational state,
 * 1. Enable required interrupts
 * 2. Configure interrupt aggregation
 * 3. Program UTRL and UTMRL base address
 * 4. Configure run-stop-registers
 *
 * Returns 0 on success, non-zero value on failure
 */
static int ufshcd_make_hba_operational(struct ufs_hba *hba)
{
	int err = 0;
	u32 reg;

	/* Enable required interrupts */
	ufshcd_enable_intr(hba, UFSHCD_ENABLE_INTRS);

	/* Configure interrupt aggregation */
	if (ufshcd_is_intr_aggr_allowed(hba))
		ufshcd_config_intr_aggr(hba, hba->nutrs - 1, INT_AGGR_DEF_TO);
	else
		ufshcd_disable_intr_aggr(hba);

	/* Configure UTRL and UTMRL base address registers */
	ufshcd_writel(hba, lower_32_bits(hba->utrdl_dma_addr),
			REG_UTP_TRANSFER_REQ_LIST_BASE_L);
	ufshcd_writel(hba, upper_32_bits(hba->utrdl_dma_addr),
			REG_UTP_TRANSFER_REQ_LIST_BASE_H);
	ufshcd_writel(hba, lower_32_bits(hba->utmrdl_dma_addr),
			REG_UTP_TASK_REQ_LIST_BASE_L);
	ufshcd_writel(hba, upper_32_bits(hba->utmrdl_dma_addr),
			REG_UTP_TASK_REQ_LIST_BASE_H);

	/*
	 * Make sure base address and interrupt setup are updated before
	 * enabling the run/stop registers below.
	 */
	wmb();

	/*
	 * UCRDY, UTMRLDY and UTRLRDY bits must be 1
	 */
	reg = ufshcd_readl(hba, REG_CONTROLLER_STATUS);
	if (!(ufshcd_get_lists_status(reg))) {
		ufshcd_enable_run_stop_reg(hba);
	} else {
		dev_err(hba->dev,
			"Host controller not ready to process requests");
		err = -EIO;
		goto out;
	}

out:
	return err;
}

/**
 * ufshcd_hba_stop - Send controller to reset state
 * @hba: per adapter instance
 * @can_sleep: perform sleep or just spin
 */
static inline void ufshcd_hba_stop(struct ufs_hba *hba, bool can_sleep)
{
	int err;

	ufshcd_writel(hba, CONTROLLER_DISABLE,  REG_CONTROLLER_ENABLE);
	err = ufshcd_wait_for_register(hba, REG_CONTROLLER_ENABLE,
					CONTROLLER_ENABLE, CONTROLLER_DISABLE,
					10, 1, can_sleep);
	if (err)
		dev_err(hba->dev, "%s: Controller disable failed\n", __func__);
}

/**
 * ufshcd_hba_enable - initialize the controller
 * @hba: per adapter instance
 *
 * The controller resets itself and controller firmware initialization
 * sequence kicks off. When controller is ready it will set
 * the Host Controller Enable bit to 1.
 *
 * Returns 0 on success, non-zero value on failure
 */
static int ufshcd_hba_enable(struct ufs_hba *hba)
{
	int retry;

	/*
	 * msleep of 1 and 5 used in this function might result in msleep(20),
	 * but it was necessary to send the UFS FPGA to reset mode during
	 * development and testing of this driver. msleep can be changed to
	 * mdelay and retry count can be reduced based on the controller.
	 */
	if (!ufshcd_is_hba_active(hba))
		/* change controller state to "reset state" */
		ufshcd_hba_stop(hba, true);

	/* UniPro link is disabled at this point */
	ufshcd_set_link_off(hba);

	ufshcd_vops_hce_enable_notify(hba, PRE_CHANGE);

	/* start controller initialization sequence */
	ufshcd_hba_start(hba);

	/*
	 * To initialize a UFS host controller HCE bit must be set to 1.
	 * During initialization the HCE bit value changes from 1->0->1.
	 * When the host controller completes initialization sequence
	 * it sets the value of HCE bit to 1. The same HCE bit is read back
	 * to check if the controller has completed initialization sequence.
	 * So without this delay the value HCE = 1, set in the previous
	 * instruction might be read back.
	 * This delay can be changed based on the controller.
	 */
	msleep(1);

	/* wait for the host controller to complete initialization */
	retry = 10;
	while (ufshcd_is_hba_active(hba)) {
		if (retry) {
			retry--;
		} else {
			dev_err(hba->dev,
				"Controller enable failed\n");
			return -EIO;
		}
		msleep(5);
	}

	/* enable UIC related interrupts */
	ufshcd_enable_intr(hba, UFSHCD_UIC_MASK);

	ufshcd_vops_hce_enable_notify(hba, POST_CHANGE);

	return 0;
}

static int ufshcd_disable_tx_lcc(struct ufs_hba *hba, bool peer)
{
	int tx_lanes, i, err = 0;

	if (!peer)
		ufshcd_dme_get(hba, UIC_ARG_MIB(PA_CONNECTEDTXDATALANES),
			       &tx_lanes);
	else
		ufshcd_dme_peer_get(hba, UIC_ARG_MIB(PA_CONNECTEDTXDATALANES),
				    &tx_lanes);
	for (i = 0; i < tx_lanes; i++) {
		if (!peer)
			err = ufshcd_dme_set(hba,
				UIC_ARG_MIB_SEL(TX_LCC_ENABLE,
					UIC_ARG_MPHY_TX_GEN_SEL_INDEX(i)),
					0);
		else
			err = ufshcd_dme_peer_set(hba,
				UIC_ARG_MIB_SEL(TX_LCC_ENABLE,
					UIC_ARG_MPHY_TX_GEN_SEL_INDEX(i)),
					0);
		if (err) {
			dev_err(hba->dev, "%s: TX LCC Disable failed, peer = %d, lane = %d, err = %d",
				__func__, peer, i, err);
			break;
		}
	}

	return err;
}

static inline int ufshcd_disable_host_tx_lcc(struct ufs_hba *hba)
{
	return ufshcd_disable_tx_lcc(hba, false);
}

static inline int ufshcd_disable_device_tx_lcc(struct ufs_hba *hba)
{
	return ufshcd_disable_tx_lcc(hba, true);
}

/**
 * ufshcd_link_startup - Initialize unipro link startup
 * @hba: per adapter instance
 *
 * Returns 0 for success, non-zero in case of failure
 */
static int ufshcd_link_startup(struct ufs_hba *hba)
{
	int ret;
	int retries = DME_LINKSTARTUP_RETRIES;
	bool link_startup_again = false;

	/*
	 * If UFS device isn't active then we will have to issue link startup
	 * 2 times to make sure the device state move to active.
	 */
	if (!ufshcd_is_ufs_dev_active(hba))
		link_startup_again = true;

link_startup:
	do {
		ufshcd_vops_link_startup_notify(hba, PRE_CHANGE);

		ret = ufshcd_dme_link_startup(hba);
		if (ret)
			ufshcd_update_error_stats(hba, UFS_ERR_LINKSTARTUP);

		/* check if device is detected by inter-connect layer */
		if (!ret && !ufshcd_is_device_present(hba)) {
			ufshcd_update_error_stats(hba, UFS_ERR_LINKSTARTUP);
			dev_err(hba->dev, "%s: Device not present\n", __func__);
			ret = -ENXIO;
			goto out;
		}

		/*
		 * DME link lost indication is only received when link is up,
		 * but we can't be sure if the link is up until link startup
		 * succeeds. So reset the local Uni-Pro and try again.
		 */
		if (ret && ufshcd_hba_enable(hba))
			goto out;
	} while (ret && retries--);

	if (ret)
		/* failed to get the link up... retire */
		goto out;

	if (link_startup_again) {
		link_startup_again = false;
		retries = DME_LINKSTARTUP_RETRIES;
		goto link_startup;
	}

	/* Mark that link is up in PWM-G1, 1-lane, SLOW-AUTO mode */
	ufshcd_init_pwr_info(hba);
	ufshcd_print_pwr_info(hba);

	if (hba->quirks & UFSHCD_QUIRK_BROKEN_LCC) {
		ret = ufshcd_disable_device_tx_lcc(hba);
		if (ret)
			goto out;
	}

	if (hba->dev_info.quirks & UFS_DEVICE_QUIRK_BROKEN_LCC) {
		ret = ufshcd_disable_host_tx_lcc(hba);
		if (ret)
			goto out;
	}

	/* Include any host controller configuration via UIC commands */
	ret = ufshcd_vops_link_startup_notify(hba, POST_CHANGE);
	if (ret)
		goto out;

	ret = ufshcd_make_hba_operational(hba);
out:
	if (ret)
		dev_err(hba->dev, "link startup failed %d\n", ret);
	/*
	 * For some external cards, link startup succeeds only after few link
	 * startup attempts and err_state may get set in this case.
	 * But as the link startup has finally succeded, we are clearing the
	 * error state.
	 */
	else if (hba->extcon)
		ufsdbg_clr_err_state(hba);

	return ret;
}

/**
 * ufshcd_verify_dev_init() - Verify device initialization
 * @hba: per-adapter instance
 *
 * Send NOP OUT UPIU and wait for NOP IN response to check whether the
 * device Transport Protocol (UTP) layer is ready after a reset.
 * If the UTP layer at the device side is not initialized, it may
 * not respond with NOP IN UPIU within timeout of %NOP_OUT_TIMEOUT
 * and we retry sending NOP OUT for %NOP_OUT_RETRIES iterations.
 */
static int ufshcd_verify_dev_init(struct ufs_hba *hba)
{
	int err = 0;
	int retries;
	bool has_read_lock = false;

	ufshcd_hold_all(hba);
	if (!ufshcd_is_shutdown_ongoing(hba) && !ufshcd_eh_in_progress(hba)) {
		down_read(&hba->lock);
		has_read_lock = true;
	}
	mutex_lock(&hba->dev_cmd.lock);
	for (retries = NOP_OUT_RETRIES; retries > 0; retries--) {
		err = ufshcd_exec_dev_cmd(hba, DEV_CMD_TYPE_NOP,
					       NOP_OUT_TIMEOUT);

		if (!err || err == -ETIMEDOUT)
			break;

		dev_dbg(hba->dev, "%s: error %d retrying\n", __func__, err);
	}
	mutex_unlock(&hba->dev_cmd.lock);
	if (has_read_lock)
		up_read(&hba->lock);
	ufshcd_release_all(hba);

	if (err)
		dev_err(hba->dev, "%s: NOP OUT failed %d\n", __func__, err);
	return err;
}

/**
 * ufshcd_set_queue_depth - set lun queue depth
 * @sdev: pointer to SCSI device
 *
 * Read bLUQueueDepth value and activate scsi tagged command
 * queueing. For WLUN, queue depth is set to 1. For best-effort
 * cases (bLUQueueDepth = 0) the queue depth is set to a maximum
 * value that host can queue.
 */
static void ufshcd_set_queue_depth(struct scsi_device *sdev)
{
	int ret = 0;
	u8 lun_qdepth;
	struct ufs_hba *hba;

	hba = shost_priv(sdev->host);

	lun_qdepth = hba->nutrs;
	ret = ufshcd_read_unit_desc_param(hba,
			  ufshcd_scsi_to_upiu_lun(sdev->lun),
			  UNIT_DESC_PARAM_LU_Q_DEPTH,
			  &lun_qdepth,
			  sizeof(lun_qdepth));

	/* Some WLUN doesn't support unit descriptor */
	if (ret == -EOPNOTSUPP)
		lun_qdepth = 1;
	else if (!lun_qdepth)
		/* eventually, we can figure out the real queue depth */
		lun_qdepth = hba->nutrs;
	else
		lun_qdepth = min_t(int, lun_qdepth, hba->nutrs);

	dev_dbg(hba->dev, "%s: activate tcq with queue depth %d\n",
			__func__, lun_qdepth);
	scsi_change_queue_depth(sdev, lun_qdepth);
}

/*
 * ufshcd_get_lu_wp - returns the "b_lu_write_protect" from UNIT DESCRIPTOR
 * @hba: per-adapter instance
 * @lun: UFS device lun id
 * @b_lu_write_protect: pointer to buffer to hold the LU's write protect info
 *
 * Returns 0 in case of success and b_lu_write_protect status would be returned
 * @b_lu_write_protect parameter.
 * Returns -ENOTSUPP if reading b_lu_write_protect is not supported.
 * Returns -EINVAL in case of invalid parameters passed to this function.
 */
static int ufshcd_get_lu_wp(struct ufs_hba *hba,
			    u8 lun,
			    u8 *b_lu_write_protect)
{
	int ret;

	if (!b_lu_write_protect)
		ret = -EINVAL;
	/*
	 * According to UFS device spec, RPMB LU can't be write
	 * protected so skip reading bLUWriteProtect parameter for
	 * it. For other W-LUs, UNIT DESCRIPTOR is not available.
	 */
	else if (lun >= UFS_UPIU_MAX_GENERAL_LUN)
		ret = -ENOTSUPP;
	else
		ret = ufshcd_read_unit_desc_param(hba,
					  lun,
					  UNIT_DESC_PARAM_LU_WR_PROTECT,
					  b_lu_write_protect,
					  sizeof(*b_lu_write_protect));
	return ret;
}

/**
 * ufshcd_get_lu_power_on_wp_status - get LU's power on write protect
 * status
 * @hba: per-adapter instance
 * @sdev: pointer to SCSI device
 *
 */
static inline void ufshcd_get_lu_power_on_wp_status(struct ufs_hba *hba,
						    struct scsi_device *sdev)
{
	if (hba->dev_info.f_power_on_wp_en &&
	    !hba->dev_info.is_lu_power_on_wp) {
		u8 b_lu_write_protect;

		if (!ufshcd_get_lu_wp(hba, ufshcd_scsi_to_upiu_lun(sdev->lun),
				      &b_lu_write_protect) &&
		    (b_lu_write_protect == UFS_LU_POWER_ON_WP))
			hba->dev_info.is_lu_power_on_wp = true;
	}
}

/**
 * ufshcd_slave_alloc - handle initial SCSI device configurations
 * @sdev: pointer to SCSI device
 *
 * Returns success
 */
static int ufshcd_slave_alloc(struct scsi_device *sdev)
{
	struct ufs_hba *hba;

	hba = shost_priv(sdev->host);

	/* Mode sense(6) is not supported by UFS, so use Mode sense(10) */
	sdev->use_10_for_ms = 1;

	/* allow SCSI layer to restart the device in case of errors */
	sdev->allow_restart = 1;

	/* REPORT SUPPORTED OPERATION CODES is not supported */
	sdev->no_report_opcodes = 1;

	/* WRITE_SAME command is not supported */
	sdev->no_write_same = 1;

	ufshcd_set_queue_depth(sdev);

	ufshcd_get_lu_power_on_wp_status(hba, sdev);

	return 0;
}

/**
 * ufshcd_change_queue_depth - change queue depth
 * @sdev: pointer to SCSI device
 * @depth: required depth to set
 *
 * Change queue depth and make sure the max. limits are not crossed.
 */
static int ufshcd_change_queue_depth(struct scsi_device *sdev, int depth)
{
	struct ufs_hba *hba = shost_priv(sdev->host);

	if (depth > hba->nutrs)
		depth = hba->nutrs;
	return scsi_change_queue_depth(sdev, depth);
}

/**
 * ufshcd_slave_configure - adjust SCSI device configurations
 * @sdev: pointer to SCSI device
 */
static int ufshcd_slave_configure(struct scsi_device *sdev)
{
	struct request_queue *q = sdev->request_queue;
	struct ufs_hba *hba = shost_priv(sdev->host);

	blk_queue_update_dma_pad(q, PRDT_DATA_BYTE_COUNT_PAD - 1);
	blk_queue_max_segment_size(q, PRDT_DATA_BYTE_COUNT_MAX);

	if (hba->scsi_cmd_timeout) {
		blk_queue_rq_timeout(q, hba->scsi_cmd_timeout * HZ);
		scsi_set_cmd_timeout_override(sdev, hba->scsi_cmd_timeout * HZ);
	}

	sdev->autosuspend_delay = UFSHCD_AUTO_SUSPEND_DELAY_MS;
	sdev->use_rpm_auto = 1;

	return 0;
}

/**
 * ufshcd_slave_destroy - remove SCSI device configurations
 * @sdev: pointer to SCSI device
 */
static void ufshcd_slave_destroy(struct scsi_device *sdev)
{
	struct ufs_hba *hba;

	hba = shost_priv(sdev->host);
	/* Drop the reference as it won't be needed anymore */
	if (ufshcd_scsi_to_upiu_lun(sdev->lun) == UFS_UPIU_UFS_DEVICE_WLUN) {
		unsigned long flags;

		spin_lock_irqsave(hba->host->host_lock, flags);
		hba->sdev_ufs_device = NULL;
		spin_unlock_irqrestore(hba->host->host_lock, flags);
	}
}

/**
 * ufshcd_task_req_compl - handle task management request completion
 * @hba: per adapter instance
 * @index: index of the completed request
 * @resp: task management service response
 *
 * Returns non-zero value on error, zero on success
 */
static int ufshcd_task_req_compl(struct ufs_hba *hba, u32 index, u8 *resp)
{
	struct utp_task_req_desc *task_req_descp;
	struct utp_upiu_task_rsp *task_rsp_upiup;
	unsigned long flags;
	int ocs_value;
	int task_result;

	spin_lock_irqsave(hba->host->host_lock, flags);

	/* Clear completed tasks from outstanding_tasks */
	__clear_bit(index, &hba->outstanding_tasks);

	task_req_descp = hba->utmrdl_base_addr;
	ocs_value = ufshcd_get_tmr_ocs(&task_req_descp[index]);

	if (ocs_value == OCS_SUCCESS) {
		task_rsp_upiup = (struct utp_upiu_task_rsp *)
				task_req_descp[index].task_rsp_upiu;
		task_result = be32_to_cpu(task_rsp_upiup->output_param1);
		task_result = task_result & MASK_TM_SERVICE_RESP;
		if (resp)
			*resp = (u8)task_result;
	} else {
		dev_err(hba->dev, "%s: failed, ocs = 0x%x\n",
				__func__, ocs_value);
	}
	spin_unlock_irqrestore(hba->host->host_lock, flags);

	return ocs_value;
}

/**
 * ufshcd_scsi_cmd_status - Update SCSI command result based on SCSI status
 * @lrb: pointer to local reference block of completed command
 * @scsi_status: SCSI command status
 *
 * Returns value base on SCSI command status
 */
static inline int
ufshcd_scsi_cmd_status(struct ufshcd_lrb *lrbp, int scsi_status)
{
	int result = 0;

	switch (scsi_status) {
	case SAM_STAT_CHECK_CONDITION:
		ufshcd_copy_sense_data(lrbp);
	case SAM_STAT_GOOD:
		result |= DID_OK << 16 |
			  COMMAND_COMPLETE << 8 |
			  scsi_status;
		break;
	case SAM_STAT_TASK_SET_FULL:
	case SAM_STAT_BUSY:
	case SAM_STAT_TASK_ABORTED:
		ufshcd_copy_sense_data(lrbp);
		result |= scsi_status;
		break;
	default:
		result |= DID_ERROR << 16;
		break;
	} /* end of switch */

	return result;
}

/**
 * ufshcd_transfer_rsp_status - Get overall status of the response
 * @hba: per adapter instance
 * @lrb: pointer to local reference block of completed command
 *
 * Returns result of the command to notify SCSI midlayer
 */
static inline int
ufshcd_transfer_rsp_status(struct ufs_hba *hba, struct ufshcd_lrb *lrbp)
{
	int result = 0;
	int scsi_status;
	int ocs;
	bool print_prdt;

	/* overall command status of utrd */
	ocs = ufshcd_get_tr_ocs(lrbp);

	switch (ocs) {
	case OCS_SUCCESS:
		result = ufshcd_get_req_rsp(lrbp->ucd_rsp_ptr);
		hba->ufs_stats.last_hibern8_exit_tstamp = ktime_set(0, 0);
		switch (result) {
		case UPIU_TRANSACTION_RESPONSE:
			/*
			 * get the response UPIU result to extract
			 * the SCSI command status
			 */
			result = ufshcd_get_rsp_upiu_result(lrbp->ucd_rsp_ptr);

			/*
			 * get the result based on SCSI status response
			 * to notify the SCSI midlayer of the command status
			 */
			scsi_status = result & MASK_SCSI_STATUS;
			result = ufshcd_scsi_cmd_status(lrbp, scsi_status);

			/*
			 * Currently we are only supporting BKOPs exception
			 * events hence we can ignore BKOPs exception event
			 * during power management callbacks. BKOPs exception
			 * event is not expected to be raised in runtime suspend
			 * callback as it allows the urgent bkops.
			 * During system suspend, we are anyway forcefully
			 * disabling the bkops and if urgent bkops is needed
			 * it will be enabled on system resume. Long term
			 * solution could be to abort the system suspend if
			 * UFS device needs urgent BKOPs.
			 */
			if (!hba->pm_op_in_progress &&
			    ufshcd_is_exception_event(lrbp->ucd_rsp_ptr)) {
				/*
				 * Prevent suspend once eeh_work is scheduled
				 * to avoid deadlock between ufshcd_suspend
				 * and exception event handler.
				 */
				if (schedule_work(&hba->eeh_work))
					pm_runtime_get_noresume(hba->dev);
			}
			break;
		case UPIU_TRANSACTION_REJECT_UPIU:
			/* TODO: handle Reject UPIU Response */
			result = DID_ERROR << 16;
			dev_err(hba->dev,
				"Reject UPIU not fully implemented\n");
			break;
		default:
			result = DID_ERROR << 16;
			dev_err(hba->dev,
				"Unexpected request response code = %x\n",
				result);
			break;
		}
		break;
	case OCS_ABORTED:
		result |= DID_ABORT << 16;
		break;
	case OCS_INVALID_COMMAND_STATUS:
		result |= DID_REQUEUE << 16;
		break;
	case OCS_INVALID_CMD_TABLE_ATTR:
	case OCS_INVALID_PRDT_ATTR:
	case OCS_MISMATCH_DATA_BUF_SIZE:
	case OCS_MISMATCH_RESP_UPIU_SIZE:
	case OCS_PEER_COMM_FAILURE:
	case OCS_FATAL_ERROR:
	case OCS_DEVICE_FATAL_ERROR:
	case OCS_INVALID_CRYPTO_CONFIG:
	case OCS_GENERAL_CRYPTO_ERROR:
	default:
		result |= DID_ERROR << 16;
		dev_err(hba->dev,
				"OCS error from controller = %x for tag %d\n",
				ocs, lrbp->task_tag);
		/*
		 * This is called in interrupt context, hence avoid sleep
		 * while printing debug registers. Also print only the minimum
		 * debug registers needed to debug OCS failure.
		 */
		__ufshcd_print_host_regs(hba, true);
		ufshcd_print_host_state(hba);
		break;
	} /* end of switch */

	if ((host_byte(result) != DID_OK) && !hba->silence_err_logs) {
		print_prdt = (ocs == OCS_INVALID_PRDT_ATTR ||
			ocs == OCS_MISMATCH_DATA_BUF_SIZE);
		ufshcd_print_trs(hba, 1 << lrbp->task_tag, print_prdt);
	}

	if ((host_byte(result) == DID_ERROR) ||
	    (host_byte(result) == DID_ABORT))
		ufsdbg_set_err_state(hba);

	return result;
}

/**
 * ufshcd_uic_cmd_compl - handle completion of uic command
 * @hba: per adapter instance
 * @intr_status: interrupt status generated by the controller
 *
 * Returns
 *  IRQ_HANDLED - If interrupt is valid
 *  IRQ_NONE    - If invalid interrupt
 */
static irqreturn_t ufshcd_uic_cmd_compl(struct ufs_hba *hba, u32 intr_status)
{
	irqreturn_t retval = IRQ_NONE;

	if ((intr_status & UIC_COMMAND_COMPL) && hba->active_uic_cmd) {
		hba->active_uic_cmd->argument2 |=
			ufshcd_get_uic_cmd_result(hba);
		hba->active_uic_cmd->argument3 =
			ufshcd_get_dme_attr_val(hba);
		complete(&hba->active_uic_cmd->done);
		retval = IRQ_HANDLED;
	}

	if (intr_status & UFSHCD_UIC_PWR_MASK) {
		if (hba->uic_async_done) {
			complete(hba->uic_async_done);
			retval = IRQ_HANDLED;
		} else if (ufshcd_is_auto_hibern8_supported(hba)) {
			/*
			 * If uic_async_done flag is not set then this
			 * is an Auto hibern8 err interrupt.
			 * Perform a host reset followed by a full
			 * link recovery.
			 */
			hba->ufshcd_state = UFSHCD_STATE_ERROR;
			hba->force_host_reset = true;
			dev_err(hba->dev, "%s: Auto Hibern8 %s failed - status: 0x%08x, upmcrs: 0x%08x\n",
				__func__, (intr_status & UIC_HIBERNATE_ENTER) ?
				"Enter" : "Exit",
				intr_status, ufshcd_get_upmcrs(hba));
			/*
			 * It is possible to see auto-h8 errors during card
			 * removal, so set this flag and let the error handler
			 * decide if this error is seen while card was present
			 * or due to card removal.
			 * If error is seen during card removal, we don't want
			 * to printout the debug messages.
			 */
			hba->auto_h8_err = true;
			schedule_work(&hba->eh_work);
			retval = IRQ_HANDLED;
		}
	}
	return retval;
}

/**
 * ufshcd_abort_outstanding_requests - abort all outstanding transfer requests.
 * @hba: per adapter instance
 * @result: error result to inform scsi layer about
 */
void ufshcd_abort_outstanding_transfer_requests(struct ufs_hba *hba, int result)
{
	u8 index;
	struct ufshcd_lrb *lrbp;
	struct scsi_cmnd *cmd;

	if (!hba->outstanding_reqs)
		return;

	for_each_set_bit(index, &hba->outstanding_reqs, hba->nutrs) {
		lrbp = &hba->lrb[index];
		cmd = lrbp->cmd;
		if (cmd) {
			ufshcd_cond_add_cmd_trace(hba, index, "scsi_failed");
			ufshcd_update_error_stats(hba,
					UFS_ERR_INT_FATAL_ERRORS);
			scsi_dma_unmap(cmd);
			cmd->result = result;
			/* Clear pending transfer requests */
			ufshcd_clear_cmd(hba, index);
			ufshcd_outstanding_req_clear(hba, index);
			clear_bit_unlock(index, &hba->lrb_in_use);
			lrbp->complete_time_stamp = ktime_get();
			update_req_stats(hba, lrbp);
			/* Mark completed command as NULL in LRB */
			lrbp->cmd = NULL;
			ufshcd_release_all(hba);
			if (cmd->request) {
				/*
				 * As we are accessing the "request" structure,
				 * this must be called before calling
				 * ->scsi_done() callback.
				 */
				ufshcd_vops_pm_qos_req_end(hba, cmd->request,
					true);
				ufshcd_vops_crypto_engine_cfg_end(hba,
						lrbp, cmd->request);
			}
			/* Do not touch lrbp after scsi done */
			cmd->scsi_done(cmd);
		} else if (lrbp->command_type == UTP_CMD_TYPE_DEV_MANAGE) {
			if (hba->dev_cmd.complete) {
				ufshcd_cond_add_cmd_trace(hba, index,
							"dev_cmd_failed");
				ufshcd_outstanding_req_clear(hba, index);
				complete(hba->dev_cmd.complete);
			}
		}
		if (ufshcd_is_clkscaling_supported(hba))
			hba->clk_scaling.active_reqs--;
	}
}

/**
 * __ufshcd_transfer_req_compl - handle SCSI and query command completion
 * @hba: per adapter instance
 * @completed_reqs: requests to complete
 */
static void __ufshcd_transfer_req_compl(struct ufs_hba *hba,
					unsigned long completed_reqs)
{
	struct ufshcd_lrb *lrbp;
	struct scsi_cmnd *cmd;
	int result;
	int index;
	struct request *req;

	for_each_set_bit(index, &completed_reqs, hba->nutrs) {
		lrbp = &hba->lrb[index];
		cmd = lrbp->cmd;
		if (cmd) {
			ufshcd_cond_add_cmd_trace(hba, index, "scsi_cmpl");
			ufshcd_update_tag_stats_completion(hba, cmd);
			result = ufshcd_transfer_rsp_status(hba, lrbp);
			scsi_dma_unmap(cmd);
			cmd->result = result;
			clear_bit_unlock(index, &hba->lrb_in_use);
			lrbp->complete_time_stamp = ktime_get();
			update_req_stats(hba, lrbp);
			/* Mark completed command as NULL in LRB */
			lrbp->cmd = NULL;
			hba->ufs_stats.clk_rel.ctx = XFR_REQ_COMPL;
			__ufshcd_release(hba, false);
			__ufshcd_hibern8_release(hba, false);
			if (cmd->request) {
				/*
				 * As we are accessing the "request" structure,
				 * this must be called before calling
				 * ->scsi_done() callback.
				 */
				ufshcd_vops_pm_qos_req_end(hba, cmd->request,
					false);
				ufshcd_vops_crypto_engine_cfg_end(hba,
					lrbp, cmd->request);
			}

			req = cmd->request;
			if (req) {
				/* Update IO svc time latency histogram */
				if (req->lat_hist_enabled) {
					ktime_t completion;
					u_int64_t delta_us;

					completion = ktime_get();
					delta_us = ktime_us_delta(completion,
						  req->lat_hist_io_start);
					blk_update_latency_hist(
						(rq_data_dir(req) == READ) ?
						&hba->io_lat_read :
						&hba->io_lat_write, delta_us);
				}
			}
			/* Do not touch lrbp after scsi done */
			cmd->scsi_done(cmd);
		} else if (lrbp->command_type == UTP_CMD_TYPE_DEV_MANAGE) {
			if (hba->dev_cmd.complete) {
				ufshcd_cond_add_cmd_trace(hba, index,
						"dev_cmd_cmpl");
				complete(hba->dev_cmd.complete);
			}
		}
		if (ufshcd_is_clkscaling_supported(hba))
			hba->clk_scaling.active_reqs--;
	}

	/* clear corresponding bits of completed commands */
	hba->outstanding_reqs ^= completed_reqs;

	ufshcd_clk_scaling_update_busy(hba);

	/* we might have free'd some tags above */
	wake_up(&hba->dev_cmd.tag_wq);
}

/**
 * ufshcd_transfer_req_compl - handle SCSI and query command completion
 * @hba: per adapter instance
 *
 * Returns
 *  IRQ_HANDLED - If interrupt is valid
 *  IRQ_NONE    - If invalid interrupt
 */
static irqreturn_t ufshcd_transfer_req_compl(struct ufs_hba *hba)
{
	unsigned long completed_reqs;
	u32 tr_doorbell;

	/* Resetting interrupt aggregation counters first and reading the
	 * DOOR_BELL afterward allows us to handle all the completed requests.
	 * In order to prevent other interrupts starvation the DB is read once
	 * after reset. The down side of this solution is the possibility of
	 * false interrupt if device completes another request after resetting
	 * aggregation and before reading the DB.
	 */
	if (ufshcd_is_intr_aggr_allowed(hba))
		ufshcd_reset_intr_aggr(hba);

	tr_doorbell = ufshcd_readl(hba, REG_UTP_TRANSFER_REQ_DOOR_BELL);
	completed_reqs = tr_doorbell ^ hba->outstanding_reqs;

	if (completed_reqs) {
		__ufshcd_transfer_req_compl(hba, completed_reqs);
		return IRQ_HANDLED;
	} else {
		return IRQ_NONE;
	}
}

/**
 * ufshcd_disable_ee - disable exception event
 * @hba: per-adapter instance
 * @mask: exception event to disable
 *
 * Disables exception event in the device so that the EVENT_ALERT
 * bit is not set.
 *
 * Returns zero on success, non-zero error value on failure.
 */
static int ufshcd_disable_ee(struct ufs_hba *hba, u16 mask)
{
	int err = 0;
	u32 val;

	if (!(hba->ee_ctrl_mask & mask))
		goto out;

	val = hba->ee_ctrl_mask & ~mask;
	val &= 0xFFFF; /* 2 bytes */
	err = ufshcd_query_attr_retry(hba, UPIU_QUERY_OPCODE_WRITE_ATTR,
			QUERY_ATTR_IDN_EE_CONTROL, 0, 0, &val);
	if (!err)
		hba->ee_ctrl_mask &= ~mask;
out:
	return err;
}

/**
 * ufshcd_enable_ee - enable exception event
 * @hba: per-adapter instance
 * @mask: exception event to enable
 *
 * Enable corresponding exception event in the device to allow
 * device to alert host in critical scenarios.
 *
 * Returns zero on success, non-zero error value on failure.
 */
static int ufshcd_enable_ee(struct ufs_hba *hba, u16 mask)
{
	int err = 0;
	u32 val;

	if (hba->ee_ctrl_mask & mask)
		goto out;

	val = hba->ee_ctrl_mask | mask;
	val &= 0xFFFF; /* 2 bytes */
	err = ufshcd_query_attr_retry(hba, UPIU_QUERY_OPCODE_WRITE_ATTR,
			QUERY_ATTR_IDN_EE_CONTROL, 0, 0, &val);
	if (!err)
		hba->ee_ctrl_mask |= mask;
out:
	return err;
}

/**
 * ufshcd_enable_auto_bkops - Allow device managed BKOPS
 * @hba: per-adapter instance
 *
 * Allow device to manage background operations on its own. Enabling
 * this might lead to inconsistent latencies during normal data transfers
 * as the device is allowed to manage its own way of handling background
 * operations.
 *
 * Returns zero on success, non-zero on failure.
 */
static int ufshcd_enable_auto_bkops(struct ufs_hba *hba)
{
	int err = 0;

	if (hba->auto_bkops_enabled)
		goto out;

	err = ufshcd_query_flag_retry(hba, UPIU_QUERY_OPCODE_SET_FLAG,
			QUERY_FLAG_IDN_BKOPS_EN, NULL);
	if (err) {
		dev_err(hba->dev, "%s: failed to enable bkops %d\n",
				__func__, err);
		goto out;
	}

	hba->auto_bkops_enabled = true;
	trace_ufshcd_auto_bkops_state(dev_name(hba->dev), 1);

	/* No need of URGENT_BKOPS exception from the device */
	err = ufshcd_disable_ee(hba, MASK_EE_URGENT_BKOPS);
	if (err)
		dev_err(hba->dev, "%s: failed to disable exception event %d\n",
				__func__, err);
out:
	return err;
}

/**
 * ufshcd_disable_auto_bkops - block device in doing background operations
 * @hba: per-adapter instance
 *
 * Disabling background operations improves command response latency but
 * has drawback of device moving into critical state where the device is
 * not-operable. Make sure to call ufshcd_enable_auto_bkops() whenever the
 * host is idle so that BKOPS are managed effectively without any negative
 * impacts.
 *
 * Returns zero on success, non-zero on failure.
 */
static int ufshcd_disable_auto_bkops(struct ufs_hba *hba)
{
	int err = 0;

	if (!hba->auto_bkops_enabled)
		goto out;

	/*
	 * If host assisted BKOPs is to be enabled, make sure
	 * urgent bkops exception is allowed.
	 */
	err = ufshcd_enable_ee(hba, MASK_EE_URGENT_BKOPS);
	if (err) {
		dev_err(hba->dev, "%s: failed to enable exception event %d\n",
				__func__, err);
		goto out;
	}

	err = ufshcd_query_flag_retry(hba, UPIU_QUERY_OPCODE_CLEAR_FLAG,
			QUERY_FLAG_IDN_BKOPS_EN, NULL);
	if (err) {
		dev_err(hba->dev, "%s: failed to disable bkops %d\n",
				__func__, err);
		ufshcd_disable_ee(hba, MASK_EE_URGENT_BKOPS);
		goto out;
	}

	hba->auto_bkops_enabled = false;
	trace_ufshcd_auto_bkops_state(dev_name(hba->dev), 0);
out:
	return err;
}

/**
 * ufshcd_force_reset_auto_bkops - force reset auto bkops state
 * @hba: per adapter instance
 *
 * After a device reset the device may toggle the BKOPS_EN flag
 * to default value. The s/w tracking variables should be updated
 * as well. This function would change the auto-bkops state based on
 * UFSHCD_CAP_KEEP_AUTO_BKOPS_ENABLED_EXCEPT_SUSPEND.
 */
static void ufshcd_force_reset_auto_bkops(struct ufs_hba *hba)
{
	if (ufshcd_keep_autobkops_enabled_except_suspend(hba)) {
		hba->auto_bkops_enabled = false;
		hba->ee_ctrl_mask |= MASK_EE_URGENT_BKOPS;
		ufshcd_enable_auto_bkops(hba);
	} else {
		hba->auto_bkops_enabled = true;
		hba->ee_ctrl_mask &= ~MASK_EE_URGENT_BKOPS;
		ufshcd_disable_auto_bkops(hba);
	}
}

static inline int ufshcd_get_bkops_status(struct ufs_hba *hba, u32 *status)
{
	return ufshcd_query_attr_retry(hba, UPIU_QUERY_OPCODE_READ_ATTR,
			QUERY_ATTR_IDN_BKOPS_STATUS, 0, 0, status);
}

/**
 * ufshcd_bkops_ctrl - control the auto bkops based on current bkops status
 * @hba: per-adapter instance
 * @status: bkops_status value
 *
 * Read the bkops_status from the UFS device and Enable fBackgroundOpsEn
 * flag in the device to permit background operations if the device
 * bkops_status is greater than or equal to "status" argument passed to
 * this function, disable otherwise.
 *
 * Returns 0 for success, non-zero in case of failure.
 *
 * NOTE: Caller of this function can check the "hba->auto_bkops_enabled" flag
 * to know whether auto bkops is enabled or disabled after this function
 * returns control to it.
 */
static int ufshcd_bkops_ctrl(struct ufs_hba *hba,
			     enum bkops_status status)
{
	int err;
	u32 curr_status = 0;

	err = ufshcd_get_bkops_status(hba, &curr_status);
	if (err) {
		dev_err(hba->dev, "%s: failed to get BKOPS status %d\n",
				__func__, err);
		goto out;
	} else if (curr_status > BKOPS_STATUS_MAX) {
		dev_err(hba->dev, "%s: invalid BKOPS status %d\n",
				__func__, curr_status);
		err = -EINVAL;
		goto out;
	}

	if (curr_status >= status)
		err = ufshcd_enable_auto_bkops(hba);
	else
		err = ufshcd_disable_auto_bkops(hba);
out:
	return err;
}

/**
 * ufshcd_urgent_bkops - handle urgent bkops exception event
 * @hba: per-adapter instance
 *
 * Enable fBackgroundOpsEn flag in the device to permit background
 * operations.
 *
 * If BKOPs is enabled, this function returns 0, 1 if the bkops in not enabled
 * and negative error value for any other failure.
 */
static int ufshcd_urgent_bkops(struct ufs_hba *hba)
{
	return ufshcd_bkops_ctrl(hba, hba->urgent_bkops_lvl);
}

static inline int ufshcd_get_ee_status(struct ufs_hba *hba, u32 *status)
{
	return ufshcd_query_attr_retry(hba, UPIU_QUERY_OPCODE_READ_ATTR,
			QUERY_ATTR_IDN_EE_STATUS, 0, 0, status);
}

static void ufshcd_bkops_exception_event_handler(struct ufs_hba *hba)
{
	int err;
	u32 curr_status = 0;

	if (hba->is_urgent_bkops_lvl_checked)
		goto enable_auto_bkops;

	err = ufshcd_get_bkops_status(hba, &curr_status);
	if (err) {
		dev_err(hba->dev, "%s: failed to get BKOPS status %d\n",
				__func__, err);
		goto out;
	}

	/*
	 * We are seeing that some devices are raising the urgent bkops
	 * exception events even when BKOPS status doesn't indicate performace
	 * impacted or critical. Handle these device by determining their urgent
	 * bkops status at runtime.
	 */
	if (curr_status < BKOPS_STATUS_PERF_IMPACT) {
		dev_err(hba->dev, "%s: device raised urgent BKOPS exception for bkops status %d\n",
				__func__, curr_status);
		/* update the current status as the urgent bkops level */
		hba->urgent_bkops_lvl = curr_status;
		hba->is_urgent_bkops_lvl_checked = true;
	}

enable_auto_bkops:
	err = ufshcd_enable_auto_bkops(hba);
out:
	if (err < 0)
		dev_err(hba->dev, "%s: failed to handle urgent bkops %d\n",
				__func__, err);
}

/**
 * ufshcd_exception_event_handler - handle exceptions raised by device
 * @work: pointer to work data
 *
 * Read bExceptionEventStatus attribute from the device and handle the
 * exception event accordingly.
 */
static void ufshcd_exception_event_handler(struct work_struct *work)
{
	struct ufs_hba *hba;
	int err;
	u32 status = 0;
	hba = container_of(work, struct ufs_hba, eeh_work);

	pm_runtime_get_sync(hba->dev);
	ufshcd_scsi_block_requests(hba);
	err = ufshcd_get_ee_status(hba, &status);
	if (err) {
		dev_err(hba->dev, "%s: failed to get exception status %d\n",
				__func__, err);
		goto out;
	}

	status &= hba->ee_ctrl_mask;

	if (status & MASK_EE_URGENT_BKOPS)
		ufshcd_bkops_exception_event_handler(hba);

out:
	ufshcd_scsi_unblock_requests(hba);
	/*
	 * pm_runtime_get_noresume is called while scheduling
	 * eeh_work to avoid suspend racing with exception work.
	 * Hence decrement usage counter using pm_runtime_put_noidle
	 * to allow suspend on completion of exception event handler.
	 */
	pm_runtime_put_noidle(hba->dev);
	pm_runtime_put(hba->dev);
	return;
}

/* Complete requests that have door-bell cleared */
static void ufshcd_complete_requests(struct ufs_hba *hba)
{
	ufshcd_transfer_req_compl(hba);
	ufshcd_tmc_handler(hba);
}

/**
 * ufshcd_quirk_dl_nac_errors - This function checks if error handling is
 *				to recover from the DL NAC errors or not.
 * @hba: per-adapter instance
 *
 * Returns true if error handling is required, false otherwise
 */
static bool ufshcd_quirk_dl_nac_errors(struct ufs_hba *hba)
{
	unsigned long flags;
	bool err_handling = true;

	spin_lock_irqsave(hba->host->host_lock, flags);
	/*
	 * UFS_DEVICE_QUIRK_RECOVERY_FROM_DL_NAC_ERRORS only workaround the
	 * device fatal error and/or DL NAC & REPLAY timeout errors.
	 */
	if (hba->saved_err & (CONTROLLER_FATAL_ERROR | SYSTEM_BUS_FATAL_ERROR))
		goto out;

	if ((hba->saved_err & DEVICE_FATAL_ERROR) ||
	    ((hba->saved_err & UIC_ERROR) &&
	     (hba->saved_uic_err & UFSHCD_UIC_DL_TCx_REPLAY_ERROR))) {
		/*
		 * we have to do error recovery but atleast silence the error
		 * logs.
		 */
		hba->silence_err_logs = true;
		goto out;
	}

	if ((hba->saved_err & UIC_ERROR) &&
	    (hba->saved_uic_err & UFSHCD_UIC_DL_NAC_RECEIVED_ERROR)) {
		int err;
		/*
		 * wait for 50ms to see if we can get any other errors or not.
		 */
		spin_unlock_irqrestore(hba->host->host_lock, flags);
		msleep(50);
		spin_lock_irqsave(hba->host->host_lock, flags);

		/*
		 * now check if we have got any other severe errors other than
		 * DL NAC error?
		 */
		if ((hba->saved_err & INT_FATAL_ERRORS) ||
		    ((hba->saved_err & UIC_ERROR) &&
		    (hba->saved_uic_err & ~UFSHCD_UIC_DL_NAC_RECEIVED_ERROR))) {
			if (((hba->saved_err & INT_FATAL_ERRORS) ==
				DEVICE_FATAL_ERROR) || (hba->saved_uic_err &
					~UFSHCD_UIC_DL_NAC_RECEIVED_ERROR))
				hba->silence_err_logs = true;
			goto out;
		}

		/*
		 * As DL NAC is the only error received so far, send out NOP
		 * command to confirm if link is still active or not.
		 *   - If we don't get any response then do error recovery.
		 *   - If we get response then clear the DL NAC error bit.
		 */

		/* silence the error logs from NOP command */
		hba->silence_err_logs = true;
		spin_unlock_irqrestore(hba->host->host_lock, flags);
		err = ufshcd_verify_dev_init(hba);
		spin_lock_irqsave(hba->host->host_lock, flags);
		hba->silence_err_logs = false;

		if (err) {
			hba->silence_err_logs = true;
			goto out;
		}

		/* Link seems to be alive hence ignore the DL NAC errors */
		if (hba->saved_uic_err == UFSHCD_UIC_DL_NAC_RECEIVED_ERROR)
			hba->saved_err &= ~UIC_ERROR;
		/* clear NAC error */
		hba->saved_uic_err &= ~UFSHCD_UIC_DL_NAC_RECEIVED_ERROR;
		if (!hba->saved_uic_err) {
			err_handling = false;
			goto out;
		}
		/*
		 * there seems to be some errors other than NAC, so do error
		 * recovery
		 */
		hba->silence_err_logs = true;
	}
out:
	spin_unlock_irqrestore(hba->host->host_lock, flags);
	return err_handling;
}

/**
 * ufshcd_err_handler - handle UFS errors that require s/w attention
 * @work: pointer to work structure
 */
static void ufshcd_err_handler(struct work_struct *work)
{
	struct ufs_hba *hba;
	unsigned long flags;
	bool err_xfer = false, err_tm = false;
	int err = 0;
	int tag;
	bool needs_reset = false;
	bool clks_enabled = false;

	hba = container_of(work, struct ufs_hba, eh_work);

	spin_lock_irqsave(hba->host->host_lock, flags);
	if (hba->extcon) {
		if (ufshcd_is_card_online(hba)) {
			spin_unlock_irqrestore(hba->host->host_lock, flags);
			/*
			 * TODO: need better way to ensure that this delay is
			 * more than extcon's debounce-ms
			 */
			msleep(300);
			spin_lock_irqsave(hba->host->host_lock, flags);
		}

		/*
		 * ignore error if card was online and offline/removed now or
		 * card was already offline.
		 */
		if (ufshcd_is_card_offline(hba)) {
			hba->saved_err = 0;
			hba->saved_uic_err = 0;
			hba->saved_ce_err = 0;
			hba->auto_h8_err = false;
			hba->force_host_reset = false;
			hba->ufshcd_state = UFSHCD_STATE_OPERATIONAL;
			goto out;
		}
	}

	ufsdbg_set_err_state(hba);

	if (hba->ufshcd_state == UFSHCD_STATE_RESET)
		goto out;

	/*
	 * Make sure the clocks are ON before we proceed with err
	 * handling. For the majority of cases err handler would be
	 * run with clocks ON. There is a possibility that the err
	 * handler was scheduled due to auto hibern8 error interrupt,
	 * in which case the clocks could be gated or be in the
	 * process of gating when the err handler runs.
	 */
	if (unlikely((hba->clk_gating.state != CLKS_ON) &&
	    ufshcd_is_auto_hibern8_supported(hba))) {
		spin_unlock_irqrestore(hba->host->host_lock, flags);
		hba->ufs_stats.clk_hold.ctx = ERR_HNDLR_WORK;
		ufshcd_hold(hba, false);
		spin_lock_irqsave(hba->host->host_lock, flags);
		clks_enabled = true;
	}

	hba->ufshcd_state = UFSHCD_STATE_RESET;
	ufshcd_set_eh_in_progress(hba);

	/* Complete requests that have door-bell cleared by h/w */
	ufshcd_complete_requests(hba);

	if (hba->dev_info.quirks &
	    UFS_DEVICE_QUIRK_RECOVERY_FROM_DL_NAC_ERRORS) {
		bool ret;

		spin_unlock_irqrestore(hba->host->host_lock, flags);
		/* release the lock as ufshcd_quirk_dl_nac_errors() may sleep */
		ret = ufshcd_quirk_dl_nac_errors(hba);
		spin_lock_irqsave(hba->host->host_lock, flags);
		if (!ret)
			goto skip_err_handling;
	}

	/*
	 * Dump controller state before resetting. Transfer requests state
	 * will be dump as part of the request completion.
	 */
	if ((hba->saved_err & (INT_FATAL_ERRORS | UIC_ERROR | UIC_LINK_LOST)) ||
	    hba->auto_h8_err) {
		dev_err(hba->dev, "%s: saved_err 0x%x saved_uic_err 0x%x",
			__func__, hba->saved_err, hba->saved_uic_err);
		if (!hba->silence_err_logs) {
			/* release lock as print host regs sleeps */
			spin_unlock_irqrestore(hba->host->host_lock, flags);
			ufshcd_print_host_regs(hba);
			ufshcd_print_host_state(hba);
			ufshcd_print_pwr_info(hba);
			ufshcd_print_tmrs(hba, hba->outstanding_tasks);
			ufshcd_print_cmd_log(hba);
			spin_lock_irqsave(hba->host->host_lock, flags);
		}
		hba->auto_h8_err = false;
	}

	if ((hba->saved_err & (INT_FATAL_ERRORS | UIC_LINK_LOST))
	    || hba->saved_ce_err || hba->force_host_reset ||
	    ((hba->saved_err & UIC_ERROR) &&
	    (hba->saved_uic_err & (UFSHCD_UIC_DL_PA_INIT_ERROR |
				   UFSHCD_UIC_DL_NAC_RECEIVED_ERROR |
				   UFSHCD_UIC_DL_TCx_REPLAY_ERROR))))
		needs_reset = true;

	/*
	 * if host reset is required then skip clearing the pending
	 * transfers forcefully because they will automatically get
	 * cleared after link startup.
	 */
	if (needs_reset)
		goto skip_pending_xfer_clear;

	/* release lock as clear command might sleep */
	spin_unlock_irqrestore(hba->host->host_lock, flags);
	/* Clear pending transfer requests */
	for_each_set_bit(tag, &hba->outstanding_reqs, hba->nutrs) {
		if (ufshcd_clear_cmd(hba, tag)) {
			err_xfer = true;
			goto lock_skip_pending_xfer_clear;
		}
	}

	/* Clear pending task management requests */
	for_each_set_bit(tag, &hba->outstanding_tasks, hba->nutmrs) {
		if (ufshcd_clear_tm_cmd(hba, tag)) {
			err_tm = true;
			goto lock_skip_pending_xfer_clear;
		}
	}

lock_skip_pending_xfer_clear:
	spin_lock_irqsave(hba->host->host_lock, flags);

	/* Complete the requests that are cleared by s/w */
	ufshcd_complete_requests(hba);

	if (err_xfer || err_tm)
		needs_reset = true;

skip_pending_xfer_clear:
	/* Fatal errors need reset */
	if (needs_reset) {
		unsigned long max_doorbells = (1UL << hba->nutrs) - 1;

		if (hba->saved_err & INT_FATAL_ERRORS)
			ufshcd_update_error_stats(hba,
						  UFS_ERR_INT_FATAL_ERRORS);
		if (hba->saved_ce_err)
			ufshcd_update_error_stats(hba, UFS_ERR_CRYPTO_ENGINE);

		if (hba->saved_err & UIC_ERROR)
			ufshcd_update_error_stats(hba,
						  UFS_ERR_INT_UIC_ERROR);

		if (err_xfer || err_tm)
			ufshcd_update_error_stats(hba,
						  UFS_ERR_CLEAR_PEND_XFER_TM);

		/*
		 * ufshcd_reset_and_restore() does the link reinitialization
		 * which will need atleast one empty doorbell slot to send the
		 * device management commands (NOP and query commands).
		 * If there is no slot empty at this moment then free up last
		 * slot forcefully.
		 */
		if (hba->outstanding_reqs == max_doorbells)
			__ufshcd_transfer_req_compl(hba,
						    (1UL << (hba->nutrs - 1)));

		spin_unlock_irqrestore(hba->host->host_lock, flags);
		err = ufshcd_reset_and_restore(hba);
		spin_lock_irqsave(hba->host->host_lock, flags);
		if (err) {
			dev_err(hba->dev, "%s: reset and restore failed\n",
					__func__);
			hba->ufshcd_state = UFSHCD_STATE_ERROR;
		}
		/*
		 * Inform scsi mid-layer that we did reset and allow to handle
		 * Unit Attention properly.
		 */
		scsi_report_bus_reset(hba->host, 0);
		hba->saved_err = 0;
		hba->saved_uic_err = 0;
		hba->saved_ce_err = 0;
		hba->force_host_reset = false;
	}

skip_err_handling:
	if (!needs_reset) {
		hba->ufshcd_state = UFSHCD_STATE_OPERATIONAL;
		if (hba->saved_err || hba->saved_uic_err)
			dev_err_ratelimited(hba->dev, "%s: exit: saved_err 0x%x saved_uic_err 0x%x",
			    __func__, hba->saved_err, hba->saved_uic_err);
	}

	hba->silence_err_logs = false;

	if (clks_enabled) {
		__ufshcd_release(hba, false);
		hba->ufs_stats.clk_rel.ctx = ERR_HNDLR_WORK;
	}
out:
	ufshcd_clear_eh_in_progress(hba);
	spin_unlock_irqrestore(hba->host->host_lock, flags);
}

static void ufshcd_update_uic_reg_hist(struct ufs_uic_err_reg_hist *reg_hist,
		u32 reg)
{
	reg_hist->reg[reg_hist->pos] = reg;
	reg_hist->tstamp[reg_hist->pos] = ktime_get();
	reg_hist->pos = (reg_hist->pos + 1) % UIC_ERR_REG_HIST_LENGTH;
}

static void ufshcd_rls_handler(struct work_struct *work)
{
	struct ufs_hba *hba;
	int ret = 0;
	u32 mode;

	hba = container_of(work, struct ufs_hba, rls_work);
	pm_runtime_get_sync(hba->dev);
	ufshcd_scsi_block_requests(hba);
	down_write(&hba->lock);
	ret = ufshcd_wait_for_doorbell_clr(hba, U64_MAX);
	if (ret) {
		dev_err(hba->dev,
			"Timed out (%d) waiting for DB to clear\n",
			ret);
		goto out;
	}

	ufshcd_dme_get(hba, UIC_ARG_MIB(PA_PWRMODE), &mode);
	if (hba->pwr_info.pwr_rx != ((mode >> PWR_RX_OFFSET) & PWR_INFO_MASK))
		hba->restore_needed = true;

	if (hba->pwr_info.pwr_tx != (mode & PWR_INFO_MASK))
		hba->restore_needed = true;

	ufshcd_dme_get(hba, UIC_ARG_MIB(PA_RXGEAR), &mode);
	if (hba->pwr_info.gear_rx != mode)
		hba->restore_needed = true;

	ufshcd_dme_get(hba, UIC_ARG_MIB(PA_TXGEAR), &mode);
	if (hba->pwr_info.gear_tx != mode)
		hba->restore_needed = true;

	if (hba->restore_needed)
		ret = ufshcd_config_pwr_mode(hba, &(hba->pwr_info));

	if (ret)
		dev_err(hba->dev, "%s: Failed setting power mode, err = %d\n",
			__func__, ret);
	else
		hba->restore_needed = false;

out:
	up_write(&hba->lock);
	ufshcd_scsi_unblock_requests(hba);
	pm_runtime_put_sync(hba->dev);
}

/**
 * ufshcd_update_uic_error - check and set fatal UIC error flags.
 * @hba: per-adapter instance
 *
 * Returns
 *  IRQ_HANDLED - If interrupt is valid
 *  IRQ_NONE    - If invalid interrupt
 */
static irqreturn_t ufshcd_update_uic_error(struct ufs_hba *hba)
{
	u32 reg;
	irqreturn_t retval = IRQ_NONE;

	/* PHY layer lane error */
	reg = ufshcd_readl(hba, REG_UIC_ERROR_CODE_PHY_ADAPTER_LAYER);
	if ((reg & UIC_PHY_ADAPTER_LAYER_ERROR) &&
	    (reg & UIC_PHY_ADAPTER_LAYER_ERROR_CODE_MASK)) {
		/*
		 * To know whether this error is fatal or not, DB timeout
		 * must be checked but this error is handled separately.
		 */
		dev_dbg(hba->dev, "%s: UIC Lane error reported, reg 0x%x\n",
				__func__, reg);
		ufshcd_update_uic_error_cnt(hba, reg, UFS_UIC_ERROR_PA);
		ufshcd_update_uic_reg_hist(&hba->ufs_stats.pa_err, reg);

		/*
		 * Don't ignore LINERESET indication during hibern8
		 * enter operation.
		 */
		if (reg & UIC_PHY_ADAPTER_LAYER_GENERIC_ERROR) {
			struct uic_command *cmd = hba->active_uic_cmd;

			if (cmd) {
				if (cmd->command == UIC_CMD_DME_HIBER_ENTER) {
					dev_err(hba->dev, "%s: LINERESET during hibern8 enter, reg 0x%x\n",
						__func__, reg);
					hba->full_init_linereset = true;
				}
			}
			if (!hba->full_init_linereset)
				schedule_work(&hba->rls_work);
		}
		retval |= IRQ_HANDLED;
	}

	/* PA_INIT_ERROR is fatal and needs UIC reset */
	reg = ufshcd_readl(hba, REG_UIC_ERROR_CODE_DATA_LINK_LAYER);
	if ((reg & UIC_DATA_LINK_LAYER_ERROR) &&
	    (reg & UIC_DATA_LINK_LAYER_ERROR_CODE_MASK)) {
		ufshcd_update_uic_error_cnt(hba, reg, UFS_UIC_ERROR_DL);
		ufshcd_update_uic_reg_hist(&hba->ufs_stats.dl_err, reg);

		if (reg & UIC_DATA_LINK_LAYER_ERROR_PA_INIT) {
			hba->uic_error |= UFSHCD_UIC_DL_PA_INIT_ERROR;
		} else if (hba->dev_info.quirks &
			   UFS_DEVICE_QUIRK_RECOVERY_FROM_DL_NAC_ERRORS) {
			if (reg & UIC_DATA_LINK_LAYER_ERROR_NAC_RECEIVED)
				hba->uic_error |=
					UFSHCD_UIC_DL_NAC_RECEIVED_ERROR;
			else if (reg &
				 UIC_DATA_LINK_LAYER_ERROR_TCx_REPLAY_TIMEOUT)
				hba->uic_error |=
					UFSHCD_UIC_DL_TCx_REPLAY_ERROR;
		}
		retval |= IRQ_HANDLED;
	}

	/* UIC NL/TL/DME errors needs software retry */
	reg = ufshcd_readl(hba, REG_UIC_ERROR_CODE_NETWORK_LAYER);
	if ((reg & UIC_NETWORK_LAYER_ERROR) &&
	    (reg & UIC_NETWORK_LAYER_ERROR_CODE_MASK)) {
		ufshcd_update_uic_reg_hist(&hba->ufs_stats.nl_err, reg);
		hba->uic_error |= UFSHCD_UIC_NL_ERROR;
		retval |= IRQ_HANDLED;
	}

	reg = ufshcd_readl(hba, REG_UIC_ERROR_CODE_TRANSPORT_LAYER);
	if ((reg & UIC_TRANSPORT_LAYER_ERROR) &&
	    (reg & UIC_TRANSPORT_LAYER_ERROR_CODE_MASK)) {
		ufshcd_update_uic_reg_hist(&hba->ufs_stats.tl_err, reg);
		hba->uic_error |= UFSHCD_UIC_TL_ERROR;
		retval |= IRQ_HANDLED;
	}

	reg = ufshcd_readl(hba, REG_UIC_ERROR_CODE_DME);
	if ((reg & UIC_DME_ERROR) &&
	    (reg & UIC_DME_ERROR_CODE_MASK)) {
		ufshcd_update_uic_error_cnt(hba, reg, UFS_UIC_ERROR_DME);
		ufshcd_update_uic_reg_hist(&hba->ufs_stats.dme_err, reg);
		hba->uic_error |= UFSHCD_UIC_DME_ERROR;
		retval |= IRQ_HANDLED;
	}

	dev_dbg(hba->dev, "%s: UIC error flags = 0x%08x\n",
			__func__, hba->uic_error);
	return retval;
}

/**
 * ufshcd_check_errors - Check for errors that need s/w attention
 * @hba: per-adapter instance
 *
 * Returns
 *  IRQ_HANDLED - If interrupt is valid
 *  IRQ_NONE    - If invalid interrupt
 */
static irqreturn_t ufshcd_check_errors(struct ufs_hba *hba)
{
	bool queue_eh_work = false;
	irqreturn_t retval = IRQ_NONE;

	if (hba->errors & INT_FATAL_ERRORS || hba->ce_error)
		queue_eh_work = true;

	if (hba->errors & UIC_LINK_LOST) {
		dev_err(hba->dev, "%s: UIC_LINK_LOST received, errors 0x%x\n",
					__func__, hba->errors);
		queue_eh_work = true;
	}

	if (hba->errors & UIC_ERROR) {
		hba->uic_error = 0;
		retval = ufshcd_update_uic_error(hba);
		if (hba->uic_error)
			queue_eh_work = true;
	}

	if (hba->extcon && ufshcd_is_card_offline(hba)) {
		/* ignore UIC errors if card is offline */
		retval |= IRQ_HANDLED;
	} else if (queue_eh_work) {
		/*
		 * update the transfer error masks to sticky bits, let's do this
		 * irrespective of current ufshcd_state.
		 */
		hba->saved_err |= hba->errors;
		hba->saved_uic_err |= hba->uic_error;
		hba->saved_ce_err |= hba->ce_error;

		/* handle fatal errors only when link is functional */
		if (hba->ufshcd_state == UFSHCD_STATE_OPERATIONAL) {
			/*
			 * Set error handling in progress flag early so that we
			 * don't issue new requests any more.
			 */
			ufshcd_set_eh_in_progress(hba);

			hba->ufshcd_state = UFSHCD_STATE_EH_SCHEDULED;
			schedule_work(&hba->eh_work);
		}
		retval |= IRQ_HANDLED;
	}
	/*
	 * if (!queue_eh_work) -
	 * Other errors are either non-fatal where host recovers
	 * itself without s/w intervention or errors that will be
	 * handled by the SCSI core layer.
	 */
	return retval;
}

/**
 * ufshcd_tmc_handler - handle task management function completion
 * @hba: per adapter instance
 *
 * Returns
 *  IRQ_HANDLED - If interrupt is valid
 *  IRQ_NONE    - If invalid interrupt
 */
static irqreturn_t ufshcd_tmc_handler(struct ufs_hba *hba)
{
	u32 tm_doorbell;

	tm_doorbell = ufshcd_readl(hba, REG_UTP_TASK_REQ_DOOR_BELL);
	hba->tm_condition = tm_doorbell ^ hba->outstanding_tasks;
	if (hba->tm_condition) {
		wake_up(&hba->tm_wq);
		return IRQ_HANDLED;
	} else {
		return IRQ_NONE;
	}
}

/**
 * ufshcd_sl_intr - Interrupt service routine
 * @hba: per adapter instance
 * @intr_status: contains interrupts generated by the controller
 *
 * Returns
 *  IRQ_HANDLED - If interrupt is valid
 *  IRQ_NONE    - If invalid interrupt
 */
static irqreturn_t ufshcd_sl_intr(struct ufs_hba *hba, u32 intr_status)
{
	irqreturn_t retval = IRQ_NONE;

	ufsdbg_error_inject_dispatcher(hba,
		ERR_INJECT_INTR, intr_status, &intr_status);

	ufshcd_vops_crypto_engine_get_status(hba, &hba->ce_error);

	hba->errors = UFSHCD_ERROR_MASK & intr_status;
	if (hba->errors || hba->ce_error)
		retval |= ufshcd_check_errors(hba);

	if (intr_status & UFSHCD_UIC_MASK)
		retval |= ufshcd_uic_cmd_compl(hba, intr_status);

	if (intr_status & UTP_TASK_REQ_COMPL)
		retval |= ufshcd_tmc_handler(hba);

	if (intr_status & UTP_TRANSFER_REQ_COMPL)
		retval |= ufshcd_transfer_req_compl(hba);

	return retval;
}

/**
 * ufshcd_intr - Main interrupt service routine
 * @irq: irq number
 * @__hba: pointer to adapter instance
 *
 * Returns
 *  IRQ_HANDLED - If interrupt is valid
 *  IRQ_NONE    - If invalid interrupt
 */
static irqreturn_t ufshcd_intr(int irq, void *__hba)
{
	u32 intr_status, enabled_intr_status;
	irqreturn_t retval = IRQ_NONE;
	struct ufs_hba *hba = __hba;
	int retries = hba->nutrs;

	spin_lock(hba->host->host_lock);
	intr_status = ufshcd_readl(hba, REG_INTERRUPT_STATUS);
	hba->ufs_stats.last_intr_status = intr_status;
	hba->ufs_stats.last_intr_ts = ktime_get();
	/*
	 * There could be max of hba->nutrs reqs in flight and in worst case
	 * if the reqs get finished 1 by 1 after the interrupt status is
	 * read, make sure we handle them by checking the interrupt status
	 * again in a loop until we process all of the reqs before returning.
	 */
	do {
		enabled_intr_status =
			intr_status & ufshcd_readl(hba, REG_INTERRUPT_ENABLE);
		if (intr_status)
			ufshcd_writel(hba, intr_status, REG_INTERRUPT_STATUS);
		if (enabled_intr_status)
			retval |= ufshcd_sl_intr(hba, enabled_intr_status);

		intr_status = ufshcd_readl(hba, REG_INTERRUPT_STATUS);
	} while (intr_status && --retries);

	if (retval == IRQ_NONE) {
		dev_err(hba->dev, "%s: Unhandled interrupt 0x%08x\n",
					__func__, intr_status);
		ufshcd_hex_dump(hba, "host regs: ", hba->mmio_base,
					UFSHCI_REG_SPACE_SIZE);
	}

	spin_unlock(hba->host->host_lock);
	return retval;
}

static int ufshcd_clear_tm_cmd(struct ufs_hba *hba, int tag)
{
	int err = 0;
	u32 mask = 1 << tag;
	unsigned long flags;

	if (!test_bit(tag, &hba->outstanding_tasks))
		goto out;

	spin_lock_irqsave(hba->host->host_lock, flags);
	ufshcd_writel(hba, ~(1 << tag), REG_UTP_TASK_REQ_LIST_CLEAR);
	spin_unlock_irqrestore(hba->host->host_lock, flags);

	/* poll for max. 1 sec to clear door bell register by h/w */
	err = ufshcd_wait_for_register(hba,
			REG_UTP_TASK_REQ_DOOR_BELL,
			mask, 0, 1000, 1000, true);
out:
	return err;
}

/**
 * ufshcd_issue_tm_cmd - issues task management commands to controller
 * @hba: per adapter instance
 * @lun_id: LUN ID to which TM command is sent
 * @task_id: task ID to which the TM command is applicable
 * @tm_function: task management function opcode
 * @tm_response: task management service response return value
 *
 * Returns non-zero value on error, zero on success.
 */
static int ufshcd_issue_tm_cmd(struct ufs_hba *hba, int lun_id, int task_id,
		u8 tm_function, u8 *tm_response)
{
	struct utp_task_req_desc *task_req_descp;
	struct utp_upiu_task_req *task_req_upiup;
	struct Scsi_Host *host;
	unsigned long flags;
	int free_slot;
	int err;
	int task_tag;

	host = hba->host;

	/*
	 * Get free slot, sleep if slots are unavailable.
	 * Even though we use wait_event() which sleeps indefinitely,
	 * the maximum wait time is bounded by %TM_CMD_TIMEOUT.
	 */
	wait_event(hba->tm_tag_wq, ufshcd_get_tm_free_slot(hba, &free_slot));
	hba->ufs_stats.clk_hold.ctx = TM_CMD_SEND;
	ufshcd_hold_all(hba);

	spin_lock_irqsave(host->host_lock, flags);
	task_req_descp = hba->utmrdl_base_addr;
	task_req_descp += free_slot;

	/* Configure task request descriptor */
	task_req_descp->header.dword_0 = cpu_to_le32(UTP_REQ_DESC_INT_CMD);
	task_req_descp->header.dword_2 =
			cpu_to_le32(OCS_INVALID_COMMAND_STATUS);

	/* Configure task request UPIU */
	task_req_upiup =
		(struct utp_upiu_task_req *) task_req_descp->task_req_upiu;
	task_tag = hba->nutrs + free_slot;
	task_req_upiup->header.dword_0 =
		UPIU_HEADER_DWORD(UPIU_TRANSACTION_TASK_REQ, 0,
					      lun_id, task_tag);
	task_req_upiup->header.dword_1 =
		UPIU_HEADER_DWORD(0, tm_function, 0, 0);
	/*
	 * The host shall provide the same value for LUN field in the basic
	 * header and for Input Parameter.
	 */
	task_req_upiup->input_param1 = cpu_to_be32(lun_id);
	task_req_upiup->input_param2 = cpu_to_be32(task_id);

	/* send command to the controller */
	__set_bit(free_slot, &hba->outstanding_tasks);

	/* Make sure descriptors are ready before ringing the task doorbell */
	wmb();

	ufshcd_writel(hba, 1 << free_slot, REG_UTP_TASK_REQ_DOOR_BELL);
	/* Make sure that doorbell is committed immediately */
	wmb();

	spin_unlock_irqrestore(host->host_lock, flags);

	/* wait until the task management command is completed */
	err = wait_event_timeout(hba->tm_wq,
			test_bit(free_slot, &hba->tm_condition),
			msecs_to_jiffies(TM_CMD_TIMEOUT));
	if (!err) {
		dev_err(hba->dev, "%s: task management cmd 0x%.2x timed-out\n",
				__func__, tm_function);
		if (ufshcd_clear_tm_cmd(hba, free_slot))
			dev_WARN(hba->dev, "%s: unable clear tm cmd (slot %d) after timeout\n",
					__func__, free_slot);
		err = -ETIMEDOUT;
	} else {
		err = ufshcd_task_req_compl(hba, free_slot, tm_response);
	}

	clear_bit(free_slot, &hba->tm_condition);
	ufshcd_put_tm_slot(hba, free_slot);
	wake_up(&hba->tm_tag_wq);
	hba->ufs_stats.clk_rel.ctx = TM_CMD_SEND;

	ufshcd_release_all(hba);
	return err;
}

/**
 * ufshcd_eh_device_reset_handler - device reset handler registered to
 *                                    scsi layer.
 * @cmd: SCSI command pointer
 *
 * Returns SUCCESS/FAILED
 */
static int ufshcd_eh_device_reset_handler(struct scsi_cmnd *cmd)
{
	struct Scsi_Host *host;
	struct ufs_hba *hba;
	unsigned int tag;
	u32 pos;
	int err;
	u8 resp = 0xF;
	struct ufshcd_lrb *lrbp;
	unsigned long flags;

	host = cmd->device->host;
	hba = shost_priv(host);
	tag = cmd->request->tag;

	ufshcd_print_cmd_log(hba);
	lrbp = &hba->lrb[tag];
	err = ufshcd_issue_tm_cmd(hba, lrbp->lun, 0, UFS_LOGICAL_RESET, &resp);
	if (err || resp != UPIU_TASK_MANAGEMENT_FUNC_COMPL) {
		if (!err)
			err = resp;
		goto out;
	}

	/* clear the commands that were pending for corresponding LUN */
	for_each_set_bit(pos, &hba->outstanding_reqs, hba->nutrs) {
		if (hba->lrb[pos].lun == lrbp->lun) {
			err = ufshcd_clear_cmd(hba, pos);
			if (err)
				break;
		}
	}
	spin_lock_irqsave(host->host_lock, flags);
	ufshcd_transfer_req_compl(hba);
	spin_unlock_irqrestore(host->host_lock, flags);

out:
	hba->req_abort_count = 0;
	if (!err) {
		err = SUCCESS;
	} else {
		dev_err(hba->dev, "%s: failed with err %d\n", __func__, err);
		err = FAILED;
	}
	return err;
}

static void ufshcd_set_req_abort_skip(struct ufs_hba *hba, unsigned long bitmap)
{
	struct ufshcd_lrb *lrbp;
	int tag;

	for_each_set_bit(tag, &bitmap, hba->nutrs) {
		lrbp = &hba->lrb[tag];
		lrbp->req_abort_skip = true;
	}
}

/**
 * ufshcd_abort - abort a specific command
 * @cmd: SCSI command pointer
 *
 * Abort the pending command in device by sending UFS_ABORT_TASK task management
 * command, and in host controller by clearing the door-bell register. There can
 * be race between controller sending the command to the device while abort is
 * issued. To avoid that, first issue UFS_QUERY_TASK to check if the command is
 * really issued and then try to abort it.
 *
 * Returns SUCCESS/FAILED
 */
static int ufshcd_abort(struct scsi_cmnd *cmd)
{
	struct Scsi_Host *host;
	struct ufs_hba *hba;
	unsigned long flags;
	unsigned int tag;
	int err = 0;
	int poll_cnt;
	u8 resp = 0xF;
	struct ufshcd_lrb *lrbp;
	u32 reg;

	host = cmd->device->host;
	hba = shost_priv(host);
	tag = cmd->request->tag;
	if (!ufshcd_valid_tag(hba, tag)) {
		dev_err(hba->dev,
			"%s: invalid command tag %d: cmd=0x%p, cmd->request=0x%p",
			__func__, tag, cmd, cmd->request);
		BUG();
	}

	lrbp = &hba->lrb[tag];

	ufshcd_update_error_stats(hba, UFS_ERR_TASK_ABORT);

	/*
	 * Task abort to the device W-LUN is illegal. When this command
	 * will fail, due to spec violation, scsi err handling next step
	 * will be to send LU reset which, again, is a spec violation.
	 * To avoid these unnecessary/illegal step we skip to the last error
	 * handling stage: reset and restore.
	 */
	if ((lrbp->lun == UFS_UPIU_UFS_DEVICE_WLUN) ||
	    (lrbp->lun == UFS_UPIU_REPORT_LUNS_WLUN) ||
	    (lrbp->lun == UFS_UPIU_BOOT_WLUN) ||
	    (lrbp->lun == UFS_UPIU_RPMB_WLUN))
		return ufshcd_eh_host_reset_handler(cmd);

	ufshcd_hold_all(hba);
	reg = ufshcd_readl(hba, REG_UTP_TRANSFER_REQ_DOOR_BELL);
	/* If command is already aborted/completed, return SUCCESS */
	if (!(test_bit(tag, &hba->outstanding_reqs))) {
		dev_err(hba->dev,
			"%s: cmd at tag %d already completed, outstanding=0x%lx, doorbell=0x%x\n",
			__func__, tag, hba->outstanding_reqs, reg);
		goto out;
	}

	if (!(reg & (1 << tag))) {
		dev_err(hba->dev,
		"%s: cmd was completed, but without a notifying intr, tag = %d",
		__func__, tag);
	}

	/* Print Transfer Request of aborted task */
	dev_err(hba->dev, "%s: Device abort task at tag %d", __func__, tag);

	/*
	 * Print detailed info about aborted request.
	 * As more than one request might get aborted at the same time,
	 * print full information only for the first aborted request in order
	 * to reduce repeated printouts. For other aborted requests only print
	 * basic details.
	 */
	scsi_print_command(cmd);
	if (!hba->req_abort_count) {
		ufshcd_print_fsm_state(hba);
		ufshcd_print_host_regs(hba);
		ufshcd_print_host_state(hba);
		ufshcd_print_pwr_info(hba);
		ufshcd_print_trs(hba, 1 << tag, true);
	} else {
		ufshcd_print_trs(hba, 1 << tag, false);
	}
	hba->req_abort_count++;


	/* Skip task abort in case previous aborts failed and report failure */
	if (lrbp->req_abort_skip) {
		err = -EIO;
		goto out;
	}

	for (poll_cnt = 100; poll_cnt; poll_cnt--) {
		err = ufshcd_issue_tm_cmd(hba, lrbp->lun, lrbp->task_tag,
				UFS_QUERY_TASK, &resp);
		if (!err && resp == UPIU_TASK_MANAGEMENT_FUNC_SUCCEEDED) {
			/* cmd pending in the device */
			dev_err(hba->dev, "%s: cmd pending in the device. tag = %d",
				__func__, tag);
			break;
		} else if (!err && resp == UPIU_TASK_MANAGEMENT_FUNC_COMPL) {
			/*
			 * cmd not pending in the device, check if it is
			 * in transition.
			 */
			dev_err(hba->dev, "%s: cmd at tag %d not pending in the device.",
				__func__, tag);
			reg = ufshcd_readl(hba, REG_UTP_TRANSFER_REQ_DOOR_BELL);
			if (reg & (1 << tag)) {
				/* sleep for max. 200us to stabilize */
				usleep_range(100, 200);
				continue;
			}
			/* command completed already */
			dev_err(hba->dev, "%s: cmd at tag %d successfully cleared from DB.",
				__func__, tag);
			goto out;
		} else {
			dev_err(hba->dev,
				"%s: no response from device. tag = %d, err %d",
				__func__, tag, err);
			if (!err)
				err = resp; /* service response error */
			goto out;
		}
	}

	if (!poll_cnt) {
		err = -EBUSY;
		goto out;
	}

	err = ufshcd_issue_tm_cmd(hba, lrbp->lun, lrbp->task_tag,
			UFS_ABORT_TASK, &resp);
	if (err || resp != UPIU_TASK_MANAGEMENT_FUNC_COMPL) {
		if (!err) {
			err = resp; /* service response error */
			dev_err(hba->dev, "%s: issued. tag = %d, err %d",
				__func__, tag, err);
		}
		goto out;
	}

	err = ufshcd_clear_cmd(hba, tag);
	if (err) {
		dev_err(hba->dev, "%s: Failed clearing cmd at tag %d, err %d",
			__func__, tag, err);
		goto out;
	}

	scsi_dma_unmap(cmd);

	spin_lock_irqsave(host->host_lock, flags);
	ufshcd_outstanding_req_clear(hba, tag);
	hba->lrb[tag].cmd = NULL;
	spin_unlock_irqrestore(host->host_lock, flags);

	clear_bit_unlock(tag, &hba->lrb_in_use);
	wake_up(&hba->dev_cmd.tag_wq);

out:
	if (!err) {
		err = SUCCESS;
	} else {
		dev_err(hba->dev, "%s: failed with err %d\n", __func__, err);
		ufshcd_set_req_abort_skip(hba, hba->outstanding_reqs);
		err = FAILED;
	}

	/*
	 * This ufshcd_release_all() corresponds to the original scsi cmd that
	 * got aborted here (as we won't get any IRQ for it).
	 */
	ufshcd_release_all(hba);
	return err;
}

/**
 * ufshcd_host_reset_and_restore - reset and restore host controller
 * @hba: per-adapter instance
 *
 * Note that host controller reset may issue DME_RESET to
 * local and remote (device) Uni-Pro stack and the attributes
 * are reset to default state.
 *
 * Returns zero on success, non-zero on failure
 */
static int ufshcd_host_reset_and_restore(struct ufs_hba *hba)
{
	int err;
	unsigned long flags;

	/* Reset the host controller */
	spin_lock_irqsave(hba->host->host_lock, flags);
	ufshcd_hba_stop(hba, false);
	spin_unlock_irqrestore(hba->host->host_lock, flags);

	/* scale up clocks to max frequency before full reinitialization */
	ufshcd_set_clk_freq(hba, true);

	err = ufshcd_hba_enable(hba);
	if (err)
		goto out;

	/* Establish the link again and restore the device */
	err = ufshcd_probe_hba(hba);

	if (!err && (hba->ufshcd_state != UFSHCD_STATE_OPERATIONAL)) {
		err = -EIO;
		goto out;
	}

	if (!err) {
		err = ufshcd_vops_crypto_engine_reset(hba);
		if (err) {
			dev_err(hba->dev,
				"%s: failed to reset crypto engine %d\n",
				__func__, err);
			goto out;
		}
	}

out:
	if (err)
		dev_err(hba->dev, "%s: Host init failed %d\n", __func__, err);

	return err;
}

static int ufshcd_detect_device(struct ufs_hba *hba)
{
	int err = 0;

	err = ufshcd_vops_full_reset(hba);
	if (err)
		dev_warn(hba->dev, "%s: full reset returned %d\n",
			 __func__, err);

	err = ufshcd_reset_device(hba);
	if (err)
		dev_warn(hba->dev, "%s: device reset failed. err %d\n",
			 __func__, err);

	return ufshcd_host_reset_and_restore(hba);
}

/**
 * ufshcd_reset_and_restore - reset and re-initialize host/device
 * @hba: per-adapter instance
 *
 * Reset and recover device, host and re-establish link. This
 * is helpful to recover the communication in fatal error conditions.
 *
 * Returns zero on success, non-zero on failure
 */
static int ufshcd_reset_and_restore(struct ufs_hba *hba)
{
	int err = 0;
	unsigned long flags;
	int retries = MAX_HOST_RESET_RETRIES;

	do {
		err = ufshcd_detect_device(hba);
	} while (err && --retries);

	/*
	 * There is no point proceeding even after failing
	 * to recover after multiple retries.
	 */
	if (err && ufshcd_is_embedded_dev(hba))
		BUG();
	/*
	 * After reset the door-bell might be cleared, complete
	 * outstanding requests in s/w here.
	 */
	spin_lock_irqsave(hba->host->host_lock, flags);
	ufshcd_transfer_req_compl(hba);
	ufshcd_tmc_handler(hba);
	spin_unlock_irqrestore(hba->host->host_lock, flags);

	return err;
}

/**
 * ufshcd_eh_host_reset_handler - host reset handler registered to scsi layer
 * @cmd - SCSI command pointer
 *
 * Returns SUCCESS/FAILED
 */
static int ufshcd_eh_host_reset_handler(struct scsi_cmnd *cmd)
{
	int err = SUCCESS;
	unsigned long flags;
	struct ufs_hba *hba;

	hba = shost_priv(cmd->device->host);

	/*
	 * Check if there is any race with fatal error handling.
	 * If so, wait for it to complete. Even though fatal error
	 * handling does reset and restore in some cases, don't assume
	 * anything out of it. We are just avoiding race here.
	 */
	do {
		spin_lock_irqsave(hba->host->host_lock, flags);
		if (!(work_pending(&hba->eh_work) ||
				hba->ufshcd_state == UFSHCD_STATE_RESET))
			break;
		spin_unlock_irqrestore(hba->host->host_lock, flags);
		dev_err(hba->dev, "%s: reset in progress - 1\n", __func__);
		flush_work(&hba->eh_work);
	} while (1);

	/*
	 * we don't know if previous reset had really reset the host controller
	 * or not. So let's force reset here to be sure.
	 */
	hba->ufshcd_state = UFSHCD_STATE_ERROR;
	hba->force_host_reset = true;
	schedule_work(&hba->eh_work);

	/* wait for the reset work to finish */
	do {
		if (!(work_pending(&hba->eh_work) ||
				hba->ufshcd_state == UFSHCD_STATE_RESET))
			break;
		spin_unlock_irqrestore(hba->host->host_lock, flags);
		dev_err(hba->dev, "%s: reset in progress - 2\n", __func__);
		flush_work(&hba->eh_work);
		spin_lock_irqsave(hba->host->host_lock, flags);
	} while (1);

	if (!((hba->ufshcd_state == UFSHCD_STATE_OPERATIONAL) &&
	      ufshcd_is_link_active(hba))) {
		err = FAILED;
		hba->ufshcd_state = UFSHCD_STATE_ERROR;
	}

	spin_unlock_irqrestore(hba->host->host_lock, flags);

	return err;
}

/**
 * ufshcd_get_max_icc_level - calculate the ICC level
 * @sup_curr_uA: max. current supported by the regulator
 * @start_scan: row at the desc table to start scan from
 * @buff: power descriptor buffer
 *
 * Returns calculated max ICC level for specific regulator
 */
static u32 ufshcd_get_max_icc_level(int sup_curr_uA, u32 start_scan, char *buff)
{
	int i;
	int curr_uA;
	u16 data;
	u16 unit;

	for (i = start_scan; i >= 0; i--) {
		data = be16_to_cpu(*((u16 *)(buff + 2*i)));
		unit = (data & ATTR_ICC_LVL_UNIT_MASK) >>
						ATTR_ICC_LVL_UNIT_OFFSET;
		curr_uA = data & ATTR_ICC_LVL_VALUE_MASK;
		switch (unit) {
		case UFSHCD_NANO_AMP:
			curr_uA = curr_uA / 1000;
			break;
		case UFSHCD_MILI_AMP:
			curr_uA = curr_uA * 1000;
			break;
		case UFSHCD_AMP:
			curr_uA = curr_uA * 1000 * 1000;
			break;
		case UFSHCD_MICRO_AMP:
		default:
			break;
		}
		if (sup_curr_uA >= curr_uA)
			break;
	}
	if (i < 0) {
		i = 0;
		pr_err("%s: Couldn't find valid icc_level = %d", __func__, i);
	}

	return (u32)i;
}

/**
 * ufshcd_find_max_sup_active_icc_level - find the max ICC level
 * In case regulators are not initialized we'll return 0
 * @hba: per-adapter instance
 * @desc_buf: power descriptor buffer to extract ICC levels from.
 * @len: length of desc_buff
 *
 * Returns calculated max ICC level
 */
static u32 ufshcd_find_max_sup_active_icc_level(struct ufs_hba *hba,
							u8 *desc_buf, int len)
{
	u32 icc_level = 0;

	/*
	 * VCCQ rail is optional for removable UFS card and also most of the
	 * vendors don't use this rail for embedded UFS devices as well. So
	 * it is normal that VCCQ rail may not be provided for given platform.
	 */
	if (!hba->vreg_info.vcc || !hba->vreg_info.vccq2) {
		dev_err(hba->dev, "%s: Regulator capability was not set, bActiveICCLevel=%d\n",
			__func__, icc_level);
		goto out;
	}

	if (hba->vreg_info.vcc)
		icc_level = ufshcd_get_max_icc_level(
				hba->vreg_info.vcc->max_uA,
				POWER_DESC_MAX_ACTV_ICC_LVLS - 1,
				&desc_buf[PWR_DESC_ACTIVE_LVLS_VCC_0]);

	if (hba->vreg_info.vccq)
		icc_level = ufshcd_get_max_icc_level(
				hba->vreg_info.vccq->max_uA,
				icc_level,
				&desc_buf[PWR_DESC_ACTIVE_LVLS_VCCQ_0]);

	if (hba->vreg_info.vccq2)
		icc_level = ufshcd_get_max_icc_level(
				hba->vreg_info.vccq2->max_uA,
				icc_level,
				&desc_buf[PWR_DESC_ACTIVE_LVLS_VCCQ2_0]);
out:
	return icc_level;
}

static void ufshcd_set_active_icc_lvl(struct ufs_hba *hba)
{
	int ret;
	int buff_len = hba->desc_size.pwr_desc;
	u8 *desc_buf = NULL;
	u32 icc_level;

	if (buff_len) {
		desc_buf = kmalloc(buff_len, GFP_KERNEL);
		if (!desc_buf) {
			dev_err(hba->dev,
				"%s: Failed to allocate desc_buf\n", __func__);
			return;
		}
	}

	ret = ufshcd_read_power_desc(hba, desc_buf, buff_len);
	if (ret) {
		dev_err(hba->dev,
			"%s: Failed reading power descriptor.len = %d ret = %d",
			__func__, buff_len, ret);
		goto out;
	}

	icc_level = ufshcd_find_max_sup_active_icc_level(hba, desc_buf,
							 buff_len);
	dev_dbg(hba->dev, "%s: setting icc_level 0x%x", __func__, icc_level);

	ret = ufshcd_query_attr_retry(hba, UPIU_QUERY_OPCODE_WRITE_ATTR,
		QUERY_ATTR_IDN_ACTIVE_ICC_LVL, 0, 0, &icc_level);

	if (ret)
		dev_err(hba->dev,
			"%s: Failed configuring bActiveICCLevel = %d ret = %d",
			__func__, icc_level, ret);

out:
	kfree(desc_buf);
}

/**
 * ufshcd_scsi_add_wlus - Adds required W-LUs
 * @hba: per-adapter instance
 *
 * UFS devices can support upto 4 well known logical units:
 *	"REPORT_LUNS" (address: 01h)
 *	"UFS Device" (address: 50h)
 *	"RPMB" (address: 44h)
 *	"BOOT" (address: 30h)
 *
 * "REPORT_LUNS" & "UFS Device" are mandatory for all device classes (see
 * "bDeviceSubClass" parameter of device descriptor) while "BOOT" is supported
 * only for bootable devices. "RPMB" is only supported with embedded devices.
 *
 * UFS device's power management needs to be controlled by "POWER CONDITION"
 * field of SSU (START STOP UNIT) command. But this "power condition" field
 * will take effect only when its sent to "UFS device" well known logical unit
 * hence we require the scsi_device instance to represent this logical unit in
 * order for the UFS host driver to send the SSU command for power management.

 * We also require the scsi_device instance for "RPMB" (Replay Protected Memory
 * Block) LU so user space process can control this LU. User space may also
 * want to have access to BOOT LU.

 * This function tries to add scsi device instances for each of all well known
 * LUs (except "REPORT LUNS" LU) depending on device class.
 *
 * Returns zero on success (all required W-LUs are added successfully),
 * non-zero error value on failure (if failed to add any of the required W-LU).
 */
static int ufshcd_scsi_add_wlus(struct ufs_hba *hba)
{
	int ret = 0;
	struct scsi_device *sdev_rpmb = NULL;
	struct scsi_device *sdev_boot = NULL;
	bool is_bootable_dev = false;
	bool is_embedded_dev = false;

	if ((hba->dev_info.b_device_sub_class == UFS_DEV_EMBEDDED_BOOTABLE) ||
	    (hba->dev_info.b_device_sub_class == UFS_DEV_REMOVABLE_BOOTABLE))
		is_bootable_dev = true;

	if ((hba->dev_info.b_device_sub_class == UFS_DEV_EMBEDDED_BOOTABLE) ||
	    (hba->dev_info.b_device_sub_class == UFS_DEV_EMBEDDED_NON_BOOTABLE))
		is_embedded_dev = true;

	hba->sdev_ufs_device = __scsi_add_device(hba->host, 0, 0,
		ufshcd_upiu_wlun_to_scsi_wlun(UFS_UPIU_UFS_DEVICE_WLUN), NULL);
	if (IS_ERR(hba->sdev_ufs_device)) {
		ret = PTR_ERR(hba->sdev_ufs_device);
		dev_err(hba->dev, "%s: failed adding DEVICE_WLUN. ret %d\n",
			__func__, ret);
		hba->sdev_ufs_device = NULL;
		goto out;
	}
	scsi_device_put(hba->sdev_ufs_device);

	if (is_bootable_dev) {
		sdev_boot = __scsi_add_device(hba->host, 0, 0,
			ufshcd_upiu_wlun_to_scsi_wlun(UFS_UPIU_BOOT_WLUN),
			NULL);

		if (IS_ERR(sdev_boot)) {
			dev_err(hba->dev, "%s: failed adding BOOT_WLUN. ret %d\n",
				__func__, ret);
			ret = PTR_ERR(sdev_boot);
			goto remove_sdev_ufs_device;
		}
		scsi_device_put(sdev_boot);
	}

	if (is_embedded_dev) {
		sdev_rpmb = __scsi_add_device(hba->host, 0, 0,
			ufshcd_upiu_wlun_to_scsi_wlun(UFS_UPIU_RPMB_WLUN),
			NULL);
		if (IS_ERR(sdev_rpmb)) {
			dev_err(hba->dev, "%s: failed adding RPMB_WLUN. ret %d\n",
				__func__, ret);
			ret = PTR_ERR(sdev_rpmb);
			goto remove_sdev_boot;
		}
		scsi_device_put(sdev_rpmb);
	}
	goto out;

remove_sdev_boot:
	if (is_bootable_dev)
		scsi_remove_device(sdev_boot);
remove_sdev_ufs_device:
	scsi_remove_device(hba->sdev_ufs_device);
out:
	return ret;
}

/**
 * ufshcd_tune_pa_tactivate - Tunes PA_TActivate of local UniPro
 * @hba: per-adapter instance
 *
 * PA_TActivate parameter can be tuned manually if UniPro version is less than
 * 1.61. PA_TActivate needs to be greater than or equal to peerM-PHY's
 * RX_MIN_ACTIVATETIME_CAPABILITY attribute. This optimal value can help reduce
 * the hibern8 exit latency.
 *
 * Returns zero on success, non-zero error value on failure.
 */
static int ufshcd_tune_pa_tactivate(struct ufs_hba *hba)
{
	int ret = 0;
	u32 peer_rx_min_activatetime = 0, tuned_pa_tactivate;

	if (!ufshcd_is_unipro_pa_params_tuning_req(hba))
		return 0;

	ret = ufshcd_dme_peer_get(hba,
				  UIC_ARG_MIB_SEL(
					RX_MIN_ACTIVATETIME_CAPABILITY,
					UIC_ARG_MPHY_RX_GEN_SEL_INDEX(0)),
				  &peer_rx_min_activatetime);
	if (ret)
		goto out;

	/* make sure proper unit conversion is applied */
	tuned_pa_tactivate =
		((peer_rx_min_activatetime * RX_MIN_ACTIVATETIME_UNIT_US)
		 / PA_TACTIVATE_TIME_UNIT_US);
	ret = ufshcd_dme_set(hba, UIC_ARG_MIB(PA_TACTIVATE),
			     tuned_pa_tactivate);

out:
	return ret;
}

/**
 * ufshcd_tune_pa_hibern8time - Tunes PA_Hibern8Time of local UniPro
 * @hba: per-adapter instance
 *
 * PA_Hibern8Time parameter can be tuned manually if UniPro version is less than
 * 1.61. PA_Hibern8Time needs to be maximum of local M-PHY's
 * TX_HIBERN8TIME_CAPABILITY & peer M-PHY's RX_HIBERN8TIME_CAPABILITY.
 * This optimal value can help reduce the hibern8 exit latency.
 *
 * Returns zero on success, non-zero error value on failure.
 */
static int ufshcd_tune_pa_hibern8time(struct ufs_hba *hba)
{
	int ret = 0;
	u32 local_tx_hibern8_time_cap = 0, peer_rx_hibern8_time_cap = 0;
	u32 max_hibern8_time, tuned_pa_hibern8time;

	ret = ufshcd_dme_get(hba,
			     UIC_ARG_MIB_SEL(TX_HIBERN8TIME_CAPABILITY,
					UIC_ARG_MPHY_TX_GEN_SEL_INDEX(0)),
				  &local_tx_hibern8_time_cap);
	if (ret)
		goto out;

	ret = ufshcd_dme_peer_get(hba,
				  UIC_ARG_MIB_SEL(RX_HIBERN8TIME_CAPABILITY,
					UIC_ARG_MPHY_RX_GEN_SEL_INDEX(0)),
				  &peer_rx_hibern8_time_cap);
	if (ret)
		goto out;

	max_hibern8_time = max(local_tx_hibern8_time_cap,
			       peer_rx_hibern8_time_cap);
	/* make sure proper unit conversion is applied */
	tuned_pa_hibern8time = ((max_hibern8_time * HIBERN8TIME_UNIT_US)
				/ PA_HIBERN8_TIME_UNIT_US);
	ret = ufshcd_dme_set(hba, UIC_ARG_MIB(PA_HIBERN8TIME),
			     tuned_pa_hibern8time);
out:
	return ret;
}

/**
 * ufshcd_quirk_tune_host_pa_tactivate - Ensures that host PA_TACTIVATE is
 * less than device PA_TACTIVATE time.
 * @hba: per-adapter instance
 *
 * Some UFS devices require host PA_TACTIVATE to be lower than device
 * PA_TACTIVATE, we need to enable UFS_DEVICE_QUIRK_HOST_PA_TACTIVATE quirk
 * for such devices.
 *
 * Returns zero on success, non-zero error value on failure.
 */
static int ufshcd_quirk_tune_host_pa_tactivate(struct ufs_hba *hba)
{
	int ret = 0;
	u32 granularity, peer_granularity;
	u32 pa_tactivate, peer_pa_tactivate;
	u32 pa_tactivate_us, peer_pa_tactivate_us;
	u8 gran_to_us_table[] = {1, 4, 8, 16, 32, 100};

	ret = ufshcd_dme_get(hba, UIC_ARG_MIB(PA_GRANULARITY),
				  &granularity);
	if (ret)
		goto out;

	ret = ufshcd_dme_peer_get(hba, UIC_ARG_MIB(PA_GRANULARITY),
				  &peer_granularity);
	if (ret)
		goto out;

	if ((granularity < PA_GRANULARITY_MIN_VAL) ||
	    (granularity > PA_GRANULARITY_MAX_VAL)) {
		dev_err(hba->dev, "%s: invalid host PA_GRANULARITY %d",
			__func__, granularity);
		return -EINVAL;
	}

	if ((peer_granularity < PA_GRANULARITY_MIN_VAL) ||
	    (peer_granularity > PA_GRANULARITY_MAX_VAL)) {
		dev_err(hba->dev, "%s: invalid device PA_GRANULARITY %d",
			__func__, peer_granularity);
		return -EINVAL;
	}

	ret = ufshcd_dme_get(hba, UIC_ARG_MIB(PA_TACTIVATE), &pa_tactivate);
	if (ret)
		goto out;

	ret = ufshcd_dme_peer_get(hba, UIC_ARG_MIB(PA_TACTIVATE),
				  &peer_pa_tactivate);
	if (ret)
		goto out;

	pa_tactivate_us = pa_tactivate * gran_to_us_table[granularity - 1];
	peer_pa_tactivate_us = peer_pa_tactivate *
			     gran_to_us_table[peer_granularity - 1];

	if (pa_tactivate_us > peer_pa_tactivate_us) {
		u32 new_peer_pa_tactivate;

		new_peer_pa_tactivate = pa_tactivate_us /
				      gran_to_us_table[peer_granularity - 1];
		new_peer_pa_tactivate++;
		ret = ufshcd_dme_peer_set(hba, UIC_ARG_MIB(PA_TACTIVATE),
					  new_peer_pa_tactivate);
	}

out:
	return ret;
}

static void ufshcd_tune_unipro_params(struct ufs_hba *hba)
{
	if (ufshcd_is_unipro_pa_params_tuning_req(hba)) {
		ufshcd_tune_pa_tactivate(hba);
		ufshcd_tune_pa_hibern8time(hba);
	}

	if (hba->dev_info.quirks & UFS_DEVICE_QUIRK_PA_TACTIVATE)
		/* set 1ms timeout for PA_TACTIVATE */
		ufshcd_dme_set(hba, UIC_ARG_MIB(PA_TACTIVATE), 10);

	if (hba->dev_info.quirks & UFS_DEVICE_QUIRK_HOST_PA_TACTIVATE)
		ufshcd_quirk_tune_host_pa_tactivate(hba);

	ufshcd_vops_apply_dev_quirks(hba);
}

static void ufshcd_clear_dbg_ufs_stats(struct ufs_hba *hba)
{
	int err_reg_hist_size = sizeof(struct ufs_uic_err_reg_hist);

	memset(&hba->ufs_stats.pa_err, 0, err_reg_hist_size);
	memset(&hba->ufs_stats.dl_err, 0, err_reg_hist_size);
	memset(&hba->ufs_stats.nl_err, 0, err_reg_hist_size);
	memset(&hba->ufs_stats.tl_err, 0, err_reg_hist_size);
	memset(&hba->ufs_stats.dme_err, 0, err_reg_hist_size);

	hba->req_abort_count = 0;
}

static void ufshcd_apply_pm_quirks(struct ufs_hba *hba)
{
	if (hba->dev_info.quirks & UFS_DEVICE_QUIRK_NO_LINK_OFF) {
		if (ufs_get_pm_lvl_to_link_pwr_state(hba->rpm_lvl) ==
		    UIC_LINK_OFF_STATE) {
			hba->rpm_lvl =
				ufs_get_desired_pm_lvl_for_dev_link_state(
						UFS_SLEEP_PWR_MODE,
						UIC_LINK_HIBERN8_STATE);
			dev_info(hba->dev, "UFS_DEVICE_QUIRK_NO_LINK_OFF enabled, changed rpm_lvl to %d\n",
				hba->rpm_lvl);
		}
		if (ufs_get_pm_lvl_to_link_pwr_state(hba->spm_lvl) ==
		    UIC_LINK_OFF_STATE) {
			hba->spm_lvl =
				ufs_get_desired_pm_lvl_for_dev_link_state(
						UFS_SLEEP_PWR_MODE,
						UIC_LINK_HIBERN8_STATE);
			dev_info(hba->dev, "UFS_DEVICE_QUIRK_NO_LINK_OFF enabled, changed spm_lvl to %d\n",
				hba->spm_lvl);
		}
	}
}

/**
 * ufshcd_set_dev_ref_clk - set the device bRefClkFreq
 * @hba: per-adapter instance
 *
 * Read the current value of the bRefClkFreq attribute from device and update it
 * if host is supplying different reference clock frequency than one mentioned
 * in bRefClkFreq attribute.
 *
 * Returns zero on success, non-zero error value on failure.
 */
static int ufshcd_set_dev_ref_clk(struct ufs_hba *hba)
{
	int err = 0;
	int ref_clk = -1;
	static const char * const ref_clk_freqs[] = {"19.2 MHz", "26 MHz",
						     "38.4 MHz", "52 MHz"};

	err = ufshcd_query_attr_retry(hba, UPIU_QUERY_OPCODE_READ_ATTR,
			QUERY_ATTR_IDN_REF_CLK_FREQ, 0, 0, &ref_clk);

	if (err) {
		dev_err(hba->dev, "%s: failed reading bRefClkFreq. err = %d\n",
			 __func__, err);
		goto out;
	}

	if ((ref_clk < 0) || (ref_clk > REF_CLK_FREQ_52_MHZ)) {
		dev_err(hba->dev, "%s: invalid ref_clk setting = %d\n",
			 __func__, ref_clk);
		err = -EINVAL;
		goto out;
	}

	if (ref_clk == hba->dev_ref_clk_freq)
		goto out; /* nothing to update */

	err = ufshcd_query_attr_retry(hba, UPIU_QUERY_OPCODE_WRITE_ATTR,
			QUERY_ATTR_IDN_REF_CLK_FREQ, 0, 0,
			&hba->dev_ref_clk_freq);

	if (err)
		dev_err(hba->dev, "%s: bRefClkFreq setting to %s failed\n",
			__func__, ref_clk_freqs[hba->dev_ref_clk_freq]);
	else
		/*
		 * It is good to print this out here to debug any later failures
		 * related to gear switch.
		 */
		dev_info(hba->dev, "%s: bRefClkFreq setting to %s succeeded\n",
			__func__, ref_clk_freqs[hba->dev_ref_clk_freq]);

out:
	return err;
}

static int ufshcd_get_dev_ref_clk_gating_wait(struct ufs_hba *hba)
{
	int err = 0;
	u32 gating_wait = UFSHCD_REF_CLK_GATING_WAIT_US;

	if (hba->dev_info.w_spec_version >= 0x300) {
		err = ufshcd_query_attr_retry(hba, UPIU_QUERY_OPCODE_READ_ATTR,
				QUERY_ATTR_IDN_REF_CLK_GATING_WAIT_TIME, 0, 0,
				&gating_wait);

		if (err)
			dev_err(hba->dev, "failed reading bRefClkGatingWait. err = %d, use default %uus\n",
					err, gating_wait);

		if (gating_wait == 0) {
			gating_wait = UFSHCD_REF_CLK_GATING_WAIT_US;
			dev_err(hba->dev, "undefined ref clk gating wait time, use default %uus\n",
					gating_wait);
		}
	}

	hba->dev_ref_clk_gating_wait = gating_wait;
	return err;
}

static int ufs_read_device_desc_data(struct ufs_hba *hba)
{
	int err = 0;
	u8 *desc_buf = NULL;

	if (hba->desc_size.dev_desc) {
		desc_buf = kmalloc(hba->desc_size.dev_desc, GFP_KERNEL);
		if (!desc_buf) {
			err = -ENOMEM;
			dev_err(hba->dev,
				"%s: Failed to allocate desc_buf\n", __func__);
			return err;
		}
	}
	err = ufshcd_read_device_desc(hba, desc_buf, hba->desc_size.dev_desc);
	if (err)
		goto out;

	/*
	 * getting vendor (manufacturerID) and Bank Index in big endian
	 * format
	 */
	hba->dev_info.w_manufacturer_id =
		desc_buf[DEVICE_DESC_PARAM_MANF_ID] << 8 |
		desc_buf[DEVICE_DESC_PARAM_MANF_ID + 1];
	hba->dev_info.b_device_sub_class =
		desc_buf[DEVICE_DESC_PARAM_DEVICE_SUB_CLASS];
	hba->dev_info.i_product_name = desc_buf[DEVICE_DESC_PARAM_PRDCT_NAME];
	hba->dev_info.w_spec_version =
		desc_buf[DEVICE_DESC_PARAM_SPEC_VER] << 8 |
		desc_buf[DEVICE_DESC_PARAM_SPEC_VER + 1];

out:
	kfree(desc_buf);
	return err;
}

static void ufshcd_init_desc_sizes(struct ufs_hba *hba)
{
	int err;

	err = ufshcd_read_desc_length(hba, QUERY_DESC_IDN_DEVICE, 0,
		&hba->desc_size.dev_desc);
	if (err)
		hba->desc_size.dev_desc = QUERY_DESC_DEVICE_DEF_SIZE;

	err = ufshcd_read_desc_length(hba, QUERY_DESC_IDN_POWER, 0,
		&hba->desc_size.pwr_desc);
	if (err)
		hba->desc_size.pwr_desc = QUERY_DESC_POWER_DEF_SIZE;

	err = ufshcd_read_desc_length(hba, QUERY_DESC_IDN_INTERCONNECT, 0,
		&hba->desc_size.interc_desc);
	if (err)
		hba->desc_size.interc_desc = QUERY_DESC_INTERCONNECT_DEF_SIZE;

	err = ufshcd_read_desc_length(hba, QUERY_DESC_IDN_CONFIGURATION, 0,
		&hba->desc_size.conf_desc);
	if (err)
		hba->desc_size.conf_desc = QUERY_DESC_CONFIGURATION_DEF_SIZE;

	err = ufshcd_read_desc_length(hba, QUERY_DESC_IDN_UNIT, 0,
		&hba->desc_size.unit_desc);
	if (err)
		hba->desc_size.unit_desc = QUERY_DESC_UNIT_DEF_SIZE;

	err = ufshcd_read_desc_length(hba, QUERY_DESC_IDN_GEOMETRY, 0,
		&hba->desc_size.geom_desc);
	if (err)
		hba->desc_size.geom_desc = QUERY_DESC_GEOMETRY_DEF_SIZE;
}

static void ufshcd_def_desc_sizes(struct ufs_hba *hba)
{
	hba->desc_size.dev_desc = QUERY_DESC_DEVICE_DEF_SIZE;
	hba->desc_size.pwr_desc = QUERY_DESC_POWER_DEF_SIZE;
	hba->desc_size.interc_desc = QUERY_DESC_INTERCONNECT_DEF_SIZE;
	hba->desc_size.conf_desc = QUERY_DESC_CONFIGURATION_DEF_SIZE;
	hba->desc_size.unit_desc = QUERY_DESC_UNIT_DEF_SIZE;
	hba->desc_size.geom_desc = QUERY_DESC_GEOMETRY_DEF_SIZE;
}

/**
 * ufshcd_probe_hba - probe hba to detect device and initialize
 * @hba: per-adapter instance
 *
 * Execute link-startup and verify device initialization
 */
static int ufshcd_probe_hba(struct ufs_hba *hba)
{
	int ret;
	ktime_t start = ktime_get();

	ret = ufshcd_link_startup(hba);
	if (ret)
		goto out;

	/* Debug counters initialization */
	ufshcd_clear_dbg_ufs_stats(hba);
	/* set the default level for urgent bkops */
	hba->urgent_bkops_lvl = BKOPS_STATUS_PERF_IMPACT;
	hba->is_urgent_bkops_lvl_checked = false;

	/* UniPro link is active now */
	ufshcd_set_link_active(hba);

	ret = ufshcd_verify_dev_init(hba);
	if (ret)
		goto out;

	ret = ufshcd_complete_dev_init(hba);
	if (ret)
		goto out;

	/* clear any previous UFS device information */
	memset(&hba->dev_info, 0, sizeof(hba->dev_info));

	/* cache important parameters from device descriptor for later use */
	ret = ufs_read_device_desc_data(hba);
	if (ret)
		goto out;

	/* Init check for device descriptor sizes */
	ufshcd_init_desc_sizes(hba);
	ufs_advertise_fixup_device(hba);
	ufshcd_tune_unipro_params(hba);

	ufshcd_apply_pm_quirks(hba);
	ret = ufshcd_set_vccq_rail_unused(hba,
		(hba->dev_info.quirks & UFS_DEVICE_NO_VCCQ) ? true : false);
	if (ret)
		goto out;

	/* UFS device is also active now */
	ufshcd_set_ufs_dev_active(hba);
	ufshcd_force_reset_auto_bkops(hba);

	if (ufshcd_get_max_pwr_mode(hba)) {
		dev_err(hba->dev,
			"%s: Failed getting max supported power mode\n",
			__func__);
	} else {
		ufshcd_get_dev_ref_clk_gating_wait(hba);
		/*
		 * Set the right value to bRefClkFreq before attempting to
		 * switch to HS gears.
		 */
		ufshcd_set_dev_ref_clk(hba);
		ret = ufshcd_config_pwr_mode(hba, &hba->max_pwr_info.info);
		if (ret) {
			dev_err(hba->dev, "%s: Failed setting power mode, err = %d\n",
					__func__, ret);
			goto out;
		}
	}

	/*
	 * bActiveICCLevel is volatile for UFS device (as per latest v2.1 spec)
	 * and for removable UFS card as well, hence always set the parameter.
	 * Note: Error handler may issue the device reset hence resetting
	 *       bActiveICCLevel as well so it is always safe to set this here.
	 */
	ufshcd_set_active_icc_lvl(hba);

	/* set the state as operational after switching to desired gear */
	hba->ufshcd_state = UFSHCD_STATE_OPERATIONAL;
	/*
	 * If we are in error handling context or in power management callbacks
	 * context, no need to scan the host
	 */
	if (!ufshcd_eh_in_progress(hba) && !hba->pm_op_in_progress) {
		bool flag;

		if (!ufshcd_query_flag_retry(hba, UPIU_QUERY_OPCODE_READ_FLAG,
				QUERY_FLAG_IDN_PWR_ON_WPE, &flag))
			hba->dev_info.f_power_on_wp_en = flag;

		/* Add required well known logical units to scsi mid layer */
		if (ufshcd_scsi_add_wlus(hba))
			goto out;

		/* Initialize devfreq after UFS device is detected */
		if (ufshcd_is_clkscaling_supported(hba)) {
			memcpy(&hba->clk_scaling.saved_pwr_info.info,
			    &hba->pwr_info, sizeof(struct ufs_pa_layer_attr));
			hba->clk_scaling.saved_pwr_info.is_valid = true;
			hba->clk_scaling.is_scaled_up = true;
			if (!hba->devfreq) {
				hba->devfreq = devfreq_add_device(hba->dev,
							&ufs_devfreq_profile,
							"simple_ondemand",
							gov_data);
				if (IS_ERR(hba->devfreq)) {
					ret = PTR_ERR(hba->devfreq);
					dev_err(hba->dev, "Unable to register with devfreq %d\n",
						ret);
					goto out;
				}
			}
			hba->clk_scaling.is_allowed = true;
		}

		scsi_scan_host(hba->host);
		pm_runtime_put_sync(hba->dev);
	}

	/*
	 * Enable auto hibern8 if supported, after full host and
	 * device initialization.
	 */
	if (ufshcd_is_auto_hibern8_supported(hba))
		ufshcd_set_auto_hibern8_timer(hba,
				      hba->hibern8_on_idle.delay_ms);
out:
	if (ret) {
		ufshcd_set_ufs_dev_poweroff(hba);
		ufshcd_set_link_off(hba);
		if (hba->extcon) {
			if (!ufshcd_is_card_online(hba))
				ufsdbg_clr_err_state(hba);
			ufshcd_set_card_offline(hba);
		}
	} else if (hba->extcon) {
		ufshcd_set_card_online(hba);
	}

	/*
	 * If we failed to initialize the device or the device is not
	 * present, turn off the power/clocks etc.
	 * In cases when there's both ufs and emmc present and regualtors
	 * are shared b/w the two, this shouldn't turn-off the regulators
	 * w/o giving emmc a chance to send PON.
	 * Hence schedule a delayed suspend, thus giving enough time to
	 * emmc to vote for the shared regulator.
	 */
	if (ret && !ufshcd_eh_in_progress(hba) && !hba->pm_op_in_progress) {
		pm_runtime_put_noidle(hba->dev);
		pm_schedule_suspend(hba->dev, MSEC_PER_SEC * 10);
	}

	trace_ufshcd_init(dev_name(hba->dev), ret,
		ktime_to_us(ktime_sub(ktime_get(), start)),
		hba->curr_dev_pwr_mode, hba->uic_link_state);
	return ret;
}

static void ufshcd_remove_device(struct ufs_hba *hba)
{
	struct scsi_device *sdev;
	struct scsi_device *sdev_cache[UFS_MAX_LUS];
	int sdev_count = 0, i;
	unsigned long flags;

	ufshcd_hold_all(hba);
	/* Reset the host controller */
	spin_lock_irqsave(hba->host->host_lock, flags);
	hba->silence_err_logs = true;
	ufshcd_hba_stop(hba, false);
	spin_unlock_irqrestore(hba->host->host_lock, flags);

	ufshcd_set_ufs_dev_poweroff(hba);
	ufshcd_set_link_off(hba);
	__ufshcd_shutdown_clkscaling(hba);

	/* Complete requests that have door-bell cleared by h/w */
	ufshcd_complete_requests(hba);

	/* remove all scsi devices */
	list_for_each_entry(sdev, &hba->host->__devices, siblings) {
		if (sdev_count < UFS_MAX_LUS) {
			sdev_cache[sdev_count] = sdev;
			sdev_count++;
		}
	}

	for (i = 0; i < sdev_count; i++)
		scsi_remove_device(sdev_cache[i]);

	spin_lock_irqsave(hba->host->host_lock, flags);
	hba->silence_err_logs = false;
	spin_unlock_irqrestore(hba->host->host_lock, flags);

	ufshcd_release_all(hba);
}

static void ufshcd_card_detect_handler(struct work_struct *work)
{
	struct ufs_hba *hba;

	hba = container_of(work, struct ufs_hba, card_detect_work);

	if (ufshcd_is_card_online(hba) && !hba->sdev_ufs_device) {
		pm_runtime_get_sync(hba->dev);
		ufshcd_detect_device(hba);
		/* ufshcd_probe_hba() calls pm_runtime_put_sync() on exit */
	} else if (ufshcd_is_card_offline(hba) && hba->sdev_ufs_device) {
		pm_runtime_get_sync(hba->dev);
		ufshcd_remove_device(hba);
		pm_runtime_put_sync(hba->dev);
		ufsdbg_clr_err_state(hba);
	}
}

static int ufshcd_card_detect_notifier(struct notifier_block *nb,
				       unsigned long event, void *ptr)
{
	struct ufs_hba *hba = container_of(nb, struct ufs_hba, card_detect_nb);

	if (event)
		ufshcd_set_card_online(hba);
	else
		ufshcd_set_card_offline(hba);

	if (ufshcd_is_card_offline(hba) && !hba->sdev_ufs_device)
		goto out;

	/*
	 * card insertion/removal are very infrequent events and having this
	 * message helps if there is some issue with card detection/removal.
	 */
	dev_info(hba->dev, "%s: card %s notification rcvd\n",
		__func__, ufshcd_is_card_online(hba) ? "inserted" : "removed");

	schedule_work(&hba->card_detect_work);
out:
	return NOTIFY_DONE;
}

static int ufshcd_extcon_register(struct ufs_hba *hba)
{
	int ret;

	if (!hba->extcon)
		return 0;

	hba->card_detect_nb.notifier_call = ufshcd_card_detect_notifier;
	ret = extcon_register_notifier(hba->extcon,
				       EXTCON_MECHANICAL,
				       &hba->card_detect_nb);
	if (ret)
		dev_err(hba->dev, "%s: extcon_register_notifier() failed, ret %d\n",
			__func__, ret);

	return ret;
}

static int ufshcd_extcon_unregister(struct ufs_hba *hba)
{
	int ret;

	if (!hba->extcon)
		return 0;

	ret = extcon_unregister_notifier(hba->extcon, EXTCON_MECHANICAL,
					 &hba->card_detect_nb);
	if (ret)
		dev_err(hba->dev, "%s: extcon_unregister_notifier() failed, ret %d\n",
			__func__, ret);

	return ret;
}

/**
 * ufshcd_async_scan - asynchronous execution for probing hba
 * @data: data pointer to pass to this function
 * @cookie: cookie data
 */
static void ufshcd_async_scan(void *data, async_cookie_t cookie)
{
	struct ufs_hba *hba = (struct ufs_hba *)data;

	/*
	 * Don't allow clock gating and hibern8 enter for faster device
	 * detection.
	 */
	ufshcd_hold_all(hba);
	ufshcd_probe_hba(hba);
	ufshcd_release_all(hba);

	ufshcd_extcon_register(hba);
}

/**
 * ufshcd_query_ioctl - perform user read queries
 * @hba: per-adapter instance
 * @lun: used for lun specific queries
 * @buffer: user space buffer for reading and submitting query data and params
 * @return: 0 for success negative error code otherwise
 *
 * Expected/Submitted buffer structure is struct ufs_ioctl_query_data.
 * It will read the opcode, idn and buf_length parameters, and, put the
 * response in the buffer field while updating the used size in buf_length.
 */
static int ufshcd_query_ioctl(struct ufs_hba *hba, u8 lun, void __user *buffer)
{
	struct ufs_ioctl_query_data *ioctl_data;
	int err = 0;
	int length = 0;
	void *data_ptr;
	bool flag;
	u32 att;
	u8 index;
	u8 *desc = NULL;

	ioctl_data = kzalloc(sizeof(struct ufs_ioctl_query_data), GFP_KERNEL);
	if (!ioctl_data) {
		dev_err(hba->dev, "%s: Failed allocating %zu bytes\n", __func__,
				sizeof(struct ufs_ioctl_query_data));
		err = -ENOMEM;
		goto out;
	}

	/* extract params from user buffer */
	err = copy_from_user(ioctl_data, buffer,
			sizeof(struct ufs_ioctl_query_data));
	if (err) {
		dev_err(hba->dev,
			"%s: Failed copying buffer from user, err %d\n",
			__func__, err);
		goto out_release_mem;
	}

	/* verify legal parameters & send query */
	switch (ioctl_data->opcode) {
	case UPIU_QUERY_OPCODE_READ_DESC:
		switch (ioctl_data->idn) {
		case QUERY_DESC_IDN_DEVICE:
		case QUERY_DESC_IDN_CONFIGURAION:
		case QUERY_DESC_IDN_INTERCONNECT:
		case QUERY_DESC_IDN_GEOMETRY:
		case QUERY_DESC_IDN_POWER:
			index = 0;
			break;
		case QUERY_DESC_IDN_UNIT:
			if (!ufs_is_valid_unit_desc_lun(lun)) {
				dev_err(hba->dev,
					"%s: No unit descriptor for lun 0x%x\n",
					__func__, lun);
				err = -EINVAL;
				goto out_release_mem;
			}
			index = lun;
			break;
		default:
			goto out_einval;
		}
		length = min_t(int, QUERY_DESC_MAX_SIZE,
				ioctl_data->buf_size);
		desc = kzalloc(length, GFP_KERNEL);
		if (!desc) {
			dev_err(hba->dev, "%s: Failed allocating %d bytes\n",
					__func__, length);
			err = -ENOMEM;
			goto out_release_mem;
		}
		err = ufshcd_query_descriptor(hba, ioctl_data->opcode,
				ioctl_data->idn, index, 0, desc, &length);
		break;
	case UPIU_QUERY_OPCODE_READ_ATTR:
		switch (ioctl_data->idn) {
		case QUERY_ATTR_IDN_BOOT_LU_EN:
		case QUERY_ATTR_IDN_POWER_MODE:
		case QUERY_ATTR_IDN_ACTIVE_ICC_LVL:
		case QUERY_ATTR_IDN_OOO_DATA_EN:
		case QUERY_ATTR_IDN_BKOPS_STATUS:
		case QUERY_ATTR_IDN_PURGE_STATUS:
		case QUERY_ATTR_IDN_MAX_DATA_IN:
		case QUERY_ATTR_IDN_MAX_DATA_OUT:
		case QUERY_ATTR_IDN_REF_CLK_FREQ:
		case QUERY_ATTR_IDN_CONF_DESC_LOCK:
		case QUERY_ATTR_IDN_MAX_NUM_OF_RTT:
		case QUERY_ATTR_IDN_EE_CONTROL:
		case QUERY_ATTR_IDN_EE_STATUS:
		case QUERY_ATTR_IDN_SECONDS_PASSED:
			index = 0;
			break;
		case QUERY_ATTR_IDN_DYN_CAP_NEEDED:
		case QUERY_ATTR_IDN_CORR_PRG_BLK_NUM:
			index = lun;
			break;
		default:
			goto out_einval;
		}
		err = ufshcd_query_attr(hba, ioctl_data->opcode, ioctl_data->idn,
					index, 0, &att);
		break;

	case UPIU_QUERY_OPCODE_WRITE_ATTR:
		err = copy_from_user(&att,
				buffer + sizeof(struct ufs_ioctl_query_data),
				sizeof(u32));
		if (err) {
			dev_err(hba->dev,
				"%s: Failed copying buffer from user, err %d\n",
				__func__, err);
			goto out_release_mem;
		}

		switch (ioctl_data->idn) {
		case QUERY_ATTR_IDN_BOOT_LU_EN:
			index = 0;
			if (!att || att > QUERY_ATTR_IDN_BOOT_LU_EN_MAX) {
				dev_err(hba->dev,
					"%s: Illegal ufs query ioctl data, opcode 0x%x, idn 0x%x, att 0x%x\n",
					__func__, ioctl_data->opcode,
					(unsigned int)ioctl_data->idn, att);
				err = -EINVAL;
				goto out_release_mem;
			}
			break;
		default:
			goto out_einval;
		}
		err = ufshcd_query_attr(hba, ioctl_data->opcode,
					ioctl_data->idn, index, 0, &att);
		break;

	case UPIU_QUERY_OPCODE_READ_FLAG:
		switch (ioctl_data->idn) {
		case QUERY_FLAG_IDN_FDEVICEINIT:
		case QUERY_FLAG_IDN_PERMANENT_WPE:
		case QUERY_FLAG_IDN_PWR_ON_WPE:
		case QUERY_FLAG_IDN_BKOPS_EN:
		case QUERY_FLAG_IDN_PURGE_ENABLE:
		case QUERY_FLAG_IDN_FPHYRESOURCEREMOVAL:
		case QUERY_FLAG_IDN_BUSY_RTC:
			break;
		default:
			goto out_einval;
		}
		err = ufshcd_query_flag_retry(hba, ioctl_data->opcode,
				ioctl_data->idn, &flag);
		break;
	default:
		goto out_einval;
	}

	if (err) {
		dev_err(hba->dev, "%s: Query for idn %d failed\n", __func__,
				ioctl_data->idn);
		goto out_release_mem;
	}

	/*
	 * copy response data
	 * As we might end up reading less data then what is specified in
	 * "ioctl_data->buf_size". So we are updating "ioctl_data->
	 * buf_size" to what exactly we have read.
	 */
	switch (ioctl_data->opcode) {
	case UPIU_QUERY_OPCODE_READ_DESC:
		ioctl_data->buf_size = min_t(int, ioctl_data->buf_size, length);
		data_ptr = desc;
		break;
	case UPIU_QUERY_OPCODE_READ_ATTR:
		ioctl_data->buf_size = sizeof(u32);
		data_ptr = &att;
		break;
	case UPIU_QUERY_OPCODE_READ_FLAG:
		ioctl_data->buf_size = 1;
		data_ptr = &flag;
		break;
	case UPIU_QUERY_OPCODE_WRITE_ATTR:
		goto out_release_mem;
	default:
		goto out_einval;
	}

	/* copy to user */
	err = copy_to_user(buffer, ioctl_data,
			sizeof(struct ufs_ioctl_query_data));
	if (err)
		dev_err(hba->dev, "%s: Failed copying back to user.\n",
			__func__);
	err = copy_to_user(buffer + sizeof(struct ufs_ioctl_query_data),
			data_ptr, ioctl_data->buf_size);
	if (err)
		dev_err(hba->dev, "%s: err %d copying back to user.\n",
				__func__, err);
	goto out_release_mem;

out_einval:
	dev_err(hba->dev,
		"%s: illegal ufs query ioctl data, opcode 0x%x, idn 0x%x\n",
		__func__, ioctl_data->opcode, (unsigned int)ioctl_data->idn);
	err = -EINVAL;
out_release_mem:
	kfree(ioctl_data);
	kfree(desc);
out:
	return err;
}

/**
 * ufshcd_ioctl - ufs ioctl callback registered in scsi_host
 * @dev: scsi device required for per LUN queries
 * @cmd: command opcode
 * @buffer: user space buffer for transferring data
 *
 * Supported commands:
 * UFS_IOCTL_QUERY
 */
static int ufshcd_ioctl(struct scsi_device *dev, int cmd, void __user *buffer)
{
	struct ufs_hba *hba = shost_priv(dev->host);
	int err = 0;

	BUG_ON(!hba);
	if (!buffer) {
		dev_err(hba->dev, "%s: User buffer is NULL!\n", __func__);
		return -EINVAL;
	}

	switch (cmd) {
	case UFS_IOCTL_QUERY:
		pm_runtime_get_sync(hba->dev);
		err = ufshcd_query_ioctl(hba, ufshcd_scsi_to_upiu_lun(dev->lun),
				buffer);
		pm_runtime_put_sync(hba->dev);
		break;
	default:
		err = -ENOIOCTLCMD;
		dev_dbg(hba->dev, "%s: Unsupported ioctl cmd %d\n", __func__,
			cmd);
		break;
	}

	return err;
}

static enum blk_eh_timer_return ufshcd_eh_timed_out(struct scsi_cmnd *scmd)
{
	unsigned long flags;
	struct Scsi_Host *host;
	struct ufs_hba *hba;
	int index;
	bool found = false;

	if (!scmd || !scmd->device || !scmd->device->host)
		return BLK_EH_NOT_HANDLED;

	host = scmd->device->host;
	hba = shost_priv(host);
	if (!hba)
		return BLK_EH_NOT_HANDLED;

	spin_lock_irqsave(host->host_lock, flags);

	for_each_set_bit(index, &hba->outstanding_reqs, hba->nutrs) {
		if (hba->lrb[index].cmd == scmd) {
			found = true;
			break;
		}
	}

	spin_unlock_irqrestore(host->host_lock, flags);

	/*
	 * Bypass SCSI error handling and reset the block layer timer if this
	 * SCSI command was not actually dispatched to UFS driver, otherwise
	 * let SCSI layer handle the error as usual.
	 */
	return found ? BLK_EH_NOT_HANDLED : BLK_EH_RESET_TIMER;
}

static struct scsi_host_template ufshcd_driver_template = {
	.module			= THIS_MODULE,
	.name			= UFSHCD,
	.proc_name		= UFSHCD,
	.queuecommand		= ufshcd_queuecommand,
	.slave_alloc		= ufshcd_slave_alloc,
	.slave_configure	= ufshcd_slave_configure,
	.slave_destroy		= ufshcd_slave_destroy,
	.change_queue_depth	= ufshcd_change_queue_depth,
	.eh_abort_handler	= ufshcd_abort,
	.eh_device_reset_handler = ufshcd_eh_device_reset_handler,
	.eh_host_reset_handler   = ufshcd_eh_host_reset_handler,
	.eh_timed_out		= ufshcd_eh_timed_out,
	.ioctl			= ufshcd_ioctl,
#ifdef CONFIG_COMPAT
	.compat_ioctl		= ufshcd_ioctl,
#endif
	.this_id		= -1,
	.sg_tablesize		= SG_ALL,
	.cmd_per_lun		= UFSHCD_CMD_PER_LUN,
	.can_queue		= UFSHCD_CAN_QUEUE,
	.max_host_blocked	= 1,
	.track_queue_depth	= 1,
};

static int ufshcd_config_vreg_load(struct device *dev, struct ufs_vreg *vreg,
				   int ua)
{
	int ret;

	if (!vreg)
		return 0;

	ret = regulator_set_load(vreg->reg, ua);
	if (ret < 0) {
		dev_err(dev, "%s: %s set load (ua=%d) failed, err=%d\n",
				__func__, vreg->name, ua, ret);
	}

	return ret;
}

static inline int ufshcd_config_vreg_lpm(struct ufs_hba *hba,
					 struct ufs_vreg *vreg)
{
	if (!vreg)
		return 0;
	else if (vreg->unused)
		return 0;
	else
		return ufshcd_config_vreg_load(hba->dev, vreg,
					       UFS_VREG_LPM_LOAD_UA);
}

static inline int ufshcd_config_vreg_hpm(struct ufs_hba *hba,
					 struct ufs_vreg *vreg)
{
	if (!vreg)
		return 0;
	else if (vreg->unused)
		return 0;
	else
		return ufshcd_config_vreg_load(hba->dev, vreg, vreg->max_uA);
}

static int ufshcd_config_vreg(struct device *dev,
		struct ufs_vreg *vreg, bool on)
{
	int ret = 0;
	struct regulator *reg;
	const char *name;
	int min_uV, uA_load;

	BUG_ON(!vreg);

	reg = vreg->reg;
	name = vreg->name;

	if (regulator_count_voltages(reg) > 0) {
		uA_load = on ? vreg->max_uA : 0;
		ret = ufshcd_config_vreg_load(dev, vreg, uA_load);
		if (ret)
			goto out;

		min_uV = on ? vreg->min_uV : 0;
		ret = regulator_set_voltage(reg, min_uV, vreg->max_uV);
		if (ret) {
			dev_err(dev, "%s: %s set voltage failed, err=%d\n",
					__func__, name, ret);
			goto out;
		}
	}
out:
	return ret;
}

static int ufshcd_enable_vreg(struct device *dev, struct ufs_vreg *vreg)
{
	int ret = 0;

	if (!vreg)
		goto out;
	else if (vreg->enabled || vreg->unused)
		goto out;

	ret = ufshcd_config_vreg(dev, vreg, true);
	if (!ret)
		ret = regulator_enable(vreg->reg);

	if (!ret)
		vreg->enabled = true;
	else
		dev_err(dev, "%s: %s enable failed, err=%d\n",
				__func__, vreg->name, ret);
out:
	return ret;
}

static int ufshcd_disable_vreg(struct device *dev, struct ufs_vreg *vreg)
{
	int ret = 0;

	if (!vreg)
		goto out;
	else if (!vreg->enabled || vreg->unused)
		goto out;

	ret = regulator_disable(vreg->reg);

	if (!ret) {
		/* ignore errors on applying disable config */
		ufshcd_config_vreg(dev, vreg, false);
		vreg->enabled = false;
	} else {
		dev_err(dev, "%s: %s disable failed, err=%d\n",
				__func__, vreg->name, ret);
	}
out:
	return ret;
}

static int ufshcd_setup_vreg(struct ufs_hba *hba, bool on)
{
	int ret = 0;
	struct device *dev = hba->dev;
	struct ufs_vreg_info *info = &hba->vreg_info;

	if (!info)
		goto out;

	ret = ufshcd_toggle_vreg(dev, info->vcc, on);
	if (ret)
		goto out;

	ret = ufshcd_toggle_vreg(dev, info->vccq, on);
	if (ret)
		goto out;

	ret = ufshcd_toggle_vreg(dev, info->vccq2, on);
	if (ret)
		goto out;

out:
	if (ret) {
		ufshcd_toggle_vreg(dev, info->vccq2, false);
		ufshcd_toggle_vreg(dev, info->vccq, false);
		ufshcd_toggle_vreg(dev, info->vcc, false);
	}
	return ret;
}

static int ufshcd_setup_hba_vreg(struct ufs_hba *hba, bool on)
{
	struct ufs_vreg_info *info = &hba->vreg_info;
	int ret = 0;

	if (info->vdd_hba) {
		ret = ufshcd_toggle_vreg(hba->dev, info->vdd_hba, on);

		if (!ret)
			ufshcd_vops_update_sec_cfg(hba, on);
	}

	return ret;
}

static int ufshcd_get_vreg(struct device *dev, struct ufs_vreg *vreg)
{
	int ret = 0;

	if (!vreg)
		goto out;

	vreg->reg = devm_regulator_get(dev, vreg->name);
	if (IS_ERR(vreg->reg)) {
		ret = PTR_ERR(vreg->reg);
		dev_err(dev, "%s: %s get failed, err=%d\n",
				__func__, vreg->name, ret);
	}
out:
	return ret;
}

static int ufshcd_init_vreg(struct ufs_hba *hba)
{
	int ret = 0;
	struct device *dev = hba->dev;
	struct ufs_vreg_info *info = &hba->vreg_info;

	if (!info)
		goto out;

	ret = ufshcd_get_vreg(dev, info->vcc);
	if (ret)
		goto out;

	ret = ufshcd_get_vreg(dev, info->vccq);
	if (ret)
		goto out;

	ret = ufshcd_get_vreg(dev, info->vccq2);
out:
	return ret;
}

static int ufshcd_init_hba_vreg(struct ufs_hba *hba)
{
	struct ufs_vreg_info *info = &hba->vreg_info;

	if (info)
		return ufshcd_get_vreg(hba->dev, info->vdd_hba);

	return 0;
}

static int ufshcd_set_vccq_rail_unused(struct ufs_hba *hba, bool unused)
{
	int ret = 0;
	struct ufs_vreg_info *info = &hba->vreg_info;

	if (!info)
		goto out;
	else if (!info->vccq)
		goto out;

	if (unused) {
		/* shut off the rail here */
		ret = ufshcd_toggle_vreg(hba->dev, info->vccq, false);
		/*
		 * Mark this rail as no longer used, so it doesn't get enabled
		 * later by mistake
		 */
		if (!ret)
			info->vccq->unused = true;
	} else {
		/*
		 * rail should have been already enabled hence just make sure
		 * that unused flag is cleared.
		 */
		info->vccq->unused = false;
	}
out:
	return ret;
}

static int ufshcd_setup_clocks(struct ufs_hba *hba, bool on,
			       bool skip_ref_clk, bool is_gating_context)
{
	int ret = 0;
	struct ufs_clk_info *clki;
	struct list_head *head = &hba->clk_list_head;
	unsigned long flags;
	ktime_t start = ktime_get();
	bool clk_state_changed = false;

	if (!head || list_empty(head))
		goto out;

	/* call vendor specific bus vote before enabling the clocks */
	if (on) {
		ret = ufshcd_vops_set_bus_vote(hba, on);
		if (ret)
			return ret;
	}

	/*
	 * vendor specific setup_clocks ops may depend on clocks managed by
	 * this standard driver hence call the vendor specific setup_clocks
	 * before disabling the clocks managed here.
	 */
	if (!on) {
		ret = ufshcd_vops_setup_clocks(hba, on, is_gating_context);
		if (ret)
			return ret;
	}

	list_for_each_entry(clki, head, list) {
		if (!IS_ERR_OR_NULL(clki->clk)) {
			if (skip_ref_clk && !strcmp(clki->name, "ref_clk"))
				continue;

			clk_state_changed = on ^ clki->enabled;
			if (on && !clki->enabled) {
				ret = clk_prepare_enable(clki->clk);
				if (ret) {
					dev_err(hba->dev, "%s: %s prepare enable failed, %d\n",
						__func__, clki->name, ret);
					goto out;
				}
			} else if (!on && clki->enabled) {
				clk_disable_unprepare(clki->clk);
			}
			clki->enabled = on;
			dev_dbg(hba->dev, "%s: clk: %s %sabled\n", __func__,
					clki->name, on ? "en" : "dis");
		}
	}

	/*
	 * vendor specific setup_clocks ops may depend on clocks managed by
	 * this standard driver hence call the vendor specific setup_clocks
	 * after enabling the clocks managed here.
	 */
	if (on) {
		ret = ufshcd_vops_setup_clocks(hba, on, is_gating_context);
		if (ret)
			goto out;
	}

	/*
	 * call vendor specific bus vote to remove the vote after
	 * disabling the clocks.
	 */
	if (!on)
		ret = ufshcd_vops_set_bus_vote(hba, on);

out:
	if (ret) {
		if (on)
			/* Can't do much if this fails */
			(void) ufshcd_vops_set_bus_vote(hba, false);
		list_for_each_entry(clki, head, list) {
			if (!IS_ERR_OR_NULL(clki->clk) && clki->enabled)
				clk_disable_unprepare(clki->clk);
		}
	} else if (!ret && on) {
		spin_lock_irqsave(hba->host->host_lock, flags);
		hba->clk_gating.state = CLKS_ON;
		trace_ufshcd_clk_gating(dev_name(hba->dev),
			hba->clk_gating.state);
		spin_unlock_irqrestore(hba->host->host_lock, flags);
		/* restore the secure configuration as clocks are enabled */
		ufshcd_vops_update_sec_cfg(hba, true);
	}

	if (clk_state_changed)
		trace_ufshcd_profile_clk_gating(dev_name(hba->dev),
			(on ? "on" : "off"),
			ktime_to_us(ktime_sub(ktime_get(), start)), ret);
	return ret;
}

static int ufshcd_enable_clocks(struct ufs_hba *hba)
{
	return  ufshcd_setup_clocks(hba, true, false, false);
}

static int ufshcd_disable_clocks(struct ufs_hba *hba,
				 bool is_gating_context)
{
	return  ufshcd_setup_clocks(hba, false, false, is_gating_context);
}

static int ufshcd_disable_clocks_skip_ref_clk(struct ufs_hba *hba,
					      bool is_gating_context)
{
	return  ufshcd_setup_clocks(hba, false, true, is_gating_context);
}

static int ufshcd_init_clocks(struct ufs_hba *hba)
{
	int ret = 0;
	struct ufs_clk_info *clki;
	struct device *dev = hba->dev;
	struct list_head *head = &hba->clk_list_head;

	if (!head || list_empty(head))
		goto out;

	list_for_each_entry(clki, head, list) {
		if (!clki->name)
			continue;

		clki->clk = devm_clk_get(dev, clki->name);
		if (IS_ERR(clki->clk)) {
			ret = PTR_ERR(clki->clk);
			dev_err(dev, "%s: %s clk get failed, %d\n",
					__func__, clki->name, ret);
			goto out;
		}

		if (clki->max_freq) {
			ret = clk_set_rate(clki->clk, clki->max_freq);
			if (ret) {
				dev_err(hba->dev, "%s: %s clk set rate(%dHz) failed, %d\n",
					__func__, clki->name,
					clki->max_freq, ret);
				goto out;
			}
			clki->curr_freq = clki->max_freq;
		}
		dev_dbg(dev, "%s: clk: %s, rate: %lu\n", __func__,
				clki->name, clk_get_rate(clki->clk));
	}
out:
	return ret;
}

static int ufshcd_variant_hba_init(struct ufs_hba *hba)
{
	int err = 0;

	if (!hba->var || !hba->var->vops)
		goto out;

	err = ufshcd_vops_init(hba);
	if (err)
		dev_err(hba->dev, "%s: variant %s init failed err %d\n",
			__func__, ufshcd_get_var_name(hba), err);
out:
	return err;
}

static void ufshcd_variant_hba_exit(struct ufs_hba *hba)
{
	if (!hba->var || !hba->var->vops)
		return;

	ufshcd_vops_exit(hba);
}

static int ufshcd_hba_init(struct ufs_hba *hba)
{
	int err;

	/*
	 * Handle host controller power separately from the UFS device power
	 * rails as it will help controlling the UFS host controller power
	 * collapse easily which is different than UFS device power collapse.
	 * Also, enable the host controller power before we go ahead with rest
	 * of the initialization here.
	 */
	err = ufshcd_init_hba_vreg(hba);
	if (err)
		goto out;

	err = ufshcd_setup_hba_vreg(hba, true);
	if (err)
		goto out;

	err = ufshcd_init_clocks(hba);
	if (err)
		goto out_disable_hba_vreg;

	err = ufshcd_enable_clocks(hba);
	if (err)
		goto out_disable_hba_vreg;

	err = ufshcd_init_vreg(hba);
	if (err)
		goto out_disable_clks;

	err = ufshcd_setup_vreg(hba, true);
	if (err)
		goto out_disable_clks;

	err = ufshcd_variant_hba_init(hba);
	if (err)
		goto out_disable_vreg;

	hba->is_powered = true;
	goto out;

out_disable_vreg:
	ufshcd_setup_vreg(hba, false);
out_disable_clks:
	ufshcd_disable_clocks(hba, false);
out_disable_hba_vreg:
	ufshcd_setup_hba_vreg(hba, false);
out:
	return err;
}

static void ufshcd_hba_exit(struct ufs_hba *hba)
{
	if (hba->is_powered) {
		ufshcd_extcon_unregister(hba);
		ufshcd_variant_hba_exit(hba);
		ufshcd_setup_vreg(hba, false);
		if (ufshcd_is_clkscaling_supported(hba)) {
			if (hba->devfreq)
				ufshcd_suspend_clkscaling(hba);
			if (hba->clk_scaling.workq)
				destroy_workqueue(hba->clk_scaling.workq);
		}
		ufshcd_disable_clocks(hba, false);
		ufshcd_setup_hba_vreg(hba, false);
		hba->is_powered = false;
	}
}

static int
ufshcd_send_request_sense(struct ufs_hba *hba, struct scsi_device *sdp)
{
	unsigned char cmd[6] = {REQUEST_SENSE,
				0,
				0,
				0,
				UFSHCD_REQ_SENSE_SIZE,
				0};
	char *buffer;
	int ret;

	buffer = kzalloc(UFSHCD_REQ_SENSE_SIZE, GFP_KERNEL);
	if (!buffer) {
		ret = -ENOMEM;
		goto out;
	}

	ret = scsi_execute_req_flags(sdp, cmd, DMA_FROM_DEVICE, buffer,
				UFSHCD_REQ_SENSE_SIZE, NULL,
				msecs_to_jiffies(1000), 3, NULL, REQ_PM);
	if (ret)
		pr_err("%s: failed with err %d\n", __func__, ret);

	kfree(buffer);
out:
	return ret;
}

/**
 * ufshcd_set_dev_pwr_mode - sends START STOP UNIT command to set device
 *			     power mode
 * @hba: per adapter instance
 * @pwr_mode: device power mode to set
 *
 * Returns 0 if requested power mode is set successfully
 * Returns non-zero if failed to set the requested power mode
 */
static int ufshcd_set_dev_pwr_mode(struct ufs_hba *hba,
				     enum ufs_dev_pwr_mode pwr_mode)
{
	unsigned char cmd[6] = { START_STOP };
	struct scsi_sense_hdr sshdr;
	struct scsi_device *sdp;
	unsigned long flags;
	int ret;

	spin_lock_irqsave(hba->host->host_lock, flags);
	sdp = hba->sdev_ufs_device;
	if (sdp) {
		ret = scsi_device_get(sdp);
		if (!ret && !scsi_device_online(sdp)) {
			ret = -ENODEV;
			scsi_device_put(sdp);
		}
	} else {
		ret = -ENODEV;
	}
	spin_unlock_irqrestore(hba->host->host_lock, flags);

	if (ret)
		return ret;

	/*
	 * If scsi commands fail, the scsi mid-layer schedules scsi error-
	 * handling, which would wait for host to be resumed. Since we know
	 * we are functional while we are here, skip host resume in error
	 * handling context.
	 */
	hba->host->eh_noresume = 1;
	if (!hba->dev_info.is_ufs_dev_wlun_ua_cleared) {
		ret = ufshcd_send_request_sense(hba, sdp);
		if (ret)
			goto out;
		/* Unit attention condition is cleared now */
		hba->dev_info.is_ufs_dev_wlun_ua_cleared = 1;
	}

	cmd[4] = pwr_mode << 4;

	/*
	 * Current function would be generally called from the power management
	 * callbacks hence set the REQ_PM flag so that it doesn't resume the
	 * already suspended childs.
	 */
	ret = scsi_execute_req_flags(sdp, cmd, DMA_NONE, NULL, 0, &sshdr,
				     START_STOP_TIMEOUT, 0, NULL, REQ_PM);
	if (ret) {
		sdev_printk(KERN_WARNING, sdp,
			    "START_STOP failed for power mode: %d, result %x\n",
			    pwr_mode, ret);
		if (driver_byte(ret) & DRIVER_SENSE)
			scsi_print_sense_hdr(sdp, NULL, &sshdr);
	}

	if (!ret)
		hba->curr_dev_pwr_mode = pwr_mode;
out:
	scsi_device_put(sdp);
	hba->host->eh_noresume = 0;
	return ret;
}

static int ufshcd_link_state_transition(struct ufs_hba *hba,
					enum uic_link_state req_link_state,
					int check_for_bkops)
{
	int ret = 0;

	if (req_link_state == hba->uic_link_state)
		return 0;

	if (req_link_state == UIC_LINK_HIBERN8_STATE) {
		ret = ufshcd_uic_hibern8_enter(hba);
		if (!ret)
			ufshcd_set_link_hibern8(hba);
		else
			goto out;
	}
	/*
	 * If autobkops is enabled, link can't be turned off because
	 * turning off the link would also turn off the device.
	 */
	else if ((req_link_state == UIC_LINK_OFF_STATE) &&
		   (!check_for_bkops || (check_for_bkops &&
		    !hba->auto_bkops_enabled))) {
		/*
		 * Let's make sure that link is in low power mode, we are doing
		 * this currently by putting the link in Hibern8. Otherway to
		 * put the link in low power mode is to send the DME end point
		 * to device and then send the DME reset command to local
		 * unipro. But putting the link in hibern8 is much faster.
		 */
		ret = ufshcd_uic_hibern8_enter(hba);
		if (ret)
			goto out;
		/*
		 * Change controller state to "reset state" which
		 * should also put the link in off/reset state
		 */
		ufshcd_hba_stop(hba, true);
		/*
		 * TODO: Check if we need any delay to make sure that
		 * controller is reset
		 */
		ufshcd_set_link_off(hba);
	}

out:
	return ret;
}

static void ufshcd_vreg_set_lpm(struct ufs_hba *hba)
{
	/*
	 * It seems some UFS devices may keep drawing more than sleep current
	 * (atleast for 500us) from UFS rails (especially from VCCQ rail).
	 * To avoid this situation, add 2ms delay before putting these UFS
	 * rails in LPM mode.
	 */
	if (!ufshcd_is_link_active(hba))
		usleep_range(2000, 2100);

	/*
	 * If UFS device is either in UFS_Sleep turn off VCC rail to save some
	 * power.
	 *
	 * If UFS device and link is in OFF state, all power supplies (VCC,
	 * VCCQ, VCCQ2) can be turned off if power on write protect is not
	 * required. If UFS link is inactive (Hibern8 or OFF state) and device
	 * is in sleep state, put VCCQ & VCCQ2 rails in LPM mode.
	 *
	 * Ignore the error returned by ufshcd_toggle_vreg() as device is anyway
	 * in low power state which would save some power.
	 */
	if (ufshcd_is_ufs_dev_poweroff(hba) && ufshcd_is_link_off(hba) &&
	    !hba->dev_info.is_lu_power_on_wp) {
		ufshcd_setup_vreg(hba, false);
	} else if (!ufshcd_is_ufs_dev_active(hba)) {
		ufshcd_toggle_vreg(hba->dev, hba->vreg_info.vcc, false);
		if (!ufshcd_is_link_active(hba)) {
			ufshcd_config_vreg_lpm(hba, hba->vreg_info.vccq);
			ufshcd_config_vreg_lpm(hba, hba->vreg_info.vccq2);
		}
	}
}

static int ufshcd_vreg_set_hpm(struct ufs_hba *hba)
{
	int ret = 0;

	if (ufshcd_is_ufs_dev_poweroff(hba) && ufshcd_is_link_off(hba) &&
	    !hba->dev_info.is_lu_power_on_wp) {
		ret = ufshcd_setup_vreg(hba, true);
	} else if (!ufshcd_is_ufs_dev_active(hba)) {
		if (!ret && !ufshcd_is_link_active(hba)) {
			ret = ufshcd_config_vreg_hpm(hba, hba->vreg_info.vccq);
			if (ret)
				goto vcc_disable;
			ret = ufshcd_config_vreg_hpm(hba, hba->vreg_info.vccq2);
			if (ret)
				goto vccq_lpm;
		}
		ret = ufshcd_toggle_vreg(hba->dev, hba->vreg_info.vcc, true);
	}
	goto out;

vccq_lpm:
	ufshcd_config_vreg_lpm(hba, hba->vreg_info.vccq);
vcc_disable:
	ufshcd_toggle_vreg(hba->dev, hba->vreg_info.vcc, false);
out:
	return ret;
}

static void ufshcd_hba_vreg_set_lpm(struct ufs_hba *hba)
{
	if (ufshcd_is_link_off(hba) ||
	    (ufshcd_is_link_hibern8(hba)
	     && ufshcd_is_power_collapse_during_hibern8_allowed(hba)))
		ufshcd_setup_hba_vreg(hba, false);
}

static void ufshcd_hba_vreg_set_hpm(struct ufs_hba *hba)
{
	if (ufshcd_is_link_off(hba) ||
	    (ufshcd_is_link_hibern8(hba)
	     && ufshcd_is_power_collapse_during_hibern8_allowed(hba)))
		ufshcd_setup_hba_vreg(hba, true);
}

/**
 * ufshcd_suspend - helper function for suspend operations
 * @hba: per adapter instance
 * @pm_op: desired low power operation type
 *
 * This function will try to put the UFS device and link into low power
 * mode based on the "rpm_lvl" (Runtime PM level) or "spm_lvl"
 * (System PM level).
 *
 * If this function is called during shutdown, it will make sure that
 * both UFS device and UFS link is powered off.
 *
 * NOTE: UFS device & link must be active before we enter in this function.
 *
 * Returns 0 for success and non-zero for failure
 */
static int ufshcd_suspend(struct ufs_hba *hba, enum ufs_pm_op pm_op)
{
	int ret = 0;
	enum ufs_pm_level pm_lvl;
	enum ufs_dev_pwr_mode req_dev_pwr_mode;
	enum uic_link_state req_link_state;

	hba->pm_op_in_progress = 1;
	if (!ufshcd_is_shutdown_pm(pm_op)) {
		pm_lvl = ufshcd_is_runtime_pm(pm_op) ?
			 hba->rpm_lvl : hba->spm_lvl;
		req_dev_pwr_mode = ufs_get_pm_lvl_to_dev_pwr_mode(pm_lvl);
		req_link_state = ufs_get_pm_lvl_to_link_pwr_state(pm_lvl);
	} else {
		req_dev_pwr_mode = UFS_POWERDOWN_PWR_MODE;
		req_link_state = UIC_LINK_OFF_STATE;
	}

	/*
	 * If we can't transition into any of the low power modes
	 * just gate the clocks.
	 */
	WARN_ON(hba->hibern8_on_idle.is_enabled &&
		hba->hibern8_on_idle.active_reqs);
	ufshcd_hold_all(hba);
	hba->clk_gating.is_suspended = true;
	hba->hibern8_on_idle.is_suspended = true;

	if (hba->clk_scaling.is_allowed) {
		cancel_work_sync(&hba->clk_scaling.suspend_work);
		cancel_work_sync(&hba->clk_scaling.resume_work);
		ufshcd_suspend_clkscaling(hba);
	}

	if (req_dev_pwr_mode == UFS_ACTIVE_PWR_MODE &&
			req_link_state == UIC_LINK_ACTIVE_STATE) {
		goto disable_clks;
	}

	if ((req_dev_pwr_mode == hba->curr_dev_pwr_mode) &&
	    (req_link_state == hba->uic_link_state))
		goto enable_gating;

	/* UFS device & link must be active before we enter in this function */
	if (!ufshcd_is_ufs_dev_active(hba) || !ufshcd_is_link_active(hba))
		goto set_vreg_lpm;

	if (ufshcd_is_runtime_pm(pm_op)) {
		if (ufshcd_can_autobkops_during_suspend(hba)) {
			/*
			 * The device is idle with no requests in the queue,
			 * allow background operations if bkops status shows
			 * that performance might be impacted.
			 */
			ret = ufshcd_urgent_bkops(hba);
			if (ret)
				goto enable_gating;
		} else {
			/* make sure that auto bkops is disabled */
			ufshcd_disable_auto_bkops(hba);
		}
	}

	if ((req_dev_pwr_mode != hba->curr_dev_pwr_mode) &&
	     ((ufshcd_is_runtime_pm(pm_op) && !hba->auto_bkops_enabled) ||
	       !ufshcd_is_runtime_pm(pm_op))) {
		/* ensure that bkops is disabled */
		ufshcd_disable_auto_bkops(hba);
		ret = ufshcd_set_dev_pwr_mode(hba, req_dev_pwr_mode);
		if (ret)
			goto enable_gating;
	}

	ret = ufshcd_link_state_transition(hba, req_link_state, 1);
	if (ret)
		goto set_dev_active;

	if (ufshcd_is_link_hibern8(hba) &&
	    ufshcd_is_hibern8_on_idle_allowed(hba))
		hba->hibern8_on_idle.state = HIBERN8_ENTERED;

set_vreg_lpm:
	ufshcd_vreg_set_lpm(hba);

disable_clks:
	/*
	 * Call vendor specific suspend callback. As these callbacks may access
	 * vendor specific host controller register space call them before the
	 * host clocks are ON.
	 */
	ret = ufshcd_vops_suspend(hba, pm_op);
	if (ret)
		goto set_link_active;

	if (!ufshcd_is_link_active(hba))
		ret = ufshcd_disable_clocks(hba, false);
	else
		/* If link is active, device ref_clk can't be switched off */
		ret = ufshcd_disable_clocks_skip_ref_clk(hba, false);
	if (ret)
		goto set_link_active;

	if (ufshcd_is_clkgating_allowed(hba)) {
		hba->clk_gating.state = CLKS_OFF;
		trace_ufshcd_clk_gating(dev_name(hba->dev),
					hba->clk_gating.state);
	}
	/*
	 * Disable the host irq as host controller as there won't be any
	 * host controller transaction expected till resume.
	 */
	ufshcd_disable_irq(hba);
	/* Put the host controller in low power mode if possible */
	ufshcd_hba_vreg_set_lpm(hba);
	goto out;

set_link_active:
	if (hba->clk_scaling.is_allowed)
		ufshcd_resume_clkscaling(hba);
	ufshcd_vreg_set_hpm(hba);
	if (ufshcd_is_link_hibern8(hba) && !ufshcd_uic_hibern8_exit(hba)) {
		ufshcd_set_link_active(hba);
	} else if (ufshcd_is_link_off(hba)) {
		ufshcd_update_error_stats(hba, UFS_ERR_VOPS_SUSPEND);
		ufshcd_host_reset_and_restore(hba);
	}
set_dev_active:
	if (!ufshcd_set_dev_pwr_mode(hba, UFS_ACTIVE_PWR_MODE))
		ufshcd_disable_auto_bkops(hba);
enable_gating:
	if (hba->clk_scaling.is_allowed)
		ufshcd_resume_clkscaling(hba);
	hba->hibern8_on_idle.is_suspended = false;
	hba->clk_gating.is_suspended = false;
	ufshcd_release_all(hba);
out:
	hba->pm_op_in_progress = 0;

	if (ret)
		ufshcd_update_error_stats(hba, UFS_ERR_SUSPEND);

	return ret;
}

/**
 * ufshcd_resume - helper function for resume operations
 * @hba: per adapter instance
 * @pm_op: runtime PM or system PM
 *
 * This function basically brings the UFS device, UniPro link and controller
 * to active state.
 *
 * Returns 0 for success and non-zero for failure
 */
static int ufshcd_resume(struct ufs_hba *hba, enum ufs_pm_op pm_op)
{
	int ret;
	enum uic_link_state old_link_state;

	hba->pm_op_in_progress = 1;
	old_link_state = hba->uic_link_state;

	ufshcd_hba_vreg_set_hpm(hba);
	/* Make sure clocks are enabled before accessing controller */
	ret = ufshcd_enable_clocks(hba);
	if (ret)
		goto out;

	/* enable the host irq as host controller would be active soon */
	ufshcd_enable_irq(hba);

	ret = ufshcd_vreg_set_hpm(hba);
	if (ret)
		goto disable_irq_and_vops_clks;

	/*
	 * Call vendor specific resume callback. As these callbacks may access
	 * vendor specific host controller register space call them when the
	 * host clocks are ON.
	 */
	ret = ufshcd_vops_resume(hba, pm_op);
	if (ret)
		goto disable_vreg;

	if (hba->extcon &&
	    (ufshcd_is_card_offline(hba) ||
	     (ufshcd_is_card_online(hba) && !hba->sdev_ufs_device)))
		goto skip_dev_ops;

	if (ufshcd_is_link_hibern8(hba)) {
		ret = ufshcd_uic_hibern8_exit(hba);
		if (!ret) {
			ufshcd_set_link_active(hba);
			if (ufshcd_is_hibern8_on_idle_allowed(hba))
				hba->hibern8_on_idle.state = HIBERN8_EXITED;
		} else {
			goto vendor_suspend;
		}
	} else if (ufshcd_is_link_off(hba)) {
		/*
		 * A full initialization of the host and the device is required
		 * since the link was put to off during suspend.
		 */
		ret = ufshcd_reset_and_restore(hba);
		/*
		 * ufshcd_reset_and_restore() should have already
		 * set the link state as active
		 */
		if (ret || !ufshcd_is_link_active(hba))
			goto vendor_suspend;
		/* mark link state as hibern8 exited */
		if (ufshcd_is_hibern8_on_idle_allowed(hba))
			hba->hibern8_on_idle.state = HIBERN8_EXITED;
	}

	if (!ufshcd_is_ufs_dev_active(hba)) {
		ret = ufshcd_set_dev_pwr_mode(hba, UFS_ACTIVE_PWR_MODE);
		if (ret)
			goto set_old_link_state;
	}

	if (ufshcd_keep_autobkops_enabled_except_suspend(hba))
		ufshcd_enable_auto_bkops(hba);
	else
		/*
		 * If BKOPs operations are urgently needed at this moment then
		 * keep auto-bkops enabled or else disable it.
		 */
		ufshcd_urgent_bkops(hba);

	hba->clk_gating.is_suspended = false;
	hba->hibern8_on_idle.is_suspended = false;

	if (hba->clk_scaling.is_allowed)
		ufshcd_resume_clkscaling(hba);

skip_dev_ops:
	/* Schedule clock gating in case of no access to UFS device yet */
	ufshcd_release_all(hba);
	goto out;

set_old_link_state:
	ufshcd_link_state_transition(hba, old_link_state, 0);
	if (ufshcd_is_link_hibern8(hba) &&
	    ufshcd_is_hibern8_on_idle_allowed(hba))
		hba->hibern8_on_idle.state = HIBERN8_ENTERED;
vendor_suspend:
	ufshcd_vops_suspend(hba, pm_op);
disable_vreg:
	ufshcd_vreg_set_lpm(hba);
disable_irq_and_vops_clks:
	ufshcd_disable_irq(hba);
	if (hba->clk_scaling.is_allowed)
		ufshcd_suspend_clkscaling(hba);
	ufshcd_disable_clocks(hba, false);
	if (ufshcd_is_clkgating_allowed(hba))
		hba->clk_gating.state = CLKS_OFF;
out:
	hba->pm_op_in_progress = 0;

	if (ret)
		ufshcd_update_error_stats(hba, UFS_ERR_RESUME);

	return ret;
}

/**
 * ufshcd_system_suspend - system suspend routine
 * @hba: per adapter instance
 * @pm_op: runtime PM or system PM
 *
 * Check the description of ufshcd_suspend() function for more details.
 *
 * Returns 0 for success and non-zero for failure
 */
int ufshcd_system_suspend(struct ufs_hba *hba)
{
	int ret = 0;
	ktime_t start = ktime_get();

	if (!hba || !hba->is_powered)
		return 0;

	if ((ufs_get_pm_lvl_to_dev_pwr_mode(hba->spm_lvl) ==
	     hba->curr_dev_pwr_mode) &&
	    (ufs_get_pm_lvl_to_link_pwr_state(hba->spm_lvl) ==
	     hba->uic_link_state))
		goto out;

	if (pm_runtime_suspended(hba->dev)) {
		/*
		 * UFS device and/or UFS link low power states during runtime
		 * suspend seems to be different than what is expected during
		 * system suspend. Hence runtime resume the devic & link and
		 * let the system suspend low power states to take effect.
		 * TODO: If resume takes longer time, we might have optimize
		 * it in future by not resuming everything if possible.
		 */
		ret = ufshcd_runtime_resume(hba);
		if (ret)
			goto out;
	}

	ret = ufshcd_suspend(hba, UFS_SYSTEM_PM);
out:
	trace_ufshcd_system_suspend(dev_name(hba->dev), ret,
		ktime_to_us(ktime_sub(ktime_get(), start)),
		hba->curr_dev_pwr_mode, hba->uic_link_state);
	if (!ret)
		hba->is_sys_suspended = true;
	return ret;
}
EXPORT_SYMBOL(ufshcd_system_suspend);

/**
 * ufshcd_system_resume - system resume routine
 * @hba: per adapter instance
 *
 * Returns 0 for success and non-zero for failure
 */

int ufshcd_system_resume(struct ufs_hba *hba)
{
<<<<<<< HEAD
	int ret = 0;
	ktime_t start = ktime_get();

=======
>>>>>>> e16c0406
	if (!hba)
		return -EINVAL;

	if (!hba->is_powered || pm_runtime_suspended(hba->dev))
		/*
		 * Let the runtime resume take care of resuming
		 * if runtime suspended.
		 */
		goto out;
	else
		ret = ufshcd_resume(hba, UFS_SYSTEM_PM);
out:
	trace_ufshcd_system_resume(dev_name(hba->dev), ret,
		ktime_to_us(ktime_sub(ktime_get(), start)),
		hba->curr_dev_pwr_mode, hba->uic_link_state);
	return ret;
}
EXPORT_SYMBOL(ufshcd_system_resume);

/**
 * ufshcd_runtime_suspend - runtime suspend routine
 * @hba: per adapter instance
 *
 * Check the description of ufshcd_suspend() function for more details.
 *
 * Returns 0 for success and non-zero for failure
 */
int ufshcd_runtime_suspend(struct ufs_hba *hba)
{
<<<<<<< HEAD
	int ret = 0;
	ktime_t start = ktime_get();

=======
>>>>>>> e16c0406
	if (!hba)
		return -EINVAL;

	if (!hba->is_powered)
<<<<<<< HEAD
		goto out;
	else
		ret = ufshcd_suspend(hba, UFS_RUNTIME_PM);
out:
	trace_ufshcd_runtime_suspend(dev_name(hba->dev), ret,
		ktime_to_us(ktime_sub(ktime_get(), start)),
		hba->curr_dev_pwr_mode,
		hba->uic_link_state);
	return ret;
=======
		return 0;
>>>>>>> e16c0406

}
EXPORT_SYMBOL(ufshcd_runtime_suspend);

/**
 * ufshcd_runtime_resume - runtime resume routine
 * @hba: per adapter instance
 *
 * This function basically brings the UFS device, UniPro link and controller
 * to active state. Following operations are done in this function:
 *
 * 1. Turn on all the controller related clocks
 * 2. Bring the UniPro link out of Hibernate state
 * 3. If UFS device is in sleep state, turn ON VCC rail and bring the UFS device
 *    to active state.
 * 4. If auto-bkops is enabled on the device, disable it.
 *
 * So following would be the possible power state after this function return
 * successfully:
 *	S1: UFS device in Active state with VCC rail ON
 *	    UniPro link in Active state
 *	    All the UFS/UniPro controller clocks are ON
 *
 * Returns 0 for success and non-zero for failure
 */
int ufshcd_runtime_resume(struct ufs_hba *hba)
{
<<<<<<< HEAD
	int ret = 0;
	ktime_t start = ktime_get();

=======
>>>>>>> e16c0406
	if (!hba)
		return -EINVAL;

	if (!hba->is_powered)
<<<<<<< HEAD
		goto out;
	else
		ret = ufshcd_resume(hba, UFS_RUNTIME_PM);
out:
	trace_ufshcd_runtime_resume(dev_name(hba->dev), ret,
		ktime_to_us(ktime_sub(ktime_get(), start)),
		hba->curr_dev_pwr_mode,
		hba->uic_link_state);
	return ret;
=======
		return 0;

	return ufshcd_resume(hba, UFS_RUNTIME_PM);
>>>>>>> e16c0406
}
EXPORT_SYMBOL(ufshcd_runtime_resume);

int ufshcd_runtime_idle(struct ufs_hba *hba)
{
	return 0;
}
EXPORT_SYMBOL(ufshcd_runtime_idle);

static inline ssize_t ufshcd_pm_lvl_store(struct device *dev,
					   struct device_attribute *attr,
					   const char *buf, size_t count,
					   bool rpm)
{
	struct ufs_hba *hba = dev_get_drvdata(dev);
	unsigned long flags, value;

	if (kstrtoul(buf, 0, &value))
		return -EINVAL;

	if (value >= UFS_PM_LVL_MAX)
		return -EINVAL;

	spin_lock_irqsave(hba->host->host_lock, flags);
	if (rpm)
		hba->rpm_lvl = value;
	else
		hba->spm_lvl = value;
	ufshcd_apply_pm_quirks(hba);
	spin_unlock_irqrestore(hba->host->host_lock, flags);
	return count;
}

static ssize_t ufshcd_rpm_lvl_show(struct device *dev,
		struct device_attribute *attr, char *buf)
{
	struct ufs_hba *hba = dev_get_drvdata(dev);
	int curr_len;
	u8 lvl;

	curr_len = snprintf(buf, PAGE_SIZE,
			    "\nCurrent Runtime PM level [%d] => dev_state [%s] link_state [%s]\n",
			    hba->rpm_lvl,
			    ufschd_ufs_dev_pwr_mode_to_string(
				ufs_pm_lvl_states[hba->rpm_lvl].dev_state),
			    ufschd_uic_link_state_to_string(
				ufs_pm_lvl_states[hba->rpm_lvl].link_state));

	curr_len += snprintf((buf + curr_len), (PAGE_SIZE - curr_len),
			     "\nAll available Runtime PM levels info:\n");
	for (lvl = UFS_PM_LVL_0; lvl < UFS_PM_LVL_MAX; lvl++)
		curr_len += snprintf((buf + curr_len), (PAGE_SIZE - curr_len),
				     "\tRuntime PM level [%d] => dev_state [%s] link_state [%s]\n",
				    lvl,
				    ufschd_ufs_dev_pwr_mode_to_string(
					ufs_pm_lvl_states[lvl].dev_state),
				    ufschd_uic_link_state_to_string(
					ufs_pm_lvl_states[lvl].link_state));

	return curr_len;
}

static ssize_t ufshcd_rpm_lvl_store(struct device *dev,
		struct device_attribute *attr, const char *buf, size_t count)
{
	return ufshcd_pm_lvl_store(dev, attr, buf, count, true);
}

static void ufshcd_add_rpm_lvl_sysfs_nodes(struct ufs_hba *hba)
{
	hba->rpm_lvl_attr.show = ufshcd_rpm_lvl_show;
	hba->rpm_lvl_attr.store = ufshcd_rpm_lvl_store;
	sysfs_attr_init(&hba->rpm_lvl_attr.attr);
	hba->rpm_lvl_attr.attr.name = "rpm_lvl";
	hba->rpm_lvl_attr.attr.mode = S_IRUGO | S_IWUSR;
	if (device_create_file(hba->dev, &hba->rpm_lvl_attr))
		dev_err(hba->dev, "Failed to create sysfs for rpm_lvl\n");
}

static ssize_t ufshcd_spm_lvl_show(struct device *dev,
		struct device_attribute *attr, char *buf)
{
	struct ufs_hba *hba = dev_get_drvdata(dev);
	int curr_len;
	u8 lvl;

	curr_len = snprintf(buf, PAGE_SIZE,
			    "\nCurrent System PM level [%d] => dev_state [%s] link_state [%s]\n",
			    hba->spm_lvl,
			    ufschd_ufs_dev_pwr_mode_to_string(
				ufs_pm_lvl_states[hba->spm_lvl].dev_state),
			    ufschd_uic_link_state_to_string(
				ufs_pm_lvl_states[hba->spm_lvl].link_state));

	curr_len += snprintf((buf + curr_len), (PAGE_SIZE - curr_len),
			     "\nAll available System PM levels info:\n");
	for (lvl = UFS_PM_LVL_0; lvl < UFS_PM_LVL_MAX; lvl++)
		curr_len += snprintf((buf + curr_len), (PAGE_SIZE - curr_len),
				     "\tSystem PM level [%d] => dev_state [%s] link_state [%s]\n",
				    lvl,
				    ufschd_ufs_dev_pwr_mode_to_string(
					ufs_pm_lvl_states[lvl].dev_state),
				    ufschd_uic_link_state_to_string(
					ufs_pm_lvl_states[lvl].link_state));

	return curr_len;
}

static ssize_t ufshcd_spm_lvl_store(struct device *dev,
		struct device_attribute *attr, const char *buf, size_t count)
{
	return ufshcd_pm_lvl_store(dev, attr, buf, count, false);
}

static void ufshcd_add_spm_lvl_sysfs_nodes(struct ufs_hba *hba)
{
	hba->spm_lvl_attr.show = ufshcd_spm_lvl_show;
	hba->spm_lvl_attr.store = ufshcd_spm_lvl_store;
	sysfs_attr_init(&hba->spm_lvl_attr.attr);
	hba->spm_lvl_attr.attr.name = "spm_lvl";
	hba->spm_lvl_attr.attr.mode = S_IRUGO | S_IWUSR;
	if (device_create_file(hba->dev, &hba->spm_lvl_attr))
		dev_err(hba->dev, "Failed to create sysfs for spm_lvl\n");
}

static inline void ufshcd_add_sysfs_nodes(struct ufs_hba *hba)
{
	ufshcd_add_rpm_lvl_sysfs_nodes(hba);
	ufshcd_add_spm_lvl_sysfs_nodes(hba);
}

static void __ufshcd_shutdown_clkscaling(struct ufs_hba *hba)
{
	bool suspend = false;
	unsigned long flags;

	spin_lock_irqsave(hba->host->host_lock, flags);
	if (hba->clk_scaling.is_allowed) {
		hba->clk_scaling.is_allowed = false;
		suspend = true;
	}
	spin_unlock_irqrestore(hba->host->host_lock, flags);

	/**
	 * Scaling may be scheduled before, hence make sure it
	 * doesn't race with shutdown
	 */
	if (ufshcd_is_clkscaling_supported(hba)) {
		cancel_work_sync(&hba->clk_scaling.suspend_work);
		cancel_work_sync(&hba->clk_scaling.resume_work);
		if (suspend)
			ufshcd_suspend_clkscaling(hba);
	}

	/* Unregister so that devfreq_monitor can't race with shutdown */
	if (hba->devfreq) {
		devfreq_remove_device(hba->devfreq);
		hba->devfreq = NULL;
	}
}

static void ufshcd_shutdown_clkscaling(struct ufs_hba *hba)
{
	if (!ufshcd_is_clkscaling_supported(hba))
		return;
	__ufshcd_shutdown_clkscaling(hba);
	device_remove_file(hba->dev, &hba->clk_scaling.enable_attr);
}

/**
 * ufshcd_shutdown - shutdown routine
 * @hba: per adapter instance
 *
 * This function would power off both UFS device and UFS link.
 *
 * Returns 0 always to allow force shutdown even in case of errors.
 */
int ufshcd_shutdown(struct ufs_hba *hba)
{
	int ret = 0;

	if (ufshcd_is_ufs_dev_poweroff(hba) && ufshcd_is_link_off(hba))
		goto out;

	pm_runtime_get_sync(hba->dev);
	ufshcd_hold_all(hba);
	ufshcd_mark_shutdown_ongoing(hba);
	ufshcd_shutdown_clkscaling(hba);
	/**
	 * (1) Acquire the lock to stop any more requests
	 * (2) Wait for all issued requests to complete
	 */
	ufshcd_get_write_lock(hba);
	ufshcd_scsi_block_requests(hba);
	ret = ufshcd_wait_for_doorbell_clr(hba, U64_MAX);
	if (ret)
		dev_err(hba->dev, "%s: waiting for DB clear: failed: %d\n",
			__func__, ret);
	/* Requests may have errored out above, let it be handled */
	flush_work(&hba->eh_work);
	/* reqs issued from contexts other than shutdown will fail from now */
	ufshcd_scsi_unblock_requests(hba);
	ufshcd_release_all(hba);
	ret = ufshcd_suspend(hba, UFS_SHUTDOWN_PM);
out:
	if (ret)
		dev_err(hba->dev, "%s failed, err %d\n", __func__, ret);
	/* allow force shutdown even in case of errors */
	return 0;
}
EXPORT_SYMBOL(ufshcd_shutdown);

/*
 * Values permitted 0, 1, 2.
 * 0 -> Disable IO latency histograms (default)
 * 1 -> Enable IO latency histograms
 * 2 -> Zero out IO latency histograms
 */
static ssize_t
latency_hist_store(struct device *dev, struct device_attribute *attr,
		   const char *buf, size_t count)
{
	struct ufs_hba *hba = dev_get_drvdata(dev);
	long value;

	if (kstrtol(buf, 0, &value))
		return -EINVAL;
	if (value == BLK_IO_LAT_HIST_ZERO) {
		memset(&hba->io_lat_read, 0, sizeof(hba->io_lat_read));
		memset(&hba->io_lat_write, 0, sizeof(hba->io_lat_write));
	} else if (value == BLK_IO_LAT_HIST_ENABLE ||
		 value == BLK_IO_LAT_HIST_DISABLE)
		hba->latency_hist_enabled = value;
	return count;
}

ssize_t
latency_hist_show(struct device *dev, struct device_attribute *attr,
		  char *buf)
{
	struct ufs_hba *hba = dev_get_drvdata(dev);
	size_t written_bytes;

	written_bytes = blk_latency_hist_show("Read", &hba->io_lat_read,
			buf, PAGE_SIZE);
	written_bytes += blk_latency_hist_show("Write", &hba->io_lat_write,
			buf + written_bytes, PAGE_SIZE - written_bytes);

	return written_bytes;
}

static DEVICE_ATTR(latency_hist, S_IRUGO | S_IWUSR,
		   latency_hist_show, latency_hist_store);

static void
ufshcd_init_latency_hist(struct ufs_hba *hba)
{
	if (device_create_file(hba->dev, &dev_attr_latency_hist))
		dev_err(hba->dev, "Failed to create latency_hist sysfs entry\n");
}

static void
ufshcd_exit_latency_hist(struct ufs_hba *hba)
{
	device_create_file(hba->dev, &dev_attr_latency_hist);
}

/**
 * ufshcd_remove - de-allocate SCSI host and host memory space
 *		data structure memory
 * @hba - per adapter instance
 */
void ufshcd_remove(struct ufs_hba *hba)
{
	scsi_remove_host(hba->host);
	/* disable interrupts */
	ufshcd_disable_intr(hba, hba->intr_mask);
	ufshcd_hba_stop(hba, true);

	ufshcd_exit_clk_gating(hba);
	ufshcd_exit_hibern8_on_idle(hba);
	ufshcd_exit_latency_hist(hba);
	if (ufshcd_is_clkscaling_supported(hba)) {
		device_remove_file(hba->dev, &hba->clk_scaling.enable_attr);
		if (hba->devfreq)
			devfreq_remove_device(hba->devfreq);
	}

	ufshcd_exit_latency_hist(hba);

	ufshcd_hba_exit(hba);
	ufsdbg_remove_debugfs(hba);
}
EXPORT_SYMBOL_GPL(ufshcd_remove);

/**
 * ufshcd_dealloc_host - deallocate Host Bus Adapter (HBA)
 * @hba: pointer to Host Bus Adapter (HBA)
 */
void ufshcd_dealloc_host(struct ufs_hba *hba)
{
	scsi_host_put(hba->host);
}
EXPORT_SYMBOL_GPL(ufshcd_dealloc_host);

/**
 * ufshcd_set_dma_mask - Set dma mask based on the controller
 *			 addressing capability
 * @hba: per adapter instance
 *
 * Returns 0 for success, non-zero for failure
 */
static int ufshcd_set_dma_mask(struct ufs_hba *hba)
{
	if (hba->capabilities & MASK_64_ADDRESSING_SUPPORT) {
		if (!dma_set_mask_and_coherent(hba->dev, DMA_BIT_MASK(64)))
			return 0;
	}
	return dma_set_mask_and_coherent(hba->dev, DMA_BIT_MASK(32));
}

/**
 * ufshcd_alloc_host - allocate Host Bus Adapter (HBA)
 * @dev: pointer to device handle
 * @hba_handle: driver private handle
 * Returns 0 on success, non-zero value on failure
 */
int ufshcd_alloc_host(struct device *dev, struct ufs_hba **hba_handle)
{
	struct Scsi_Host *host;
	struct ufs_hba *hba;
	int err = 0;

	if (!dev) {
		dev_err(dev,
		"Invalid memory reference for dev is NULL\n");
		err = -ENODEV;
		goto out_error;
	}

	host = scsi_host_alloc(&ufshcd_driver_template,
				sizeof(struct ufs_hba));
	if (!host) {
		dev_err(dev, "scsi_host_alloc failed\n");
		err = -ENOMEM;
		goto out_error;
	}
	hba = shost_priv(host);
	hba->host = host;
	hba->dev = dev;
	*hba_handle = hba;

out_error:
	return err;
}
EXPORT_SYMBOL(ufshcd_alloc_host);

/**
 * ufshcd_is_devfreq_scaling_required - check if scaling is required or not
 * @hba: per adapter instance
 * @scale_up: True if scaling up and false if scaling down
 *
 * Returns true if scaling is required, false otherwise.
 */
static bool ufshcd_is_devfreq_scaling_required(struct ufs_hba *hba,
					       bool scale_up)
{
	struct ufs_clk_info *clki;
	struct list_head *head = &hba->clk_list_head;

	if (!head || list_empty(head))
		return false;

	list_for_each_entry(clki, head, list) {
		if (!IS_ERR_OR_NULL(clki->clk)) {
			if (scale_up && clki->max_freq) {
				if (clki->curr_freq == clki->max_freq)
					continue;
				return true;
			} else if (!scale_up && clki->min_freq) {
				if (clki->curr_freq == clki->min_freq)
					continue;
				return true;
			}
		}
	}

	return false;
}

/**
 * ufshcd_scale_gear - scale up/down UFS gear
 * @hba: per adapter instance
 * @scale_up: True for scaling up gear and false for scaling down
 *
 * Returns 0 for success,
 * Returns -EBUSY if scaling can't happen at this time
 * Returns non-zero for any other errors
 */
static int ufshcd_scale_gear(struct ufs_hba *hba, bool scale_up)
{
	int ret = 0;
	struct ufs_pa_layer_attr new_pwr_info;
	u32 scale_down_gear = ufshcd_vops_get_scale_down_gear(hba);

	BUG_ON(!hba->clk_scaling.saved_pwr_info.is_valid);

	if (scale_up) {
		memcpy(&new_pwr_info, &hba->clk_scaling.saved_pwr_info.info,
		       sizeof(struct ufs_pa_layer_attr));
		/*
		 * Some UFS devices may stop responding after switching from
		 * HS-G1 to HS-G3. Also, it is found that these devices work
		 * fine if we do 2 steps switch: HS-G1 to HS-G2 followed by
		 * HS-G2 to HS-G3. If UFS_DEVICE_QUIRK_HS_G1_TO_HS_G3_SWITCH
		 * quirk is enabled for such devices, this 2 steps gear switch
		 * workaround will be applied.
		 */
		if ((hba->dev_info.quirks &
		     UFS_DEVICE_QUIRK_HS_G1_TO_HS_G3_SWITCH)
		    && (hba->pwr_info.gear_tx == UFS_HS_G1)
		    && (new_pwr_info.gear_tx == UFS_HS_G3)) {
			/* scale up to G2 first */
			new_pwr_info.gear_tx = UFS_HS_G2;
			new_pwr_info.gear_rx = UFS_HS_G2;
			ret = ufshcd_change_power_mode(hba, &new_pwr_info);
			if (ret)
				goto out;

			/* scale up to G3 now */
			new_pwr_info.gear_tx = UFS_HS_G3;
			new_pwr_info.gear_rx = UFS_HS_G3;
			/* now, fall through to set the HS-G3 */
		}
		ret = ufshcd_change_power_mode(hba, &new_pwr_info);
		if (ret)
			goto out;
	} else {
		memcpy(&new_pwr_info, &hba->pwr_info,
		       sizeof(struct ufs_pa_layer_attr));

		if (hba->pwr_info.gear_tx > scale_down_gear
		    || hba->pwr_info.gear_rx > scale_down_gear) {
			/* save the current power mode */
			memcpy(&hba->clk_scaling.saved_pwr_info.info,
				&hba->pwr_info,
				sizeof(struct ufs_pa_layer_attr));

			/* scale down gear */
			new_pwr_info.gear_tx = scale_down_gear;
			new_pwr_info.gear_rx = scale_down_gear;
			if (!(hba->dev_info.quirks & UFS_DEVICE_NO_FASTAUTO)) {
				new_pwr_info.pwr_tx = FASTAUTO_MODE;
				new_pwr_info.pwr_rx = FASTAUTO_MODE;
			}
		}
		ret = ufshcd_change_power_mode(hba, &new_pwr_info);
	}

out:
	if (ret)
		dev_err(hba->dev, "%s: failed err %d, old gear: (tx %d rx %d), new gear: (tx %d rx %d), scale_up = %d",
			__func__, ret,
			hba->pwr_info.gear_tx, hba->pwr_info.gear_rx,
			new_pwr_info.gear_tx, new_pwr_info.gear_rx,
			scale_up);

	return ret;
}

static int ufshcd_clock_scaling_prepare(struct ufs_hba *hba)
{
	#define DOORBELL_CLR_TOUT_US		(1000 * 1000) /* 1 sec */
	int ret = 0;
	/*
	 * make sure that there are no outstanding requests when
	 * clock scaling is in progress
	 */
	ufshcd_scsi_block_requests(hba);
	down_write(&hba->lock);
	if (ufshcd_wait_for_doorbell_clr(hba, DOORBELL_CLR_TOUT_US)) {
		ret = -EBUSY;
		up_write(&hba->lock);
		ufshcd_scsi_unblock_requests(hba);
	}

	return ret;
}

static void ufshcd_clock_scaling_unprepare(struct ufs_hba *hba)
{
	up_write(&hba->lock);
	ufshcd_scsi_unblock_requests(hba);
}

/**
 * ufshcd_devfreq_scale - scale up/down UFS clocks and gear
 * @hba: per adapter instance
 * @scale_up: True for scaling up and false for scalin down
 *
 * Returns 0 for success,
 * Returns -EBUSY if scaling can't happen at this time
 * Returns non-zero for any other errors
 */
static int ufshcd_devfreq_scale(struct ufs_hba *hba, bool scale_up)
{
	int ret = 0;

	if (hba->extcon && ufshcd_is_card_offline(hba))
		return 0;

	/* let's not get into low power until clock scaling is completed */
	hba->ufs_stats.clk_hold.ctx = CLK_SCALE_WORK;
	ufshcd_hold_all(hba);

	ret = ufshcd_clock_scaling_prepare(hba);
	if (ret)
		goto out;

	ufshcd_custom_cmd_log(hba, "waited-for-DB-clear");

	/* scale down the gear before scaling down clocks */
	if (!scale_up) {
		ret = ufshcd_scale_gear(hba, false);
		if (ret)
			goto clk_scaling_unprepare;
		ufshcd_custom_cmd_log(hba, "Gear-scaled-down");
	}

	/*
	 * If auto hibern8 is supported then put the link in
	 * hibern8 manually, this is to avoid auto hibern8
	 * racing during clock frequency scaling sequence.
	 */
	if (ufshcd_is_auto_hibern8_supported(hba)) {
		/*
		 * Scaling prepare acquires the rw_sem: lock
		 * h8 may sleep in case of errors.
		 * e.g. link_recovery. Hence, release the rw_sem
		 * before hibern8.
		 */
		ret = ufshcd_uic_hibern8_enter(hba);
		if (ret)
			goto scale_up_gear;
		ufshcd_custom_cmd_log(hba, "Hibern8-entered");
	}

	ret = ufshcd_scale_clks(hba, scale_up);
	if (ret)
		goto scale_up_gear;
	ufshcd_custom_cmd_log(hba, "Clk-freq-switched");

	if (ufshcd_is_auto_hibern8_supported(hba)) {
		ret = ufshcd_uic_hibern8_exit(hba);
		if (ret)
			goto scale_up_gear;
		ufshcd_custom_cmd_log(hba, "Hibern8-Exited");
	}

	/* scale up the gear after scaling up clocks */
	if (scale_up) {
		ret = ufshcd_scale_gear(hba, true);
		if (ret) {
			ufshcd_scale_clks(hba, false);
			goto clk_scaling_unprepare;
		}
		ufshcd_custom_cmd_log(hba, "Gear-scaled-up");
	}

	if (!ret) {
		hba->clk_scaling.is_scaled_up = scale_up;
		if (scale_up)
			hba->clk_gating.delay_ms =
				hba->clk_gating.delay_ms_perf;
		else
			hba->clk_gating.delay_ms =
				hba->clk_gating.delay_ms_pwr_save;
	}

	goto clk_scaling_unprepare;

scale_up_gear:
	if (!scale_up)
		ufshcd_scale_gear(hba, true);
clk_scaling_unprepare:
	ufshcd_clock_scaling_unprepare(hba);
out:
	hba->ufs_stats.clk_rel.ctx = CLK_SCALE_WORK;
	ufshcd_release_all(hba);
	return ret;
}

static void __ufshcd_suspend_clkscaling(struct ufs_hba *hba)
{
	unsigned long flags;

	devfreq_suspend_device(hba->devfreq);
	spin_lock_irqsave(hba->host->host_lock, flags);
	hba->clk_scaling.window_start_t = 0;
	spin_unlock_irqrestore(hba->host->host_lock, flags);
}

static void ufshcd_suspend_clkscaling(struct ufs_hba *hba)
{
	unsigned long flags;
	bool suspend = false;

	if (!ufshcd_is_clkscaling_supported(hba))
		return;

	spin_lock_irqsave(hba->host->host_lock, flags);
	if (!hba->clk_scaling.is_suspended) {
		suspend = true;
		hba->clk_scaling.is_suspended = true;
	}
	spin_unlock_irqrestore(hba->host->host_lock, flags);

	if (suspend)
		__ufshcd_suspend_clkscaling(hba);
}

static void ufshcd_resume_clkscaling(struct ufs_hba *hba)
{
	unsigned long flags;
	bool resume = false;

	if (!ufshcd_is_clkscaling_supported(hba))
		return;

	spin_lock_irqsave(hba->host->host_lock, flags);
	if (hba->clk_scaling.is_suspended) {
		resume = true;
		hba->clk_scaling.is_suspended = false;
	}
	spin_unlock_irqrestore(hba->host->host_lock, flags);

	if (resume)
		devfreq_resume_device(hba->devfreq);
}

static ssize_t ufshcd_clkscale_enable_show(struct device *dev,
		struct device_attribute *attr, char *buf)
{
	struct ufs_hba *hba = dev_get_drvdata(dev);

	return snprintf(buf, PAGE_SIZE, "%d\n", hba->clk_scaling.is_allowed);
}

static ssize_t ufshcd_clkscale_enable_store(struct device *dev,
		struct device_attribute *attr, const char *buf, size_t count)
{
	struct ufs_hba *hba = dev_get_drvdata(dev);
	u32 value;
	int err;

	if (kstrtou32(buf, 0, &value))
		return -EINVAL;

	value = !!value;
	if (value == hba->clk_scaling.is_allowed)
		goto out;

	pm_runtime_get_sync(hba->dev);
	ufshcd_hold(hba, false);

	cancel_work_sync(&hba->clk_scaling.suspend_work);
	cancel_work_sync(&hba->clk_scaling.resume_work);

	hba->clk_scaling.is_allowed = value;

	flush_work(&hba->eh_work);

	if (value) {
		ufshcd_resume_clkscaling(hba);
	} else {
		ufshcd_suspend_clkscaling(hba);
		err = ufshcd_devfreq_scale(hba, true);
		if (err)
			dev_err(hba->dev, "%s: failed to scale clocks up %d\n",
					__func__, err);
	}

	ufshcd_release(hba, false);
	pm_runtime_put_sync(hba->dev);
out:
	return count;
}

static void ufshcd_clk_scaling_suspend_work(struct work_struct *work)
{
	struct ufs_hba *hba = container_of(work, struct ufs_hba,
					   clk_scaling.suspend_work);
	unsigned long irq_flags;

	spin_lock_irqsave(hba->host->host_lock, irq_flags);
	if (hba->clk_scaling.active_reqs || hba->clk_scaling.is_suspended) {
		spin_unlock_irqrestore(hba->host->host_lock, irq_flags);
		return;
	}
	hba->clk_scaling.is_suspended = true;
	spin_unlock_irqrestore(hba->host->host_lock, irq_flags);

	__ufshcd_suspend_clkscaling(hba);
}

static void ufshcd_clk_scaling_resume_work(struct work_struct *work)
{
	struct ufs_hba *hba = container_of(work, struct ufs_hba,
					   clk_scaling.resume_work);
	unsigned long irq_flags;

	spin_lock_irqsave(hba->host->host_lock, irq_flags);
	if (!hba->clk_scaling.is_suspended) {
		spin_unlock_irqrestore(hba->host->host_lock, irq_flags);
		return;
	}
	hba->clk_scaling.is_suspended = false;
	spin_unlock_irqrestore(hba->host->host_lock, irq_flags);

	devfreq_resume_device(hba->devfreq);
}

static int ufshcd_devfreq_target(struct device *dev,
				unsigned long *freq, u32 flags)
{
	int ret = 0;
	struct ufs_hba *hba = dev_get_drvdata(dev);
<<<<<<< HEAD
	unsigned long irq_flags;
	ktime_t start;
	bool scale_up, sched_clk_scaling_suspend_work = false;
=======
	bool release_clk_hold = false;
	unsigned long irq_flags;
>>>>>>> e16c0406

	if (!ufshcd_is_clkscaling_supported(hba))
		return -EINVAL;

<<<<<<< HEAD
	if ((*freq > 0) && (*freq < UINT_MAX)) {
		dev_err(hba->dev, "%s: invalid freq = %lu\n", __func__, *freq);
		return -EINVAL;
	}

	spin_lock_irqsave(hba->host->host_lock, irq_flags);
	if (ufshcd_eh_in_progress(hba)) {
		spin_unlock_irqrestore(hba->host->host_lock, irq_flags);
		return 0;
	}

	if (!hba->clk_scaling.active_reqs)
		sched_clk_scaling_suspend_work = true;

	scale_up = (*freq == UINT_MAX) ? true : false;
	if (!ufshcd_is_devfreq_scaling_required(hba, scale_up)) {
		spin_unlock_irqrestore(hba->host->host_lock, irq_flags);
		ret = 0;
		goto out; /* no state change required */
	}
	spin_unlock_irqrestore(hba->host->host_lock, irq_flags);

	start = ktime_get();
	ret = ufshcd_devfreq_scale(hba, scale_up);
	trace_ufshcd_profile_clk_scaling(dev_name(hba->dev),
		(scale_up ? "up" : "down"),
		ktime_to_us(ktime_sub(ktime_get(), start)), ret);

out:
	if (sched_clk_scaling_suspend_work)
		queue_work(hba->clk_scaling.workq,
			   &hba->clk_scaling.suspend_work);

	return ret;
=======
	spin_lock_irqsave(hba->host->host_lock, irq_flags);
	if (ufshcd_eh_in_progress(hba)) {
		spin_unlock_irqrestore(hba->host->host_lock, irq_flags);
		return 0;
	}

	if (ufshcd_is_clkgating_allowed(hba) &&
	    (hba->clk_gating.state != CLKS_ON)) {
		if (cancel_delayed_work(&hba->clk_gating.gate_work)) {
			/* hold the vote until the scaling work is completed */
			hba->clk_gating.active_reqs++;
			release_clk_hold = true;
			hba->clk_gating.state = CLKS_ON;
		} else {
			/*
			 * Clock gating work seems to be running in parallel
			 * hence skip scaling work to avoid deadlock between
			 * current scaling work and gating work.
			 */
			spin_unlock_irqrestore(hba->host->host_lock, irq_flags);
			return 0;
		}
	}
	spin_unlock_irqrestore(hba->host->host_lock, irq_flags);

	if (*freq == UINT_MAX)
		err = ufshcd_scale_clks(hba, true);
	else if (*freq == 0)
		err = ufshcd_scale_clks(hba, false);

	spin_lock_irqsave(hba->host->host_lock, irq_flags);
	if (release_clk_hold)
		__ufshcd_release(hba);
	spin_unlock_irqrestore(hba->host->host_lock, irq_flags);

	return err;
>>>>>>> e16c0406
}

static int ufshcd_devfreq_get_dev_status(struct device *dev,
		struct devfreq_dev_status *stat)
{
	struct ufs_hba *hba = dev_get_drvdata(dev);
	struct ufs_clk_scaling *scaling = &hba->clk_scaling;
	unsigned long flags;

	if (!ufshcd_is_clkscaling_supported(hba))
		return -EINVAL;

	memset(stat, 0, sizeof(*stat));

	spin_lock_irqsave(hba->host->host_lock, flags);
	if (!scaling->window_start_t)
		goto start_window;

	if (scaling->is_busy_started)
		scaling->tot_busy_t += ktime_to_us(ktime_sub(ktime_get(),
					scaling->busy_start_t));

	stat->total_time = jiffies_to_usecs((long)jiffies -
				(long)scaling->window_start_t);
	stat->busy_time = scaling->tot_busy_t;
start_window:
	scaling->window_start_t = jiffies;
	scaling->tot_busy_t = 0;

	if (hba->outstanding_reqs) {
		scaling->busy_start_t = ktime_get();
		scaling->is_busy_started = true;
	} else {
		scaling->busy_start_t = ktime_set(0, 0);
		scaling->is_busy_started = false;
	}
	spin_unlock_irqrestore(hba->host->host_lock, flags);
	return 0;
}

static void ufshcd_clkscaling_init_sysfs(struct ufs_hba *hba)
{
	hba->clk_scaling.enable_attr.show = ufshcd_clkscale_enable_show;
	hba->clk_scaling.enable_attr.store = ufshcd_clkscale_enable_store;
	sysfs_attr_init(&hba->clk_scaling.enable_attr.attr);
	hba->clk_scaling.enable_attr.attr.name = "clkscale_enable";
	hba->clk_scaling.enable_attr.attr.mode = S_IRUGO | S_IWUSR;
	if (device_create_file(hba->dev, &hba->clk_scaling.enable_attr))
		dev_err(hba->dev, "Failed to create sysfs for clkscale_enable\n");
}

static void ufshcd_init_lanes_per_dir(struct ufs_hba *hba)
{
	struct device *dev = hba->dev;
	int ret;

	ret = of_property_read_u32(dev->of_node, "lanes-per-direction",
		&hba->lanes_per_direction);
	if (ret) {
		dev_dbg(hba->dev,
			"%s: failed to read lanes-per-direction, ret=%d\n",
			__func__, ret);
		hba->lanes_per_direction = UFSHCD_DEFAULT_LANES_PER_DIRECTION;
	}
}
/**
 * ufshcd_init - Driver initialization routine
 * @hba: per-adapter instance
 * @mmio_base: base register address
 * @irq: Interrupt line of device
 * Returns 0 on success, non-zero value on failure
 */
int ufshcd_init(struct ufs_hba *hba, void __iomem *mmio_base, unsigned int irq)
{
	int err;
	struct Scsi_Host *host = hba->host;
	struct device *dev = hba->dev;

	if (!mmio_base) {
		dev_err(hba->dev,
		"Invalid memory reference for mmio_base is NULL\n");
		err = -ENODEV;
		goto out_error;
	}

	hba->mmio_base = mmio_base;
	hba->irq = irq;

	ufshcd_init_lanes_per_dir(hba);

	/* Set descriptor lengths to specification defaults */
	ufshcd_def_desc_sizes(hba);

	err = ufshcd_hba_init(hba);
	if (err)
		goto out_error;

	/* Read capabilities registers */
	ufshcd_hba_capabilities(hba);

	/* Get UFS version supported by the controller */
	hba->ufs_version = ufshcd_get_ufs_version(hba);

	/* print error message if ufs_version is not valid */
	if ((hba->ufs_version != UFSHCI_VERSION_10) &&
	    (hba->ufs_version != UFSHCI_VERSION_11) &&
	    (hba->ufs_version != UFSHCI_VERSION_20) &&
	    (hba->ufs_version != UFSHCI_VERSION_21))
		dev_err(hba->dev, "invalid UFS version 0x%x\n",
			hba->ufs_version);

	/* Get Interrupt bit mask per version */
	hba->intr_mask = ufshcd_get_intr_mask(hba);

	/* Enable debug prints */
	hba->ufshcd_dbg_print = DEFAULT_UFSHCD_DBG_PRINT_EN;

	err = ufshcd_set_dma_mask(hba);
	if (err) {
		dev_err(hba->dev, "set dma mask failed\n");
		goto out_disable;
	}

	/* Allocate memory for host memory space */
	err = ufshcd_memory_alloc(hba);
	if (err) {
		dev_err(hba->dev, "Memory allocation failed\n");
		goto out_disable;
	}

	/* Configure LRB */
	ufshcd_host_memory_configure(hba);

	host->can_queue = hba->nutrs;
	host->cmd_per_lun = hba->nutrs;
	host->max_id = UFSHCD_MAX_ID;
	host->max_lun = UFS_MAX_LUNS;
	host->max_channel = UFSHCD_MAX_CHANNEL;
	host->unique_id = host->host_no;
	host->max_cmd_len = MAX_CDB_SIZE;
	host->set_dbd_for_caching = 1;

	hba->max_pwr_info.is_valid = false;

	/* Initailize wait queue for task management */
	init_waitqueue_head(&hba->tm_wq);
	init_waitqueue_head(&hba->tm_tag_wq);

	/* Initialize work queues */
	INIT_WORK(&hba->eh_work, ufshcd_err_handler);
	INIT_WORK(&hba->eeh_work, ufshcd_exception_event_handler);
	INIT_WORK(&hba->card_detect_work, ufshcd_card_detect_handler);
	INIT_WORK(&hba->rls_work, ufshcd_rls_handler);

	/* Initialize UIC command mutex */
	mutex_init(&hba->uic_cmd_mutex);

	/* Initialize mutex for device management commands */
	mutex_init(&hba->dev_cmd.lock);

	init_rwsem(&hba->lock);

	/* Initialize device management tag acquire wait queue */
	init_waitqueue_head(&hba->dev_cmd.tag_wq);

	ufshcd_init_clk_gating(hba);
	ufshcd_init_hibern8_on_idle(hba);

	/*
	 * In order to avoid any spurious interrupt immediately after
	 * registering UFS controller interrupt handler, clear any pending UFS
	 * interrupt status and disable all the UFS interrupts.
	 */
	ufshcd_writel(hba, ufshcd_readl(hba, REG_INTERRUPT_STATUS),
		      REG_INTERRUPT_STATUS);
	ufshcd_writel(hba, 0, REG_INTERRUPT_ENABLE);
	/*
	 * Make sure that UFS interrupts are disabled and any pending interrupt
	 * status is cleared before registering UFS interrupt handler.
	 */
	mb();

	/* IRQ registration */
	err = devm_request_irq(dev, irq, ufshcd_intr, IRQF_SHARED,
				dev_name(dev), hba);
	if (err) {
		dev_err(hba->dev, "request irq failed\n");
		goto exit_gating;
	} else {
		hba->is_irq_enabled = true;
	}

	err = scsi_add_host(host, hba->dev);
	if (err) {
		dev_err(hba->dev, "scsi_add_host failed\n");
		goto exit_gating;
	}

	/* Reset controller to power on reset (POR) state */
	ufshcd_vops_full_reset(hba);

	/* reset connected UFS device */
	err = ufshcd_reset_device(hba);
	if (err)
		dev_warn(hba->dev, "%s: device reset failed. err %d\n",
			 __func__, err);

	/* Host controller enable */
	err = ufshcd_hba_enable(hba);
	if (err) {
		dev_err(hba->dev, "Host controller enable failed\n");
		ufshcd_print_host_regs(hba);
		ufshcd_print_host_state(hba);
		goto out_remove_scsi_host;
	}

	if (ufshcd_is_clkscaling_supported(hba)) {
		char wq_name[sizeof("ufs_clkscaling_00")];

		INIT_WORK(&hba->clk_scaling.suspend_work,
			  ufshcd_clk_scaling_suspend_work);
		INIT_WORK(&hba->clk_scaling.resume_work,
			  ufshcd_clk_scaling_resume_work);

		snprintf(wq_name, ARRAY_SIZE(wq_name), "ufs_clkscaling_%d",
			 host->host_no);
		hba->clk_scaling.workq = create_singlethread_workqueue(wq_name);

		ufshcd_clkscaling_init_sysfs(hba);
	}

	/*
	 * If rpm_lvl and and spm_lvl are not already set to valid levels,
	 * set the default power management level for UFS runtime and system
	 * suspend. Default power saving mode selected is keeping UFS link in
	 * Hibern8 state and UFS device in sleep.
	 */
	if (!ufshcd_is_valid_pm_lvl(hba->rpm_lvl))
		hba->rpm_lvl = ufs_get_desired_pm_lvl_for_dev_link_state(
							UFS_SLEEP_PWR_MODE,
							UIC_LINK_HIBERN8_STATE);
	if (!ufshcd_is_valid_pm_lvl(hba->spm_lvl))
		hba->spm_lvl = ufs_get_desired_pm_lvl_for_dev_link_state(
							UFS_SLEEP_PWR_MODE,
							UIC_LINK_HIBERN8_STATE);

	/* Hold auto suspend until async scan completes */
	pm_runtime_get_sync(dev);

	ufshcd_init_latency_hist(hba);

	/*
	 * We are assuming that device wasn't put in sleep/power-down
	 * state exclusively during the boot stage before kernel.
	 * This assumption helps avoid doing link startup twice during
	 * ufshcd_probe_hba().
	 */
	ufshcd_set_ufs_dev_active(hba);

	ufshcd_cmd_log_init(hba);

	async_schedule(ufshcd_async_scan, hba);

	ufsdbg_add_debugfs(hba);

	ufshcd_add_sysfs_nodes(hba);

	return 0;

out_remove_scsi_host:
	scsi_remove_host(hba->host);
exit_gating:
	ufshcd_exit_clk_gating(hba);
	ufshcd_exit_latency_hist(hba);
out_disable:
	hba->is_irq_enabled = false;
	ufshcd_hba_exit(hba);
out_error:
	return err;
}
EXPORT_SYMBOL_GPL(ufshcd_init);

MODULE_AUTHOR("Santosh Yaragnavi <santosh.sy@samsung.com>");
MODULE_AUTHOR("Vinayak Holikatti <h.vinayak@samsung.com>");
MODULE_DESCRIPTION("Generic UFS host controller driver Core");
MODULE_LICENSE("GPL");
MODULE_VERSION(UFSHCD_DRIVER_VERSION);<|MERGE_RESOLUTION|>--- conflicted
+++ resolved
@@ -2008,28 +2008,8 @@
 	}
 
 start:
-<<<<<<< HEAD
 	switch (hba->hibern8_on_idle.state) {
 	case HIBERN8_EXITED:
-=======
-	switch (hba->clk_gating.state) {
-	case CLKS_ON:
-		/*
-		 * Wait for the ungate work to complete if in progress.
-		 * Though the clocks may be in ON state, the link could
-		 * still be in hibner8 state if hibern8 is allowed
-		 * during clock gating.
-		 * Make sure we exit hibern8 state also in addition to
-		 * clocks being ON.
-		 */
-		if (ufshcd_can_hibern8_during_gating(hba) &&
-		    ufshcd_is_link_hibern8(hba)) {
-			spin_unlock_irqrestore(hba->host->host_lock, flags);
-			flush_work(&hba->clk_gating.ungate_work);
-			spin_lock_irqsave(hba->host->host_lock, flags);
-			goto start;
-		}
->>>>>>> e16c0406
 		break;
 	case REQ_HIBERN8_ENTER:
 		if (cancel_delayed_work(&hba->hibern8_on_idle.enter_work)) {
@@ -2473,11 +2453,7 @@
 
 		memcpy(lrbp->sense_buffer,
 			lrbp->ucd_rsp_ptr->sr.sense_data,
-<<<<<<< HEAD
 			min_t(int, len_to_copy, UFSHCD_REQ_SENSE_SIZE));
-=======
-			min_t(int, len_to_copy, SCSI_SENSE_BUFFERSIZE));
->>>>>>> e16c0406
 	}
 }
 
@@ -9698,12 +9674,9 @@
 
 int ufshcd_system_resume(struct ufs_hba *hba)
 {
-<<<<<<< HEAD
 	int ret = 0;
 	ktime_t start = ktime_get();
 
-=======
->>>>>>> e16c0406
 	if (!hba)
 		return -EINVAL;
 
@@ -9733,17 +9706,13 @@
  */
 int ufshcd_runtime_suspend(struct ufs_hba *hba)
 {
-<<<<<<< HEAD
 	int ret = 0;
 	ktime_t start = ktime_get();
 
-=======
->>>>>>> e16c0406
 	if (!hba)
 		return -EINVAL;
 
 	if (!hba->is_powered)
-<<<<<<< HEAD
 		goto out;
 	else
 		ret = ufshcd_suspend(hba, UFS_RUNTIME_PM);
@@ -9753,10 +9722,6 @@
 		hba->curr_dev_pwr_mode,
 		hba->uic_link_state);
 	return ret;
-=======
-		return 0;
->>>>>>> e16c0406
-
 }
 EXPORT_SYMBOL(ufshcd_runtime_suspend);
 
@@ -9783,17 +9748,13 @@
  */
 int ufshcd_runtime_resume(struct ufs_hba *hba)
 {
-<<<<<<< HEAD
 	int ret = 0;
 	ktime_t start = ktime_get();
 
-=======
->>>>>>> e16c0406
 	if (!hba)
 		return -EINVAL;
 
 	if (!hba->is_powered)
-<<<<<<< HEAD
 		goto out;
 	else
 		ret = ufshcd_resume(hba, UFS_RUNTIME_PM);
@@ -9803,11 +9764,6 @@
 		hba->curr_dev_pwr_mode,
 		hba->uic_link_state);
 	return ret;
-=======
-		return 0;
-
-	return ufshcd_resume(hba, UFS_RUNTIME_PM);
->>>>>>> e16c0406
 }
 EXPORT_SYMBOL(ufshcd_runtime_resume);
 
@@ -10535,19 +10491,13 @@
 {
 	int ret = 0;
 	struct ufs_hba *hba = dev_get_drvdata(dev);
-<<<<<<< HEAD
-	unsigned long irq_flags;
+	unsigned long irq_flags = 0;
 	ktime_t start;
 	bool scale_up, sched_clk_scaling_suspend_work = false;
-=======
-	bool release_clk_hold = false;
-	unsigned long irq_flags;
->>>>>>> e16c0406
 
 	if (!ufshcd_is_clkscaling_supported(hba))
 		return -EINVAL;
 
-<<<<<<< HEAD
 	if ((*freq > 0) && (*freq < UINT_MAX)) {
 		dev_err(hba->dev, "%s: invalid freq = %lu\n", __func__, *freq);
 		return -EINVAL;
@@ -10582,44 +10532,6 @@
 			   &hba->clk_scaling.suspend_work);
 
 	return ret;
-=======
-	spin_lock_irqsave(hba->host->host_lock, irq_flags);
-	if (ufshcd_eh_in_progress(hba)) {
-		spin_unlock_irqrestore(hba->host->host_lock, irq_flags);
-		return 0;
-	}
-
-	if (ufshcd_is_clkgating_allowed(hba) &&
-	    (hba->clk_gating.state != CLKS_ON)) {
-		if (cancel_delayed_work(&hba->clk_gating.gate_work)) {
-			/* hold the vote until the scaling work is completed */
-			hba->clk_gating.active_reqs++;
-			release_clk_hold = true;
-			hba->clk_gating.state = CLKS_ON;
-		} else {
-			/*
-			 * Clock gating work seems to be running in parallel
-			 * hence skip scaling work to avoid deadlock between
-			 * current scaling work and gating work.
-			 */
-			spin_unlock_irqrestore(hba->host->host_lock, irq_flags);
-			return 0;
-		}
-	}
-	spin_unlock_irqrestore(hba->host->host_lock, irq_flags);
-
-	if (*freq == UINT_MAX)
-		err = ufshcd_scale_clks(hba, true);
-	else if (*freq == 0)
-		err = ufshcd_scale_clks(hba, false);
-
-	spin_lock_irqsave(hba->host->host_lock, irq_flags);
-	if (release_clk_hold)
-		__ufshcd_release(hba);
-	spin_unlock_irqrestore(hba->host->host_lock, irq_flags);
-
-	return err;
->>>>>>> e16c0406
 }
 
 static int ufshcd_devfreq_get_dev_status(struct device *dev,
