/*
 * Universal Flash Storage Host controller driver Core
 *
 * This code is based on drivers/scsi/ufs/ufshcd.c
 * Copyright (C) 2011-2013 Samsung India Software Operations
 * Copyright (c) 2013-2019, The Linux Foundation. All rights reserved.
 *
 * Authors:
 *	Santosh Yaraganavi <santosh.sy@samsung.com>
 *	Vinayak Holikatti <h.vinayak@samsung.com>
 *
 * This program is free software; you can redistribute it and/or
 * modify it under the terms of the GNU General Public License
 * as published by the Free Software Foundation; either version 2
 * of the License, or (at your option) any later version.
 * See the COPYING file in the top-level directory or visit
 * <http://www.gnu.org/licenses/gpl-2.0.html>
 *
 * This program is distributed in the hope that it will be useful,
 * but WITHOUT ANY WARRANTY; without even the implied warranty of
 * MERCHANTABILITY or FITNESS FOR A PARTICULAR PURPOSE.  See the
 * GNU General Public License for more details.
 *
 * This program is provided "AS IS" and "WITH ALL FAULTS" and
 * without warranty of any kind. You are solely responsible for
 * determining the appropriateness of using and distributing
 * the program and assume all risks associated with your exercise
 * of rights with respect to the program, including but not limited
 * to infringement of third party rights, the risks and costs of
 * program errors, damage to or loss of data, programs or equipment,
 * and unavailability or interruption of operations. Under no
 * circumstances will the contributor of this Program be liable for
 * any damages of any kind arising from your use or distribution of
 * this program.
 *
 * The Linux Foundation chooses to take subject only to the GPLv2
 * license terms, and distributes only under these terms.
 */

#include <linux/async.h>
#include <scsi/ufs/ioctl.h>
#include <linux/devfreq.h>
#include <linux/nls.h>
#include <linux/of.h>
#include <linux/blkdev.h>
#include "ufshcd.h"
#include "ufshci.h"
#include "ufs_quirks.h"
#include "ufs-debugfs.h"
#include "ufs-qcom.h"

#define CREATE_TRACE_POINTS
#include <trace/events/ufs.h>

#ifdef CONFIG_DEBUG_FS

static int ufshcd_tag_req_type(struct request *rq)
{
	int rq_type = TS_WRITE;

	if (!rq || !(rq->cmd_type & REQ_TYPE_FS))
		rq_type = TS_NOT_SUPPORTED;
	else if (rq->cmd_flags & REQ_PREFLUSH)
		rq_type = TS_FLUSH;
	else if (rq_data_dir(rq) == READ)
		rq_type = (rq->cmd_flags & REQ_URGENT) ?
			TS_URGENT_READ : TS_READ;
	else if (rq->cmd_flags & REQ_URGENT)
		rq_type = TS_URGENT_WRITE;

	return rq_type;
}

static void ufshcd_update_error_stats(struct ufs_hba *hba, int type)
{
	ufsdbg_set_err_state(hba);
	if (type < UFS_ERR_MAX)
		hba->ufs_stats.err_stats[type]++;
}

static void ufshcd_update_tag_stats(struct ufs_hba *hba, int tag)
{
	struct request *rq =
		hba->lrb[tag].cmd ? hba->lrb[tag].cmd->request : NULL;
	u64 **tag_stats = hba->ufs_stats.tag_stats;
	int rq_type;

	if (!hba->ufs_stats.enabled)
		return;

	tag_stats[tag][TS_TAG]++;
	if (!rq || !(rq->cmd_type & REQ_TYPE_FS))
		return;

	WARN_ON(hba->ufs_stats.q_depth > hba->nutrs);
	rq_type = ufshcd_tag_req_type(rq);
	if (!(rq_type < 0 || rq_type > TS_NUM_STATS))
		tag_stats[hba->ufs_stats.q_depth++][rq_type]++;
}

static void ufshcd_update_tag_stats_completion(struct ufs_hba *hba,
		struct scsi_cmnd *cmd)
{
	struct request *rq = cmd ? cmd->request : NULL;

	if (rq && rq->cmd_type & REQ_TYPE_FS)
		hba->ufs_stats.q_depth--;
}

static void update_req_stats(struct ufs_hba *hba, struct ufshcd_lrb *lrbp)
{
	int rq_type;
	struct request *rq = lrbp->cmd ? lrbp->cmd->request : NULL;
	s64 delta = ktime_us_delta(lrbp->complete_time_stamp,
		lrbp->issue_time_stamp);

	/* update general request statistics */
	if (hba->ufs_stats.req_stats[TS_TAG].count == 0)
		hba->ufs_stats.req_stats[TS_TAG].min = delta;
	hba->ufs_stats.req_stats[TS_TAG].count++;
	hba->ufs_stats.req_stats[TS_TAG].sum += delta;
	if (delta > hba->ufs_stats.req_stats[TS_TAG].max)
		hba->ufs_stats.req_stats[TS_TAG].max = delta;
	if (delta < hba->ufs_stats.req_stats[TS_TAG].min)
			hba->ufs_stats.req_stats[TS_TAG].min = delta;

	rq_type = ufshcd_tag_req_type(rq);
	if (rq_type == TS_NOT_SUPPORTED)
		return;

	/* update request type specific statistics */
	if (hba->ufs_stats.req_stats[rq_type].count == 0)
		hba->ufs_stats.req_stats[rq_type].min = delta;
	hba->ufs_stats.req_stats[rq_type].count++;
	hba->ufs_stats.req_stats[rq_type].sum += delta;
	if (delta > hba->ufs_stats.req_stats[rq_type].max)
		hba->ufs_stats.req_stats[rq_type].max = delta;
	if (delta < hba->ufs_stats.req_stats[rq_type].min)
			hba->ufs_stats.req_stats[rq_type].min = delta;
}

static void
ufshcd_update_query_stats(struct ufs_hba *hba, enum query_opcode opcode, u8 idn)
{
	if (opcode < UPIU_QUERY_OPCODE_MAX && idn < MAX_QUERY_IDN)
		hba->ufs_stats.query_stats_arr[opcode][idn]++;
}

#else
static inline void ufshcd_update_tag_stats(struct ufs_hba *hba, int tag)
{
}

static inline void ufshcd_update_tag_stats_completion(struct ufs_hba *hba,
		struct scsi_cmnd *cmd)
{
}

static inline void ufshcd_update_error_stats(struct ufs_hba *hba, int type)
{
}

static inline
void update_req_stats(struct ufs_hba *hba, struct ufshcd_lrb *lrbp)
{
}

static inline
void ufshcd_update_query_stats(struct ufs_hba *hba,
			       enum query_opcode opcode, u8 idn)
{
}
#endif

static void ufshcd_update_uic_error_cnt(struct ufs_hba *hba, u32 reg, int type)
{
	unsigned long err_bits;
	int ec;

	switch (type) {
	case UFS_UIC_ERROR_PA:
		err_bits = reg & UIC_PHY_ADAPTER_LAYER_ERROR_CODE_MASK;
		for_each_set_bit(ec, &err_bits, UFS_EC_PA_MAX) {
			hba->ufs_stats.pa_err_cnt[ec]++;
			hba->ufs_stats.pa_err_cnt_total++;
		}
		break;
	case UFS_UIC_ERROR_DL:
		err_bits = reg & UIC_DATA_LINK_LAYER_ERROR_CODE_MASK;
		for_each_set_bit(ec, &err_bits, UFS_EC_DL_MAX) {
			hba->ufs_stats.dl_err_cnt[ec]++;
			hba->ufs_stats.dl_err_cnt_total++;
		}
		break;
	case UFS_UIC_ERROR_DME:
		hba->ufs_stats.dme_err_cnt++;
	default:
		break;
	}
}

#define PWR_INFO_MASK	0xF
#define PWR_RX_OFFSET	4

#define UFSHCD_REQ_SENSE_SIZE	18

#define UFSHCD_ENABLE_INTRS	(UTP_TRANSFER_REQ_COMPL |\
				 UTP_TASK_REQ_COMPL |\
				 UFSHCD_ERROR_MASK)
/* UIC command timeout, unit: ms */
#define UIC_CMD_TIMEOUT	500
/* UIC PWR CTRL command timeout, unit: ms */
#define UIC_PWR_CTRL_CMD_TIMEOUT 3000

/* NOP OUT retries waiting for NOP IN response */
#define NOP_OUT_RETRIES    10
/* Timeout after 30 msecs if NOP OUT hangs without response */
#define NOP_OUT_TIMEOUT    30 /* msecs */

/* Query request retries */
#define QUERY_REQ_RETRIES 3
/* Query request timeout */
#define QUERY_REQ_TIMEOUT 3000 /* 3.0 seconds */

/* Task management command timeout */
#define TM_CMD_TIMEOUT	100 /* msecs */

/* maximum number of retries for a general UIC command  */
#define UFS_UIC_COMMAND_RETRIES 3

/* maximum number of link-startup retries */
#define DME_LINKSTARTUP_RETRIES 3

/* Maximum retries for Hibern8 enter */
#define UIC_HIBERN8_ENTER_RETRIES 3

/* maximum number of reset retries before giving up */
#define MAX_HOST_RESET_RETRIES 5

/* Expose the flag value from utp_upiu_query.value */
#define MASK_QUERY_UPIU_FLAG_LOC 0xFF

/* Interrupt aggregation default timeout, unit: 40us */
#define INT_AGGR_DEF_TO	0x02

/* default value of auto suspend is 3 seconds */
#define UFSHCD_AUTO_SUSPEND_DELAY_MS 3000 /* millisecs */

/* default value of ref clock gating wait time is 100 micro seconds */
#define UFSHCD_REF_CLK_GATING_WAIT_US 100 /* microsecs */

#define UFSHCD_CLK_GATING_DELAY_MS_PWR_SAVE	10
#define UFSHCD_CLK_GATING_DELAY_MS_PERF		50

/* IOCTL opcode for command - ufs set device read only */
#define UFS_IOCTL_BLKROSET      BLKROSET

#define UFSHCD_DEFAULT_LANES_PER_DIRECTION		2

#define ufshcd_toggle_vreg(_dev, _vreg, _on)				\
	({                                                              \
		int _ret;                                               \
		if (_on)                                                \
			_ret = ufshcd_enable_vreg(_dev, _vreg);         \
		else                                                    \
			_ret = ufshcd_disable_vreg(_dev, _vreg);        \
		_ret;                                                   \
	})

static void ufshcd_hex_dump(struct ufs_hba *hba, const char * const str,
			    const void *buf, size_t len)

{
	/*
	 * device name is expected to take up ~20 characters and "str" passed
	 * to this function is expected to be of ~10 character so we would need
	 * ~30 characters string to hold the concatenation of these 2 strings.
	 */
	#define MAX_PREFIX_STR_SIZE 50
	char prefix_str[MAX_PREFIX_STR_SIZE] = {0};

	/* concatenate the device name and "str" */
	snprintf(prefix_str, MAX_PREFIX_STR_SIZE, "%s %s: ",
		 dev_name(hba->dev), str);
	print_hex_dump(KERN_ERR, prefix_str, DUMP_PREFIX_OFFSET,
		       16, 4, buf, len, false);
}

enum {
	UFSHCD_MAX_CHANNEL	= 0,
	UFSHCD_MAX_ID		= 1,
	UFSHCD_CMD_PER_LUN	= 32,
	UFSHCD_CAN_QUEUE	= 32,
};

/* UFSHCD states */
enum {
	UFSHCD_STATE_RESET,
	UFSHCD_STATE_ERROR,
	UFSHCD_STATE_OPERATIONAL,
	UFSHCD_STATE_EH_SCHEDULED,
};

/* UFSHCD error handling flags */
enum {
	UFSHCD_EH_IN_PROGRESS = (1 << 0),
};

/* UFSHCD UIC layer error flags */
enum {
	UFSHCD_UIC_DL_PA_INIT_ERROR = (1 << 0), /* Data link layer error */
	UFSHCD_UIC_DL_NAC_RECEIVED_ERROR = (1 << 1), /* Data link layer error */
	UFSHCD_UIC_DL_TCx_REPLAY_ERROR = (1 << 2), /* Data link layer error */
	UFSHCD_UIC_NL_ERROR = (1 << 3), /* Network layer error */
	UFSHCD_UIC_TL_ERROR = (1 << 4), /* Transport Layer error */
	UFSHCD_UIC_DME_ERROR = (1 << 5), /* DME error */
};

/* Interrupt configuration options */
enum {
	UFSHCD_INT_DISABLE,
	UFSHCD_INT_ENABLE,
	UFSHCD_INT_CLEAR,
};

#define DEFAULT_UFSHCD_DBG_PRINT_EN	UFSHCD_DBG_PRINT_ALL

#define ufshcd_set_eh_in_progress(h) \
	(h->eh_flags |= UFSHCD_EH_IN_PROGRESS)
#define ufshcd_eh_in_progress(h) \
	(h->eh_flags & UFSHCD_EH_IN_PROGRESS)
#define ufshcd_clear_eh_in_progress(h) \
	(h->eh_flags &= ~UFSHCD_EH_IN_PROGRESS)

#define ufshcd_set_ufs_dev_active(h) \
	((h)->curr_dev_pwr_mode = UFS_ACTIVE_PWR_MODE)
#define ufshcd_set_ufs_dev_sleep(h) \
	((h)->curr_dev_pwr_mode = UFS_SLEEP_PWR_MODE)
#define ufshcd_set_ufs_dev_poweroff(h) \
	((h)->curr_dev_pwr_mode = UFS_POWERDOWN_PWR_MODE)
#define ufshcd_is_ufs_dev_active(h) \
	((h)->curr_dev_pwr_mode == UFS_ACTIVE_PWR_MODE)
#define ufshcd_is_ufs_dev_sleep(h) \
	((h)->curr_dev_pwr_mode == UFS_SLEEP_PWR_MODE)
#define ufshcd_is_ufs_dev_poweroff(h) \
	((h)->curr_dev_pwr_mode == UFS_POWERDOWN_PWR_MODE)

static struct ufs_pm_lvl_states ufs_pm_lvl_states[] = {
	{UFS_ACTIVE_PWR_MODE, UIC_LINK_ACTIVE_STATE},
	{UFS_ACTIVE_PWR_MODE, UIC_LINK_HIBERN8_STATE},
	{UFS_SLEEP_PWR_MODE, UIC_LINK_ACTIVE_STATE},
	{UFS_SLEEP_PWR_MODE, UIC_LINK_HIBERN8_STATE},
	{UFS_POWERDOWN_PWR_MODE, UIC_LINK_HIBERN8_STATE},
	{UFS_POWERDOWN_PWR_MODE, UIC_LINK_OFF_STATE},
};

static inline enum ufs_dev_pwr_mode
ufs_get_pm_lvl_to_dev_pwr_mode(enum ufs_pm_level lvl)
{
	return ufs_pm_lvl_states[lvl].dev_state;
}

static inline enum uic_link_state
ufs_get_pm_lvl_to_link_pwr_state(enum ufs_pm_level lvl)
{
	return ufs_pm_lvl_states[lvl].link_state;
}

static inline void ufshcd_set_card_online(struct ufs_hba *hba)
{
	atomic_set(&hba->card_state, UFS_CARD_STATE_ONLINE);
}

static inline void ufshcd_set_card_offline(struct ufs_hba *hba)
{
	atomic_set(&hba->card_state, UFS_CARD_STATE_OFFLINE);
}

static inline bool ufshcd_is_card_online(struct ufs_hba *hba)
{
	return (atomic_read(&hba->card_state) == UFS_CARD_STATE_ONLINE);
}

static inline bool ufshcd_is_card_offline(struct ufs_hba *hba)
{
	return (atomic_read(&hba->card_state) == UFS_CARD_STATE_OFFLINE);
}

static inline enum ufs_pm_level
ufs_get_desired_pm_lvl_for_dev_link_state(enum ufs_dev_pwr_mode dev_state,
					enum uic_link_state link_state)
{
	enum ufs_pm_level lvl;

	for (lvl = UFS_PM_LVL_0; lvl < UFS_PM_LVL_MAX; lvl++) {
		if ((ufs_pm_lvl_states[lvl].dev_state == dev_state) &&
			(ufs_pm_lvl_states[lvl].link_state == link_state))
			return lvl;
	}

	/* if no match found, return the level 0 */
	return UFS_PM_LVL_0;
}

static inline bool ufshcd_is_valid_pm_lvl(int lvl)
{
	if (lvl >= 0 && lvl < ARRAY_SIZE(ufs_pm_lvl_states))
		return true;
	else
		return false;
}

static irqreturn_t ufshcd_intr(int irq, void *__hba);
static irqreturn_t ufshcd_tmc_handler(struct ufs_hba *hba);
static void ufshcd_async_scan(void *data, async_cookie_t cookie);
static int ufshcd_reset_and_restore(struct ufs_hba *hba);
static int ufshcd_eh_host_reset_handler(struct scsi_cmnd *cmd);
static int ufshcd_clear_tm_cmd(struct ufs_hba *hba, int tag);
static void ufshcd_hba_exit(struct ufs_hba *hba);
static int ufshcd_probe_hba(struct ufs_hba *hba);
static int ufshcd_enable_clocks(struct ufs_hba *hba);
static int ufshcd_disable_clocks(struct ufs_hba *hba,
				 bool is_gating_context);
static int ufshcd_disable_clocks_skip_ref_clk(struct ufs_hba *hba,
					      bool is_gating_context);
static void ufshcd_hold_all(struct ufs_hba *hba);
static void ufshcd_release_all(struct ufs_hba *hba);
static int ufshcd_set_vccq_rail_unused(struct ufs_hba *hba, bool unused);
static inline void ufshcd_add_delay_before_dme_cmd(struct ufs_hba *hba);
static inline void ufshcd_save_tstamp_of_last_dme_cmd(struct ufs_hba *hba);
static int ufshcd_host_reset_and_restore(struct ufs_hba *hba);
static void ufshcd_resume_clkscaling(struct ufs_hba *hba);
static void ufshcd_suspend_clkscaling(struct ufs_hba *hba);
static void __ufshcd_suspend_clkscaling(struct ufs_hba *hba);
static void ufshcd_release_all(struct ufs_hba *hba);
static void ufshcd_hba_vreg_set_lpm(struct ufs_hba *hba);
static void ufshcd_hba_vreg_set_hpm(struct ufs_hba *hba);
static int ufshcd_devfreq_target(struct device *dev,
				unsigned long *freq, u32 flags);
static int ufshcd_devfreq_get_dev_status(struct device *dev,
		struct devfreq_dev_status *stat);
static void __ufshcd_shutdown_clkscaling(struct ufs_hba *hba);

#if IS_ENABLED(CONFIG_DEVFREQ_GOV_SIMPLE_ONDEMAND)
static struct devfreq_simple_ondemand_data ufshcd_ondemand_data = {
	.upthreshold = 70,
	.downdifferential = 65,
	.simple_scaling = 1,
};

static void *gov_data = &ufshcd_ondemand_data;
#else
static void *gov_data;
#endif

static struct devfreq_dev_profile ufs_devfreq_profile = {
	.polling_ms	= 60,
	.target		= ufshcd_devfreq_target,
	.get_dev_status	= ufshcd_devfreq_get_dev_status,
};

static inline bool ufshcd_valid_tag(struct ufs_hba *hba, int tag)
{
	return tag >= 0 && tag < hba->nutrs;
}

static inline void ufshcd_enable_irq(struct ufs_hba *hba)
{
	if (!hba->is_irq_enabled) {
		enable_irq(hba->irq);
		hba->is_irq_enabled = true;
	}
}

static inline void ufshcd_disable_irq(struct ufs_hba *hba)
{
	if (hba->is_irq_enabled) {
		disable_irq(hba->irq);
		hba->is_irq_enabled = false;
	}
}

void ufshcd_scsi_unblock_requests(struct ufs_hba *hba)
{
	unsigned long flags;
	bool unblock = false;

	spin_lock_irqsave(hba->host->host_lock, flags);
	hba->scsi_block_reqs_cnt--;
	unblock = !hba->scsi_block_reqs_cnt;
	spin_unlock_irqrestore(hba->host->host_lock, flags);
	if (unblock)
		scsi_unblock_requests(hba->host);
}
EXPORT_SYMBOL(ufshcd_scsi_unblock_requests);

static inline void __ufshcd_scsi_block_requests(struct ufs_hba *hba)
{
	if (!hba->scsi_block_reqs_cnt++)
		scsi_block_requests(hba->host);
}

void ufshcd_scsi_block_requests(struct ufs_hba *hba)
{
	unsigned long flags;

	spin_lock_irqsave(hba->host->host_lock, flags);
	__ufshcd_scsi_block_requests(hba);
	spin_unlock_irqrestore(hba->host->host_lock, flags);
}
EXPORT_SYMBOL(ufshcd_scsi_block_requests);

static int ufshcd_device_reset_ctrl(struct ufs_hba *hba, bool ctrl)
{
	int ret = 0;

	if (!hba->pctrl)
		return 0;

	/* Assert reset if ctrl == true */
	if (ctrl)
		ret = pinctrl_select_state(hba->pctrl,
			pinctrl_lookup_state(hba->pctrl, "dev-reset-assert"));
	else
		ret = pinctrl_select_state(hba->pctrl,
			pinctrl_lookup_state(hba->pctrl, "dev-reset-deassert"));

	if (ret < 0)
		dev_err(hba->dev, "%s: %s failed with err %d\n",
			__func__, ctrl ? "Assert" : "Deassert", ret);

	return ret;
}

static inline int ufshcd_assert_device_reset(struct ufs_hba *hba)
{
	return ufshcd_device_reset_ctrl(hba, true);
}

static inline int ufshcd_deassert_device_reset(struct ufs_hba *hba)
{
	return ufshcd_device_reset_ctrl(hba, false);
}

static int ufshcd_reset_device(struct ufs_hba *hba)
{
	int ret;

	/* reset the connected UFS device */
	ret = ufshcd_assert_device_reset(hba);
	if (ret)
		goto out;
	/*
	 * The reset signal is active low.
	 * The UFS device shall detect more than or equal to 1us of positive
	 * or negative RST_n pulse width.
	 * To be on safe side, keep the reset low for atleast 10us.
	 */
	usleep_range(10, 15);

	ret = ufshcd_deassert_device_reset(hba);
	if (ret)
		goto out;
	/* same as assert, wait for atleast 10us after deassert */
	usleep_range(10, 15);
out:
	return ret;
}

/* replace non-printable or non-ASCII characters with spaces */
static inline void ufshcd_remove_non_printable(char *val)
{
	if (!val || !*val)
		return;

	if (*val < 0x20 || *val > 0x7e)
		*val = ' ';
}

#define UFSHCD_MAX_CMD_LOGGING	200

#ifdef CONFIG_TRACEPOINTS
static inline void ufshcd_add_command_trace(struct ufs_hba *hba,
			struct ufshcd_cmd_log_entry *entry)
{
	if (trace_ufshcd_command_enabled()) {
		u32 intr = ufshcd_readl(hba, REG_INTERRUPT_STATUS);

		trace_ufshcd_command(dev_name(hba->dev), entry->str, entry->tag,
				     entry->doorbell, entry->transfer_len, intr,
				     entry->lba, entry->cmd_id);
	}
}
#else
static inline void ufshcd_add_command_trace(struct ufs_hba *hba,
			struct ufshcd_cmd_log_entry *entry)
{
}
#endif

#ifdef CONFIG_SCSI_UFSHCD_CMD_LOGGING
static void ufshcd_cmd_log_init(struct ufs_hba *hba)
{
	/* Allocate log entries */
	if (!hba->cmd_log.entries) {
		hba->cmd_log.entries = kzalloc(UFSHCD_MAX_CMD_LOGGING *
			sizeof(struct ufshcd_cmd_log_entry), GFP_KERNEL);
		if (!hba->cmd_log.entries)
			return;
		dev_dbg(hba->dev, "%s: cmd_log.entries initialized\n",
				__func__);
	}
}

static void __ufshcd_cmd_log(struct ufs_hba *hba, char *str, char *cmd_type,
			     unsigned int tag, u8 cmd_id, u8 idn, u8 lun,
			     sector_t lba, int transfer_len)
{
	struct ufshcd_cmd_log_entry *entry;

	if (!hba->cmd_log.entries)
		return;

	entry = &hba->cmd_log.entries[hba->cmd_log.pos];
	entry->lun = lun;
	entry->str = str;
	entry->cmd_type = cmd_type;
	entry->cmd_id = cmd_id;
	entry->lba = lba;
	entry->transfer_len = transfer_len;
	entry->idn = idn;
	entry->doorbell = ufshcd_readl(hba, REG_UTP_TRANSFER_REQ_DOOR_BELL);
	entry->tag = tag;
	entry->tstamp = ktime_get();
	entry->outstanding_reqs = hba->outstanding_reqs;
	entry->seq_num = hba->cmd_log.seq_num;
	hba->cmd_log.seq_num++;
	hba->cmd_log.pos =
			(hba->cmd_log.pos + 1) % UFSHCD_MAX_CMD_LOGGING;

	ufshcd_add_command_trace(hba, entry);
}

static void ufshcd_cmd_log(struct ufs_hba *hba, char *str, char *cmd_type,
	unsigned int tag, u8 cmd_id, u8 idn)
{
	__ufshcd_cmd_log(hba, str, cmd_type, tag, cmd_id, idn, 0, 0, 0);
}

static void ufshcd_dme_cmd_log(struct ufs_hba *hba, char *str, u8 cmd_id)
{
	ufshcd_cmd_log(hba, str, "dme", 0, cmd_id, 0);
}

static void ufshcd_custom_cmd_log(struct ufs_hba *hba, char *str)
{
	ufshcd_cmd_log(hba, str, "custom", 0, 0, 0);
}

static void ufshcd_print_cmd_log(struct ufs_hba *hba)
{
	int i;
	int pos;
	struct ufshcd_cmd_log_entry *p;

	if (!hba->cmd_log.entries)
		return;

	pos = hba->cmd_log.pos;
	for (i = 0; i < UFSHCD_MAX_CMD_LOGGING; i++) {
		p = &hba->cmd_log.entries[pos];
		pos = (pos + 1) % UFSHCD_MAX_CMD_LOGGING;

		if (ktime_to_us(p->tstamp)) {
			pr_err("%s: %s: seq_no=%u lun=0x%x cmd_id=0x%02x lba=0x%llx txfer_len=%d tag=%u, doorbell=0x%x outstanding=0x%x idn=%d time=%lld us\n",
				p->cmd_type, p->str, p->seq_num,
				p->lun, p->cmd_id, (unsigned long long)p->lba,
				p->transfer_len, p->tag, p->doorbell,
				p->outstanding_reqs, p->idn,
				ktime_to_us(p->tstamp));
				usleep_range(1000, 1100);
		}
	}
}
#else
static void ufshcd_cmd_log_init(struct ufs_hba *hba)
{
}

#ifdef CONFIG_TRACEPOINTS
static void __ufshcd_cmd_log(struct ufs_hba *hba, char *str, char *cmd_type,
			     unsigned int tag, u8 cmd_id, u8 idn, u8 lun,
			     sector_t lba, int transfer_len)
{
	struct ufshcd_cmd_log_entry entry;

	entry.str = str;
	entry.lba = lba;
	entry.cmd_id = cmd_id;
	entry.transfer_len = transfer_len;
	entry.doorbell = ufshcd_readl(hba, REG_UTP_TRANSFER_REQ_DOOR_BELL);
	entry.tag = tag;

	ufshcd_add_command_trace(hba, &entry);
}
#endif

static void ufshcd_dme_cmd_log(struct ufs_hba *hba, char *str, u8 cmd_id)
{
}

static void ufshcd_custom_cmd_log(struct ufs_hba *hba, char *str)
{
}

static void ufshcd_print_cmd_log(struct ufs_hba *hba)
{
}
#endif

#ifdef CONFIG_TRACEPOINTS
static inline void ufshcd_cond_add_cmd_trace(struct ufs_hba *hba,
					unsigned int tag, const char *str)
{
	struct ufshcd_lrb *lrbp;
	char *cmd_type = NULL;
	u8 opcode = 0;
	u8 cmd_id = 0, idn = 0;
	sector_t lba = 0;
	int transfer_len = 0;

	lrbp = &hba->lrb[tag];

	if (lrbp->cmd) { /* data phase exists */
		opcode = (u8)(*lrbp->cmd->cmnd);
		if ((opcode == READ_10) || (opcode == WRITE_10)) {
			/*
			 * Currently we only fully trace read(10) and write(10)
			 * commands
			 */
			if (lrbp->cmd->request && lrbp->cmd->request->bio)
				lba =
				lrbp->cmd->request->bio->bi_iter.bi_sector;
			transfer_len = be32_to_cpu(
				lrbp->ucd_req_ptr->sc.exp_data_transfer_len);
		}
	}

	if (lrbp->cmd && (lrbp->command_type == UTP_CMD_TYPE_SCSI)) {
		cmd_type = "scsi";
		cmd_id = (u8)(*lrbp->cmd->cmnd);
	} else if (lrbp->command_type == UTP_CMD_TYPE_DEV_MANAGE) {
		if (hba->dev_cmd.type == DEV_CMD_TYPE_NOP) {
			cmd_type = "nop";
			cmd_id = 0;
		} else if (hba->dev_cmd.type == DEV_CMD_TYPE_QUERY) {
			cmd_type = "query";
			cmd_id = hba->dev_cmd.query.request.upiu_req.opcode;
			idn = hba->dev_cmd.query.request.upiu_req.idn;
		}
	}

	__ufshcd_cmd_log(hba, (char *) str, cmd_type, tag, cmd_id, idn,
			 lrbp->lun, lba, transfer_len);
}
#else
static inline void ufshcd_cond_add_cmd_trace(struct ufs_hba *hba,
					unsigned int tag, const char *str)
{
}
#endif

static void ufshcd_print_clk_freqs(struct ufs_hba *hba)
{
	struct ufs_clk_info *clki;
	struct list_head *head = &hba->clk_list_head;

	if (!(hba->ufshcd_dbg_print & UFSHCD_DBG_PRINT_CLK_FREQ_EN))
		return;

	if (!head || list_empty(head))
		return;

	list_for_each_entry(clki, head, list) {
		if (!IS_ERR_OR_NULL(clki->clk) && clki->min_freq &&
				clki->max_freq)
			dev_err(hba->dev, "clk: %s, rate: %u\n",
					clki->name, clki->curr_freq);
	}
}

static void ufshcd_print_uic_err_hist(struct ufs_hba *hba,
		struct ufs_uic_err_reg_hist *err_hist, char *err_name)
{
	int i;

	if (!(hba->ufshcd_dbg_print & UFSHCD_DBG_PRINT_UIC_ERR_HIST_EN))
		return;

	for (i = 0; i < UIC_ERR_REG_HIST_LENGTH; i++) {
		int p = (i + err_hist->pos - 1) % UIC_ERR_REG_HIST_LENGTH;

		if (err_hist->reg[p] == 0)
			continue;
		dev_err(hba->dev, "%s[%d] = 0x%x at %lld us", err_name, i,
			err_hist->reg[p], ktime_to_us(err_hist->tstamp[p]));
	}
}

static inline void __ufshcd_print_host_regs(struct ufs_hba *hba, bool no_sleep)
{
	if (!(hba->ufshcd_dbg_print & UFSHCD_DBG_PRINT_HOST_REGS_EN))
		return;

	/*
	 * hex_dump reads its data without the readl macro. This might
	 * cause inconsistency issues on some platform, as the printed
	 * values may be from cache and not the most recent value.
	 * To know whether you are looking at an un-cached version verify
	 * that IORESOURCE_MEM flag is on when xxx_get_resource() is invoked
	 * during platform/pci probe function.
	 */
	ufshcd_hex_dump(hba, "host regs", hba->mmio_base,
			UFSHCI_REG_SPACE_SIZE);
	dev_err(hba->dev, "hba->ufs_version = 0x%x, hba->capabilities = 0x%x",
		hba->ufs_version, hba->capabilities);
	dev_err(hba->dev,
		"hba->outstanding_reqs = 0x%x, hba->outstanding_tasks = 0x%x",
		(u32)hba->outstanding_reqs, (u32)hba->outstanding_tasks);
	dev_err(hba->dev,
		"last_hibern8_exit_tstamp at %lld us, hibern8_exit_cnt = %d",
		ktime_to_us(hba->ufs_stats.last_hibern8_exit_tstamp),
		hba->ufs_stats.hibern8_exit_cnt);

	ufshcd_print_uic_err_hist(hba, &hba->ufs_stats.pa_err, "pa_err");
	ufshcd_print_uic_err_hist(hba, &hba->ufs_stats.dl_err, "dl_err");
	ufshcd_print_uic_err_hist(hba, &hba->ufs_stats.nl_err, "nl_err");
	ufshcd_print_uic_err_hist(hba, &hba->ufs_stats.tl_err, "tl_err");
	ufshcd_print_uic_err_hist(hba, &hba->ufs_stats.dme_err, "dme_err");

	ufshcd_print_clk_freqs(hba);

	ufshcd_vops_dbg_register_dump(hba, no_sleep);
}

static void ufshcd_print_host_regs(struct ufs_hba *hba)
{
	__ufshcd_print_host_regs(hba, false);
}

static
void ufshcd_print_trs(struct ufs_hba *hba, unsigned long bitmap, bool pr_prdt)
{
	struct ufshcd_lrb *lrbp;
	int prdt_length;
	int tag;

	if (!(hba->ufshcd_dbg_print & UFSHCD_DBG_PRINT_TRS_EN))
		return;

	for_each_set_bit(tag, &bitmap, hba->nutrs) {
		lrbp = &hba->lrb[tag];

		dev_err(hba->dev, "UPIU[%d] - issue time %lld us",
				tag, ktime_to_us(lrbp->issue_time_stamp));
		dev_err(hba->dev,
			"UPIU[%d] - Transfer Request Descriptor phys@0x%llx",
			tag, (u64)lrbp->utrd_dma_addr);
		ufshcd_hex_dump(hba, "UPIU TRD", lrbp->utr_descriptor_ptr,
				sizeof(struct utp_transfer_req_desc));
		dev_err(hba->dev, "UPIU[%d] - Request UPIU phys@0x%llx", tag,
			(u64)lrbp->ucd_req_dma_addr);
		ufshcd_hex_dump(hba, "UPIU REQ", lrbp->ucd_req_ptr,
				sizeof(struct utp_upiu_req));
		dev_err(hba->dev, "UPIU[%d] - Response UPIU phys@0x%llx", tag,
			(u64)lrbp->ucd_rsp_dma_addr);
		ufshcd_hex_dump(hba, "UPIU RSP", lrbp->ucd_rsp_ptr,
				sizeof(struct utp_upiu_rsp));
		prdt_length =
			le16_to_cpu(lrbp->utr_descriptor_ptr->prd_table_length);
		dev_err(hba->dev, "UPIU[%d] - PRDT - %d entries  phys@0x%llx",
			tag, prdt_length, (u64)lrbp->ucd_prdt_dma_addr);
		if (pr_prdt)
			ufshcd_hex_dump(hba, "UPIU PRDT", lrbp->ucd_prdt_ptr,
				sizeof(struct ufshcd_sg_entry) * prdt_length);
	}
}

static void ufshcd_print_tmrs(struct ufs_hba *hba, unsigned long bitmap)
{
	struct utp_task_req_desc *tmrdp;
	int tag;

	if (!(hba->ufshcd_dbg_print & UFSHCD_DBG_PRINT_TMRS_EN))
		return;

	for_each_set_bit(tag, &bitmap, hba->nutmrs) {
		tmrdp = &hba->utmrdl_base_addr[tag];
		dev_err(hba->dev, "TM[%d] - Task Management Header", tag);
		ufshcd_hex_dump(hba, "TM TRD", &tmrdp->header,
				sizeof(struct request_desc_header));
		dev_err(hba->dev, "TM[%d] - Task Management Request UPIU",
				tag);
		ufshcd_hex_dump(hba, "TM REQ", tmrdp->task_req_upiu,
				sizeof(struct utp_upiu_req));
		dev_err(hba->dev, "TM[%d] - Task Management Response UPIU",
				tag);
		ufshcd_hex_dump(hba, "TM RSP", tmrdp->task_rsp_upiu,
				sizeof(struct utp_task_req_desc));
	}
}

static void ufshcd_print_fsm_state(struct ufs_hba *hba)
{
	int err = 0, tx_fsm_val = 0, rx_fsm_val = 0;

	err = ufshcd_dme_get(hba,
			UIC_ARG_MIB_SEL(MPHY_TX_FSM_STATE,
			UIC_ARG_MPHY_TX_GEN_SEL_INDEX(0)),
			&tx_fsm_val);
	dev_err(hba->dev, "%s: TX_FSM_STATE = %u, err = %d\n", __func__,
			tx_fsm_val, err);
	err = ufshcd_dme_get(hba,
			UIC_ARG_MIB_SEL(MPHY_RX_FSM_STATE,
			UIC_ARG_MPHY_RX_GEN_SEL_INDEX(0)),
			&rx_fsm_val);
	dev_err(hba->dev, "%s: RX_FSM_STATE = %u, err = %d\n", __func__,
			rx_fsm_val, err);
}

static void ufshcd_print_host_state(struct ufs_hba *hba)
{
	if (!(hba->ufshcd_dbg_print & UFSHCD_DBG_PRINT_HOST_STATE_EN))
		return;

	dev_err(hba->dev, "UFS Host state=%d\n", hba->ufshcd_state);
	dev_err(hba->dev, "lrb in use=0x%lx, outstanding reqs=0x%lx tasks=0x%lx\n",
		hba->lrb_in_use, hba->outstanding_reqs, hba->outstanding_tasks);
	dev_err(hba->dev, "saved_err=0x%x, saved_uic_err=0x%x, saved_ce_err=0x%x\n",
		hba->saved_err, hba->saved_uic_err, hba->saved_ce_err);
	dev_err(hba->dev, "Device power mode=%d, UIC link state=%d\n",
		hba->curr_dev_pwr_mode, hba->uic_link_state);
	dev_err(hba->dev, "PM in progress=%d, sys. suspended=%d\n",
		hba->pm_op_in_progress, hba->is_sys_suspended);
	dev_err(hba->dev, "Auto BKOPS=%d, Host self-block=%d\n",
		hba->auto_bkops_enabled, hba->host->host_self_blocked);
	dev_err(hba->dev, "Clk gate=%d, hibern8 on idle=%d\n",
		hba->clk_gating.state, hba->hibern8_on_idle.state);
	dev_err(hba->dev, "error handling flags=0x%x, req. abort count=%d\n",
		hba->eh_flags, hba->req_abort_count);
	dev_err(hba->dev, "Host capabilities=0x%x, caps=0x%x\n",
		hba->capabilities, hba->caps);
	dev_err(hba->dev, "quirks=0x%x, dev. quirks=0x%x\n", hba->quirks,
		hba->dev_info.quirks);
	dev_err(hba->dev, "pa_err_cnt_total=%d, pa_lane_0_err_cnt=%d, pa_lane_1_err_cnt=%d, pa_line_reset_err_cnt=%d\n",
		hba->ufs_stats.pa_err_cnt_total,
		hba->ufs_stats.pa_err_cnt[UFS_EC_PA_LANE_0],
		hba->ufs_stats.pa_err_cnt[UFS_EC_PA_LANE_1],
		hba->ufs_stats.pa_err_cnt[UFS_EC_PA_LINE_RESET]);
	dev_err(hba->dev, "dl_err_cnt_total=%d, dl_nac_received_err_cnt=%d, dl_tcx_replay_timer_expired_err_cnt=%d\n",
		hba->ufs_stats.dl_err_cnt_total,
		hba->ufs_stats.dl_err_cnt[UFS_EC_DL_NAC_RECEIVED],
		hba->ufs_stats.dl_err_cnt[UFS_EC_DL_TCx_REPLAY_TIMER_EXPIRED]);
	dev_err(hba->dev, "dl_afcx_request_timer_expired_err_cnt=%d, dl_fcx_protection_timer_expired_err_cnt=%d, dl_crc_err_cnt=%d\n",
		hba->ufs_stats.dl_err_cnt[UFS_EC_DL_AFCx_REQUEST_TIMER_EXPIRED],
		hba->ufs_stats.dl_err_cnt[UFS_EC_DL_FCx_PROTECT_TIMER_EXPIRED],
		hba->ufs_stats.dl_err_cnt[UFS_EC_DL_CRC_ERROR]);
	dev_err(hba->dev, "dll_rx_buffer_overflow_err_cnt=%d, dl_max_frame_length_exceeded_err_cnt=%d, dl_wrong_sequence_number_err_cnt=%d\n",
		hba->ufs_stats.dl_err_cnt[UFS_EC_DL_RX_BUFFER_OVERFLOW],
		hba->ufs_stats.dl_err_cnt[UFS_EC_DL_MAX_FRAME_LENGTH_EXCEEDED],
		hba->ufs_stats.dl_err_cnt[UFS_EC_DL_WRONG_SEQUENCE_NUMBER]);
	dev_err(hba->dev, "dl_afc_frame_syntax_err_cnt=%d, dl_nac_frame_syntax_err_cnt=%d, dl_eof_syntax_err_cnt=%d\n",
		hba->ufs_stats.dl_err_cnt[UFS_EC_DL_AFC_FRAME_SYNTAX_ERROR],
		hba->ufs_stats.dl_err_cnt[UFS_EC_DL_NAC_FRAME_SYNTAX_ERROR],
		hba->ufs_stats.dl_err_cnt[UFS_EC_DL_EOF_SYNTAX_ERROR]);
	dev_err(hba->dev, "dl_frame_syntax_err_cnt=%d, dl_bad_ctrl_symbol_type_err_cnt=%d, dl_pa_init_err_cnt=%d, dl_pa_error_ind_received=%d\n",
		hba->ufs_stats.dl_err_cnt[UFS_EC_DL_FRAME_SYNTAX_ERROR],
		hba->ufs_stats.dl_err_cnt[UFS_EC_DL_BAD_CTRL_SYMBOL_TYPE],
		hba->ufs_stats.dl_err_cnt[UFS_EC_DL_PA_INIT_ERROR],
		hba->ufs_stats.dl_err_cnt[UFS_EC_DL_PA_ERROR_IND_RECEIVED]);
	dev_err(hba->dev, "dme_err_cnt=%d\n", hba->ufs_stats.dme_err_cnt);
}

/**
 * ufshcd_print_pwr_info - print power params as saved in hba
 * power info
 * @hba: per-adapter instance
 */
static void ufshcd_print_pwr_info(struct ufs_hba *hba)
{
	char *names[] = {
		"INVALID MODE",
		"FAST MODE",
		"SLOW_MODE",
		"INVALID MODE",
		"FASTAUTO_MODE",
		"SLOWAUTO_MODE",
		"INVALID MODE",
	};

	if (!(hba->ufshcd_dbg_print & UFSHCD_DBG_PRINT_PWR_EN))
		return;

	dev_err(hba->dev, "%s:[RX, TX]: gear=[%d, %d], lane[%d, %d], pwr[%s, %s], rate = %d\n",
		 __func__,
		 hba->pwr_info.gear_rx, hba->pwr_info.gear_tx,
		 hba->pwr_info.lane_rx, hba->pwr_info.lane_tx,
		 names[hba->pwr_info.pwr_rx],
		 names[hba->pwr_info.pwr_tx],
		 hba->pwr_info.hs_rate);
}

/*
 * ufshcd_wait_for_register - wait for register value to change
 * @hba - per-adapter interface
 * @reg - mmio register offset
 * @mask - mask to apply to read register value
 * @val - wait condition
 * @interval_us - polling interval in microsecs
 * @timeout_ms - timeout in millisecs
 * @can_sleep - perform sleep or just spin
 * Returns -ETIMEDOUT on error, zero on success
 */
int ufshcd_wait_for_register(struct ufs_hba *hba, u32 reg, u32 mask,
				u32 val, unsigned long interval_us,
				unsigned long timeout_ms, bool can_sleep)
{
	int err = 0;
	unsigned long timeout = jiffies + msecs_to_jiffies(timeout_ms);

	/* ignore bits that we don't intend to wait on */
	val = val & mask;

	while ((ufshcd_readl(hba, reg) & mask) != val) {
		if (can_sleep)
			usleep_range(interval_us, interval_us + 50);
		else
			udelay(interval_us);
		if (time_after(jiffies, timeout)) {
			if ((ufshcd_readl(hba, reg) & mask) != val)
				err = -ETIMEDOUT;
			break;
		}
	}

	return err;
}

/**
 * ufshcd_get_intr_mask - Get the interrupt bit mask
 * @hba - Pointer to adapter instance
 *
 * Returns interrupt bit mask per version
 */
static inline u32 ufshcd_get_intr_mask(struct ufs_hba *hba)
{
	u32 intr_mask = 0;

	switch (hba->ufs_version) {
	case UFSHCI_VERSION_10:
		intr_mask = INTERRUPT_MASK_ALL_VER_10;
		break;
	/* allow fall through */
	case UFSHCI_VERSION_11:
	case UFSHCI_VERSION_20:
		intr_mask = INTERRUPT_MASK_ALL_VER_11;
		break;
	/* allow fall through */
	case UFSHCI_VERSION_21:
	default:
		intr_mask = INTERRUPT_MASK_ALL_VER_21;
	}

	if (!ufshcd_is_crypto_supported(hba))
		intr_mask &= ~CRYPTO_ENGINE_FATAL_ERROR;

	return intr_mask;
}

/**
 * ufshcd_get_ufs_version - Get the UFS version supported by the HBA
 * @hba - Pointer to adapter instance
 *
 * Returns UFSHCI version supported by the controller
 */
static inline u32 ufshcd_get_ufs_version(struct ufs_hba *hba)
{
	if (hba->quirks & UFSHCD_QUIRK_BROKEN_UFS_HCI_VERSION)
		return ufshcd_vops_get_ufs_hci_version(hba);

	return ufshcd_readl(hba, REG_UFS_VERSION);
}

/**
 * ufshcd_is_device_present - Check if any device connected to
 *			      the host controller
 * @hba: pointer to adapter instance
 *
 * Returns 1 if device present, 0 if no device detected
 */
static inline int ufshcd_is_device_present(struct ufs_hba *hba)
{
	return (ufshcd_readl(hba, REG_CONTROLLER_STATUS) &
						DEVICE_PRESENT) ? 1 : 0;
}

/**
 * ufshcd_get_tr_ocs - Get the UTRD Overall Command Status
 * @lrb: pointer to local command reference block
 *
 * This function is used to get the OCS field from UTRD
 * Returns the OCS field in the UTRD
 */
static inline int ufshcd_get_tr_ocs(struct ufshcd_lrb *lrbp)
{
	return le32_to_cpu(lrbp->utr_descriptor_ptr->header.dword_2) & MASK_OCS;
}

/**
 * ufshcd_get_tmr_ocs - Get the UTMRD Overall Command Status
 * @task_req_descp: pointer to utp_task_req_desc structure
 *
 * This function is used to get the OCS field from UTMRD
 * Returns the OCS field in the UTMRD
 */
static inline int
ufshcd_get_tmr_ocs(struct utp_task_req_desc *task_req_descp)
{
	return le32_to_cpu(task_req_descp->header.dword_2) & MASK_OCS;
}

/**
 * ufshcd_get_tm_free_slot - get a free slot for task management request
 * @hba: per adapter instance
 * @free_slot: pointer to variable with available slot value
 *
 * Get a free tag and lock it until ufshcd_put_tm_slot() is called.
 * Returns 0 if free slot is not available, else return 1 with tag value
 * in @free_slot.
 */
static bool ufshcd_get_tm_free_slot(struct ufs_hba *hba, int *free_slot)
{
	int tag;
	bool ret = false;

	if (!free_slot)
		goto out;

	do {
		tag = find_first_zero_bit(&hba->tm_slots_in_use, hba->nutmrs);
		if (tag >= hba->nutmrs)
			goto out;
	} while (test_and_set_bit_lock(tag, &hba->tm_slots_in_use));

	*free_slot = tag;
	ret = true;
out:
	return ret;
}

static inline void ufshcd_put_tm_slot(struct ufs_hba *hba, int slot)
{
	clear_bit_unlock(slot, &hba->tm_slots_in_use);
}

/**
 * ufshcd_utrl_clear - Clear a bit in UTRLCLR register
 * @hba: per adapter instance
 * @pos: position of the bit to be cleared
 */
static inline void ufshcd_utrl_clear(struct ufs_hba *hba, u32 pos)
{
	ufshcd_writel(hba, ~(1 << pos), REG_UTP_TRANSFER_REQ_LIST_CLEAR);
}

/**
 * ufshcd_outstanding_req_clear - Clear a bit in outstanding request field
 * @hba: per adapter instance
 * @tag: position of the bit to be cleared
 */
static inline void ufshcd_outstanding_req_clear(struct ufs_hba *hba, int tag)
{
	__clear_bit(tag, &hba->outstanding_reqs);
}

/**
 * ufshcd_get_lists_status - Check UCRDY, UTRLRDY and UTMRLRDY
 * @reg: Register value of host controller status
 *
 * Returns integer, 0 on Success and positive value if failed
 */
static inline int ufshcd_get_lists_status(u32 reg)
{
	/*
	 * The mask 0xFF is for the following HCS register bits
	 * Bit		Description
	 *  0		Device Present
	 *  1		UTRLRDY
	 *  2		UTMRLRDY
	 *  3		UCRDY
	 * 4-7		reserved
	 */
	return ((reg & 0xFF) >> 1) ^ 0x07;
}

/**
 * ufshcd_get_uic_cmd_result - Get the UIC command result
 * @hba: Pointer to adapter instance
 *
 * This function gets the result of UIC command completion
 * Returns 0 on success, non zero value on error
 */
static inline int ufshcd_get_uic_cmd_result(struct ufs_hba *hba)
{
	return ufshcd_readl(hba, REG_UIC_COMMAND_ARG_2) &
	       MASK_UIC_COMMAND_RESULT;
}

/**
 * ufshcd_get_dme_attr_val - Get the value of attribute returned by UIC command
 * @hba: Pointer to adapter instance
 *
 * This function gets UIC command argument3
 * Returns 0 on success, non zero value on error
 */
static inline u32 ufshcd_get_dme_attr_val(struct ufs_hba *hba)
{
	return ufshcd_readl(hba, REG_UIC_COMMAND_ARG_3);
}

/**
 * ufshcd_get_req_rsp - returns the TR response transaction type
 * @ucd_rsp_ptr: pointer to response UPIU
 */
static inline int
ufshcd_get_req_rsp(struct utp_upiu_rsp *ucd_rsp_ptr)
{
	return be32_to_cpu(ucd_rsp_ptr->header.dword_0) >> 24;
}

/**
 * ufshcd_get_rsp_upiu_result - Get the result from response UPIU
 * @ucd_rsp_ptr: pointer to response UPIU
 *
 * This function gets the response status and scsi_status from response UPIU
 * Returns the response result code.
 */
static inline int
ufshcd_get_rsp_upiu_result(struct utp_upiu_rsp *ucd_rsp_ptr)
{
	return be32_to_cpu(ucd_rsp_ptr->header.dword_1) & MASK_RSP_UPIU_RESULT;
}

/*
 * ufshcd_get_rsp_upiu_data_seg_len - Get the data segment length
 *				from response UPIU
 * @ucd_rsp_ptr: pointer to response UPIU
 *
 * Return the data segment length.
 */
static inline unsigned int
ufshcd_get_rsp_upiu_data_seg_len(struct utp_upiu_rsp *ucd_rsp_ptr)
{
	return be32_to_cpu(ucd_rsp_ptr->header.dword_2) &
		MASK_RSP_UPIU_DATA_SEG_LEN;
}

/**
 * ufshcd_is_exception_event - Check if the device raised an exception event
 * @ucd_rsp_ptr: pointer to response UPIU
 *
 * The function checks if the device raised an exception event indicated in
 * the Device Information field of response UPIU.
 *
 * Returns true if exception is raised, false otherwise.
 */
static inline bool ufshcd_is_exception_event(struct utp_upiu_rsp *ucd_rsp_ptr)
{
	return be32_to_cpu(ucd_rsp_ptr->header.dword_2) &
			MASK_RSP_EXCEPTION_EVENT ? true : false;
}

/**
 * ufshcd_reset_intr_aggr - Reset interrupt aggregation values.
 * @hba: per adapter instance
 */
static inline void
ufshcd_reset_intr_aggr(struct ufs_hba *hba)
{
	ufshcd_writel(hba, INT_AGGR_ENABLE |
		      INT_AGGR_COUNTER_AND_TIMER_RESET,
		      REG_UTP_TRANSFER_REQ_INT_AGG_CONTROL);
}

/**
 * ufshcd_config_intr_aggr - Configure interrupt aggregation values.
 * @hba: per adapter instance
 * @cnt: Interrupt aggregation counter threshold
 * @tmout: Interrupt aggregation timeout value
 */
static inline void
ufshcd_config_intr_aggr(struct ufs_hba *hba, u8 cnt, u8 tmout)
{
	ufshcd_writel(hba, INT_AGGR_ENABLE | INT_AGGR_PARAM_WRITE |
		      INT_AGGR_COUNTER_THLD_VAL(cnt) |
		      INT_AGGR_TIMEOUT_VAL(tmout),
		      REG_UTP_TRANSFER_REQ_INT_AGG_CONTROL);
}

/**
 * ufshcd_disable_intr_aggr - Disables interrupt aggregation.
 * @hba: per adapter instance
 */
static inline void ufshcd_disable_intr_aggr(struct ufs_hba *hba)
{
	ufshcd_writel(hba, 0, REG_UTP_TRANSFER_REQ_INT_AGG_CONTROL);
}

/**
 * ufshcd_enable_run_stop_reg - Enable run-stop registers,
 *			When run-stop registers are set to 1, it indicates the
 *			host controller that it can process the requests
 * @hba: per adapter instance
 */
static void ufshcd_enable_run_stop_reg(struct ufs_hba *hba)
{
	ufshcd_writel(hba, UTP_TASK_REQ_LIST_RUN_STOP_BIT,
		      REG_UTP_TASK_REQ_LIST_RUN_STOP);
	ufshcd_writel(hba, UTP_TRANSFER_REQ_LIST_RUN_STOP_BIT,
		      REG_UTP_TRANSFER_REQ_LIST_RUN_STOP);
}

/**
 * ufshcd_hba_start - Start controller initialization sequence
 * @hba: per adapter instance
 */
static inline void ufshcd_hba_start(struct ufs_hba *hba)
{
	u32 val = CONTROLLER_ENABLE;

	if (ufshcd_is_crypto_supported(hba))
		val |= CRYPTO_GENERAL_ENABLE;
	ufshcd_writel(hba, val, REG_CONTROLLER_ENABLE);
}

/**
 * ufshcd_is_hba_active - Get controller state
 * @hba: per adapter instance
 *
 * Returns zero if controller is active, 1 otherwise
 */
static inline int ufshcd_is_hba_active(struct ufs_hba *hba)
{
	return (ufshcd_readl(hba, REG_CONTROLLER_ENABLE) & 0x1) ? 0 : 1;
}

static const char *ufschd_uic_link_state_to_string(
			enum uic_link_state state)
{
	switch (state) {
	case UIC_LINK_OFF_STATE:	return "OFF";
	case UIC_LINK_ACTIVE_STATE:	return "ACTIVE";
	case UIC_LINK_HIBERN8_STATE:	return "HIBERN8";
	default:			return "UNKNOWN";
	}
}

static const char *ufschd_ufs_dev_pwr_mode_to_string(
			enum ufs_dev_pwr_mode state)
{
	switch (state) {
	case UFS_ACTIVE_PWR_MODE:	return "ACTIVE";
	case UFS_SLEEP_PWR_MODE:	return "SLEEP";
	case UFS_POWERDOWN_PWR_MODE:	return "POWERDOWN";
	default:			return "UNKNOWN";
	}
}

u32 ufshcd_get_local_unipro_ver(struct ufs_hba *hba)
{
	/* HCI version 1.0 and 1.1 supports UniPro 1.41 */
	if ((hba->ufs_version == UFSHCI_VERSION_10) ||
	    (hba->ufs_version == UFSHCI_VERSION_11))
		return UFS_UNIPRO_VER_1_41;
	else
		return UFS_UNIPRO_VER_1_6;
}
EXPORT_SYMBOL(ufshcd_get_local_unipro_ver);

static bool ufshcd_is_unipro_pa_params_tuning_req(struct ufs_hba *hba)
{
	/*
	 * If both host and device support UniPro ver1.6 or later, PA layer
	 * parameters tuning happens during link startup itself.
	 *
	 * We can manually tune PA layer parameters if either host or device
	 * doesn't support UniPro ver 1.6 or later. But to keep manual tuning
	 * logic simple, we will only do manual tuning if local unipro version
	 * doesn't support ver1.6 or later.
	 */
	if (ufshcd_get_local_unipro_ver(hba) < UFS_UNIPRO_VER_1_6)
		return true;
	else
		return false;
}

/**
 * ufshcd_set_clk_freq - set UFS controller clock frequencies
 * @hba: per adapter instance
 * @scale_up: If True, set max possible frequency othewise set low frequency
 *
 * Returns 0 if successful
 * Returns < 0 for any other errors
 */
static int ufshcd_set_clk_freq(struct ufs_hba *hba, bool scale_up)
{
	int ret = 0;
	struct ufs_clk_info *clki;
	struct list_head *head = &hba->clk_list_head;

	if (!head || list_empty(head))
		goto out;

	list_for_each_entry(clki, head, list) {
		if (!IS_ERR_OR_NULL(clki->clk)) {
			if (scale_up && clki->max_freq) {
				if (clki->curr_freq == clki->max_freq)
					continue;

				ret = clk_set_rate(clki->clk, clki->max_freq);
				if (ret) {
					dev_err(hba->dev, "%s: %s clk set rate(%dHz) failed, %d\n",
						__func__, clki->name,
						clki->max_freq, ret);
					break;
				}
				trace_ufshcd_clk_scaling(dev_name(hba->dev),
						"scaled up", clki->name,
						clki->curr_freq,
						clki->max_freq);
				clki->curr_freq = clki->max_freq;

			} else if (!scale_up && clki->min_freq) {
				if (clki->curr_freq == clki->min_freq)
					continue;

				ret = clk_set_rate(clki->clk, clki->min_freq);
				if (ret) {
					dev_err(hba->dev, "%s: %s clk set rate(%dHz) failed, %d\n",
						__func__, clki->name,
						clki->min_freq, ret);
					break;
				}
				trace_ufshcd_clk_scaling(dev_name(hba->dev),
						"scaled down", clki->name,
						clki->curr_freq,
						clki->min_freq);
				clki->curr_freq = clki->min_freq;
			}
		}
		dev_dbg(hba->dev, "%s: clk: %s, rate: %lu\n", __func__,
				clki->name, clk_get_rate(clki->clk));
	}

out:
	return ret;
}

/**
 * ufshcd_scale_clks - scale up or scale down UFS controller clocks
 * @hba: per adapter instance
 * @scale_up: True if scaling up and false if scaling down
 *
 * Returns 0 if successful
 * Returns < 0 for any other errors
 */
static int ufshcd_scale_clks(struct ufs_hba *hba, bool scale_up)
{
	int ret = 0;

	ret = ufshcd_vops_clk_scale_notify(hba, scale_up, PRE_CHANGE);
	if (ret)
		return ret;

	ret = ufshcd_set_clk_freq(hba, scale_up);
	if (ret)
		return ret;

	ret = ufshcd_vops_clk_scale_notify(hba, scale_up, POST_CHANGE);
	if (ret) {
		ufshcd_set_clk_freq(hba, !scale_up);
		return ret;
	}

	return ret;
}

static inline void ufshcd_cancel_gate_work(struct ufs_hba *hba)
{
	hrtimer_cancel(&hba->clk_gating.gate_hrtimer);
	cancel_work_sync(&hba->clk_gating.gate_work);
}

static void ufshcd_ungate_work(struct work_struct *work)
{
	int ret;
	unsigned long flags;
	struct ufs_hba *hba = container_of(work, struct ufs_hba,
			clk_gating.ungate_work);

	ufshcd_cancel_gate_work(hba);

	spin_lock_irqsave(hba->host->host_lock, flags);
	if (hba->clk_gating.state == CLKS_ON) {
		spin_unlock_irqrestore(hba->host->host_lock, flags);
		goto unblock_reqs;
	}

	spin_unlock_irqrestore(hba->host->host_lock, flags);
	ufshcd_hba_vreg_set_hpm(hba);
	ufshcd_enable_clocks(hba);

	/* Exit from hibern8 */
	if (ufshcd_can_hibern8_during_gating(hba)) {
		/* Prevent gating in this path */
		hba->clk_gating.is_suspended = true;
		if (ufshcd_is_link_hibern8(hba)) {
			ret = ufshcd_uic_hibern8_exit(hba);
			if (ret)
				dev_err(hba->dev, "%s: hibern8 exit failed %d\n",
					__func__, ret);
			else
				ufshcd_set_link_active(hba);
		}
		hba->clk_gating.is_suspended = false;
	}
unblock_reqs:
	ufshcd_scsi_unblock_requests(hba);
}

/**
 * ufshcd_hold - Enable clocks that were gated earlier due to ufshcd_release.
 * Also, exit from hibern8 mode and set the link as active.
 * @hba: per adapter instance
 * @async: This indicates whether caller should ungate clocks asynchronously.
 */
int ufshcd_hold(struct ufs_hba *hba, bool async)
{
	int rc = 0;
	bool flush_result;
	unsigned long flags;

	if (!ufshcd_is_clkgating_allowed(hba))
		goto out;
	spin_lock_irqsave(hba->host->host_lock, flags);
	hba->clk_gating.active_reqs++;

	if (ufshcd_eh_in_progress(hba)) {
		spin_unlock_irqrestore(hba->host->host_lock, flags);
		return 0;
	}

start:
	switch (hba->clk_gating.state) {
	case CLKS_ON:
		/*
		 * Wait for the ungate work to complete if in progress.
		 * Though the clocks may be in ON state, the link could
		 * still be in hibner8 state if hibern8 is allowed
		 * during clock gating.
		 * Make sure we exit hibern8 state also in addition to
		 * clocks being ON.
		 */
		if (ufshcd_can_hibern8_during_gating(hba) &&
		    ufshcd_is_link_hibern8(hba)) {
			if (async) {
				rc = -EAGAIN;
				hba->clk_gating.active_reqs--;
				break;
			}
			spin_unlock_irqrestore(hba->host->host_lock, flags);
			flush_result = flush_work(&hba->clk_gating.ungate_work);
			if (hba->clk_gating.is_suspended && !flush_result)
				goto out;
			spin_lock_irqsave(hba->host->host_lock, flags);
			goto start;
		}
		break;
	case REQ_CLKS_OFF:
		/*
		 * If the timer was active but the callback was not running
		 * we have nothing to do, just change state and return.
		 */
		if (hrtimer_try_to_cancel(&hba->clk_gating.gate_hrtimer) == 1) {
			hba->clk_gating.state = CLKS_ON;
			trace_ufshcd_clk_gating(dev_name(hba->dev),
				hba->clk_gating.state);
			break;
		}
		/*
		 * If we are here, it means gating work is either done or
		 * currently running. Hence, fall through to cancel gating
		 * work and to enable clocks.
		 */
	case CLKS_OFF:
		__ufshcd_scsi_block_requests(hba);
		hba->clk_gating.state = REQ_CLKS_ON;
		trace_ufshcd_clk_gating(dev_name(hba->dev),
			hba->clk_gating.state);
		queue_work(hba->clk_gating.clk_gating_workq,
				&hba->clk_gating.ungate_work);
		/*
		 * fall through to check if we should wait for this
		 * work to be done or not.
		 */
	case REQ_CLKS_ON:
		if (async) {
			rc = -EAGAIN;
			hba->clk_gating.active_reqs--;
			break;
		}

		spin_unlock_irqrestore(hba->host->host_lock, flags);
		flush_work(&hba->clk_gating.ungate_work);
		/* Make sure state is CLKS_ON before returning */
		spin_lock_irqsave(hba->host->host_lock, flags);
		goto start;
	default:
		dev_err(hba->dev, "%s: clk gating is in invalid state %d\n",
				__func__, hba->clk_gating.state);
		break;
	}
	spin_unlock_irqrestore(hba->host->host_lock, flags);
out:
	hba->ufs_stats.clk_hold.ts = ktime_get();
	return rc;
}
EXPORT_SYMBOL_GPL(ufshcd_hold);

static void ufshcd_gate_work(struct work_struct *work)
{
	struct ufs_hba *hba = container_of(work, struct ufs_hba,
						clk_gating.gate_work);
	unsigned long flags;

	spin_lock_irqsave(hba->host->host_lock, flags);
	/*
	 * In case you are here to cancel this work the gating state
	 * would be marked as REQ_CLKS_ON. In this case save time by
	 * skipping the gating work and exit after changing the clock
	 * state to CLKS_ON.
	 */
	if (hba->clk_gating.is_suspended ||
		(hba->clk_gating.state != REQ_CLKS_OFF)) {
		hba->clk_gating.state = CLKS_ON;
		trace_ufshcd_clk_gating(dev_name(hba->dev),
			hba->clk_gating.state);
		goto rel_lock;
	}

	if (hba->clk_gating.active_reqs
		|| hba->ufshcd_state != UFSHCD_STATE_OPERATIONAL
		|| hba->lrb_in_use || hba->outstanding_tasks
		|| hba->active_uic_cmd || hba->uic_async_done)
		goto rel_lock;

	spin_unlock_irqrestore(hba->host->host_lock, flags);

	if (ufshcd_is_hibern8_on_idle_allowed(hba) &&
	    hba->hibern8_on_idle.is_enabled)
		/*
		 * Hibern8 enter work (on Idle) needs clocks to be ON hence
		 * make sure that it is flushed before turning off the clocks.
		 */
		flush_delayed_work(&hba->hibern8_on_idle.enter_work);

	/* put the link into hibern8 mode before turning off clocks */
	if (ufshcd_can_hibern8_during_gating(hba)) {
		if (ufshcd_uic_hibern8_enter(hba)) {
			hba->clk_gating.state = CLKS_ON;
			trace_ufshcd_clk_gating(dev_name(hba->dev),
				hba->clk_gating.state);
			goto out;
		}
		ufshcd_set_link_hibern8(hba);
	}

	/*
	 * If auto hibern8 is supported then the link will already
	 * be in hibern8 state and the ref clock can be gated.
	 */
	if ((ufshcd_is_auto_hibern8_supported(hba) ||
	     !ufshcd_is_link_active(hba)) && !hba->no_ref_clk_gating)
		ufshcd_disable_clocks(hba, true);
	else
		/* If link is active, device ref_clk can't be switched off */
		ufshcd_disable_clocks_skip_ref_clk(hba, true);

	/* Put the host controller in low power mode if possible */
	ufshcd_hba_vreg_set_lpm(hba);

	/*
	 * In case you are here to cancel this work the gating state
	 * would be marked as REQ_CLKS_ON. In this case keep the state
	 * as REQ_CLKS_ON which would anyway imply that clocks are off
	 * and a request to turn them on is pending. By doing this way,
	 * we keep the state machine in tact and this would ultimately
	 * prevent from doing cancel work multiple times when there are
	 * new requests arriving before the current cancel work is done.
	 */
	spin_lock_irqsave(hba->host->host_lock, flags);
	if (hba->clk_gating.state == REQ_CLKS_OFF) {
		hba->clk_gating.state = CLKS_OFF;
		trace_ufshcd_clk_gating(dev_name(hba->dev),
			hba->clk_gating.state);
	}
rel_lock:
	spin_unlock_irqrestore(hba->host->host_lock, flags);
out:
	return;
}

/* host lock must be held before calling this variant */
static void __ufshcd_release(struct ufs_hba *hba, bool no_sched)
{
	if (!ufshcd_is_clkgating_allowed(hba))
		return;

	hba->clk_gating.active_reqs--;

	if (hba->clk_gating.active_reqs || hba->clk_gating.is_suspended
		|| hba->ufshcd_state != UFSHCD_STATE_OPERATIONAL
		|| hba->lrb_in_use || hba->outstanding_tasks
		|| hba->active_uic_cmd || hba->uic_async_done
		|| ufshcd_eh_in_progress(hba) || no_sched)
		return;

	hba->clk_gating.state = REQ_CLKS_OFF;
	trace_ufshcd_clk_gating(dev_name(hba->dev), hba->clk_gating.state);
	hba->ufs_stats.clk_rel.ts = ktime_get();

	hrtimer_start(&hba->clk_gating.gate_hrtimer,
			ms_to_ktime(hba->clk_gating.delay_ms),
			HRTIMER_MODE_REL);
}

void ufshcd_release(struct ufs_hba *hba, bool no_sched)
{
	unsigned long flags;

	spin_lock_irqsave(hba->host->host_lock, flags);
	__ufshcd_release(hba, no_sched);
	spin_unlock_irqrestore(hba->host->host_lock, flags);
}
EXPORT_SYMBOL_GPL(ufshcd_release);

static ssize_t ufshcd_clkgate_delay_show(struct device *dev,
		struct device_attribute *attr, char *buf)
{
	struct ufs_hba *hba = dev_get_drvdata(dev);

	return snprintf(buf, PAGE_SIZE, "%lu\n", hba->clk_gating.delay_ms);
}

static ssize_t ufshcd_clkgate_delay_store(struct device *dev,
		struct device_attribute *attr, const char *buf, size_t count)
{
	struct ufs_hba *hba = dev_get_drvdata(dev);
	unsigned long flags, value;

	if (kstrtoul(buf, 0, &value))
		return -EINVAL;

	spin_lock_irqsave(hba->host->host_lock, flags);
	hba->clk_gating.delay_ms = value;
	spin_unlock_irqrestore(hba->host->host_lock, flags);
	return count;
}

static ssize_t ufshcd_clkgate_delay_pwr_save_show(struct device *dev,
		struct device_attribute *attr, char *buf)
{
	struct ufs_hba *hba = dev_get_drvdata(dev);

	return snprintf(buf, PAGE_SIZE, "%lu\n",
			hba->clk_gating.delay_ms_pwr_save);
}

static ssize_t ufshcd_clkgate_delay_pwr_save_store(struct device *dev,
		struct device_attribute *attr, const char *buf, size_t count)
{
	struct ufs_hba *hba = dev_get_drvdata(dev);
	unsigned long flags, value;

	if (kstrtoul(buf, 0, &value))
		return -EINVAL;

	spin_lock_irqsave(hba->host->host_lock, flags);

	hba->clk_gating.delay_ms_pwr_save = value;
	if (ufshcd_is_clkscaling_supported(hba) &&
	    !hba->clk_scaling.is_scaled_up)
		hba->clk_gating.delay_ms = hba->clk_gating.delay_ms_pwr_save;

	spin_unlock_irqrestore(hba->host->host_lock, flags);
	return count;
}

static ssize_t ufshcd_clkgate_delay_perf_show(struct device *dev,
		struct device_attribute *attr, char *buf)
{
	struct ufs_hba *hba = dev_get_drvdata(dev);

	return snprintf(buf, PAGE_SIZE, "%lu\n", hba->clk_gating.delay_ms_perf);
}

static ssize_t ufshcd_clkgate_delay_perf_store(struct device *dev,
		struct device_attribute *attr, const char *buf, size_t count)
{
	struct ufs_hba *hba = dev_get_drvdata(dev);
	unsigned long flags, value;

	if (kstrtoul(buf, 0, &value))
		return -EINVAL;

	spin_lock_irqsave(hba->host->host_lock, flags);

	hba->clk_gating.delay_ms_perf = value;
	if (ufshcd_is_clkscaling_supported(hba) &&
	    hba->clk_scaling.is_scaled_up)
		hba->clk_gating.delay_ms = hba->clk_gating.delay_ms_perf;

	spin_unlock_irqrestore(hba->host->host_lock, flags);
	return count;
}

static ssize_t ufshcd_clkgate_enable_show(struct device *dev,
		struct device_attribute *attr, char *buf)
{
	struct ufs_hba *hba = dev_get_drvdata(dev);

	return snprintf(buf, PAGE_SIZE, "%d\n", hba->clk_gating.is_enabled);
}

static ssize_t ufshcd_clkgate_enable_store(struct device *dev,
		struct device_attribute *attr, const char *buf, size_t count)
{
	struct ufs_hba *hba = dev_get_drvdata(dev);
	unsigned long flags;
	u32 value;

	if (kstrtou32(buf, 0, &value))
		return -EINVAL;

	value = !!value;
	if (value == hba->clk_gating.is_enabled)
		goto out;

	if (value) {
		ufshcd_release(hba, false);
	} else {
		spin_lock_irqsave(hba->host->host_lock, flags);
		hba->clk_gating.active_reqs++;
		spin_unlock_irqrestore(hba->host->host_lock, flags);
	}

	hba->clk_gating.is_enabled = value;
out:
	return count;
}

static enum hrtimer_restart ufshcd_clkgate_hrtimer_handler(
					struct hrtimer *timer)
{
	struct ufs_hba *hba = container_of(timer, struct ufs_hba,
					   clk_gating.gate_hrtimer);

	queue_work(hba->clk_gating.clk_gating_workq,
				&hba->clk_gating.gate_work);

	return HRTIMER_NORESTART;
}

static void ufshcd_init_clk_gating(struct ufs_hba *hba)
{
	struct ufs_clk_gating *gating = &hba->clk_gating;
	char wq_name[sizeof("ufs_clk_gating_00")];

	hba->clk_gating.state = CLKS_ON;

	if (!ufshcd_is_clkgating_allowed(hba))
		return;

	/*
	 * Disable hibern8 during clk gating if
	 * auto hibern8 is supported
	 */
	if (ufshcd_is_auto_hibern8_supported(hba))
		hba->caps &= ~UFSHCD_CAP_HIBERN8_WITH_CLK_GATING;

	INIT_WORK(&gating->gate_work, ufshcd_gate_work);
	INIT_WORK(&gating->ungate_work, ufshcd_ungate_work);
	/*
	 * Clock gating work must be executed only after auto hibern8
	 * timeout has expired in the hardware or after aggressive
	 * hibern8 on idle software timeout. Using jiffy based low
	 * resolution delayed work is not reliable to guarantee this,
	 * hence use a high resolution timer to make sure we schedule
	 * the gate work precisely more than hibern8 timeout.
	 *
	 * Always make sure gating->delay_ms > hibern8_on_idle->delay_ms
	 */
	hrtimer_init(&gating->gate_hrtimer, CLOCK_MONOTONIC, HRTIMER_MODE_REL);
	gating->gate_hrtimer.function = ufshcd_clkgate_hrtimer_handler;

	snprintf(wq_name, ARRAY_SIZE(wq_name), "ufs_clk_gating_%d",
			hba->host->host_no);
	hba->clk_gating.clk_gating_workq =
		create_singlethread_workqueue(wq_name);

	gating->is_enabled = true;

	gating->delay_ms_pwr_save = UFSHCD_CLK_GATING_DELAY_MS_PWR_SAVE;
	gating->delay_ms_perf = UFSHCD_CLK_GATING_DELAY_MS_PERF;

	/* start with performance mode */
	gating->delay_ms = gating->delay_ms_perf;

	if (!ufshcd_is_clkscaling_supported(hba))
		goto scaling_not_supported;

	gating->delay_pwr_save_attr.show = ufshcd_clkgate_delay_pwr_save_show;
	gating->delay_pwr_save_attr.store = ufshcd_clkgate_delay_pwr_save_store;
	sysfs_attr_init(&gating->delay_pwr_save_attr.attr);
	gating->delay_pwr_save_attr.attr.name = "clkgate_delay_ms_pwr_save";
	gating->delay_pwr_save_attr.attr.mode = S_IRUGO | S_IWUSR;
	if (device_create_file(hba->dev, &gating->delay_pwr_save_attr))
		dev_err(hba->dev, "Failed to create sysfs for clkgate_delay_ms_pwr_save\n");

	gating->delay_perf_attr.show = ufshcd_clkgate_delay_perf_show;
	gating->delay_perf_attr.store = ufshcd_clkgate_delay_perf_store;
	sysfs_attr_init(&gating->delay_perf_attr.attr);
	gating->delay_perf_attr.attr.name = "clkgate_delay_ms_perf";
	gating->delay_perf_attr.attr.mode = S_IRUGO | S_IWUSR;
	if (device_create_file(hba->dev, &gating->delay_perf_attr))
		dev_err(hba->dev, "Failed to create sysfs for clkgate_delay_ms_perf\n");

	goto add_clkgate_enable;

scaling_not_supported:
	hba->clk_gating.delay_attr.show = ufshcd_clkgate_delay_show;
	hba->clk_gating.delay_attr.store = ufshcd_clkgate_delay_store;
	sysfs_attr_init(&hba->clk_gating.delay_attr.attr);
	hba->clk_gating.delay_attr.attr.name = "clkgate_delay_ms";
	hba->clk_gating.delay_attr.attr.mode = S_IRUGO | S_IWUSR;
	if (device_create_file(hba->dev, &hba->clk_gating.delay_attr))
		dev_err(hba->dev, "Failed to create sysfs for clkgate_delay\n");

add_clkgate_enable:
	gating->enable_attr.show = ufshcd_clkgate_enable_show;
	gating->enable_attr.store = ufshcd_clkgate_enable_store;
	sysfs_attr_init(&gating->enable_attr.attr);
	gating->enable_attr.attr.name = "clkgate_enable";
	gating->enable_attr.attr.mode = S_IRUGO | S_IWUSR;
	if (device_create_file(hba->dev, &gating->enable_attr))
		dev_err(hba->dev, "Failed to create sysfs for clkgate_enable\n");
}

static void ufshcd_exit_clk_gating(struct ufs_hba *hba)
{
	if (!ufshcd_is_clkgating_allowed(hba))
		return;
	if (ufshcd_is_clkscaling_supported(hba)) {
		device_remove_file(hba->dev,
				   &hba->clk_gating.delay_pwr_save_attr);
		device_remove_file(hba->dev, &hba->clk_gating.delay_perf_attr);
	} else {
		device_remove_file(hba->dev, &hba->clk_gating.delay_attr);
	}
	device_remove_file(hba->dev, &hba->clk_gating.enable_attr);
	ufshcd_cancel_gate_work(hba);
	cancel_work_sync(&hba->clk_gating.ungate_work);
	destroy_workqueue(hba->clk_gating.clk_gating_workq);
}

static void ufshcd_set_auto_hibern8_timer(struct ufs_hba *hba, u32 delay)
{
	ufshcd_rmwl(hba, AUTO_HIBERN8_TIMER_SCALE_MASK |
			 AUTO_HIBERN8_IDLE_TIMER_MASK,
			AUTO_HIBERN8_TIMER_SCALE_1_MS | delay,
			REG_AUTO_HIBERN8_IDLE_TIMER);
	/* Make sure the timer gets applied before further operations */
	mb();
}

/**
 * ufshcd_hibern8_hold - Make sure that link is not in hibern8.
 *
 * @hba: per adapter instance
 * @async: This indicates whether caller wants to exit hibern8 asynchronously.
 *
 * Exit from hibern8 mode and set the link as active.
 *
 * Return 0 on success, non-zero on failure.
 */
static int ufshcd_hibern8_hold(struct ufs_hba *hba, bool async)
{
	int rc = 0;
	unsigned long flags;

	if (!ufshcd_is_hibern8_on_idle_allowed(hba))
		goto out;

	spin_lock_irqsave(hba->host->host_lock, flags);
	hba->hibern8_on_idle.active_reqs++;

	if (ufshcd_eh_in_progress(hba)) {
		spin_unlock_irqrestore(hba->host->host_lock, flags);
		return 0;
	}

start:
	switch (hba->hibern8_on_idle.state) {
	case HIBERN8_EXITED:
		break;
	case REQ_HIBERN8_ENTER:
		if (cancel_delayed_work(&hba->hibern8_on_idle.enter_work)) {
			hba->hibern8_on_idle.state = HIBERN8_EXITED;
			trace_ufshcd_hibern8_on_idle(dev_name(hba->dev),
				hba->hibern8_on_idle.state);
			break;
		}
		/*
		 * If we here, it means Hibern8 enter work is either done or
		 * currently running. Hence, fall through to cancel hibern8
		 * work and exit hibern8.
		 */
	case HIBERN8_ENTERED:
		__ufshcd_scsi_block_requests(hba);
		hba->hibern8_on_idle.state = REQ_HIBERN8_EXIT;
		trace_ufshcd_hibern8_on_idle(dev_name(hba->dev),
			hba->hibern8_on_idle.state);
		schedule_work(&hba->hibern8_on_idle.exit_work);
		/*
		 * fall through to check if we should wait for this
		 * work to be done or not.
		 */
	case REQ_HIBERN8_EXIT:
		if (async) {
			rc = -EAGAIN;
			hba->hibern8_on_idle.active_reqs--;
			break;
		} else {
			spin_unlock_irqrestore(hba->host->host_lock, flags);
			flush_work(&hba->hibern8_on_idle.exit_work);
			/* Make sure state is HIBERN8_EXITED before returning */
			spin_lock_irqsave(hba->host->host_lock, flags);
			goto start;
		}
	default:
		dev_err(hba->dev, "%s: H8 is in invalid state %d\n",
				__func__, hba->hibern8_on_idle.state);
		break;
	}
	spin_unlock_irqrestore(hba->host->host_lock, flags);
out:
	return rc;
}

/* host lock must be held before calling this variant */
static void __ufshcd_hibern8_release(struct ufs_hba *hba, bool no_sched)
{
	unsigned long delay_in_jiffies;

	if (!ufshcd_is_hibern8_on_idle_allowed(hba))
		return;

	hba->hibern8_on_idle.active_reqs--;
	BUG_ON(hba->hibern8_on_idle.active_reqs < 0);

	if (hba->hibern8_on_idle.active_reqs
		|| hba->hibern8_on_idle.is_suspended
		|| hba->ufshcd_state != UFSHCD_STATE_OPERATIONAL
		|| hba->lrb_in_use || hba->outstanding_tasks
		|| hba->active_uic_cmd || hba->uic_async_done
		|| ufshcd_eh_in_progress(hba) || no_sched)
		return;

	hba->hibern8_on_idle.state = REQ_HIBERN8_ENTER;
	trace_ufshcd_hibern8_on_idle(dev_name(hba->dev),
		hba->hibern8_on_idle.state);
	/*
	 * Scheduling the delayed work after 1 jiffies will make the work to
	 * get schedule any time from 0ms to 1000/HZ ms which is not desirable
	 * for hibern8 enter work as it may impact the performance if it gets
	 * scheduled almost immediately. Hence make sure that hibern8 enter
	 * work gets scheduled atleast after 2 jiffies (any time between
	 * 1000/HZ ms to 2000/HZ ms).
	 */
	delay_in_jiffies = msecs_to_jiffies(hba->hibern8_on_idle.delay_ms);
	if (delay_in_jiffies == 1)
		delay_in_jiffies++;

	schedule_delayed_work(&hba->hibern8_on_idle.enter_work,
			      delay_in_jiffies);
}

static void ufshcd_hibern8_release(struct ufs_hba *hba, bool no_sched)
{
	unsigned long flags;

	spin_lock_irqsave(hba->host->host_lock, flags);
	__ufshcd_hibern8_release(hba, no_sched);
	spin_unlock_irqrestore(hba->host->host_lock, flags);
}

static void ufshcd_hibern8_enter_work(struct work_struct *work)
{
	struct ufs_hba *hba = container_of(work, struct ufs_hba,
					   hibern8_on_idle.enter_work.work);
	unsigned long flags;

	spin_lock_irqsave(hba->host->host_lock, flags);
	if (hba->hibern8_on_idle.is_suspended) {
		hba->hibern8_on_idle.state = HIBERN8_EXITED;
		trace_ufshcd_hibern8_on_idle(dev_name(hba->dev),
			hba->hibern8_on_idle.state);
		goto rel_lock;
	}

	if (hba->hibern8_on_idle.active_reqs
		|| hba->ufshcd_state != UFSHCD_STATE_OPERATIONAL
		|| hba->lrb_in_use || hba->outstanding_tasks
		|| hba->active_uic_cmd || hba->uic_async_done)
		goto rel_lock;

	spin_unlock_irqrestore(hba->host->host_lock, flags);

	if (ufshcd_is_link_active(hba) && ufshcd_uic_hibern8_enter(hba)) {
		/* Enter failed */
		hba->hibern8_on_idle.state = HIBERN8_EXITED;
		trace_ufshcd_hibern8_on_idle(dev_name(hba->dev),
			hba->hibern8_on_idle.state);
		goto out;
	}
	ufshcd_set_link_hibern8(hba);

	/*
	 * In case you are here to cancel this work the hibern8_on_idle.state
	 * would be marked as REQ_HIBERN8_EXIT. In this case keep the state
	 * as REQ_HIBERN8_EXIT which would anyway imply that we are in hibern8
	 * and a request to exit from it is pending. By doing this way,
	 * we keep the state machine in tact and this would ultimately
	 * prevent from doing cancel work multiple times when there are
	 * new requests arriving before the current cancel work is done.
	 */
	spin_lock_irqsave(hba->host->host_lock, flags);
	if (hba->hibern8_on_idle.state == REQ_HIBERN8_ENTER) {
		hba->hibern8_on_idle.state = HIBERN8_ENTERED;
		trace_ufshcd_hibern8_on_idle(dev_name(hba->dev),
			hba->hibern8_on_idle.state);
	}
rel_lock:
	spin_unlock_irqrestore(hba->host->host_lock, flags);
out:
	return;
}

static void __ufshcd_set_auto_hibern8_timer(struct ufs_hba *hba,
					    unsigned long delay_ms)
{
	pm_runtime_get_sync(hba->dev);
	ufshcd_hold_all(hba);
	ufshcd_scsi_block_requests(hba);
	down_write(&hba->lock);
	/* wait for all the outstanding requests to finish */
	ufshcd_wait_for_doorbell_clr(hba, U64_MAX);
	ufshcd_set_auto_hibern8_timer(hba, delay_ms);
	up_write(&hba->lock);
	ufshcd_scsi_unblock_requests(hba);
	ufshcd_release_all(hba);
	pm_runtime_put_sync(hba->dev);
}

static void ufshcd_hibern8_exit_work(struct work_struct *work)
{
	int ret;
	unsigned long flags;
	struct ufs_hba *hba = container_of(work, struct ufs_hba,
					   hibern8_on_idle.exit_work);

	cancel_delayed_work_sync(&hba->hibern8_on_idle.enter_work);

	spin_lock_irqsave(hba->host->host_lock, flags);
	if ((hba->hibern8_on_idle.state == HIBERN8_EXITED)
	     || ufshcd_is_link_active(hba)) {
		hba->hibern8_on_idle.state = HIBERN8_EXITED;
		spin_unlock_irqrestore(hba->host->host_lock, flags);
		goto unblock_reqs;
	}
	spin_unlock_irqrestore(hba->host->host_lock, flags);

	/* Exit from hibern8 */
	if (ufshcd_is_link_hibern8(hba)) {
		hba->ufs_stats.clk_hold.ctx = H8_EXIT_WORK;
		ufshcd_hold(hba, false);
		ret = ufshcd_uic_hibern8_exit(hba);
		hba->ufs_stats.clk_rel.ctx = H8_EXIT_WORK;
		ufshcd_release(hba, false);
		if (!ret) {
			spin_lock_irqsave(hba->host->host_lock, flags);
			ufshcd_set_link_active(hba);
			hba->hibern8_on_idle.state = HIBERN8_EXITED;
			trace_ufshcd_hibern8_on_idle(dev_name(hba->dev),
				hba->hibern8_on_idle.state);
			spin_unlock_irqrestore(hba->host->host_lock, flags);
		}
	}
unblock_reqs:
	ufshcd_scsi_unblock_requests(hba);
}

static ssize_t ufshcd_hibern8_on_idle_delay_show(struct device *dev,
		struct device_attribute *attr, char *buf)
{
	struct ufs_hba *hba = dev_get_drvdata(dev);

	return snprintf(buf, PAGE_SIZE, "%lu\n", hba->hibern8_on_idle.delay_ms);
}

static ssize_t ufshcd_hibern8_on_idle_delay_store(struct device *dev,
		struct device_attribute *attr, const char *buf, size_t count)
{
	struct ufs_hba *hba = dev_get_drvdata(dev);
	unsigned long flags, value;
	bool change = true;

	if (kstrtoul(buf, 0, &value))
		return -EINVAL;

	spin_lock_irqsave(hba->host->host_lock, flags);
	if (hba->hibern8_on_idle.delay_ms == value)
		change = false;

	if (value >= hba->clk_gating.delay_ms_pwr_save ||
	    value >= hba->clk_gating.delay_ms_perf) {
		dev_err(hba->dev, "hibern8_on_idle_delay (%lu) can not be >= to clkgate_delay_ms_pwr_save (%lu) and clkgate_delay_ms_perf (%lu)\n",
			value, hba->clk_gating.delay_ms_pwr_save,
			hba->clk_gating.delay_ms_perf);
		spin_unlock_irqrestore(hba->host->host_lock, flags);
		return -EINVAL;
	}

	hba->hibern8_on_idle.delay_ms = value;
	spin_unlock_irqrestore(hba->host->host_lock, flags);

	/* Update auto hibern8 timer value if supported */
	if (change && ufshcd_is_auto_hibern8_supported(hba) &&
	    hba->hibern8_on_idle.is_enabled)
		__ufshcd_set_auto_hibern8_timer(hba,
						hba->hibern8_on_idle.delay_ms);

	return count;
}

static ssize_t ufshcd_hibern8_on_idle_enable_show(struct device *dev,
		struct device_attribute *attr, char *buf)
{
	struct ufs_hba *hba = dev_get_drvdata(dev);

	return snprintf(buf, PAGE_SIZE, "%d\n",
			hba->hibern8_on_idle.is_enabled);
}

static ssize_t ufshcd_hibern8_on_idle_enable_store(struct device *dev,
		struct device_attribute *attr, const char *buf, size_t count)
{
	struct ufs_hba *hba = dev_get_drvdata(dev);
	unsigned long flags;
	u32 value;

	if (kstrtou32(buf, 0, &value))
		return -EINVAL;

	value = !!value;
	if (value == hba->hibern8_on_idle.is_enabled)
		goto out;

	/* Update auto hibern8 timer value if supported */
	if (ufshcd_is_auto_hibern8_supported(hba)) {
		__ufshcd_set_auto_hibern8_timer(hba,
			value ? hba->hibern8_on_idle.delay_ms : value);
		goto update;
	}

	if (value) {
		/*
		 * As clock gating work would wait for the hibern8 enter work
		 * to finish, clocks would remain on during hibern8 enter work.
		 */
		ufshcd_hold(hba, false);
		ufshcd_release_all(hba);
	} else {
		spin_lock_irqsave(hba->host->host_lock, flags);
		hba->hibern8_on_idle.active_reqs++;
		spin_unlock_irqrestore(hba->host->host_lock, flags);
	}

update:
	hba->hibern8_on_idle.is_enabled = value;
out:
	return count;
}

static void ufshcd_init_hibern8_on_idle(struct ufs_hba *hba)
{
	/* initialize the state variable here */
	hba->hibern8_on_idle.state = HIBERN8_EXITED;

	if (!ufshcd_is_hibern8_on_idle_allowed(hba) &&
	    !ufshcd_is_auto_hibern8_supported(hba))
		return;

	if (ufshcd_is_auto_hibern8_supported(hba)) {
		hba->hibern8_on_idle.delay_ms = 1;
		hba->hibern8_on_idle.state = AUTO_HIBERN8;
		/*
		 * Disable SW hibern8 enter on idle in case
		 * auto hibern8 is supported
		 */
		hba->caps &= ~UFSHCD_CAP_HIBERN8_ENTER_ON_IDLE;
	} else {
		hba->hibern8_on_idle.delay_ms = 10;
		INIT_DELAYED_WORK(&hba->hibern8_on_idle.enter_work,
				  ufshcd_hibern8_enter_work);
		INIT_WORK(&hba->hibern8_on_idle.exit_work,
			  ufshcd_hibern8_exit_work);
	}

	hba->hibern8_on_idle.is_enabled = true;

	hba->hibern8_on_idle.delay_attr.show =
					ufshcd_hibern8_on_idle_delay_show;
	hba->hibern8_on_idle.delay_attr.store =
					ufshcd_hibern8_on_idle_delay_store;
	sysfs_attr_init(&hba->hibern8_on_idle.delay_attr.attr);
	hba->hibern8_on_idle.delay_attr.attr.name = "hibern8_on_idle_delay_ms";
	hba->hibern8_on_idle.delay_attr.attr.mode = S_IRUGO | S_IWUSR;
	if (device_create_file(hba->dev, &hba->hibern8_on_idle.delay_attr))
		dev_err(hba->dev, "Failed to create sysfs for hibern8_on_idle_delay\n");

	hba->hibern8_on_idle.enable_attr.show =
					ufshcd_hibern8_on_idle_enable_show;
	hba->hibern8_on_idle.enable_attr.store =
					ufshcd_hibern8_on_idle_enable_store;
	sysfs_attr_init(&hba->hibern8_on_idle.enable_attr.attr);
	hba->hibern8_on_idle.enable_attr.attr.name = "hibern8_on_idle_enable";
	hba->hibern8_on_idle.enable_attr.attr.mode = S_IRUGO | S_IWUSR;
	if (device_create_file(hba->dev, &hba->hibern8_on_idle.enable_attr))
		dev_err(hba->dev, "Failed to create sysfs for hibern8_on_idle_enable\n");
}

static void ufshcd_exit_hibern8_on_idle(struct ufs_hba *hba)
{
	if (!ufshcd_is_hibern8_on_idle_allowed(hba) &&
	    !ufshcd_is_auto_hibern8_supported(hba))
		return;
	device_remove_file(hba->dev, &hba->hibern8_on_idle.delay_attr);
	device_remove_file(hba->dev, &hba->hibern8_on_idle.enable_attr);
}

static void ufshcd_hold_all(struct ufs_hba *hba)
{
	ufshcd_hold(hba, false);
	ufshcd_hibern8_hold(hba, false);
}

static void ufshcd_release_all(struct ufs_hba *hba)
{
	ufshcd_hibern8_release(hba, false);
	ufshcd_release(hba, false);
}

/* Must be called with host lock acquired */
static void ufshcd_clk_scaling_start_busy(struct ufs_hba *hba)
{
	bool queue_resume_work = false;

	if (!ufshcd_is_clkscaling_supported(hba))
		return;

	if (!hba->clk_scaling.active_reqs++)
		queue_resume_work = true;

	if (!hba->clk_scaling.is_allowed || hba->pm_op_in_progress)
		return;

	if (queue_resume_work)
		queue_work(hba->clk_scaling.workq,
			   &hba->clk_scaling.resume_work);

	if (!hba->clk_scaling.window_start_t) {
		hba->clk_scaling.window_start_t = jiffies;
		hba->clk_scaling.tot_busy_t = 0;
		hba->clk_scaling.is_busy_started = false;
	}

	if (!hba->clk_scaling.is_busy_started) {
		hba->clk_scaling.busy_start_t = ktime_get();
		hba->clk_scaling.is_busy_started = true;
	}
}

static void ufshcd_clk_scaling_update_busy(struct ufs_hba *hba)
{
	struct ufs_clk_scaling *scaling = &hba->clk_scaling;

	if (!ufshcd_is_clkscaling_supported(hba))
		return;

	if (!hba->outstanding_reqs && scaling->is_busy_started) {
		scaling->tot_busy_t += ktime_to_us(ktime_sub(ktime_get(),
					scaling->busy_start_t));
		scaling->busy_start_t = ktime_set(0, 0);
		scaling->is_busy_started = false;
	}
}

/**
 * ufshcd_send_command - Send SCSI or device management commands
 * @hba: per adapter instance
 * @task_tag: Task tag of the command
 */
static inline
int ufshcd_send_command(struct ufs_hba *hba, unsigned int task_tag)
{
	int ret = 0;

	hba->lrb[task_tag].issue_time_stamp = ktime_get();
	hba->lrb[task_tag].complete_time_stamp = ktime_set(0, 0);
	ufshcd_clk_scaling_start_busy(hba);
	__set_bit(task_tag, &hba->outstanding_reqs);
	ufshcd_writel(hba, 1 << task_tag, REG_UTP_TRANSFER_REQ_DOOR_BELL);
	/* Make sure that doorbell is committed immediately */
	wmb();
	ufshcd_cond_add_cmd_trace(hba, task_tag,
			hba->lrb[task_tag].cmd ? "scsi_send" : "dev_cmd_send");
	ufshcd_update_tag_stats(hba, task_tag);
	return ret;
}

/**
 * ufshcd_copy_sense_data - Copy sense data in case of check condition
 * @lrb - pointer to local reference block
 */
static inline void ufshcd_copy_sense_data(struct ufshcd_lrb *lrbp)
{
	int len;
	if (lrbp->sense_buffer &&
	    ufshcd_get_rsp_upiu_data_seg_len(lrbp->ucd_rsp_ptr)) {
		int len_to_copy;

		len = be16_to_cpu(lrbp->ucd_rsp_ptr->sr.sense_data_len);
		len_to_copy = min_t(int, RESPONSE_UPIU_SENSE_DATA_LENGTH, len);

		memcpy(lrbp->sense_buffer,
			lrbp->ucd_rsp_ptr->sr.sense_data,
			min_t(int, len_to_copy, UFSHCD_REQ_SENSE_SIZE));
	}
}

/**
 * ufshcd_copy_query_response() - Copy the Query Response and the data
 * descriptor
 * @hba: per adapter instance
 * @lrb - pointer to local reference block
 */
static
int ufshcd_copy_query_response(struct ufs_hba *hba, struct ufshcd_lrb *lrbp)
{
	struct ufs_query_res *query_res = &hba->dev_cmd.query.response;

	memcpy(&query_res->upiu_res, &lrbp->ucd_rsp_ptr->qr, QUERY_OSF_SIZE);

	/* Get the descriptor */
	if (hba->dev_cmd.query.descriptor &&
	    lrbp->ucd_rsp_ptr->qr.opcode == UPIU_QUERY_OPCODE_READ_DESC) {
		u8 *descp = (u8 *)lrbp->ucd_rsp_ptr +
				GENERAL_UPIU_REQUEST_SIZE;
		u16 resp_len;
		u16 buf_len;

		/* data segment length */
		resp_len = be32_to_cpu(lrbp->ucd_rsp_ptr->header.dword_2) &
						MASK_QUERY_DATA_SEG_LEN;
		buf_len = be16_to_cpu(
				hba->dev_cmd.query.request.upiu_req.length);
		if (likely(buf_len >= resp_len)) {
			memcpy(hba->dev_cmd.query.descriptor, descp, resp_len);
		} else {
			dev_warn(hba->dev,
				"%s: Response size is bigger than buffer",
				__func__);
			return -EINVAL;
		}
	}

	return 0;
}

/**
 * ufshcd_hba_capabilities - Read controller capabilities
 * @hba: per adapter instance
 */
static inline void ufshcd_hba_capabilities(struct ufs_hba *hba)
{
	hba->capabilities = ufshcd_readl(hba, REG_CONTROLLER_CAPABILITIES);

	/* nutrs and nutmrs are 0 based values */
	hba->nutrs = (hba->capabilities & MASK_TRANSFER_REQUESTS_SLOTS) + 1;
	hba->nutmrs =
	((hba->capabilities & MASK_TASK_MANAGEMENT_REQUEST_SLOTS) >> 16) + 1;
}

/**
 * ufshcd_ready_for_uic_cmd - Check if controller is ready
 *                            to accept UIC commands
 * @hba: per adapter instance
 * Return true on success, else false
 */
static inline bool ufshcd_ready_for_uic_cmd(struct ufs_hba *hba)
{
	if (ufshcd_readl(hba, REG_CONTROLLER_STATUS) & UIC_COMMAND_READY)
		return true;
	else
		return false;
}

/**
 * ufshcd_get_upmcrs - Get the power mode change request status
 * @hba: Pointer to adapter instance
 *
 * This function gets the UPMCRS field of HCS register
 * Returns value of UPMCRS field
 */
static inline u8 ufshcd_get_upmcrs(struct ufs_hba *hba)
{
	return (ufshcd_readl(hba, REG_CONTROLLER_STATUS) >> 8) & 0x7;
}

/**
 * ufshcd_dispatch_uic_cmd - Dispatch UIC commands to unipro layers
 * @hba: per adapter instance
 * @uic_cmd: UIC command
 *
 * Mutex must be held.
 */
static inline void
ufshcd_dispatch_uic_cmd(struct ufs_hba *hba, struct uic_command *uic_cmd)
{
	WARN_ON(hba->active_uic_cmd);

	hba->active_uic_cmd = uic_cmd;

	ufshcd_dme_cmd_log(hba, "dme_send", hba->active_uic_cmd->command);
	/* Write Args */
	ufshcd_writel(hba, uic_cmd->argument1, REG_UIC_COMMAND_ARG_1);
	ufshcd_writel(hba, uic_cmd->argument2, REG_UIC_COMMAND_ARG_2);
	ufshcd_writel(hba, uic_cmd->argument3, REG_UIC_COMMAND_ARG_3);

	/* Write UIC Cmd */
	ufshcd_writel(hba, uic_cmd->command & COMMAND_OPCODE_MASK,
		      REG_UIC_COMMAND);
	/* Make sure that UIC command is committed immediately */
	wmb();
}

/**
 * ufshcd_wait_for_uic_cmd - Wait complectioin of UIC command
 * @hba: per adapter instance
 * @uic_command: UIC command
 *
 * Must be called with mutex held.
 * Returns 0 only if success.
 */
static int
ufshcd_wait_for_uic_cmd(struct ufs_hba *hba, struct uic_command *uic_cmd)
{
	int ret;
	unsigned long flags;

	if (wait_for_completion_timeout(&uic_cmd->done,
					msecs_to_jiffies(UIC_CMD_TIMEOUT)))
		ret = uic_cmd->argument2 & MASK_UIC_COMMAND_RESULT;
	else
		ret = -ETIMEDOUT;

	if (ret)
		ufsdbg_set_err_state(hba);

	ufshcd_dme_cmd_log(hba, "dme_cmpl_1", hba->active_uic_cmd->command);

	spin_lock_irqsave(hba->host->host_lock, flags);
	hba->active_uic_cmd = NULL;
	spin_unlock_irqrestore(hba->host->host_lock, flags);

	return ret;
}

/**
 * __ufshcd_send_uic_cmd - Send UIC commands and retrieve the result
 * @hba: per adapter instance
 * @uic_cmd: UIC command
 * @completion: initialize the completion only if this is set to true
 *
 * Identical to ufshcd_send_uic_cmd() expect mutex. Must be called
 * with mutex held and host_lock locked.
 * Returns 0 only if success.
 */
static int
__ufshcd_send_uic_cmd(struct ufs_hba *hba, struct uic_command *uic_cmd,
		      bool completion)
{
	if (!ufshcd_ready_for_uic_cmd(hba)) {
		dev_err(hba->dev,
			"Controller not ready to accept UIC commands\n");
		return -EIO;
	}

	if (completion)
		init_completion(&uic_cmd->done);

	ufshcd_dispatch_uic_cmd(hba, uic_cmd);

	return 0;
}

/**
 * ufshcd_send_uic_cmd - Send UIC commands and retrieve the result
 * @hba: per adapter instance
 * @uic_cmd: UIC command
 *
 * Returns 0 only if success.
 */
static int
ufshcd_send_uic_cmd(struct ufs_hba *hba, struct uic_command *uic_cmd)
{
	int ret;
	unsigned long flags;

	hba->ufs_stats.clk_hold.ctx = UIC_CMD_SEND;
	ufshcd_hold_all(hba);
	mutex_lock(&hba->uic_cmd_mutex);
	ufshcd_add_delay_before_dme_cmd(hba);

	spin_lock_irqsave(hba->host->host_lock, flags);
	ret = __ufshcd_send_uic_cmd(hba, uic_cmd, true);
	spin_unlock_irqrestore(hba->host->host_lock, flags);
	if (!ret)
		ret = ufshcd_wait_for_uic_cmd(hba, uic_cmd);

	ufshcd_save_tstamp_of_last_dme_cmd(hba);
	mutex_unlock(&hba->uic_cmd_mutex);
	ufshcd_release_all(hba);
	hba->ufs_stats.clk_rel.ctx = UIC_CMD_SEND;

	ufsdbg_error_inject_dispatcher(hba,
		ERR_INJECT_UIC, 0, &ret);

	return ret;
}

/**
 * ufshcd_map_sg - Map scatter-gather list to prdt
 * @lrbp - pointer to local reference block
 *
 * Returns 0 in case of success, non-zero value in case of failure
 */
static int ufshcd_map_sg(struct ufs_hba *hba, struct ufshcd_lrb *lrbp)
{
	struct ufshcd_sg_entry *prd_table;
	struct scatterlist *sg;
	struct scsi_cmnd *cmd;
	int sg_segments;
	int i;

	cmd = lrbp->cmd;
	sg_segments = scsi_dma_map(cmd);
	if (sg_segments < 0)
		return sg_segments;

	if (sg_segments) {
		if (hba->quirks & UFSHCD_QUIRK_PRDT_BYTE_GRAN)
			lrbp->utr_descriptor_ptr->prd_table_length =
				cpu_to_le16((u16)(sg_segments *
					sizeof(struct ufshcd_sg_entry)));
		else
			lrbp->utr_descriptor_ptr->prd_table_length =
				cpu_to_le16((u16) (sg_segments));

		prd_table = (struct ufshcd_sg_entry *)lrbp->ucd_prdt_ptr;

		scsi_for_each_sg(cmd, sg, sg_segments, i) {
			prd_table[i].size  =
				cpu_to_le32(((u32) sg_dma_len(sg))-1);
			prd_table[i].base_addr =
				cpu_to_le32(lower_32_bits(sg->dma_address));
			prd_table[i].upper_addr =
				cpu_to_le32(upper_32_bits(sg->dma_address));
			prd_table[i].reserved = 0;
		}
	} else {
		lrbp->utr_descriptor_ptr->prd_table_length = 0;
	}

	return 0;
}

/**
 * ufshcd_enable_intr - enable interrupts
 * @hba: per adapter instance
 * @intrs: interrupt bits
 */
static void ufshcd_enable_intr(struct ufs_hba *hba, u32 intrs)
{
	u32 set = ufshcd_readl(hba, REG_INTERRUPT_ENABLE);

	if (hba->ufs_version == UFSHCI_VERSION_10) {
		u32 rw;
		rw = set & INTERRUPT_MASK_RW_VER_10;
		set = rw | ((set ^ intrs) & intrs);
	} else {
		set |= intrs;
	}

	ufshcd_writel(hba, set, REG_INTERRUPT_ENABLE);
}

/**
 * ufshcd_disable_intr - disable interrupts
 * @hba: per adapter instance
 * @intrs: interrupt bits
 */
static void ufshcd_disable_intr(struct ufs_hba *hba, u32 intrs)
{
	u32 set = ufshcd_readl(hba, REG_INTERRUPT_ENABLE);

	if (hba->ufs_version == UFSHCI_VERSION_10) {
		u32 rw;
		rw = (set & INTERRUPT_MASK_RW_VER_10) &
			~(intrs & INTERRUPT_MASK_RW_VER_10);
		set = rw | ((set & intrs) & ~INTERRUPT_MASK_RW_VER_10);

	} else {
		set &= ~intrs;
	}

	ufshcd_writel(hba, set, REG_INTERRUPT_ENABLE);
}

static int ufshcd_prepare_crypto_utrd(struct ufs_hba *hba,
		struct ufshcd_lrb *lrbp)
{
	struct utp_transfer_req_desc *req_desc = lrbp->utr_descriptor_ptr;
	u8 cc_index = 0;
	bool enable = false;
	u64 dun = 0;
	int ret;

	/*
	 * Call vendor specific code to get crypto info for this request:
	 * enable, crypto config. index, DUN.
	 * If bypass is set, don't bother setting the other fields.
	 */
	ret = ufshcd_vops_crypto_req_setup(hba, lrbp, &cc_index, &enable, &dun);
	if (ret) {
		if (ret != -EAGAIN) {
			dev_err(hba->dev,
				"%s: failed to setup crypto request (%d)\n",
				__func__, ret);
		}

		return ret;
	}

	if (!enable)
		goto out;

	req_desc->header.dword_0 |= cc_index | UTRD_CRYPTO_ENABLE;
	req_desc->header.dword_1 = (u32)(dun & 0xFFFFFFFF);
	req_desc->header.dword_3 = (u32)((dun >> 32) & 0xFFFFFFFF);
out:
	return 0;
}

/**
 * ufshcd_prepare_req_desc_hdr() - Fills the requests header
 * descriptor according to request
 * @hba: per adapter instance
 * @lrbp: pointer to local reference block
 * @upiu_flags: flags required in the header
 * @cmd_dir: requests data direction
 */
static int ufshcd_prepare_req_desc_hdr(struct ufs_hba *hba,
	struct ufshcd_lrb *lrbp, u32 *upiu_flags,
	enum dma_data_direction cmd_dir)
{
	struct utp_transfer_req_desc *req_desc = lrbp->utr_descriptor_ptr;
	u32 data_direction;
	u32 dword_0;

	if (cmd_dir == DMA_FROM_DEVICE) {
		data_direction = UTP_DEVICE_TO_HOST;
		*upiu_flags = UPIU_CMD_FLAGS_READ;
	} else if (cmd_dir == DMA_TO_DEVICE) {
		data_direction = UTP_HOST_TO_DEVICE;
		*upiu_flags = UPIU_CMD_FLAGS_WRITE;
	} else {
		data_direction = UTP_NO_DATA_TRANSFER;
		*upiu_flags = UPIU_CMD_FLAGS_NONE;
	}

	dword_0 = data_direction | (lrbp->command_type
				<< UPIU_COMMAND_TYPE_OFFSET);
	if (lrbp->intr_cmd)
		dword_0 |= UTP_REQ_DESC_INT_CMD;

	/* Transfer request descriptor header fields */
	req_desc->header.dword_0 = cpu_to_le32(dword_0);
	/* dword_1 is reserved, hence it is set to 0 */
	req_desc->header.dword_1 = 0;
	/*
	 * assigning invalid value for command status. Controller
	 * updates OCS on command completion, with the command
	 * status
	 */
	req_desc->header.dword_2 =
		cpu_to_le32(OCS_INVALID_COMMAND_STATUS);
	/* dword_3 is reserved, hence it is set to 0 */
	req_desc->header.dword_3 = 0;

	req_desc->prd_table_length = 0;

	if (ufshcd_is_crypto_supported(hba))
		return ufshcd_prepare_crypto_utrd(hba, lrbp);

	return 0;
}

/**
 * ufshcd_prepare_utp_scsi_cmd_upiu() - fills the utp_transfer_req_desc,
 * for scsi commands
 * @lrbp - local reference block pointer
 * @upiu_flags - flags
 */
static
void ufshcd_prepare_utp_scsi_cmd_upiu(struct ufshcd_lrb *lrbp, u32 upiu_flags)
{
	struct utp_upiu_req *ucd_req_ptr = lrbp->ucd_req_ptr;
	unsigned short cdb_len;

	/* command descriptor fields */
	ucd_req_ptr->header.dword_0 = UPIU_HEADER_DWORD(
				UPIU_TRANSACTION_COMMAND, upiu_flags,
				lrbp->lun, lrbp->task_tag);
	ucd_req_ptr->header.dword_1 = UPIU_HEADER_DWORD(
				UPIU_COMMAND_SET_TYPE_SCSI, 0, 0, 0);

	/* Total EHS length and Data segment length will be zero */
	ucd_req_ptr->header.dword_2 = 0;

	ucd_req_ptr->sc.exp_data_transfer_len =
		cpu_to_be32(lrbp->cmd->sdb.length);

	cdb_len = min_t(unsigned short, lrbp->cmd->cmd_len, MAX_CDB_SIZE);
	memcpy(ucd_req_ptr->sc.cdb, lrbp->cmd->cmnd, cdb_len);
	if (cdb_len < MAX_CDB_SIZE)
		memset(ucd_req_ptr->sc.cdb + cdb_len, 0,
		       (MAX_CDB_SIZE - cdb_len));
	memset(lrbp->ucd_rsp_ptr, 0, sizeof(struct utp_upiu_rsp));
}

/**
 * ufshcd_prepare_utp_query_req_upiu() - fills the utp_transfer_req_desc,
 * for query requsts
 * @hba: UFS hba
 * @lrbp: local reference block pointer
 * @upiu_flags: flags
 */
static void ufshcd_prepare_utp_query_req_upiu(struct ufs_hba *hba,
				struct ufshcd_lrb *lrbp, u32 upiu_flags)
{
	struct utp_upiu_req *ucd_req_ptr = lrbp->ucd_req_ptr;
	struct ufs_query *query = &hba->dev_cmd.query;
	u16 len = be16_to_cpu(query->request.upiu_req.length);
	u8 *descp = (u8 *)lrbp->ucd_req_ptr + GENERAL_UPIU_REQUEST_SIZE;

	/* Query request header */
	ucd_req_ptr->header.dword_0 = UPIU_HEADER_DWORD(
			UPIU_TRANSACTION_QUERY_REQ, upiu_flags,
			lrbp->lun, lrbp->task_tag);
	ucd_req_ptr->header.dword_1 = UPIU_HEADER_DWORD(
			0, query->request.query_func, 0, 0);

	/* Data segment length only need for WRITE_DESC */
	if (query->request.upiu_req.opcode == UPIU_QUERY_OPCODE_WRITE_DESC)
		ucd_req_ptr->header.dword_2 =
			UPIU_HEADER_DWORD(0, 0, (len >> 8), (u8)len);
	else
		ucd_req_ptr->header.dword_2 = 0;

	/* Copy the Query Request buffer as is */
	memcpy(&ucd_req_ptr->qr, &query->request.upiu_req,
			QUERY_OSF_SIZE);

	/* Copy the Descriptor */
	if (query->request.upiu_req.opcode == UPIU_QUERY_OPCODE_WRITE_DESC)
		memcpy(descp, query->descriptor, len);

	memset(lrbp->ucd_rsp_ptr, 0, sizeof(struct utp_upiu_rsp));
}

static inline void ufshcd_prepare_utp_nop_upiu(struct ufshcd_lrb *lrbp)
{
	struct utp_upiu_req *ucd_req_ptr = lrbp->ucd_req_ptr;

	memset(ucd_req_ptr, 0, sizeof(struct utp_upiu_req));

	/* command descriptor fields */
	ucd_req_ptr->header.dword_0 =
		UPIU_HEADER_DWORD(
			UPIU_TRANSACTION_NOP_OUT, 0, 0, lrbp->task_tag);
	/* clear rest of the fields of basic header */
	ucd_req_ptr->header.dword_1 = 0;
	ucd_req_ptr->header.dword_2 = 0;

	memset(lrbp->ucd_rsp_ptr, 0, sizeof(struct utp_upiu_rsp));
}

/**
 * ufshcd_compose_upiu - form UFS Protocol Information Unit(UPIU)
 * @hba - per adapter instance
 * @lrb - pointer to local reference block
 */
static int ufshcd_compose_upiu(struct ufs_hba *hba, struct ufshcd_lrb *lrbp)
{
	u32 upiu_flags;
	int ret = 0;

	switch (lrbp->command_type) {
	case UTP_CMD_TYPE_SCSI:
		if (likely(lrbp->cmd)) {
			ret = ufshcd_prepare_req_desc_hdr(hba, lrbp,
				&upiu_flags, lrbp->cmd->sc_data_direction);
			ufshcd_prepare_utp_scsi_cmd_upiu(lrbp, upiu_flags);
		} else {
			ret = -EINVAL;
		}
		break;
	case UTP_CMD_TYPE_DEV_MANAGE:
		ret = ufshcd_prepare_req_desc_hdr(hba, lrbp, &upiu_flags,
			DMA_NONE);
		if (hba->dev_cmd.type == DEV_CMD_TYPE_QUERY)
			ufshcd_prepare_utp_query_req_upiu(
					hba, lrbp, upiu_flags);
		else if (hba->dev_cmd.type == DEV_CMD_TYPE_NOP)
			ufshcd_prepare_utp_nop_upiu(lrbp);
		else
			ret = -EINVAL;
		break;
	case UTP_CMD_TYPE_UFS:
		/* For UFS native command implementation */
		ret = -ENOTSUPP;
		dev_err(hba->dev, "%s: UFS native command are not supported\n",
			__func__);
		break;
	default:
		ret = -ENOTSUPP;
		dev_err(hba->dev, "%s: unknown command type: 0x%x\n",
				__func__, lrbp->command_type);
		break;
	} /* end of switch */

	return ret;
}

/*
 * ufshcd_scsi_to_upiu_lun - maps scsi LUN to UPIU LUN
 * @scsi_lun: scsi LUN id
 *
 * Returns UPIU LUN id
 */
static inline u8 ufshcd_scsi_to_upiu_lun(unsigned int scsi_lun)
{
	if (scsi_is_wlun(scsi_lun))
		return (scsi_lun & UFS_UPIU_MAX_UNIT_NUM_ID)
			| UFS_UPIU_WLUN_ID;
	else
		return scsi_lun & UFS_UPIU_MAX_UNIT_NUM_ID;
}

/**
 * ufshcd_upiu_wlun_to_scsi_wlun - maps UPIU W-LUN id to SCSI W-LUN ID
 * @scsi_lun: UPIU W-LUN id
 *
 * Returns SCSI W-LUN id
 */
static inline u16 ufshcd_upiu_wlun_to_scsi_wlun(u8 upiu_wlun_id)
{
	return (upiu_wlun_id & ~UFS_UPIU_WLUN_ID) | SCSI_W_LUN_BASE;
}

/**
 * ufshcd_get_write_lock - synchronize between shutdown, scaling &
 * arrival of requests
 * @hba: ufs host
 *
 * Lock is predominantly held by shutdown context thus, ensuring
 * that no requests from any other context may sneak through.
 */
static inline void ufshcd_get_write_lock(struct ufs_hba *hba)
{
	down_write(&hba->lock);
}

/**
 * ufshcd_get_read_lock - synchronize between shutdown, scaling &
 * arrival of requests
 * @hba: ufs host
 *
 * Returns 1 if acquired, < 0 on contention
 *
 * After shutdown's initiated, allow requests only directed to the
 * well known device lun. The sync between scaling & issue is maintained
 * as is and this restructuring syncs shutdown with these too.
 */
static int ufshcd_get_read_lock(struct ufs_hba *hba, u64 lun)
{
	int err = 0;

	err = down_read_trylock(&hba->lock);
	if (err > 0)
		goto out;
	/* let requests for well known device lun to go through */
	if (ufshcd_scsi_to_upiu_lun(lun) == UFS_UPIU_UFS_DEVICE_WLUN)
		return 0;
	else if (!ufshcd_is_shutdown_ongoing(hba))
		return -EAGAIN;
	else
		return -EPERM;

out:
	return err;
}

/**
 * ufshcd_put_read_lock - synchronize between shutdown, scaling &
 * arrival of requests
 * @hba: ufs host
 *
 * Returns none
 */
static inline void ufshcd_put_read_lock(struct ufs_hba *hba)
{
	up_read(&hba->lock);
}

/**
 * ufshcd_queuecommand - main entry point for SCSI requests
 * @cmd: command from SCSI Midlayer
 * @done: call back function
 *
 * Returns 0 for success, non-zero in case of failure
 */
static int ufshcd_queuecommand(struct Scsi_Host *host, struct scsi_cmnd *cmd)
{
	struct ufshcd_lrb *lrbp;
	struct ufs_hba *hba;
	unsigned long flags;
	int tag;
	int err = 0;
	bool has_read_lock = false;

	hba = shost_priv(host);

	if (!cmd || !cmd->request || !hba)
		return -EINVAL;

	tag = cmd->request->tag;
	if (!ufshcd_valid_tag(hba, tag)) {
		dev_err(hba->dev,
			"%s: invalid command tag %d: cmd=0x%p, cmd->request=0x%p",
			__func__, tag, cmd, cmd->request);
		BUG();
	}

	err = ufshcd_get_read_lock(hba, cmd->device->lun);
	if (unlikely(err < 0)) {
		if (err == -EPERM) {
			set_host_byte(cmd, DID_ERROR);
			cmd->scsi_done(cmd);
			return 0;
		}
		if (err == -EAGAIN)
			return SCSI_MLQUEUE_HOST_BUSY;
	} else if (err == 1) {
		has_read_lock = true;
	}

	/*
	 * err might be non-zero here but logic later in this function
	 * assumes that err is set to 0.
	 */
	err = 0;

	spin_lock_irqsave(hba->host->host_lock, flags);

	/* if error handling is in progress, return host busy */
	if (ufshcd_eh_in_progress(hba)) {
		err = SCSI_MLQUEUE_HOST_BUSY;
		goto out_unlock;
	}

	if (hba->extcon && ufshcd_is_card_offline(hba)) {
		set_host_byte(cmd, DID_BAD_TARGET);
		cmd->scsi_done(cmd);
		goto out_unlock;
	}

	switch (hba->ufshcd_state) {
	case UFSHCD_STATE_OPERATIONAL:
		break;
	case UFSHCD_STATE_EH_SCHEDULED:
	case UFSHCD_STATE_RESET:
		err = SCSI_MLQUEUE_HOST_BUSY;
		goto out_unlock;
	case UFSHCD_STATE_ERROR:
		set_host_byte(cmd, DID_ERROR);
		cmd->scsi_done(cmd);
		goto out_unlock;
	default:
		dev_WARN_ONCE(hba->dev, 1, "%s: invalid state %d\n",
				__func__, hba->ufshcd_state);
		set_host_byte(cmd, DID_BAD_TARGET);
		cmd->scsi_done(cmd);
		goto out_unlock;
	}
	spin_unlock_irqrestore(hba->host->host_lock, flags);

	hba->req_abort_count = 0;

	/* acquire the tag to make sure device cmds don't use it */
	if (test_and_set_bit_lock(tag, &hba->lrb_in_use)) {
		/*
		 * Dev manage command in progress, requeue the command.
		 * Requeuing the command helps in cases where the request *may*
		 * find different tag instead of waiting for dev manage command
		 * completion.
		 */
		err = SCSI_MLQUEUE_HOST_BUSY;
		goto out;
	}

	hba->ufs_stats.clk_hold.ctx = QUEUE_CMD;
	err = ufshcd_hold(hba, true);
	if (err) {
		err = SCSI_MLQUEUE_HOST_BUSY;
		clear_bit_unlock(tag, &hba->lrb_in_use);
		goto out;
	}

	if (ufshcd_is_clkgating_allowed(hba))
		WARN_ON(hba->clk_gating.state != CLKS_ON);

	err = ufshcd_hibern8_hold(hba, true);
	if (err) {
		clear_bit_unlock(tag, &hba->lrb_in_use);
		err = SCSI_MLQUEUE_HOST_BUSY;
		hba->ufs_stats.clk_rel.ctx = QUEUE_CMD;
		ufshcd_release(hba, true);
		goto out;
	}
	if (ufshcd_is_hibern8_on_idle_allowed(hba))
		WARN_ON(hba->hibern8_on_idle.state != HIBERN8_EXITED);

	/* Vote PM QoS for the request */
	ufshcd_vops_pm_qos_req_start(hba, cmd->request);

	/* IO svc time latency histogram */
	if (hba->latency_hist_enabled &&
	    (cmd->request->cmd_type == REQ_TYPE_FS)) {
		cmd->request->lat_hist_io_start = ktime_get();
		cmd->request->lat_hist_enabled = 1;
	} else {
		cmd->request->lat_hist_enabled = 0;
	}

	WARN_ON(hba->clk_gating.state != CLKS_ON);

	lrbp = &hba->lrb[tag];

	WARN_ON(lrbp->cmd);
	lrbp->cmd = cmd;
	lrbp->sense_bufflen = UFSHCD_REQ_SENSE_SIZE;
	lrbp->sense_buffer = cmd->sense_buffer;
	lrbp->task_tag = tag;
	lrbp->lun = ufshcd_scsi_to_upiu_lun(cmd->device->lun);
	lrbp->intr_cmd = !ufshcd_is_intr_aggr_allowed(hba) ? true : false;
	lrbp->command_type = UTP_CMD_TYPE_SCSI;
	lrbp->req_abort_skip = false;

	/* form UPIU before issuing the command */
	err = ufshcd_compose_upiu(hba, lrbp);
	if (err) {
		if (err != -EAGAIN)
			dev_err(hba->dev,
				"%s: failed to compose upiu %d\n",
				__func__, err);
		lrbp->cmd = NULL;
		clear_bit_unlock(tag, &hba->lrb_in_use);
		ufshcd_release_all(hba);
		ufshcd_vops_pm_qos_req_end(hba, cmd->request, true);
		goto out;
	}

	err = ufshcd_map_sg(hba, lrbp);
	if (err) {
		lrbp->cmd = NULL;
		clear_bit_unlock(tag, &hba->lrb_in_use);
		ufshcd_release_all(hba);
		ufshcd_vops_pm_qos_req_end(hba, cmd->request, true);
		goto out;
	}

	err = ufshcd_vops_crypto_engine_cfg_start(hba, tag);
	if (err) {
		if (err != -EAGAIN)
			dev_err(hba->dev,
				"%s: failed to configure crypto engine %d\n",
				__func__, err);

		scsi_dma_unmap(lrbp->cmd);
		lrbp->cmd = NULL;
		clear_bit_unlock(tag, &hba->lrb_in_use);
		ufshcd_release_all(hba);
		ufshcd_vops_pm_qos_req_end(hba, cmd->request, true);

		goto out;
	}

	/* Make sure descriptors are ready before ringing the doorbell */
	wmb();
	/* issue command to the controller */
	spin_lock_irqsave(hba->host->host_lock, flags);

	err = ufshcd_send_command(hba, tag);
	if (err) {
		spin_unlock_irqrestore(hba->host->host_lock, flags);
		scsi_dma_unmap(lrbp->cmd);
		lrbp->cmd = NULL;
		clear_bit_unlock(tag, &hba->lrb_in_use);
		ufshcd_release_all(hba);
		ufshcd_vops_pm_qos_req_end(hba, cmd->request, true);
		ufshcd_vops_crypto_engine_cfg_end(hba, lrbp, cmd->request);
		dev_err(hba->dev, "%s: failed sending command, %d\n",
							__func__, err);
		err = DID_ERROR;
		goto out;
	}

out_unlock:
	spin_unlock_irqrestore(hba->host->host_lock, flags);
out:
	if (has_read_lock)
		ufshcd_put_read_lock(hba);
	return err;
}

static int ufshcd_compose_dev_cmd(struct ufs_hba *hba,
		struct ufshcd_lrb *lrbp, enum dev_cmd_type cmd_type, int tag)
{
	lrbp->cmd = NULL;
	lrbp->sense_bufflen = 0;
	lrbp->sense_buffer = NULL;
	lrbp->task_tag = tag;
	lrbp->lun = 0; /* device management cmd is not specific to any LUN */
	lrbp->command_type = UTP_CMD_TYPE_DEV_MANAGE;
	lrbp->intr_cmd = true; /* No interrupt aggregation */
	hba->dev_cmd.type = cmd_type;

	return ufshcd_compose_upiu(hba, lrbp);
}

static int
ufshcd_clear_cmd(struct ufs_hba *hba, int tag)
{
	int err = 0;
	unsigned long flags;
	u32 mask = 1 << tag;

	/* clear outstanding transaction before retry */
	spin_lock_irqsave(hba->host->host_lock, flags);
	ufshcd_utrl_clear(hba, tag);
	spin_unlock_irqrestore(hba->host->host_lock, flags);

	/*
	 * wait for for h/w to clear corresponding bit in door-bell.
	 * max. wait is 1 sec.
	 */
	err = ufshcd_wait_for_register(hba,
			REG_UTP_TRANSFER_REQ_DOOR_BELL,
			mask, ~mask, 1000, 1000, true);

	return err;
}

static int
ufshcd_check_query_response(struct ufs_hba *hba, struct ufshcd_lrb *lrbp)
{
	struct ufs_query_res *query_res = &hba->dev_cmd.query.response;

	/* Get the UPIU response */
	query_res->response = ufshcd_get_rsp_upiu_result(lrbp->ucd_rsp_ptr) >>
				UPIU_RSP_CODE_OFFSET;
	return query_res->response;
}

/**
 * ufshcd_dev_cmd_completion() - handles device management command responses
 * @hba: per adapter instance
 * @lrbp: pointer to local reference block
 */
static int
ufshcd_dev_cmd_completion(struct ufs_hba *hba, struct ufshcd_lrb *lrbp)
{
	int resp;
	int err = 0;

	hba->ufs_stats.last_hibern8_exit_tstamp = ktime_set(0, 0);
	resp = ufshcd_get_req_rsp(lrbp->ucd_rsp_ptr);

	switch (resp) {
	case UPIU_TRANSACTION_NOP_IN:
		if (hba->dev_cmd.type != DEV_CMD_TYPE_NOP) {
			err = -EINVAL;
			dev_err(hba->dev, "%s: unexpected response %x\n",
					__func__, resp);
		}
		break;
	case UPIU_TRANSACTION_QUERY_RSP:
		err = ufshcd_check_query_response(hba, lrbp);
		if (!err)
			err = ufshcd_copy_query_response(hba, lrbp);
		break;
	case UPIU_TRANSACTION_REJECT_UPIU:
		/* TODO: handle Reject UPIU Response */
		err = -EPERM;
		dev_err(hba->dev, "%s: Reject UPIU not fully implemented\n",
				__func__);
		break;
	default:
		err = -EINVAL;
		dev_err(hba->dev, "%s: Invalid device management cmd response: %x\n",
				__func__, resp);
		break;
	}

	return err;
}

static int ufshcd_wait_for_dev_cmd(struct ufs_hba *hba,
		struct ufshcd_lrb *lrbp, int max_timeout)
{
	int err = 0;
	unsigned long time_left;
	unsigned long flags;

	time_left = wait_for_completion_timeout(hba->dev_cmd.complete,
			msecs_to_jiffies(max_timeout));

	spin_lock_irqsave(hba->host->host_lock, flags);
	hba->dev_cmd.complete = NULL;
	if (likely(time_left)) {
		err = ufshcd_get_tr_ocs(lrbp);
		if (!err)
			err = ufshcd_dev_cmd_completion(hba, lrbp);
	}
	spin_unlock_irqrestore(hba->host->host_lock, flags);

	if (!time_left) {
		err = -ETIMEDOUT;
		dev_dbg(hba->dev, "%s: dev_cmd request timedout, tag %d\n",
			__func__, lrbp->task_tag);
		if (!ufshcd_clear_cmd(hba, lrbp->task_tag))
			/* successfully cleared the command, retry if needed */
			err = -EAGAIN;
		/*
		 * in case of an error, after clearing the doorbell,
		 * we also need to clear the outstanding_request
		 * field in hba
		 */
		ufshcd_outstanding_req_clear(hba, lrbp->task_tag);
	}

	if (err && err != -EAGAIN)
		ufsdbg_set_err_state(hba);

	return err;
}

/**
 * ufshcd_get_dev_cmd_tag - Get device management command tag
 * @hba: per-adapter instance
 * @tag: pointer to variable with available slot value
 *
 * Get a free slot and lock it until device management command
 * completes.
 *
 * Returns false if free slot is unavailable for locking, else
 * return true with tag value in @tag.
 */
static bool ufshcd_get_dev_cmd_tag(struct ufs_hba *hba, int *tag_out)
{
	int tag;
	bool ret = false;
	unsigned long tmp;

	if (!tag_out)
		goto out;

	do {
		tmp = ~hba->lrb_in_use;
		tag = find_last_bit(&tmp, hba->nutrs);
		if (tag >= hba->nutrs)
			goto out;
	} while (test_and_set_bit_lock(tag, &hba->lrb_in_use));

	*tag_out = tag;
	ret = true;
out:
	return ret;
}

static inline void ufshcd_put_dev_cmd_tag(struct ufs_hba *hba, int tag)
{
	clear_bit_unlock(tag, &hba->lrb_in_use);
}

/**
 * ufshcd_exec_dev_cmd - API for sending device management requests
 * @hba - UFS hba
 * @cmd_type - specifies the type (NOP, Query...)
 * @timeout - time in seconds
 *
 * NOTE: Since there is only one available tag for device management commands,
 * it is expected you hold the hba->dev_cmd.lock mutex.
 */
static int ufshcd_exec_dev_cmd(struct ufs_hba *hba,
		enum dev_cmd_type cmd_type, int timeout)
{
	struct ufshcd_lrb *lrbp;
	int err;
	int tag;
	struct completion wait;
	unsigned long flags;

	/*
	 * Get free slot, sleep if slots are unavailable.
	 * Even though we use wait_event() which sleeps indefinitely,
	 * the maximum wait time is bounded by SCSI request timeout.
	 */
	wait_event(hba->dev_cmd.tag_wq, ufshcd_get_dev_cmd_tag(hba, &tag));

	init_completion(&wait);
	lrbp = &hba->lrb[tag];
	WARN_ON(lrbp->cmd);
	err = ufshcd_compose_dev_cmd(hba, lrbp, cmd_type, tag);
	if (unlikely(err))
		goto out_put_tag;

	hba->dev_cmd.complete = &wait;

	/* Make sure descriptors are ready before ringing the doorbell */
	wmb();
	spin_lock_irqsave(hba->host->host_lock, flags);
	err = ufshcd_send_command(hba, tag);
	spin_unlock_irqrestore(hba->host->host_lock, flags);
	if (err) {
		dev_err(hba->dev, "%s: failed sending command, %d\n",
							__func__, err);
		goto out_put_tag;
	}
	err = ufshcd_wait_for_dev_cmd(hba, lrbp, timeout);

out_put_tag:
	ufshcd_put_dev_cmd_tag(hba, tag);
	wake_up(&hba->dev_cmd.tag_wq);
	return err;
}

/**
 * ufshcd_init_query() - init the query response and request parameters
 * @hba: per-adapter instance
 * @request: address of the request pointer to be initialized
 * @response: address of the response pointer to be initialized
 * @opcode: operation to perform
 * @idn: flag idn to access
 * @index: LU number to access
 * @selector: query/flag/descriptor further identification
 */
static inline void ufshcd_init_query(struct ufs_hba *hba,
		struct ufs_query_req **request, struct ufs_query_res **response,
		enum query_opcode opcode, u8 idn, u8 index, u8 selector)
{
	int idn_t = (int)idn;

	ufsdbg_error_inject_dispatcher(hba,
		ERR_INJECT_QUERY, idn_t, (int *)&idn_t);
	idn = idn_t;

	*request = &hba->dev_cmd.query.request;
	*response = &hba->dev_cmd.query.response;
	memset(*request, 0, sizeof(struct ufs_query_req));
	memset(*response, 0, sizeof(struct ufs_query_res));
	(*request)->upiu_req.opcode = opcode;
	(*request)->upiu_req.idn = idn;
	(*request)->upiu_req.index = index;
	(*request)->upiu_req.selector = selector;

	ufshcd_update_query_stats(hba, opcode, idn);
}

static int ufshcd_query_flag_retry(struct ufs_hba *hba,
	enum query_opcode opcode, enum flag_idn idn, bool *flag_res)
{
	int ret;
	int retries;

	for (retries = 0; retries < QUERY_REQ_RETRIES; retries++) {
		ret = ufshcd_query_flag(hba, opcode, idn, flag_res);
		if (ret)
			dev_dbg(hba->dev,
				"%s: failed with error %d, retries %d\n",
				__func__, ret, retries);
		else
			break;
	}

	if (ret)
		dev_err(hba->dev,
			"%s: query attribute, opcode %d, idn %d, failed with error %d after %d retires\n",
			__func__, opcode, idn, ret, retries);
	return ret;
}

/**
 * ufshcd_query_flag() - API function for sending flag query requests
 * hba: per-adapter instance
 * query_opcode: flag query to perform
 * idn: flag idn to access
 * flag_res: the flag value after the query request completes
 *
 * Returns 0 for success, non-zero in case of failure
 */
int ufshcd_query_flag(struct ufs_hba *hba, enum query_opcode opcode,
			enum flag_idn idn, bool *flag_res)
{
	struct ufs_query_req *request = NULL;
	struct ufs_query_res *response = NULL;
	int err, index = 0, selector = 0;
	int timeout = QUERY_REQ_TIMEOUT;
	bool has_read_lock = false;

	BUG_ON(!hba);

	ufshcd_hold_all(hba);
	if (!ufshcd_is_shutdown_ongoing(hba) && !ufshcd_eh_in_progress(hba)) {
		down_read(&hba->lock);
		has_read_lock = true;
	}
	mutex_lock(&hba->dev_cmd.lock);
	ufshcd_init_query(hba, &request, &response, opcode, idn, index,
			selector);

	switch (opcode) {
	case UPIU_QUERY_OPCODE_SET_FLAG:
	case UPIU_QUERY_OPCODE_CLEAR_FLAG:
	case UPIU_QUERY_OPCODE_TOGGLE_FLAG:
		request->query_func = UPIU_QUERY_FUNC_STANDARD_WRITE_REQUEST;
		break;
	case UPIU_QUERY_OPCODE_READ_FLAG:
		request->query_func = UPIU_QUERY_FUNC_STANDARD_READ_REQUEST;
		if (!flag_res) {
			/* No dummy reads */
			dev_err(hba->dev, "%s: Invalid argument for read request\n",
					__func__);
			err = -EINVAL;
			goto out_unlock;
		}
		break;
	default:
		dev_err(hba->dev,
			"%s: Expected query flag opcode but got = %d\n",
			__func__, opcode);
		err = -EINVAL;
		goto out_unlock;
	}

	err = ufshcd_exec_dev_cmd(hba, DEV_CMD_TYPE_QUERY, timeout);

	if (err) {
		dev_err(hba->dev,
			"%s: Sending flag query for idn %d failed, err = %d\n",
			__func__, request->upiu_req.idn, err);
		goto out_unlock;
	}

	if (flag_res)
		*flag_res = (be32_to_cpu(response->upiu_res.value) &
				MASK_QUERY_UPIU_FLAG_LOC) & 0x1;

out_unlock:
	mutex_unlock(&hba->dev_cmd.lock);
	if (has_read_lock)
		up_read(&hba->lock);
	ufshcd_release_all(hba);
	return err;
}
EXPORT_SYMBOL(ufshcd_query_flag);

/**
 * ufshcd_query_attr - API function for sending attribute requests
 * hba: per-adapter instance
 * opcode: attribute opcode
 * idn: attribute idn to access
 * index: index field
 * selector: selector field
 * attr_val: the attribute value after the query request completes
 *
 * Returns 0 for success, non-zero in case of failure
*/
int ufshcd_query_attr(struct ufs_hba *hba, enum query_opcode opcode,
			enum attr_idn idn, u8 index, u8 selector, u32 *attr_val)
{
	struct ufs_query_req *request = NULL;
	struct ufs_query_res *response = NULL;
	int err;
	bool has_read_lock = false;

	BUG_ON(!hba);

	ufshcd_hold_all(hba);
	if (!attr_val) {
		dev_err(hba->dev, "%s: attribute value required for opcode 0x%x\n",
				__func__, opcode);
		err = -EINVAL;
		goto out;
	}

	/*
	 * May get invoked from shutdown and IOCTL contexts.
	 * In shutdown context, it comes in with lock acquired.
	 * In error recovery context, it may come with lock acquired.
	 */

	if (!ufshcd_is_shutdown_ongoing(hba) && !ufshcd_eh_in_progress(hba)) {
		down_read(&hba->lock);
		has_read_lock = true;
	}
	mutex_lock(&hba->dev_cmd.lock);
	ufshcd_init_query(hba, &request, &response, opcode, idn, index,
			selector);

	switch (opcode) {
	case UPIU_QUERY_OPCODE_WRITE_ATTR:
		request->query_func = UPIU_QUERY_FUNC_STANDARD_WRITE_REQUEST;
		request->upiu_req.value = cpu_to_be32(*attr_val);
		break;
	case UPIU_QUERY_OPCODE_READ_ATTR:
		request->query_func = UPIU_QUERY_FUNC_STANDARD_READ_REQUEST;
		break;
	default:
		dev_err(hba->dev, "%s: Expected query attr opcode but got = 0x%.2x\n",
				__func__, opcode);
		err = -EINVAL;
		goto out_unlock;
	}

	err = ufshcd_exec_dev_cmd(hba, DEV_CMD_TYPE_QUERY, QUERY_REQ_TIMEOUT);

	if (err) {
		dev_err(hba->dev, "%s: opcode 0x%.2x for idn %d failed, index %d, err = %d\n",
				__func__, opcode,
				request->upiu_req.idn, index, err);
		goto out_unlock;
	}

	*attr_val = be32_to_cpu(response->upiu_res.value);

out_unlock:
	mutex_unlock(&hba->dev_cmd.lock);
	if (has_read_lock)
		up_read(&hba->lock);
out:
	ufshcd_release_all(hba);
	return err;
}
EXPORT_SYMBOL(ufshcd_query_attr);

/**
 * ufshcd_query_attr_retry() - API function for sending query
 * attribute with retries
 * @hba: per-adapter instance
 * @opcode: attribute opcode
 * @idn: attribute idn to access
 * @index: index field
 * @selector: selector field
 * @attr_val: the attribute value after the query request
 * completes
 *
 * Returns 0 for success, non-zero in case of failure
*/
static int ufshcd_query_attr_retry(struct ufs_hba *hba,
	enum query_opcode opcode, enum attr_idn idn, u8 index, u8 selector,
	u32 *attr_val)
{
	int ret = 0;
	u32 retries;

	 for (retries = QUERY_REQ_RETRIES; retries > 0; retries--) {
		ret = ufshcd_query_attr(hba, opcode, idn, index,
						selector, attr_val);
		if (ret)
			dev_dbg(hba->dev, "%s: failed with error %d, retries %d\n",
				__func__, ret, retries);
		else
			break;
	}

	if (ret)
		dev_err(hba->dev,
			"%s: query attribute, idn %d, failed with error %d after %d retires\n",
			__func__, idn, ret, retries);
	return ret;
}

static int __ufshcd_query_descriptor(struct ufs_hba *hba,
			enum query_opcode opcode, enum desc_idn idn, u8 index,
			u8 selector, u8 *desc_buf, int *buf_len)
{
	struct ufs_query_req *request = NULL;
	struct ufs_query_res *response = NULL;
	int err;
	bool has_read_lock = false;

	BUG_ON(!hba);

	ufshcd_hold_all(hba);
	if (!desc_buf) {
		dev_err(hba->dev, "%s: descriptor buffer required for opcode 0x%x\n",
				__func__, opcode);
		err = -EINVAL;
		goto out;
	}

	if (*buf_len < QUERY_DESC_MIN_SIZE || *buf_len > QUERY_DESC_MAX_SIZE) {
		dev_err(hba->dev, "%s: descriptor buffer size (%d) is out of range\n",
				__func__, *buf_len);
		err = -EINVAL;
		goto out;
	}

	if (!ufshcd_is_shutdown_ongoing(hba) && !ufshcd_eh_in_progress(hba)) {
		down_read(&hba->lock);
		has_read_lock = true;
	}
	mutex_lock(&hba->dev_cmd.lock);
	ufshcd_init_query(hba, &request, &response, opcode, idn, index,
			selector);
	hba->dev_cmd.query.descriptor = desc_buf;
	request->upiu_req.length = cpu_to_be16(*buf_len);

	switch (opcode) {
	case UPIU_QUERY_OPCODE_WRITE_DESC:
		request->query_func = UPIU_QUERY_FUNC_STANDARD_WRITE_REQUEST;
		break;
	case UPIU_QUERY_OPCODE_READ_DESC:
		request->query_func = UPIU_QUERY_FUNC_STANDARD_READ_REQUEST;
		break;
	default:
		dev_err(hba->dev,
				"%s: Expected query descriptor opcode but got = 0x%.2x\n",
				__func__, opcode);
		err = -EINVAL;
		goto out_unlock;
	}

	err = ufshcd_exec_dev_cmd(hba, DEV_CMD_TYPE_QUERY, QUERY_REQ_TIMEOUT);

	if (err) {
		dev_err(hba->dev, "%s: opcode 0x%.2x for idn %d failed, index %d, err = %d\n",
				__func__, opcode,
				request->upiu_req.idn, index, err);
		goto out_unlock;
	}

	*buf_len = be16_to_cpu(response->upiu_res.length);

out_unlock:
	hba->dev_cmd.query.descriptor = NULL;
	mutex_unlock(&hba->dev_cmd.lock);
	if (has_read_lock)
		up_read(&hba->lock);

out:
	ufshcd_release_all(hba);
	return err;
}

/**
 * ufshcd_query_descriptor - API function for sending descriptor requests
 * hba: per-adapter instance
 * opcode: attribute opcode
 * idn: attribute idn to access
 * index: index field
 * selector: selector field
 * desc_buf: the buffer that contains the descriptor
 * buf_len: length parameter passed to the device
 *
 * Returns 0 for success, non-zero in case of failure.
 * The buf_len parameter will contain, on return, the length parameter
 * received on the response.
 */
int ufshcd_query_descriptor(struct ufs_hba *hba,
			enum query_opcode opcode, enum desc_idn idn, u8 index,
			u8 selector, u8 *desc_buf, int *buf_len)
{
	int err;
	int retries;

	for (retries = QUERY_REQ_RETRIES; retries > 0; retries--) {
		err = __ufshcd_query_descriptor(hba, opcode, idn, index,
						selector, desc_buf, buf_len);
		if (!err || err == -EINVAL)
			break;
	}

	return err;
}
EXPORT_SYMBOL(ufshcd_query_descriptor);

/**
 * ufshcd_read_desc_length - read the specified descriptor length from header
 * @hba: Pointer to adapter instance
 * @desc_id: descriptor idn value
 * @desc_index: descriptor index
 * @desc_length: pointer to variable to read the length of descriptor
 *
 * Return 0 in case of success, non-zero otherwise
 */
static int ufshcd_read_desc_length(struct ufs_hba *hba,
	enum desc_idn desc_id,
	int desc_index,
	int *desc_length)
{
	int ret;
	u8 header[QUERY_DESC_HDR_SIZE];
	int header_len = QUERY_DESC_HDR_SIZE;

	if (desc_id >= QUERY_DESC_IDN_MAX)
		return -EINVAL;

	ret = ufshcd_query_descriptor(hba, UPIU_QUERY_OPCODE_READ_DESC,
					desc_id, desc_index, 0, header,
					&header_len);

	if (ret) {
		dev_err(hba->dev, "%s: Failed to get descriptor header id %d",
			__func__, desc_id);
		return ret;
	} else if (desc_id != header[QUERY_DESC_DESC_TYPE_OFFSET]) {
		dev_warn(hba->dev, "%s: descriptor header id %d and desc_id %d mismatch",
			__func__, header[QUERY_DESC_DESC_TYPE_OFFSET],
			desc_id);
		ret = -EINVAL;
	}

	*desc_length = header[QUERY_DESC_LENGTH_OFFSET];
	return ret;

}

/**
 * ufshcd_map_desc_id_to_length - map descriptor IDN to its length
 * @hba: Pointer to adapter instance
 * @desc_id: descriptor idn value
 * @desc_len: mapped desc length (out)
 *
 * Return 0 in case of success, non-zero otherwise
 */
int ufshcd_map_desc_id_to_length(struct ufs_hba *hba,
	enum desc_idn desc_id, int *desc_len)
{
	switch (desc_id) {
	case QUERY_DESC_IDN_DEVICE:
		*desc_len = hba->desc_size.dev_desc;
		break;
	case QUERY_DESC_IDN_POWER:
		*desc_len = hba->desc_size.pwr_desc;
		break;
	case QUERY_DESC_IDN_GEOMETRY:
		*desc_len = hba->desc_size.geom_desc;
		break;
	case QUERY_DESC_IDN_CONFIGURATION:
		*desc_len = hba->desc_size.conf_desc;
		break;
	case QUERY_DESC_IDN_UNIT:
		*desc_len = hba->desc_size.unit_desc;
		break;
	case QUERY_DESC_IDN_INTERCONNECT:
		*desc_len = hba->desc_size.interc_desc;
		break;
	case QUERY_DESC_IDN_STRING:
		*desc_len = QUERY_DESC_MAX_SIZE;
		break;
	case QUERY_DESC_IDN_RFU_0:
	case QUERY_DESC_IDN_RFU_1:
		*desc_len = 0;
		break;
	default:
		*desc_len = 0;
		return -EINVAL;
	}
	return 0;
}
EXPORT_SYMBOL(ufshcd_map_desc_id_to_length);

/**
 * ufshcd_read_desc_param - read the specified descriptor parameter
 * @hba: Pointer to adapter instance
 * @desc_id: descriptor idn value
 * @desc_index: descriptor index
 * @param_offset: offset of the parameter to read
 * @param_read_buf: pointer to buffer where parameter would be read
 * @param_size: sizeof(param_read_buf)
 *
 * Return 0 in case of success, non-zero otherwise
 */
static int ufshcd_read_desc_param(struct ufs_hba *hba,
				  enum desc_idn desc_id,
				  int desc_index,
				  u8 param_offset,
				  u8 *param_read_buf,
				  u8 param_size)
{
	int ret;
	u8 *desc_buf;
	int buff_len;
	bool is_kmalloc = true;

	/* Safety check */
	if (desc_id >= QUERY_DESC_IDN_MAX || !param_size)
		return -EINVAL;

	/* Get the max length of descriptor from structure filled up at probe
	 * time.
	 */
	ret = ufshcd_map_desc_id_to_length(hba, desc_id, &buff_len);

	/* Sanity checks */
	if (ret || !buff_len) {
		dev_err(hba->dev, "%s: Failed to get full descriptor length",
			__func__);
		return ret;
	}

	/* Check whether we need temp memory */
	if (param_offset != 0 || param_size < buff_len) {
		desc_buf = kmalloc(buff_len, GFP_KERNEL);
		if (!desc_buf)
			return -ENOMEM;
	} else {
		desc_buf = param_read_buf;
		is_kmalloc = false;
	}

	/* Request for full descriptor */
	ret = ufshcd_query_descriptor(hba, UPIU_QUERY_OPCODE_READ_DESC,
					desc_id, desc_index, 0,
					desc_buf, &buff_len);

	if (ret) {
		dev_err(hba->dev, "%s: Failed reading descriptor. desc_id %d, desc_index %d, param_offset %d, ret %d",
			__func__, desc_id, desc_index, param_offset, ret);

		goto out;
	}

	/* Sanity check */
	if (desc_buf[QUERY_DESC_DESC_TYPE_OFFSET] != desc_id) {
		dev_err(hba->dev, "%s: invalid desc_id %d in descriptor header",
			__func__, desc_buf[QUERY_DESC_DESC_TYPE_OFFSET]);
		ret = -EINVAL;
		goto out;
	}

	/* Check wherher we will not copy more data, than available */
	if (is_kmalloc && param_size > buff_len)
		param_size = buff_len;

	if (is_kmalloc)
		memcpy(param_read_buf, &desc_buf[param_offset], param_size);
out:
	if (is_kmalloc)
		kfree(desc_buf);
	return ret;
}

static inline int ufshcd_read_desc(struct ufs_hba *hba,
				   enum desc_idn desc_id,
				   int desc_index,
				   u8 *buf,
				   u32 size)
{
	return ufshcd_read_desc_param(hba, desc_id, desc_index, 0, buf, size);
}

static inline int ufshcd_read_power_desc(struct ufs_hba *hba,
					 u8 *buf,
					 u32 size)
{
	return ufshcd_read_desc(hba, QUERY_DESC_IDN_POWER, 0, buf, size);
}

int ufshcd_read_device_desc(struct ufs_hba *hba, u8 *buf, u32 size)
{
	return ufshcd_read_desc(hba, QUERY_DESC_IDN_DEVICE, 0, buf, size);
}

/**
 * ufshcd_read_string_desc - read string descriptor
 * @hba: pointer to adapter instance
 * @desc_index: descriptor index
 * @buf: pointer to buffer where descriptor would be read
 * @size: size of buf
 * @ascii: if true convert from unicode to ascii characters
 *
 * Return 0 in case of success, non-zero otherwise
 */
int ufshcd_read_string_desc(struct ufs_hba *hba, int desc_index, u8 *buf,
				u32 size, bool ascii)
{
	int err = 0;

	err = ufshcd_read_desc(hba,
				QUERY_DESC_IDN_STRING, desc_index, buf, size);

	if (err) {
		dev_err(hba->dev, "%s: reading String Desc failed after %d retries. err = %d\n",
			__func__, QUERY_REQ_RETRIES, err);
		goto out;
	}

	if (ascii) {
		int desc_len;
		int ascii_len;
		int i;
		char *buff_ascii;

		desc_len = buf[0];
		/* remove header and divide by 2 to move from UTF16 to UTF8 */
		ascii_len = (desc_len - QUERY_DESC_HDR_SIZE) / 2 + 1;
		if (size < ascii_len + QUERY_DESC_HDR_SIZE) {
			dev_err(hba->dev, "%s: buffer allocated size is too small\n",
					__func__);
			err = -ENOMEM;
			goto out;
		}

		buff_ascii = kzalloc(ascii_len, GFP_KERNEL);
		if (!buff_ascii) {
			dev_err(hba->dev, "%s: Failed allocating %d bytes\n",
					__func__, ascii_len);
			err = -ENOMEM;
			goto out_free_buff;
		}

		/*
		 * the descriptor contains string in UTF16 format
		 * we need to convert to utf-8 so it can be displayed
		 */
		utf16s_to_utf8s((wchar_t *)&buf[QUERY_DESC_HDR_SIZE],
				desc_len - QUERY_DESC_HDR_SIZE,
				UTF16_BIG_ENDIAN, buff_ascii, ascii_len);

		/* replace non-printable or non-ASCII characters with spaces */
		for (i = 0; i < ascii_len; i++)
			ufshcd_remove_non_printable(&buff_ascii[i]);

		memset(buf + QUERY_DESC_HDR_SIZE, 0,
				size - QUERY_DESC_HDR_SIZE);
		memcpy(buf + QUERY_DESC_HDR_SIZE, buff_ascii, ascii_len);
		buf[QUERY_DESC_LENGTH_OFFSET] = ascii_len + QUERY_DESC_HDR_SIZE;
out_free_buff:
		kfree(buff_ascii);
	}
out:
	return err;
}

/**
 * ufshcd_read_unit_desc_param - read the specified unit descriptor parameter
 * @hba: Pointer to adapter instance
 * @lun: lun id
 * @param_offset: offset of the parameter to read
 * @param_read_buf: pointer to buffer where parameter would be read
 * @param_size: sizeof(param_read_buf)
 *
 * Return 0 in case of success, non-zero otherwise
 */
static inline int ufshcd_read_unit_desc_param(struct ufs_hba *hba,
					      int lun,
					      enum unit_desc_param param_offset,
					      u8 *param_read_buf,
					      u32 param_size)
{
	/*
	 * Unit descriptors are only available for general purpose LUs (LUN id
	 * from 0 to 7) and RPMB Well known LU.
	 */
	if (!ufs_is_valid_unit_desc_lun(lun))
		return -EOPNOTSUPP;

	return ufshcd_read_desc_param(hba, QUERY_DESC_IDN_UNIT, lun,
				      param_offset, param_read_buf, param_size);
}

/**
 * ufshcd_memory_alloc - allocate memory for host memory space data structures
 * @hba: per adapter instance
 *
 * 1. Allocate DMA memory for Command Descriptor array
 *	Each command descriptor consist of Command UPIU, Response UPIU and PRDT
 * 2. Allocate DMA memory for UTP Transfer Request Descriptor List (UTRDL).
 * 3. Allocate DMA memory for UTP Task Management Request Descriptor List
 *	(UTMRDL)
 * 4. Allocate memory for local reference block(lrb).
 *
 * Returns 0 for success, non-zero in case of failure
 */
static int ufshcd_memory_alloc(struct ufs_hba *hba)
{
	size_t utmrdl_size, utrdl_size, ucdl_size;

	/* Allocate memory for UTP command descriptors */
	ucdl_size = (sizeof(struct utp_transfer_cmd_desc) * hba->nutrs);
	hba->ucdl_base_addr = dmam_alloc_coherent(hba->dev,
						  ucdl_size,
						  &hba->ucdl_dma_addr,
						  GFP_KERNEL);

	/*
	 * UFSHCI requires UTP command descriptor to be 128 byte aligned.
	 * make sure hba->ucdl_dma_addr is aligned to PAGE_SIZE
	 * if hba->ucdl_dma_addr is aligned to PAGE_SIZE, then it will
	 * be aligned to 128 bytes as well
	 */
	if (!hba->ucdl_base_addr ||
	    WARN_ON(hba->ucdl_dma_addr & (PAGE_SIZE - 1))) {
		dev_err(hba->dev,
			"Command Descriptor Memory allocation failed\n");
		goto out;
	}

	/*
	 * Allocate memory for UTP Transfer descriptors
	 * UFSHCI requires 1024 byte alignment of UTRD
	 */
	utrdl_size = (sizeof(struct utp_transfer_req_desc) * hba->nutrs);
	hba->utrdl_base_addr = dmam_alloc_coherent(hba->dev,
						   utrdl_size,
						   &hba->utrdl_dma_addr,
						   GFP_KERNEL);
	if (!hba->utrdl_base_addr ||
	    WARN_ON(hba->utrdl_dma_addr & (PAGE_SIZE - 1))) {
		dev_err(hba->dev,
			"Transfer Descriptor Memory allocation failed\n");
		goto out;
	}

	/*
	 * Allocate memory for UTP Task Management descriptors
	 * UFSHCI requires 1024 byte alignment of UTMRD
	 */
	utmrdl_size = sizeof(struct utp_task_req_desc) * hba->nutmrs;
	hba->utmrdl_base_addr = dmam_alloc_coherent(hba->dev,
						    utmrdl_size,
						    &hba->utmrdl_dma_addr,
						    GFP_KERNEL);
	if (!hba->utmrdl_base_addr ||
	    WARN_ON(hba->utmrdl_dma_addr & (PAGE_SIZE - 1))) {
		dev_err(hba->dev,
		"Task Management Descriptor Memory allocation failed\n");
		goto out;
	}

	/* Allocate memory for local reference block */
	hba->lrb = devm_kzalloc(hba->dev,
				hba->nutrs * sizeof(struct ufshcd_lrb),
				GFP_KERNEL);
	if (!hba->lrb) {
		dev_err(hba->dev, "LRB Memory allocation failed\n");
		goto out;
	}
	return 0;
out:
	return -ENOMEM;
}

/**
 * ufshcd_host_memory_configure - configure local reference block with
 *				memory offsets
 * @hba: per adapter instance
 *
 * Configure Host memory space
 * 1. Update Corresponding UTRD.UCDBA and UTRD.UCDBAU with UCD DMA
 * address.
 * 2. Update each UTRD with Response UPIU offset, Response UPIU length
 * and PRDT offset.
 * 3. Save the corresponding addresses of UTRD, UCD.CMD, UCD.RSP and UCD.PRDT
 * into local reference block.
 */
static void ufshcd_host_memory_configure(struct ufs_hba *hba)
{
	struct utp_transfer_cmd_desc *cmd_descp;
	struct utp_transfer_req_desc *utrdlp;
	dma_addr_t cmd_desc_dma_addr;
	dma_addr_t cmd_desc_element_addr;
	u16 response_offset;
	u16 prdt_offset;
	int cmd_desc_size;
	int i;

	utrdlp = hba->utrdl_base_addr;
	cmd_descp = hba->ucdl_base_addr;

	response_offset =
		offsetof(struct utp_transfer_cmd_desc, response_upiu);
	prdt_offset =
		offsetof(struct utp_transfer_cmd_desc, prd_table);

	cmd_desc_size = sizeof(struct utp_transfer_cmd_desc);
	cmd_desc_dma_addr = hba->ucdl_dma_addr;

	for (i = 0; i < hba->nutrs; i++) {
		/* Configure UTRD with command descriptor base address */
		cmd_desc_element_addr =
				(cmd_desc_dma_addr + (cmd_desc_size * i));
		utrdlp[i].command_desc_base_addr_lo =
				cpu_to_le32(lower_32_bits(cmd_desc_element_addr));
		utrdlp[i].command_desc_base_addr_hi =
				cpu_to_le32(upper_32_bits(cmd_desc_element_addr));

		/* Response upiu and prdt offset should be in double words */
		if (hba->quirks & UFSHCD_QUIRK_PRDT_BYTE_GRAN) {
			utrdlp[i].response_upiu_offset =
				cpu_to_le16(response_offset);
			utrdlp[i].prd_table_offset =
				cpu_to_le16(prdt_offset);
			utrdlp[i].response_upiu_length =
				cpu_to_le16(ALIGNED_UPIU_SIZE);
		} else {
			utrdlp[i].response_upiu_offset =
				cpu_to_le16((response_offset >> 2));
			utrdlp[i].prd_table_offset =
				cpu_to_le16((prdt_offset >> 2));
			utrdlp[i].response_upiu_length =
				cpu_to_le16(ALIGNED_UPIU_SIZE >> 2);
		}

		hba->lrb[i].utr_descriptor_ptr = (utrdlp + i);
		hba->lrb[i].utrd_dma_addr = hba->utrdl_dma_addr +
				(i * sizeof(struct utp_transfer_req_desc));
		hba->lrb[i].ucd_req_ptr =
			(struct utp_upiu_req *)(cmd_descp + i);
		hba->lrb[i].ucd_req_dma_addr = cmd_desc_element_addr;
		hba->lrb[i].ucd_rsp_ptr =
			(struct utp_upiu_rsp *)cmd_descp[i].response_upiu;
		hba->lrb[i].ucd_rsp_dma_addr = cmd_desc_element_addr +
				response_offset;
		hba->lrb[i].ucd_prdt_ptr =
			(struct ufshcd_sg_entry *)cmd_descp[i].prd_table;
		hba->lrb[i].ucd_prdt_dma_addr = cmd_desc_element_addr +
				prdt_offset;
	}
}

/**
 * ufshcd_dme_link_startup - Notify Unipro to perform link startup
 * @hba: per adapter instance
 *
 * UIC_CMD_DME_LINK_STARTUP command must be issued to Unipro layer,
 * in order to initialize the Unipro link startup procedure.
 * Once the Unipro links are up, the device connected to the controller
 * is detected.
 *
 * Returns 0 on success, non-zero value on failure
 */
static int ufshcd_dme_link_startup(struct ufs_hba *hba)
{
	struct uic_command uic_cmd = {0};
	int ret;

	uic_cmd.command = UIC_CMD_DME_LINK_STARTUP;

	ret = ufshcd_send_uic_cmd(hba, &uic_cmd);
	if (ret)
		dev_dbg(hba->dev,
			"dme-link-startup: error code %d\n", ret);
	return ret;
}

static inline void ufshcd_add_delay_before_dme_cmd(struct ufs_hba *hba)
{
	#define MIN_DELAY_BEFORE_DME_CMDS_US	1000
	unsigned long min_sleep_time_us;

	if (!(hba->quirks & UFSHCD_QUIRK_DELAY_BEFORE_DME_CMDS))
		return;

	/*
	 * last_dme_cmd_tstamp will be 0 only for 1st call to
	 * this function
	 */
	if (unlikely(!ktime_to_us(hba->last_dme_cmd_tstamp))) {
		min_sleep_time_us = MIN_DELAY_BEFORE_DME_CMDS_US;
	} else {
		unsigned long delta =
			(unsigned long) ktime_to_us(
				ktime_sub(ktime_get(),
				hba->last_dme_cmd_tstamp));

		if (delta < MIN_DELAY_BEFORE_DME_CMDS_US)
			min_sleep_time_us =
				MIN_DELAY_BEFORE_DME_CMDS_US - delta;
		else
			return; /* no more delay required */
	}

	/* allow sleep for extra 50us if needed */
	usleep_range(min_sleep_time_us, min_sleep_time_us + 50);
}

static inline void ufshcd_save_tstamp_of_last_dme_cmd(
			struct ufs_hba *hba)
{
	if (hba->quirks & UFSHCD_QUIRK_DELAY_BEFORE_DME_CMDS)
		hba->last_dme_cmd_tstamp = ktime_get();
}

/**
 * ufshcd_dme_set_attr - UIC command for DME_SET, DME_PEER_SET
 * @hba: per adapter instance
 * @attr_sel: uic command argument1
 * @attr_set: attribute set type as uic command argument2
 * @mib_val: setting value as uic command argument3
 * @peer: indicate whether peer or local
 *
 * Returns 0 on success, non-zero value on failure
 */
int ufshcd_dme_set_attr(struct ufs_hba *hba, u32 attr_sel,
			u8 attr_set, u32 mib_val, u8 peer)
{
	struct uic_command uic_cmd = {0};
	static const char *const action[] = {
		"dme-set",
		"dme-peer-set"
	};
	const char *set = action[!!peer];
	int ret;
	int retries = UFS_UIC_COMMAND_RETRIES;

	ufsdbg_error_inject_dispatcher(hba,
		ERR_INJECT_DME_ATTR, attr_sel, &attr_sel);

	uic_cmd.command = peer ?
		UIC_CMD_DME_PEER_SET : UIC_CMD_DME_SET;
	uic_cmd.argument1 = attr_sel;
	uic_cmd.argument2 = UIC_ARG_ATTR_TYPE(attr_set);
	uic_cmd.argument3 = mib_val;

	do {
		/* for peer attributes we retry upon failure */
		ret = ufshcd_send_uic_cmd(hba, &uic_cmd);
		if (ret)
			dev_dbg(hba->dev, "%s: attr-id 0x%x val 0x%x error code %d\n",
				set, UIC_GET_ATTR_ID(attr_sel), mib_val, ret);
	} while (ret && peer && --retries);

	if (ret)
		dev_err(hba->dev, "%s: attr-id 0x%x val 0x%x failed %d retries\n",
			set, UIC_GET_ATTR_ID(attr_sel), mib_val,
			UFS_UIC_COMMAND_RETRIES - retries);

	return ret;
}
EXPORT_SYMBOL_GPL(ufshcd_dme_set_attr);

/**
 * ufshcd_dme_get_attr - UIC command for DME_GET, DME_PEER_GET
 * @hba: per adapter instance
 * @attr_sel: uic command argument1
 * @mib_val: the value of the attribute as returned by the UIC command
 * @peer: indicate whether peer or local
 *
 * Returns 0 on success, non-zero value on failure
 */
int ufshcd_dme_get_attr(struct ufs_hba *hba, u32 attr_sel,
			u32 *mib_val, u8 peer)
{
	struct uic_command uic_cmd = {0};
	static const char *const action[] = {
		"dme-get",
		"dme-peer-get"
	};
	const char *get = action[!!peer];
	int ret;
	int retries = UFS_UIC_COMMAND_RETRIES;
	struct ufs_pa_layer_attr orig_pwr_info;
	struct ufs_pa_layer_attr temp_pwr_info;
	bool pwr_mode_change = false;

	if (peer && (hba->quirks & UFSHCD_QUIRK_DME_PEER_ACCESS_AUTO_MODE)) {
		orig_pwr_info = hba->pwr_info;
		temp_pwr_info = orig_pwr_info;

		if (orig_pwr_info.pwr_tx == FAST_MODE ||
		    orig_pwr_info.pwr_rx == FAST_MODE) {
			temp_pwr_info.pwr_tx = FASTAUTO_MODE;
			temp_pwr_info.pwr_rx = FASTAUTO_MODE;
			pwr_mode_change = true;
		} else if (orig_pwr_info.pwr_tx == SLOW_MODE ||
		    orig_pwr_info.pwr_rx == SLOW_MODE) {
			temp_pwr_info.pwr_tx = SLOWAUTO_MODE;
			temp_pwr_info.pwr_rx = SLOWAUTO_MODE;
			pwr_mode_change = true;
		}
		if (pwr_mode_change) {
			ret = ufshcd_change_power_mode(hba, &temp_pwr_info);
			if (ret)
				goto out;
		}
	}

	uic_cmd.command = peer ?
		UIC_CMD_DME_PEER_GET : UIC_CMD_DME_GET;

	ufsdbg_error_inject_dispatcher(hba,
		ERR_INJECT_DME_ATTR, attr_sel, &attr_sel);

	uic_cmd.argument1 = attr_sel;

	do {
		/* for peer attributes we retry upon failure */
		ret = ufshcd_send_uic_cmd(hba, &uic_cmd);
		if (ret)
			dev_dbg(hba->dev, "%s: attr-id 0x%x error code %d\n",
				get, UIC_GET_ATTR_ID(attr_sel), ret);
	} while (ret && peer && --retries);

	if (ret)
		dev_err(hba->dev, "%s: attr-id 0x%x failed %d retries\n",
			get, UIC_GET_ATTR_ID(attr_sel),
			UFS_UIC_COMMAND_RETRIES - retries);

	if (mib_val && !ret)
		*mib_val = uic_cmd.argument3;

	if (peer && (hba->quirks & UFSHCD_QUIRK_DME_PEER_ACCESS_AUTO_MODE)
	    && pwr_mode_change)
		ufshcd_change_power_mode(hba, &orig_pwr_info);
out:
	return ret;
}
EXPORT_SYMBOL_GPL(ufshcd_dme_get_attr);

/**
 * ufshcd_uic_pwr_ctrl - executes UIC commands (which affects the link power
 * state) and waits for it to take effect.
 *
 * @hba: per adapter instance
 * @cmd: UIC command to execute
 *
 * DME operations like DME_SET(PA_PWRMODE), DME_HIBERNATE_ENTER &
 * DME_HIBERNATE_EXIT commands take some time to take its effect on both host
 * and device UniPro link and hence it's final completion would be indicated by
 * dedicated status bits in Interrupt Status register (UPMS, UHES, UHXS) in
 * addition to normal UIC command completion Status (UCCS). This function only
 * returns after the relevant status bits indicate the completion.
 *
 * Returns 0 on success, non-zero value on failure
 */
static int ufshcd_uic_pwr_ctrl(struct ufs_hba *hba, struct uic_command *cmd)
{
	struct completion uic_async_done;
	unsigned long flags;
	u8 status;
	int ret;
	bool reenable_intr = false;
	int wait_retries = 6; /* Allows 3secs max wait time */

	mutex_lock(&hba->uic_cmd_mutex);
	init_completion(&uic_async_done);
	ufshcd_add_delay_before_dme_cmd(hba);

	spin_lock_irqsave(hba->host->host_lock, flags);
	hba->uic_async_done = &uic_async_done;
	if (ufshcd_readl(hba, REG_INTERRUPT_ENABLE) & UIC_COMMAND_COMPL) {
		ufshcd_disable_intr(hba, UIC_COMMAND_COMPL);
		/*
		 * Make sure UIC command completion interrupt is disabled before
		 * issuing UIC command.
		 */
		wmb();
		reenable_intr = true;
	}
	ret = __ufshcd_send_uic_cmd(hba, cmd, false);
	spin_unlock_irqrestore(hba->host->host_lock, flags);
	if (ret) {
		dev_err(hba->dev,
			"pwr ctrl cmd 0x%x with mode 0x%x uic error %d\n",
			cmd->command, cmd->argument3, ret);
		goto out;
	}

more_wait:
	if (!wait_for_completion_timeout(hba->uic_async_done,
<<<<<<< HEAD
					 msecs_to_jiffies(UIC_PWR_CTRL_CMD_TIMEOUT))) {
=======
					 msecs_to_jiffies(UIC_CMD_TIMEOUT))) {
		u32 intr_status = 0;
		s64 ts_since_last_intr;

>>>>>>> ad8d267e
		dev_err(hba->dev,
			"pwr ctrl cmd 0x%x with mode 0x%x completion timeout\n",
			cmd->command, cmd->argument3);
		/*
		 * The controller must have triggered interrupt but ISR couldn't
		 * run due to interrupt starvation.
		 * Or ISR must have executed just after the timeout
		 * (which clears IS registers)
		 * If either of these two cases is true, then
		 * wait for little more time for completion.
		 */
		intr_status = ufshcd_readl(hba, REG_INTERRUPT_STATUS);
		ts_since_last_intr = ktime_ms_delta(ktime_get(),
						hba->ufs_stats.last_intr_ts);

		if ((intr_status & UFSHCD_UIC_PWR_MASK) ||
		    ((hba->ufs_stats.last_intr_status & UFSHCD_UIC_PWR_MASK) &&
		     (ts_since_last_intr < (s64)UIC_CMD_TIMEOUT))) {
			dev_info(hba->dev, "IS:0x%08x last_intr_sts:0x%08x last_intr_ts:%lld, retry-cnt:%d\n",
				intr_status, hba->ufs_stats.last_intr_status,
				hba->ufs_stats.last_intr_ts, wait_retries);
			if (wait_retries--)
				goto more_wait;

			/*
			 * If same state continues event after more wait time,
			 * something must be hogging CPU.
			 */
			WARN_ON(1);
		}
		ret = -ETIMEDOUT;
		goto out;
	}

	status = ufshcd_get_upmcrs(hba);
	if (status != PWR_LOCAL) {
		dev_err(hba->dev,
			"pwr ctrl cmd 0x%0x failed, host upmcrs:0x%x\n",
			cmd->command, status);
		ret = (status != PWR_OK) ? status : -1;
	}
	ufshcd_dme_cmd_log(hba, "dme_cmpl_2", hba->active_uic_cmd->command);

out:
	if (ret) {
		ufsdbg_set_err_state(hba);
		ufshcd_print_host_state(hba);
		ufshcd_print_pwr_info(hba);
		ufshcd_print_host_regs(hba);
		ufshcd_print_cmd_log(hba);
	}

	ufshcd_save_tstamp_of_last_dme_cmd(hba);
	spin_lock_irqsave(hba->host->host_lock, flags);
	hba->active_uic_cmd = NULL;
	hba->uic_async_done = NULL;
	if (reenable_intr)
		ufshcd_enable_intr(hba, UIC_COMMAND_COMPL);
	spin_unlock_irqrestore(hba->host->host_lock, flags);
	mutex_unlock(&hba->uic_cmd_mutex);
	return ret;
}

int ufshcd_wait_for_doorbell_clr(struct ufs_hba *hba, u64 wait_timeout_us)
{
	unsigned long flags;
	int ret = 0;
	u32 tm_doorbell;
	u32 tr_doorbell;
	bool timeout = false, do_last_check = false;
	ktime_t start;

	ufshcd_hold_all(hba);
	spin_lock_irqsave(hba->host->host_lock, flags);
	/*
	 * Wait for all the outstanding tasks/transfer requests.
	 * Verify by checking the doorbell registers are clear.
	 */
	start = ktime_get();
	do {
		if (hba->ufshcd_state != UFSHCD_STATE_OPERATIONAL) {
			ret = -EBUSY;
			goto out;
		}

		tm_doorbell = ufshcd_readl(hba, REG_UTP_TASK_REQ_DOOR_BELL);
		tr_doorbell = ufshcd_readl(hba, REG_UTP_TRANSFER_REQ_DOOR_BELL);
		if (!tm_doorbell && !tr_doorbell) {
			timeout = false;
			break;
		} else if (do_last_check) {
			break;
		}

		spin_unlock_irqrestore(hba->host->host_lock, flags);
		schedule();
		if (ktime_to_us(ktime_sub(ktime_get(), start)) >
		    wait_timeout_us) {
			timeout = true;
			/*
			 * We might have scheduled out for long time so make
			 * sure to check if doorbells are cleared by this time
			 * or not.
			 */
			do_last_check = true;
		}
		spin_lock_irqsave(hba->host->host_lock, flags);
	} while (tm_doorbell || tr_doorbell);

	if (timeout) {
		dev_err(hba->dev,
			"%s: timedout waiting for doorbell to clear (tm=0x%x, tr=0x%x)\n",
			__func__, tm_doorbell, tr_doorbell);
		ret = -EBUSY;
	}
out:
	spin_unlock_irqrestore(hba->host->host_lock, flags);
	ufshcd_release_all(hba);
	return ret;
}

/**
 * ufshcd_uic_change_pwr_mode - Perform the UIC power mode chage
 *				using DME_SET primitives.
 * @hba: per adapter instance
 * @mode: powr mode value
 *
 * Returns 0 on success, non-zero value on failure
 */
static int ufshcd_uic_change_pwr_mode(struct ufs_hba *hba, u8 mode)
{
	struct uic_command uic_cmd = {0};
	int ret;

	if (hba->quirks & UFSHCD_QUIRK_BROKEN_PA_RXHSUNTERMCAP) {
		ret = ufshcd_dme_set(hba,
				UIC_ARG_MIB_SEL(PA_RXHSUNTERMCAP, 0), 1);
		if (ret) {
			dev_err(hba->dev, "%s: failed to enable PA_RXHSUNTERMCAP ret %d\n",
						__func__, ret);
			goto out;
		}
	}

	uic_cmd.command = UIC_CMD_DME_SET;
	uic_cmd.argument1 = UIC_ARG_MIB(PA_PWRMODE);
	uic_cmd.argument3 = mode;
	hba->ufs_stats.clk_hold.ctx = PWRCTL_CMD_SEND;
	ufshcd_hold_all(hba);
	ret = ufshcd_uic_pwr_ctrl(hba, &uic_cmd);
	hba->ufs_stats.clk_rel.ctx = PWRCTL_CMD_SEND;
	ufshcd_release_all(hba);
out:
	return ret;
}

static int ufshcd_link_recovery(struct ufs_hba *hba)
{
	int ret = 0;
	unsigned long flags;

	/*
	 * Check if there is any race with fatal error handling.
	 * If so, wait for it to complete. Even though fatal error
	 * handling does reset and restore in some cases, don't assume
	 * anything out of it. We are just avoiding race here.
	 */
	do {
		spin_lock_irqsave(hba->host->host_lock, flags);
		if (!(work_pending(&hba->eh_work) ||
				hba->ufshcd_state == UFSHCD_STATE_RESET))
			break;
		spin_unlock_irqrestore(hba->host->host_lock, flags);
		dev_dbg(hba->dev, "%s: reset in progress\n", __func__);
		flush_work(&hba->eh_work);
	} while (1);


	/*
	 * we don't know if previous reset had really reset the host controller
	 * or not. So let's force reset here to be sure.
	 */
	hba->ufshcd_state = UFSHCD_STATE_ERROR;
	hba->force_host_reset = true;
	schedule_work(&hba->eh_work);

	/* wait for the reset work to finish */
	do {
		if (!(work_pending(&hba->eh_work) ||
				hba->ufshcd_state == UFSHCD_STATE_RESET))
			break;
		spin_unlock_irqrestore(hba->host->host_lock, flags);
		dev_dbg(hba->dev, "%s: reset in progress\n", __func__);
		flush_work(&hba->eh_work);
		spin_lock_irqsave(hba->host->host_lock, flags);
	} while (1);

	if (!((hba->ufshcd_state == UFSHCD_STATE_OPERATIONAL) &&
	      ufshcd_is_link_active(hba)))
		ret = -ENOLINK;
	spin_unlock_irqrestore(hba->host->host_lock, flags);

	return ret;
}

static int __ufshcd_uic_hibern8_enter(struct ufs_hba *hba)
{
	int ret;
	struct uic_command uic_cmd = {0};
	ktime_t start = ktime_get();

	uic_cmd.command = UIC_CMD_DME_HIBER_ENTER;
	ret = ufshcd_uic_pwr_ctrl(hba, &uic_cmd);
	trace_ufshcd_profile_hibern8(dev_name(hba->dev), "enter",
			     ktime_to_us(ktime_sub(ktime_get(), start)), ret);

	/*
	 * Do full reinit if enter failed or if LINERESET was detected during
	 * Hibern8 operation. After LINERESET, link moves to default PWM-G1
	 * mode hence full reinit is required to move link to HS speeds.
	 */
	if (ret || hba->full_init_linereset) {
		int err;

		hba->full_init_linereset = false;
		ufshcd_update_error_stats(hba, UFS_ERR_HIBERN8_ENTER);
		dev_err(hba->dev, "%s: hibern8 enter failed. ret = %d",
			__func__, ret);
		/*
		 * If link recovery fails then return error code (-ENOLINK)
		 * returned ufshcd_link_recovery().
		 * If link recovery succeeds then return -EAGAIN to attempt
		 * hibern8 enter retry again.
		 */
		err = ufshcd_link_recovery(hba);
		if (err) {
			dev_err(hba->dev, "%s: link recovery failed", __func__);
			ret = err;
		} else {
			ret = -EAGAIN;
		}
	} else {
		dev_dbg(hba->dev, "%s: Hibern8 Enter at %lld us", __func__,
			ktime_to_us(ktime_get()));
	}

	return ret;
}

int ufshcd_uic_hibern8_enter(struct ufs_hba *hba)
{
	int ret = 0, retries;

	for (retries = UIC_HIBERN8_ENTER_RETRIES; retries > 0; retries--) {
		ret = __ufshcd_uic_hibern8_enter(hba);
		if (!ret)
			goto out;
		else if (ret != -EAGAIN)
			/* Unable to recover the link, so no point proceeding */
			BUG();
	}
out:
	return ret;
}

int ufshcd_uic_hibern8_exit(struct ufs_hba *hba)
{
	struct uic_command uic_cmd = {0};
	int ret;
	ktime_t start = ktime_get();

	uic_cmd.command = UIC_CMD_DME_HIBER_EXIT;
	ret = ufshcd_uic_pwr_ctrl(hba, &uic_cmd);
	trace_ufshcd_profile_hibern8(dev_name(hba->dev), "exit",
			     ktime_to_us(ktime_sub(ktime_get(), start)), ret);

	/* Do full reinit if exit failed */
	if (ret) {
		ufshcd_update_error_stats(hba, UFS_ERR_HIBERN8_EXIT);
		dev_err(hba->dev, "%s: hibern8 exit failed. ret = %d",
			__func__, ret);
		ret = ufshcd_link_recovery(hba);
		/* Unable to recover the link, so no point proceeding */
		if (ret)
			BUG();
	} else {
		dev_dbg(hba->dev, "%s: Hibern8 Exit at %lld us", __func__,
			ktime_to_us(ktime_get()));
		hba->ufs_stats.last_hibern8_exit_tstamp = ktime_get();
		hba->ufs_stats.hibern8_exit_cnt++;
	}

	return ret;
}

 /**
 * ufshcd_init_pwr_info - setting the POR (power on reset)
 * values in hba power info
 * @hba: per-adapter instance
 */
static void ufshcd_init_pwr_info(struct ufs_hba *hba)
{
	hba->pwr_info.gear_rx = UFS_PWM_G1;
	hba->pwr_info.gear_tx = UFS_PWM_G1;
	hba->pwr_info.lane_rx = 1;
	hba->pwr_info.lane_tx = 1;
	hba->pwr_info.pwr_rx = SLOWAUTO_MODE;
	hba->pwr_info.pwr_tx = SLOWAUTO_MODE;
	hba->pwr_info.hs_rate = 0;
}

/**
 * ufshcd_get_max_pwr_mode - reads the max power mode negotiated with device
 * @hba: per-adapter instance
 */
static int ufshcd_get_max_pwr_mode(struct ufs_hba *hba)
{
	struct ufs_pa_layer_attr *pwr_info = &hba->max_pwr_info.info;

	if (hba->max_pwr_info.is_valid)
		return 0;

	pwr_info->pwr_tx = FAST_MODE;
	pwr_info->pwr_rx = FAST_MODE;
	pwr_info->hs_rate = PA_HS_MODE_B;

	/* Get the connected lane count */
	ufshcd_dme_get(hba, UIC_ARG_MIB(PA_CONNECTEDRXDATALANES),
			&pwr_info->lane_rx);
	ufshcd_dme_get(hba, UIC_ARG_MIB(PA_CONNECTEDTXDATALANES),
			&pwr_info->lane_tx);

	if (!pwr_info->lane_rx || !pwr_info->lane_tx) {
		dev_err(hba->dev, "%s: invalid connected lanes value. rx=%d, tx=%d\n",
				__func__,
				pwr_info->lane_rx,
				pwr_info->lane_tx);
		return -EINVAL;
	}

	/*
	 * First, get the maximum gears of HS speed.
	 * If a zero value, it means there is no HSGEAR capability.
	 * Then, get the maximum gears of PWM speed.
	 */
	ufshcd_dme_get(hba, UIC_ARG_MIB(PA_MAXRXHSGEAR), &pwr_info->gear_rx);
	if (!pwr_info->gear_rx) {
		ufshcd_dme_get(hba, UIC_ARG_MIB(PA_MAXRXPWMGEAR),
				&pwr_info->gear_rx);
		if (!pwr_info->gear_rx) {
			dev_err(hba->dev, "%s: invalid max pwm rx gear read = %d\n",
				__func__, pwr_info->gear_rx);
			return -EINVAL;
		} else {
			if (hba->limit_rx_pwm_gear > 0 &&
			    (hba->limit_rx_pwm_gear < pwr_info->gear_rx))
				pwr_info->gear_rx = hba->limit_rx_pwm_gear;
		}
		pwr_info->pwr_rx = SLOW_MODE;
	} else {
		if (hba->limit_rx_hs_gear > 0 &&
		    (hba->limit_rx_hs_gear < pwr_info->gear_rx))
			pwr_info->gear_rx = hba->limit_rx_hs_gear;
	}

	ufshcd_dme_peer_get(hba, UIC_ARG_MIB(PA_MAXRXHSGEAR),
			&pwr_info->gear_tx);
	if (!pwr_info->gear_tx) {
		ufshcd_dme_peer_get(hba, UIC_ARG_MIB(PA_MAXRXPWMGEAR),
				&pwr_info->gear_tx);
		if (!pwr_info->gear_tx) {
			dev_err(hba->dev, "%s: invalid max pwm tx gear read = %d\n",
				__func__, pwr_info->gear_tx);
			return -EINVAL;
		} else {
			if (hba->limit_tx_pwm_gear > 0 &&
			    (hba->limit_tx_pwm_gear < pwr_info->gear_tx))
				pwr_info->gear_tx = hba->limit_tx_pwm_gear;
		}
		pwr_info->pwr_tx = SLOW_MODE;
	} else {
		if (hba->limit_tx_hs_gear > 0 &&
		    (hba->limit_tx_hs_gear < pwr_info->gear_tx))
			pwr_info->gear_tx = hba->limit_tx_hs_gear;
	}

	hba->max_pwr_info.is_valid = true;
	return 0;
}

int ufshcd_change_power_mode(struct ufs_hba *hba,
			     struct ufs_pa_layer_attr *pwr_mode)
{
	int ret = 0;

	/* if already configured to the requested pwr_mode */
	if (!hba->restore_needed &&
		pwr_mode->gear_rx == hba->pwr_info.gear_rx &&
		pwr_mode->gear_tx == hba->pwr_info.gear_tx &&
	    pwr_mode->lane_rx == hba->pwr_info.lane_rx &&
	    pwr_mode->lane_tx == hba->pwr_info.lane_tx &&
	    pwr_mode->pwr_rx == hba->pwr_info.pwr_rx &&
	    pwr_mode->pwr_tx == hba->pwr_info.pwr_tx &&
	    pwr_mode->hs_rate == hba->pwr_info.hs_rate) {
		dev_dbg(hba->dev, "%s: power already configured\n", __func__);
		return 0;
	}

	ufsdbg_error_inject_dispatcher(hba, ERR_INJECT_PWR_CHANGE, 0, &ret);
	if (ret)
		return ret;

	/*
	 * Configure attributes for power mode change with below.
	 * - PA_RXGEAR, PA_ACTIVERXDATALANES, PA_RXTERMINATION,
	 * - PA_TXGEAR, PA_ACTIVETXDATALANES, PA_TXTERMINATION,
	 * - PA_HSSERIES
	 */
	ufshcd_dme_set(hba, UIC_ARG_MIB(PA_RXGEAR), pwr_mode->gear_rx);
	ufshcd_dme_set(hba, UIC_ARG_MIB(PA_ACTIVERXDATALANES),
			pwr_mode->lane_rx);
	if (pwr_mode->pwr_rx == FASTAUTO_MODE ||
			pwr_mode->pwr_rx == FAST_MODE)
		ufshcd_dme_set(hba, UIC_ARG_MIB(PA_RXTERMINATION), TRUE);
	else
		ufshcd_dme_set(hba, UIC_ARG_MIB(PA_RXTERMINATION), FALSE);

	ufshcd_dme_set(hba, UIC_ARG_MIB(PA_TXGEAR), pwr_mode->gear_tx);
	ufshcd_dme_set(hba, UIC_ARG_MIB(PA_ACTIVETXDATALANES),
			pwr_mode->lane_tx);
	if (pwr_mode->pwr_tx == FASTAUTO_MODE ||
			pwr_mode->pwr_tx == FAST_MODE)
		ufshcd_dme_set(hba, UIC_ARG_MIB(PA_TXTERMINATION), TRUE);
	else
		ufshcd_dme_set(hba, UIC_ARG_MIB(PA_TXTERMINATION), FALSE);

	if (pwr_mode->pwr_rx == FASTAUTO_MODE ||
	    pwr_mode->pwr_tx == FASTAUTO_MODE ||
	    pwr_mode->pwr_rx == FAST_MODE ||
	    pwr_mode->pwr_tx == FAST_MODE)
		ufshcd_dme_set(hba, UIC_ARG_MIB(PA_HSSERIES),
						pwr_mode->hs_rate);

	ufshcd_dme_set(hba, UIC_ARG_MIB(PA_PWRMODEUSERDATA0),
			DL_FC0ProtectionTimeOutVal_Default);
	ufshcd_dme_set(hba, UIC_ARG_MIB(PA_PWRMODEUSERDATA1),
			DL_TC0ReplayTimeOutVal_Default);
	ufshcd_dme_set(hba, UIC_ARG_MIB(PA_PWRMODEUSERDATA2),
			DL_AFC0ReqTimeOutVal_Default);

	ufshcd_dme_set(hba, UIC_ARG_MIB(DME_LocalFC0ProtectionTimeOutVal),
			DL_FC0ProtectionTimeOutVal_Default);
	ufshcd_dme_set(hba, UIC_ARG_MIB(DME_LocalTC0ReplayTimeOutVal),
			DL_TC0ReplayTimeOutVal_Default);
	ufshcd_dme_set(hba, UIC_ARG_MIB(DME_LocalAFC0ReqTimeOutVal),
			DL_AFC0ReqTimeOutVal_Default);

	ret = ufshcd_uic_change_pwr_mode(hba, pwr_mode->pwr_rx << 4
			| pwr_mode->pwr_tx);

	if (ret) {
		ufshcd_update_error_stats(hba, UFS_ERR_POWER_MODE_CHANGE);
		dev_err(hba->dev,
			"%s: power mode change failed %d\n", __func__, ret);
	} else {
		ufshcd_vops_pwr_change_notify(hba, POST_CHANGE, NULL,
								pwr_mode);

		memcpy(&hba->pwr_info, pwr_mode,
			sizeof(struct ufs_pa_layer_attr));
		hba->ufs_stats.power_mode_change_cnt++;
	}

	return ret;
}

/**
 * ufshcd_config_pwr_mode - configure a new power mode
 * @hba: per-adapter instance
 * @desired_pwr_mode: desired power configuration
 */
static int ufshcd_config_pwr_mode(struct ufs_hba *hba,
		struct ufs_pa_layer_attr *desired_pwr_mode)
{
	struct ufs_pa_layer_attr final_params = { 0 };
	int ret;

	ret = ufshcd_vops_pwr_change_notify(hba, PRE_CHANGE,
					desired_pwr_mode, &final_params);

	if (ret)
		memcpy(&final_params, desired_pwr_mode, sizeof(final_params));

	ret = ufshcd_change_power_mode(hba, &final_params);
	if (!ret)
		ufshcd_print_pwr_info(hba);

	return ret;
}

/**
 * ufshcd_complete_dev_init() - checks device readiness
 * hba: per-adapter instance
 *
 * Set fDeviceInit flag and poll until device toggles it.
 */
static int ufshcd_complete_dev_init(struct ufs_hba *hba)
{
	int i;
	int err;
	bool flag_res = 1;

	err = ufshcd_query_flag_retry(hba, UPIU_QUERY_OPCODE_SET_FLAG,
		QUERY_FLAG_IDN_FDEVICEINIT, NULL);
	if (err) {
		dev_err(hba->dev,
			"%s setting fDeviceInit flag failed with error %d\n",
			__func__, err);
		goto out;
	}

	/* poll for max. 1000 iterations for fDeviceInit flag to clear */
	for (i = 0; i < 1000 && !err && flag_res; i++)
		err = ufshcd_query_flag_retry(hba, UPIU_QUERY_OPCODE_READ_FLAG,
			QUERY_FLAG_IDN_FDEVICEINIT, &flag_res);

	if (err)
		dev_err(hba->dev,
			"%s reading fDeviceInit flag failed with error %d\n",
			__func__, err);
	else if (flag_res)
		dev_err(hba->dev,
			"%s fDeviceInit was not cleared by the device\n",
			__func__);

out:
	return err;
}

/**
 * ufshcd_make_hba_operational - Make UFS controller operational
 * @hba: per adapter instance
 *
 * To bring UFS host controller to operational state,
 * 1. Enable required interrupts
 * 2. Configure interrupt aggregation
 * 3. Program UTRL and UTMRL base address
 * 4. Configure run-stop-registers
 *
 * Returns 0 on success, non-zero value on failure
 */
static int ufshcd_make_hba_operational(struct ufs_hba *hba)
{
	int err = 0;
	u32 reg;

	/* Enable required interrupts */
	ufshcd_enable_intr(hba, UFSHCD_ENABLE_INTRS);

	/* Configure interrupt aggregation */
	if (ufshcd_is_intr_aggr_allowed(hba))
		ufshcd_config_intr_aggr(hba, hba->nutrs - 1, INT_AGGR_DEF_TO);
	else
		ufshcd_disable_intr_aggr(hba);

	/* Configure UTRL and UTMRL base address registers */
	ufshcd_writel(hba, lower_32_bits(hba->utrdl_dma_addr),
			REG_UTP_TRANSFER_REQ_LIST_BASE_L);
	ufshcd_writel(hba, upper_32_bits(hba->utrdl_dma_addr),
			REG_UTP_TRANSFER_REQ_LIST_BASE_H);
	ufshcd_writel(hba, lower_32_bits(hba->utmrdl_dma_addr),
			REG_UTP_TASK_REQ_LIST_BASE_L);
	ufshcd_writel(hba, upper_32_bits(hba->utmrdl_dma_addr),
			REG_UTP_TASK_REQ_LIST_BASE_H);

	/*
	 * Make sure base address and interrupt setup are updated before
	 * enabling the run/stop registers below.
	 */
	wmb();

	/*
	 * UCRDY, UTMRLDY and UTRLRDY bits must be 1
	 */
	reg = ufshcd_readl(hba, REG_CONTROLLER_STATUS);
	if (!(ufshcd_get_lists_status(reg))) {
		ufshcd_enable_run_stop_reg(hba);
	} else {
		dev_err(hba->dev,
			"Host controller not ready to process requests");
		err = -EIO;
		goto out;
	}

out:
	return err;
}

/**
 * ufshcd_hba_stop - Send controller to reset state
 * @hba: per adapter instance
 * @can_sleep: perform sleep or just spin
 */
static inline void ufshcd_hba_stop(struct ufs_hba *hba, bool can_sleep)
{
	int err;

	ufshcd_writel(hba, CONTROLLER_DISABLE,  REG_CONTROLLER_ENABLE);
	err = ufshcd_wait_for_register(hba, REG_CONTROLLER_ENABLE,
					CONTROLLER_ENABLE, CONTROLLER_DISABLE,
					10, 1, can_sleep);
	if (err)
		dev_err(hba->dev, "%s: Controller disable failed\n", __func__);
}

/**
 * ufshcd_hba_enable - initialize the controller
 * @hba: per adapter instance
 *
 * The controller resets itself and controller firmware initialization
 * sequence kicks off. When controller is ready it will set
 * the Host Controller Enable bit to 1.
 *
 * Returns 0 on success, non-zero value on failure
 */
static int ufshcd_hba_enable(struct ufs_hba *hba)
{
	int retry;

	/*
	 * msleep of 1 and 5 used in this function might result in msleep(20),
	 * but it was necessary to send the UFS FPGA to reset mode during
	 * development and testing of this driver. msleep can be changed to
	 * mdelay and retry count can be reduced based on the controller.
	 */
	if (!ufshcd_is_hba_active(hba))
		/* change controller state to "reset state" */
		ufshcd_hba_stop(hba, true);

	/* UniPro link is disabled at this point */
	ufshcd_set_link_off(hba);

	ufshcd_vops_hce_enable_notify(hba, PRE_CHANGE);

	/* start controller initialization sequence */
	ufshcd_hba_start(hba);

	/*
	 * To initialize a UFS host controller HCE bit must be set to 1.
	 * During initialization the HCE bit value changes from 1->0->1.
	 * When the host controller completes initialization sequence
	 * it sets the value of HCE bit to 1. The same HCE bit is read back
	 * to check if the controller has completed initialization sequence.
	 * So without this delay the value HCE = 1, set in the previous
	 * instruction might be read back.
	 * This delay can be changed based on the controller.
	 */
	msleep(1);

	/* wait for the host controller to complete initialization */
	retry = 10;
	while (ufshcd_is_hba_active(hba)) {
		if (retry) {
			retry--;
		} else {
			dev_err(hba->dev,
				"Controller enable failed\n");
			return -EIO;
		}
		msleep(5);
	}

	/* enable UIC related interrupts */
	ufshcd_enable_intr(hba, UFSHCD_UIC_MASK);

	ufshcd_vops_hce_enable_notify(hba, POST_CHANGE);

	return 0;
}

static int ufshcd_disable_tx_lcc(struct ufs_hba *hba, bool peer)
{
	int tx_lanes, i, err = 0;

	if (!peer)
		ufshcd_dme_get(hba, UIC_ARG_MIB(PA_CONNECTEDTXDATALANES),
			       &tx_lanes);
	else
		ufshcd_dme_peer_get(hba, UIC_ARG_MIB(PA_CONNECTEDTXDATALANES),
				    &tx_lanes);
	for (i = 0; i < tx_lanes; i++) {
		if (!peer)
			err = ufshcd_dme_set(hba,
				UIC_ARG_MIB_SEL(TX_LCC_ENABLE,
					UIC_ARG_MPHY_TX_GEN_SEL_INDEX(i)),
					0);
		else
			err = ufshcd_dme_peer_set(hba,
				UIC_ARG_MIB_SEL(TX_LCC_ENABLE,
					UIC_ARG_MPHY_TX_GEN_SEL_INDEX(i)),
					0);
		if (err) {
			dev_err(hba->dev, "%s: TX LCC Disable failed, peer = %d, lane = %d, err = %d",
				__func__, peer, i, err);
			break;
		}
	}

	return err;
}

static inline int ufshcd_disable_host_tx_lcc(struct ufs_hba *hba)
{
	return ufshcd_disable_tx_lcc(hba, false);
}

static inline int ufshcd_disable_device_tx_lcc(struct ufs_hba *hba)
{
	return ufshcd_disable_tx_lcc(hba, true);
}

/**
 * ufshcd_link_startup - Initialize unipro link startup
 * @hba: per adapter instance
 *
 * Returns 0 for success, non-zero in case of failure
 */
static int ufshcd_link_startup(struct ufs_hba *hba)
{
	int ret;
	int retries = DME_LINKSTARTUP_RETRIES;
	bool link_startup_again = false;

	/*
	 * If UFS device isn't active then we will have to issue link startup
	 * 2 times to make sure the device state move to active.
	 */
	if (!ufshcd_is_ufs_dev_active(hba))
		link_startup_again = true;

link_startup:
	do {
		ufshcd_vops_link_startup_notify(hba, PRE_CHANGE);

		ret = ufshcd_dme_link_startup(hba);
		if (ret)
			ufshcd_update_error_stats(hba, UFS_ERR_LINKSTARTUP);

		/* check if device is detected by inter-connect layer */
		if (!ret && !ufshcd_is_device_present(hba)) {
			ufshcd_update_error_stats(hba, UFS_ERR_LINKSTARTUP);
			dev_err(hba->dev, "%s: Device not present\n", __func__);
			ret = -ENXIO;
			goto out;
		}

		/*
		 * DME link lost indication is only received when link is up,
		 * but we can't be sure if the link is up until link startup
		 * succeeds. So reset the local Uni-Pro and try again.
		 */
		if (ret && ufshcd_hba_enable(hba))
			goto out;
	} while (ret && retries--);

	if (ret)
		/* failed to get the link up... retire */
		goto out;

	if (link_startup_again) {
		link_startup_again = false;
		retries = DME_LINKSTARTUP_RETRIES;
		goto link_startup;
	}

	/* Mark that link is up in PWM-G1, 1-lane, SLOW-AUTO mode */
	ufshcd_init_pwr_info(hba);
	ufshcd_print_pwr_info(hba);

	if (hba->quirks & UFSHCD_QUIRK_BROKEN_LCC) {
		ret = ufshcd_disable_device_tx_lcc(hba);
		if (ret)
			goto out;
	}

	if (hba->dev_info.quirks & UFS_DEVICE_QUIRK_BROKEN_LCC) {
		ret = ufshcd_disable_host_tx_lcc(hba);
		if (ret)
			goto out;
	}

	/* Include any host controller configuration via UIC commands */
	ret = ufshcd_vops_link_startup_notify(hba, POST_CHANGE);
	if (ret)
		goto out;

	ret = ufshcd_make_hba_operational(hba);
out:
	if (ret)
		dev_err(hba->dev, "link startup failed %d\n", ret);
	/*
	 * For some external cards, link startup succeeds only after few link
	 * startup attempts and err_state may get set in this case.
	 * But as the link startup has finally succeded, we are clearing the
	 * error state.
	 */
	else if (hba->extcon)
		ufsdbg_clr_err_state(hba);

	return ret;
}

/**
 * ufshcd_verify_dev_init() - Verify device initialization
 * @hba: per-adapter instance
 *
 * Send NOP OUT UPIU and wait for NOP IN response to check whether the
 * device Transport Protocol (UTP) layer is ready after a reset.
 * If the UTP layer at the device side is not initialized, it may
 * not respond with NOP IN UPIU within timeout of %NOP_OUT_TIMEOUT
 * and we retry sending NOP OUT for %NOP_OUT_RETRIES iterations.
 */
static int ufshcd_verify_dev_init(struct ufs_hba *hba)
{
	int err = 0;
	int retries;
	bool has_read_lock = false;

	ufshcd_hold_all(hba);
	if (!ufshcd_is_shutdown_ongoing(hba) && !ufshcd_eh_in_progress(hba)) {
		down_read(&hba->lock);
		has_read_lock = true;
	}
	mutex_lock(&hba->dev_cmd.lock);
	for (retries = NOP_OUT_RETRIES; retries > 0; retries--) {
		err = ufshcd_exec_dev_cmd(hba, DEV_CMD_TYPE_NOP,
					       NOP_OUT_TIMEOUT);

		if (!err || err == -ETIMEDOUT)
			break;

		dev_dbg(hba->dev, "%s: error %d retrying\n", __func__, err);
	}
	mutex_unlock(&hba->dev_cmd.lock);
	if (has_read_lock)
		up_read(&hba->lock);
	ufshcd_release_all(hba);

	if (err)
		dev_err(hba->dev, "%s: NOP OUT failed %d\n", __func__, err);
	return err;
}

/**
 * ufshcd_set_queue_depth - set lun queue depth
 * @sdev: pointer to SCSI device
 *
 * Read bLUQueueDepth value and activate scsi tagged command
 * queueing. For WLUN, queue depth is set to 1. For best-effort
 * cases (bLUQueueDepth = 0) the queue depth is set to a maximum
 * value that host can queue.
 */
static void ufshcd_set_queue_depth(struct scsi_device *sdev)
{
	int ret = 0;
	u8 lun_qdepth;
	struct ufs_hba *hba;

	hba = shost_priv(sdev->host);

	lun_qdepth = hba->nutrs;
	ret = ufshcd_read_unit_desc_param(hba,
			  ufshcd_scsi_to_upiu_lun(sdev->lun),
			  UNIT_DESC_PARAM_LU_Q_DEPTH,
			  &lun_qdepth,
			  sizeof(lun_qdepth));

	/* Some WLUN doesn't support unit descriptor */
	if (ret == -EOPNOTSUPP)
		lun_qdepth = 1;
	else if (!lun_qdepth)
		/* eventually, we can figure out the real queue depth */
		lun_qdepth = hba->nutrs;
	else
		lun_qdepth = min_t(int, lun_qdepth, hba->nutrs);

	dev_dbg(hba->dev, "%s: activate tcq with queue depth %d\n",
			__func__, lun_qdepth);
	scsi_change_queue_depth(sdev, lun_qdepth);
}

/*
 * ufshcd_get_lu_wp - returns the "b_lu_write_protect" from UNIT DESCRIPTOR
 * @hba: per-adapter instance
 * @lun: UFS device lun id
 * @b_lu_write_protect: pointer to buffer to hold the LU's write protect info
 *
 * Returns 0 in case of success and b_lu_write_protect status would be returned
 * @b_lu_write_protect parameter.
 * Returns -ENOTSUPP if reading b_lu_write_protect is not supported.
 * Returns -EINVAL in case of invalid parameters passed to this function.
 */
static int ufshcd_get_lu_wp(struct ufs_hba *hba,
			    u8 lun,
			    u8 *b_lu_write_protect)
{
	int ret;

	if (!b_lu_write_protect)
		ret = -EINVAL;
	/*
	 * According to UFS device spec, RPMB LU can't be write
	 * protected so skip reading bLUWriteProtect parameter for
	 * it. For other W-LUs, UNIT DESCRIPTOR is not available.
	 */
	else if (lun >= UFS_UPIU_MAX_GENERAL_LUN)
		ret = -ENOTSUPP;
	else
		ret = ufshcd_read_unit_desc_param(hba,
					  lun,
					  UNIT_DESC_PARAM_LU_WR_PROTECT,
					  b_lu_write_protect,
					  sizeof(*b_lu_write_protect));
	return ret;
}

/**
 * ufshcd_get_lu_power_on_wp_status - get LU's power on write protect
 * status
 * @hba: per-adapter instance
 * @sdev: pointer to SCSI device
 *
 */
static inline void ufshcd_get_lu_power_on_wp_status(struct ufs_hba *hba,
						    struct scsi_device *sdev)
{
	if (hba->dev_info.f_power_on_wp_en &&
	    !hba->dev_info.is_lu_power_on_wp) {
		u8 b_lu_write_protect;

		if (!ufshcd_get_lu_wp(hba, ufshcd_scsi_to_upiu_lun(sdev->lun),
				      &b_lu_write_protect) &&
		    (b_lu_write_protect == UFS_LU_POWER_ON_WP))
			hba->dev_info.is_lu_power_on_wp = true;
	}
}

/**
 * ufshcd_slave_alloc - handle initial SCSI device configurations
 * @sdev: pointer to SCSI device
 *
 * Returns success
 */
static int ufshcd_slave_alloc(struct scsi_device *sdev)
{
	struct ufs_hba *hba;

	hba = shost_priv(sdev->host);

	/* Mode sense(6) is not supported by UFS, so use Mode sense(10) */
	sdev->use_10_for_ms = 1;

	/* allow SCSI layer to restart the device in case of errors */
	sdev->allow_restart = 1;

	/* REPORT SUPPORTED OPERATION CODES is not supported */
	sdev->no_report_opcodes = 1;

	/* WRITE_SAME command is not supported */
	sdev->no_write_same = 1;

	ufshcd_set_queue_depth(sdev);

	ufshcd_get_lu_power_on_wp_status(hba, sdev);

	return 0;
}

/**
 * ufshcd_change_queue_depth - change queue depth
 * @sdev: pointer to SCSI device
 * @depth: required depth to set
 *
 * Change queue depth and make sure the max. limits are not crossed.
 */
static int ufshcd_change_queue_depth(struct scsi_device *sdev, int depth)
{
	struct ufs_hba *hba = shost_priv(sdev->host);

	if (depth > hba->nutrs)
		depth = hba->nutrs;
	return scsi_change_queue_depth(sdev, depth);
}

/**
 * ufshcd_slave_configure - adjust SCSI device configurations
 * @sdev: pointer to SCSI device
 */
static int ufshcd_slave_configure(struct scsi_device *sdev)
{
	struct request_queue *q = sdev->request_queue;
	struct ufs_hba *hba = shost_priv(sdev->host);

	blk_queue_update_dma_pad(q, PRDT_DATA_BYTE_COUNT_PAD - 1);
	blk_queue_max_segment_size(q, PRDT_DATA_BYTE_COUNT_MAX);

	if (hba->scsi_cmd_timeout) {
		blk_queue_rq_timeout(q, hba->scsi_cmd_timeout * HZ);
		scsi_set_cmd_timeout_override(sdev, hba->scsi_cmd_timeout * HZ);
	}

	sdev->autosuspend_delay = UFSHCD_AUTO_SUSPEND_DELAY_MS;
	sdev->use_rpm_auto = 1;

	return 0;
}

/**
 * ufshcd_slave_destroy - remove SCSI device configurations
 * @sdev: pointer to SCSI device
 */
static void ufshcd_slave_destroy(struct scsi_device *sdev)
{
	struct ufs_hba *hba;

	hba = shost_priv(sdev->host);
	/* Drop the reference as it won't be needed anymore */
	if (ufshcd_scsi_to_upiu_lun(sdev->lun) == UFS_UPIU_UFS_DEVICE_WLUN) {
		unsigned long flags;

		spin_lock_irqsave(hba->host->host_lock, flags);
		hba->sdev_ufs_device = NULL;
		spin_unlock_irqrestore(hba->host->host_lock, flags);
	}
}

/**
 * ufshcd_task_req_compl - handle task management request completion
 * @hba: per adapter instance
 * @index: index of the completed request
 * @resp: task management service response
 *
 * Returns non-zero value on error, zero on success
 */
static int ufshcd_task_req_compl(struct ufs_hba *hba, u32 index, u8 *resp)
{
	struct utp_task_req_desc *task_req_descp;
	struct utp_upiu_task_rsp *task_rsp_upiup;
	unsigned long flags;
	int ocs_value;
	int task_result;

	spin_lock_irqsave(hba->host->host_lock, flags);

	/* Clear completed tasks from outstanding_tasks */
	__clear_bit(index, &hba->outstanding_tasks);

	task_req_descp = hba->utmrdl_base_addr;
	ocs_value = ufshcd_get_tmr_ocs(&task_req_descp[index]);

	if (ocs_value == OCS_SUCCESS) {
		task_rsp_upiup = (struct utp_upiu_task_rsp *)
				task_req_descp[index].task_rsp_upiu;
		task_result = be32_to_cpu(task_rsp_upiup->output_param1);
		task_result = task_result & MASK_TM_SERVICE_RESP;
		if (resp)
			*resp = (u8)task_result;
	} else {
		dev_err(hba->dev, "%s: failed, ocs = 0x%x\n",
				__func__, ocs_value);
	}
	spin_unlock_irqrestore(hba->host->host_lock, flags);

	return ocs_value;
}

/**
 * ufshcd_scsi_cmd_status - Update SCSI command result based on SCSI status
 * @lrb: pointer to local reference block of completed command
 * @scsi_status: SCSI command status
 *
 * Returns value base on SCSI command status
 */
static inline int
ufshcd_scsi_cmd_status(struct ufshcd_lrb *lrbp, int scsi_status)
{
	int result = 0;

	switch (scsi_status) {
	case SAM_STAT_CHECK_CONDITION:
		ufshcd_copy_sense_data(lrbp);
	case SAM_STAT_GOOD:
		result |= DID_OK << 16 |
			  COMMAND_COMPLETE << 8 |
			  scsi_status;
		break;
	case SAM_STAT_TASK_SET_FULL:
	case SAM_STAT_BUSY:
	case SAM_STAT_TASK_ABORTED:
		ufshcd_copy_sense_data(lrbp);
		result |= scsi_status;
		break;
	default:
		result |= DID_ERROR << 16;
		break;
	} /* end of switch */

	return result;
}

/**
 * ufshcd_transfer_rsp_status - Get overall status of the response
 * @hba: per adapter instance
 * @lrb: pointer to local reference block of completed command
 *
 * Returns result of the command to notify SCSI midlayer
 */
static inline int
ufshcd_transfer_rsp_status(struct ufs_hba *hba, struct ufshcd_lrb *lrbp)
{
	int result = 0;
	int scsi_status;
	int ocs;
	bool print_prdt;

	/* overall command status of utrd */
	ocs = ufshcd_get_tr_ocs(lrbp);

	switch (ocs) {
	case OCS_SUCCESS:
		result = ufshcd_get_req_rsp(lrbp->ucd_rsp_ptr);
		hba->ufs_stats.last_hibern8_exit_tstamp = ktime_set(0, 0);
		switch (result) {
		case UPIU_TRANSACTION_RESPONSE:
			/*
			 * get the response UPIU result to extract
			 * the SCSI command status
			 */
			result = ufshcd_get_rsp_upiu_result(lrbp->ucd_rsp_ptr);

			/*
			 * get the result based on SCSI status response
			 * to notify the SCSI midlayer of the command status
			 */
			scsi_status = result & MASK_SCSI_STATUS;
			result = ufshcd_scsi_cmd_status(lrbp, scsi_status);

			/*
			 * Currently we are only supporting BKOPs exception
			 * events hence we can ignore BKOPs exception event
			 * during power management callbacks. BKOPs exception
			 * event is not expected to be raised in runtime suspend
			 * callback as it allows the urgent bkops.
			 * During system suspend, we are anyway forcefully
			 * disabling the bkops and if urgent bkops is needed
			 * it will be enabled on system resume. Long term
			 * solution could be to abort the system suspend if
			 * UFS device needs urgent BKOPs.
			 */
			if (!hba->pm_op_in_progress &&
			    ufshcd_is_exception_event(lrbp->ucd_rsp_ptr)) {
				/*
				 * Prevent suspend once eeh_work is scheduled
				 * to avoid deadlock between ufshcd_suspend
				 * and exception event handler.
				 */
				if (schedule_work(&hba->eeh_work))
					pm_runtime_get_noresume(hba->dev);
			}
			break;
		case UPIU_TRANSACTION_REJECT_UPIU:
			/* TODO: handle Reject UPIU Response */
			result = DID_ERROR << 16;
			dev_err(hba->dev,
				"Reject UPIU not fully implemented\n");
			break;
		default:
			result = DID_ERROR << 16;
			dev_err(hba->dev,
				"Unexpected request response code = %x\n",
				result);
			break;
		}
		break;
	case OCS_ABORTED:
		result |= DID_ABORT << 16;
		break;
	case OCS_INVALID_COMMAND_STATUS:
		result |= DID_REQUEUE << 16;
		break;
	case OCS_INVALID_CMD_TABLE_ATTR:
	case OCS_INVALID_PRDT_ATTR:
	case OCS_MISMATCH_DATA_BUF_SIZE:
	case OCS_MISMATCH_RESP_UPIU_SIZE:
	case OCS_PEER_COMM_FAILURE:
	case OCS_FATAL_ERROR:
	case OCS_DEVICE_FATAL_ERROR:
	case OCS_INVALID_CRYPTO_CONFIG:
	case OCS_GENERAL_CRYPTO_ERROR:
	default:
		result |= DID_ERROR << 16;
		dev_err(hba->dev,
				"OCS error from controller = %x for tag %d\n",
				ocs, lrbp->task_tag);
		/*
		 * This is called in interrupt context, hence avoid sleep
		 * while printing debug registers. Also print only the minimum
		 * debug registers needed to debug OCS failure.
		 */
		__ufshcd_print_host_regs(hba, true);
		ufshcd_print_host_state(hba);
		break;
	} /* end of switch */

	if ((host_byte(result) != DID_OK) && !hba->silence_err_logs) {
		print_prdt = (ocs == OCS_INVALID_PRDT_ATTR ||
			ocs == OCS_MISMATCH_DATA_BUF_SIZE);
		ufshcd_print_trs(hba, 1 << lrbp->task_tag, print_prdt);
	}

	if ((host_byte(result) == DID_ERROR) ||
	    (host_byte(result) == DID_ABORT))
		ufsdbg_set_err_state(hba);

	return result;
}

/**
 * ufshcd_uic_cmd_compl - handle completion of uic command
 * @hba: per adapter instance
 * @intr_status: interrupt status generated by the controller
 *
 * Returns
 *  IRQ_HANDLED - If interrupt is valid
 *  IRQ_NONE    - If invalid interrupt
 */
static irqreturn_t ufshcd_uic_cmd_compl(struct ufs_hba *hba, u32 intr_status)
{
	irqreturn_t retval = IRQ_NONE;

	if ((intr_status & UIC_COMMAND_COMPL) && hba->active_uic_cmd) {
		hba->active_uic_cmd->argument2 |=
			ufshcd_get_uic_cmd_result(hba);
		hba->active_uic_cmd->argument3 =
			ufshcd_get_dme_attr_val(hba);
		complete(&hba->active_uic_cmd->done);
		retval = IRQ_HANDLED;
	}

	if (intr_status & UFSHCD_UIC_PWR_MASK) {
		if (hba->uic_async_done) {
			complete(hba->uic_async_done);
			retval = IRQ_HANDLED;
		} else if (ufshcd_is_auto_hibern8_supported(hba)) {
			/*
			 * If uic_async_done flag is not set then this
			 * is an Auto hibern8 err interrupt.
			 * Perform a host reset followed by a full
			 * link recovery.
			 */
			hba->ufshcd_state = UFSHCD_STATE_ERROR;
			hba->force_host_reset = true;
			dev_err(hba->dev, "%s: Auto Hibern8 %s failed - status: 0x%08x, upmcrs: 0x%08x\n",
				__func__, (intr_status & UIC_HIBERNATE_ENTER) ?
				"Enter" : "Exit",
				intr_status, ufshcd_get_upmcrs(hba));
			/*
			 * It is possible to see auto-h8 errors during card
			 * removal, so set this flag and let the error handler
			 * decide if this error is seen while card was present
			 * or due to card removal.
			 * If error is seen during card removal, we don't want
			 * to printout the debug messages.
			 */
			hba->auto_h8_err = true;
			schedule_work(&hba->eh_work);
			retval = IRQ_HANDLED;
		}
	}
	return retval;
}

/**
 * ufshcd_abort_outstanding_requests - abort all outstanding transfer requests.
 * @hba: per adapter instance
 * @result: error result to inform scsi layer about
 */
void ufshcd_abort_outstanding_transfer_requests(struct ufs_hba *hba, int result)
{
	u8 index;
	struct ufshcd_lrb *lrbp;
	struct scsi_cmnd *cmd;

	if (!hba->outstanding_reqs)
		return;

	for_each_set_bit(index, &hba->outstanding_reqs, hba->nutrs) {
		lrbp = &hba->lrb[index];
		cmd = lrbp->cmd;
		if (cmd) {
			ufshcd_cond_add_cmd_trace(hba, index, "scsi_failed");
			ufshcd_update_error_stats(hba,
					UFS_ERR_INT_FATAL_ERRORS);
			scsi_dma_unmap(cmd);
			cmd->result = result;
			/* Clear pending transfer requests */
			ufshcd_clear_cmd(hba, index);
			ufshcd_outstanding_req_clear(hba, index);
			clear_bit_unlock(index, &hba->lrb_in_use);
			lrbp->complete_time_stamp = ktime_get();
			update_req_stats(hba, lrbp);
			/* Mark completed command as NULL in LRB */
			lrbp->cmd = NULL;
			ufshcd_release_all(hba);
			if (cmd->request) {
				/*
				 * As we are accessing the "request" structure,
				 * this must be called before calling
				 * ->scsi_done() callback.
				 */
				ufshcd_vops_pm_qos_req_end(hba, cmd->request,
					true);
				ufshcd_vops_crypto_engine_cfg_end(hba,
						lrbp, cmd->request);
			}
			/* Do not touch lrbp after scsi done */
			cmd->scsi_done(cmd);
		} else if (lrbp->command_type == UTP_CMD_TYPE_DEV_MANAGE) {
			if (hba->dev_cmd.complete) {
				ufshcd_cond_add_cmd_trace(hba, index,
							"dev_cmd_failed");
				ufshcd_outstanding_req_clear(hba, index);
				complete(hba->dev_cmd.complete);
			}
		}
		if (ufshcd_is_clkscaling_supported(hba))
			hba->clk_scaling.active_reqs--;
	}
}

/**
 * __ufshcd_transfer_req_compl - handle SCSI and query command completion
 * @hba: per adapter instance
 * @completed_reqs: requests to complete
 */
static void __ufshcd_transfer_req_compl(struct ufs_hba *hba,
					unsigned long completed_reqs)
{
	struct ufshcd_lrb *lrbp;
	struct scsi_cmnd *cmd;
	int result;
	int index;
	struct request *req;

	for_each_set_bit(index, &completed_reqs, hba->nutrs) {
		lrbp = &hba->lrb[index];
		cmd = lrbp->cmd;
		if (cmd) {
			ufshcd_cond_add_cmd_trace(hba, index, "scsi_cmpl");
			ufshcd_update_tag_stats_completion(hba, cmd);
			result = ufshcd_transfer_rsp_status(hba, lrbp);
			scsi_dma_unmap(cmd);
			cmd->result = result;
			clear_bit_unlock(index, &hba->lrb_in_use);
			lrbp->complete_time_stamp = ktime_get();
			update_req_stats(hba, lrbp);
			/* Mark completed command as NULL in LRB */
			lrbp->cmd = NULL;
			hba->ufs_stats.clk_rel.ctx = XFR_REQ_COMPL;
			__ufshcd_release(hba, false);
			__ufshcd_hibern8_release(hba, false);
			if (cmd->request) {
				/*
				 * As we are accessing the "request" structure,
				 * this must be called before calling
				 * ->scsi_done() callback.
				 */
				ufshcd_vops_pm_qos_req_end(hba, cmd->request,
					false);
				ufshcd_vops_crypto_engine_cfg_end(hba,
					lrbp, cmd->request);
			}

			req = cmd->request;
			if (req) {
				/* Update IO svc time latency histogram */
				if (req->lat_hist_enabled) {
					ktime_t completion;
					u_int64_t delta_us;

					completion = ktime_get();
					delta_us = ktime_us_delta(completion,
						  req->lat_hist_io_start);
					blk_update_latency_hist(
						(rq_data_dir(req) == READ) ?
						&hba->io_lat_read :
						&hba->io_lat_write, delta_us);
				}
			}
			/* Do not touch lrbp after scsi done */
			cmd->scsi_done(cmd);
		} else if (lrbp->command_type == UTP_CMD_TYPE_DEV_MANAGE) {
			if (hba->dev_cmd.complete) {
				ufshcd_cond_add_cmd_trace(hba, index,
						"dev_cmd_cmpl");
				complete(hba->dev_cmd.complete);
			}
		}
		if (ufshcd_is_clkscaling_supported(hba))
			hba->clk_scaling.active_reqs--;
	}

	/* clear corresponding bits of completed commands */
	hba->outstanding_reqs ^= completed_reqs;

	ufshcd_clk_scaling_update_busy(hba);

	/* we might have free'd some tags above */
	wake_up(&hba->dev_cmd.tag_wq);
}

/**
 * ufshcd_transfer_req_compl - handle SCSI and query command completion
 * @hba: per adapter instance
 *
 * Returns
 *  IRQ_HANDLED - If interrupt is valid
 *  IRQ_NONE    - If invalid interrupt
 */
static irqreturn_t ufshcd_transfer_req_compl(struct ufs_hba *hba)
{
	unsigned long completed_reqs;
	u32 tr_doorbell;

	/* Resetting interrupt aggregation counters first and reading the
	 * DOOR_BELL afterward allows us to handle all the completed requests.
	 * In order to prevent other interrupts starvation the DB is read once
	 * after reset. The down side of this solution is the possibility of
	 * false interrupt if device completes another request after resetting
	 * aggregation and before reading the DB.
	 */
	if (ufshcd_is_intr_aggr_allowed(hba))
		ufshcd_reset_intr_aggr(hba);

	tr_doorbell = ufshcd_readl(hba, REG_UTP_TRANSFER_REQ_DOOR_BELL);
	completed_reqs = tr_doorbell ^ hba->outstanding_reqs;

	if (completed_reqs) {
		__ufshcd_transfer_req_compl(hba, completed_reqs);
		return IRQ_HANDLED;
	} else {
		return IRQ_NONE;
	}
}

/**
 * ufshcd_disable_ee - disable exception event
 * @hba: per-adapter instance
 * @mask: exception event to disable
 *
 * Disables exception event in the device so that the EVENT_ALERT
 * bit is not set.
 *
 * Returns zero on success, non-zero error value on failure.
 */
static int ufshcd_disable_ee(struct ufs_hba *hba, u16 mask)
{
	int err = 0;
	u32 val;

	if (!(hba->ee_ctrl_mask & mask))
		goto out;

	val = hba->ee_ctrl_mask & ~mask;
	val &= 0xFFFF; /* 2 bytes */
	err = ufshcd_query_attr_retry(hba, UPIU_QUERY_OPCODE_WRITE_ATTR,
			QUERY_ATTR_IDN_EE_CONTROL, 0, 0, &val);
	if (!err)
		hba->ee_ctrl_mask &= ~mask;
out:
	return err;
}

/**
 * ufshcd_enable_ee - enable exception event
 * @hba: per-adapter instance
 * @mask: exception event to enable
 *
 * Enable corresponding exception event in the device to allow
 * device to alert host in critical scenarios.
 *
 * Returns zero on success, non-zero error value on failure.
 */
static int ufshcd_enable_ee(struct ufs_hba *hba, u16 mask)
{
	int err = 0;
	u32 val;

	if (hba->ee_ctrl_mask & mask)
		goto out;

	val = hba->ee_ctrl_mask | mask;
	val &= 0xFFFF; /* 2 bytes */
	err = ufshcd_query_attr_retry(hba, UPIU_QUERY_OPCODE_WRITE_ATTR,
			QUERY_ATTR_IDN_EE_CONTROL, 0, 0, &val);
	if (!err)
		hba->ee_ctrl_mask |= mask;
out:
	return err;
}

/**
 * ufshcd_enable_auto_bkops - Allow device managed BKOPS
 * @hba: per-adapter instance
 *
 * Allow device to manage background operations on its own. Enabling
 * this might lead to inconsistent latencies during normal data transfers
 * as the device is allowed to manage its own way of handling background
 * operations.
 *
 * Returns zero on success, non-zero on failure.
 */
static int ufshcd_enable_auto_bkops(struct ufs_hba *hba)
{
	int err = 0;

	if (hba->auto_bkops_enabled)
		goto out;

	err = ufshcd_query_flag_retry(hba, UPIU_QUERY_OPCODE_SET_FLAG,
			QUERY_FLAG_IDN_BKOPS_EN, NULL);
	if (err) {
		dev_err(hba->dev, "%s: failed to enable bkops %d\n",
				__func__, err);
		goto out;
	}

	hba->auto_bkops_enabled = true;
	trace_ufshcd_auto_bkops_state(dev_name(hba->dev), 1);

	/* No need of URGENT_BKOPS exception from the device */
	err = ufshcd_disable_ee(hba, MASK_EE_URGENT_BKOPS);
	if (err)
		dev_err(hba->dev, "%s: failed to disable exception event %d\n",
				__func__, err);
out:
	return err;
}

/**
 * ufshcd_disable_auto_bkops - block device in doing background operations
 * @hba: per-adapter instance
 *
 * Disabling background operations improves command response latency but
 * has drawback of device moving into critical state where the device is
 * not-operable. Make sure to call ufshcd_enable_auto_bkops() whenever the
 * host is idle so that BKOPS are managed effectively without any negative
 * impacts.
 *
 * Returns zero on success, non-zero on failure.
 */
static int ufshcd_disable_auto_bkops(struct ufs_hba *hba)
{
	int err = 0;

	if (!hba->auto_bkops_enabled)
		goto out;

	/*
	 * If host assisted BKOPs is to be enabled, make sure
	 * urgent bkops exception is allowed.
	 */
	err = ufshcd_enable_ee(hba, MASK_EE_URGENT_BKOPS);
	if (err) {
		dev_err(hba->dev, "%s: failed to enable exception event %d\n",
				__func__, err);
		goto out;
	}

	err = ufshcd_query_flag_retry(hba, UPIU_QUERY_OPCODE_CLEAR_FLAG,
			QUERY_FLAG_IDN_BKOPS_EN, NULL);
	if (err) {
		dev_err(hba->dev, "%s: failed to disable bkops %d\n",
				__func__, err);
		ufshcd_disable_ee(hba, MASK_EE_URGENT_BKOPS);
		goto out;
	}

	hba->auto_bkops_enabled = false;
	trace_ufshcd_auto_bkops_state(dev_name(hba->dev), 0);
	hba->is_urgent_bkops_lvl_checked = false;
out:
	return err;
}

/**
 * ufshcd_force_reset_auto_bkops - force reset auto bkops state
 * @hba: per adapter instance
 *
 * After a device reset the device may toggle the BKOPS_EN flag
 * to default value. The s/w tracking variables should be updated
 * as well. This function would change the auto-bkops state based on
 * UFSHCD_CAP_KEEP_AUTO_BKOPS_ENABLED_EXCEPT_SUSPEND.
 */
static void ufshcd_force_reset_auto_bkops(struct ufs_hba *hba)
{
	if (ufshcd_keep_autobkops_enabled_except_suspend(hba)) {
		hba->auto_bkops_enabled = false;
		hba->ee_ctrl_mask |= MASK_EE_URGENT_BKOPS;
		ufshcd_enable_auto_bkops(hba);
	} else {
		hba->auto_bkops_enabled = true;
		hba->ee_ctrl_mask &= ~MASK_EE_URGENT_BKOPS;
		ufshcd_disable_auto_bkops(hba);
	}
	hba->is_urgent_bkops_lvl_checked = false;
}

static inline int ufshcd_get_bkops_status(struct ufs_hba *hba, u32 *status)
{
	return ufshcd_query_attr_retry(hba, UPIU_QUERY_OPCODE_READ_ATTR,
			QUERY_ATTR_IDN_BKOPS_STATUS, 0, 0, status);
}

/**
 * ufshcd_bkops_ctrl - control the auto bkops based on current bkops status
 * @hba: per-adapter instance
 * @status: bkops_status value
 *
 * Read the bkops_status from the UFS device and Enable fBackgroundOpsEn
 * flag in the device to permit background operations if the device
 * bkops_status is greater than or equal to "status" argument passed to
 * this function, disable otherwise.
 *
 * Returns 0 for success, non-zero in case of failure.
 *
 * NOTE: Caller of this function can check the "hba->auto_bkops_enabled" flag
 * to know whether auto bkops is enabled or disabled after this function
 * returns control to it.
 */
static int ufshcd_bkops_ctrl(struct ufs_hba *hba,
			     enum bkops_status status)
{
	int err;
	u32 curr_status = 0;

	err = ufshcd_get_bkops_status(hba, &curr_status);
	if (err) {
		dev_err(hba->dev, "%s: failed to get BKOPS status %d\n",
				__func__, err);
		goto out;
	} else if (curr_status > BKOPS_STATUS_MAX) {
		dev_err(hba->dev, "%s: invalid BKOPS status %d\n",
				__func__, curr_status);
		err = -EINVAL;
		goto out;
	}

	if (curr_status >= status)
		err = ufshcd_enable_auto_bkops(hba);
	else
		err = ufshcd_disable_auto_bkops(hba);
	hba->urgent_bkops_lvl = curr_status;
out:
	return err;
}

/**
 * ufshcd_urgent_bkops - handle urgent bkops exception event
 * @hba: per-adapter instance
 *
 * Enable fBackgroundOpsEn flag in the device to permit background
 * operations.
 *
 * If BKOPs is enabled, this function returns 0, 1 if the bkops in not enabled
 * and negative error value for any other failure.
 */
static int ufshcd_urgent_bkops(struct ufs_hba *hba)
{
	return ufshcd_bkops_ctrl(hba, hba->urgent_bkops_lvl);
}

static inline int ufshcd_get_ee_status(struct ufs_hba *hba, u32 *status)
{
	return ufshcd_query_attr_retry(hba, UPIU_QUERY_OPCODE_READ_ATTR,
			QUERY_ATTR_IDN_EE_STATUS, 0, 0, status);
}

static void ufshcd_bkops_exception_event_handler(struct ufs_hba *hba)
{
	int err;
	u32 curr_status = 0;

	if (hba->is_urgent_bkops_lvl_checked)
		goto enable_auto_bkops;

	err = ufshcd_get_bkops_status(hba, &curr_status);
	if (err) {
		dev_err(hba->dev, "%s: failed to get BKOPS status %d\n",
				__func__, err);
		goto out;
	}

	/*
	 * We are seeing that some devices are raising the urgent bkops
	 * exception events even when BKOPS status doesn't indicate performace
	 * impacted or critical. Handle these device by determining their urgent
	 * bkops status at runtime.
	 */
	if (curr_status < BKOPS_STATUS_PERF_IMPACT) {
		dev_err(hba->dev, "%s: device raised urgent BKOPS exception for bkops status %d\n",
				__func__, curr_status);
		/* update the current status as the urgent bkops level */
		hba->urgent_bkops_lvl = curr_status;
		hba->is_urgent_bkops_lvl_checked = true;
	}

enable_auto_bkops:
	err = ufshcd_enable_auto_bkops(hba);
out:
	if (err < 0)
		dev_err(hba->dev, "%s: failed to handle urgent bkops %d\n",
				__func__, err);
}

/**
 * ufshcd_exception_event_handler - handle exceptions raised by device
 * @work: pointer to work data
 *
 * Read bExceptionEventStatus attribute from the device and handle the
 * exception event accordingly.
 */
static void ufshcd_exception_event_handler(struct work_struct *work)
{
	struct ufs_hba *hba;
	int err;
	u32 status = 0;
	hba = container_of(work, struct ufs_hba, eeh_work);

	pm_runtime_get_sync(hba->dev);
	ufshcd_scsi_block_requests(hba);
	err = ufshcd_get_ee_status(hba, &status);
	if (err) {
		dev_err(hba->dev, "%s: failed to get exception status %d\n",
				__func__, err);
		goto out;
	}

	status &= hba->ee_ctrl_mask;

	if (status & MASK_EE_URGENT_BKOPS)
		ufshcd_bkops_exception_event_handler(hba);

out:
	ufshcd_scsi_unblock_requests(hba);
	/*
	 * pm_runtime_get_noresume is called while scheduling
	 * eeh_work to avoid suspend racing with exception work.
	 * Hence decrement usage counter using pm_runtime_put_noidle
	 * to allow suspend on completion of exception event handler.
	 */
	pm_runtime_put_noidle(hba->dev);
	pm_runtime_put(hba->dev);
	return;
}

/* Complete requests that have door-bell cleared */
static void ufshcd_complete_requests(struct ufs_hba *hba)
{
	ufshcd_transfer_req_compl(hba);
	ufshcd_tmc_handler(hba);
}

/**
 * ufshcd_quirk_dl_nac_errors - This function checks if error handling is
 *				to recover from the DL NAC errors or not.
 * @hba: per-adapter instance
 *
 * Returns true if error handling is required, false otherwise
 */
static bool ufshcd_quirk_dl_nac_errors(struct ufs_hba *hba)
{
	unsigned long flags;
	bool err_handling = true;

	spin_lock_irqsave(hba->host->host_lock, flags);
	/*
	 * UFS_DEVICE_QUIRK_RECOVERY_FROM_DL_NAC_ERRORS only workaround the
	 * device fatal error and/or DL NAC & REPLAY timeout errors.
	 */
	if (hba->saved_err & (CONTROLLER_FATAL_ERROR | SYSTEM_BUS_FATAL_ERROR))
		goto out;

	if ((hba->saved_err & DEVICE_FATAL_ERROR) ||
	    ((hba->saved_err & UIC_ERROR) &&
	     (hba->saved_uic_err & UFSHCD_UIC_DL_TCx_REPLAY_ERROR))) {
		/*
		 * we have to do error recovery but atleast silence the error
		 * logs.
		 */
		hba->silence_err_logs = true;
		goto out;
	}

	if ((hba->saved_err & UIC_ERROR) &&
	    (hba->saved_uic_err & UFSHCD_UIC_DL_NAC_RECEIVED_ERROR)) {
		int err;
		/*
		 * wait for 50ms to see if we can get any other errors or not.
		 */
		spin_unlock_irqrestore(hba->host->host_lock, flags);
		msleep(50);
		spin_lock_irqsave(hba->host->host_lock, flags);

		/*
		 * now check if we have got any other severe errors other than
		 * DL NAC error?
		 */
		if ((hba->saved_err & INT_FATAL_ERRORS) ||
		    ((hba->saved_err & UIC_ERROR) &&
		    (hba->saved_uic_err & ~UFSHCD_UIC_DL_NAC_RECEIVED_ERROR))) {
			if (((hba->saved_err & INT_FATAL_ERRORS) ==
				DEVICE_FATAL_ERROR) || (hba->saved_uic_err &
					~UFSHCD_UIC_DL_NAC_RECEIVED_ERROR))
				hba->silence_err_logs = true;
			goto out;
		}

		/*
		 * As DL NAC is the only error received so far, send out NOP
		 * command to confirm if link is still active or not.
		 *   - If we don't get any response then do error recovery.
		 *   - If we get response then clear the DL NAC error bit.
		 */

		/* silence the error logs from NOP command */
		hba->silence_err_logs = true;
		spin_unlock_irqrestore(hba->host->host_lock, flags);
		err = ufshcd_verify_dev_init(hba);
		spin_lock_irqsave(hba->host->host_lock, flags);
		hba->silence_err_logs = false;

		if (err) {
			hba->silence_err_logs = true;
			goto out;
		}

		/* Link seems to be alive hence ignore the DL NAC errors */
		if (hba->saved_uic_err == UFSHCD_UIC_DL_NAC_RECEIVED_ERROR)
			hba->saved_err &= ~UIC_ERROR;
		/* clear NAC error */
		hba->saved_uic_err &= ~UFSHCD_UIC_DL_NAC_RECEIVED_ERROR;
		if (!hba->saved_uic_err) {
			err_handling = false;
			goto out;
		}
		/*
		 * there seems to be some errors other than NAC, so do error
		 * recovery
		 */
		hba->silence_err_logs = true;
	}
out:
	spin_unlock_irqrestore(hba->host->host_lock, flags);
	return err_handling;
}

/**
 * ufshcd_err_handler - handle UFS errors that require s/w attention
 * @work: pointer to work structure
 */
static void ufshcd_err_handler(struct work_struct *work)
{
	struct ufs_hba *hba;
	unsigned long flags;
	bool err_xfer = false, err_tm = false;
	int err = 0;
	int tag;
	bool needs_reset = false;
	bool clks_enabled = false;

	hba = container_of(work, struct ufs_hba, eh_work);

	spin_lock_irqsave(hba->host->host_lock, flags);
	if (hba->extcon) {
		if (ufshcd_is_card_online(hba)) {
			spin_unlock_irqrestore(hba->host->host_lock, flags);
			/*
			 * TODO: need better way to ensure that this delay is
			 * more than extcon's debounce-ms
			 */
			msleep(300);
			spin_lock_irqsave(hba->host->host_lock, flags);
		}

		/*
		 * ignore error if card was online and offline/removed now or
		 * card was already offline.
		 */
		if (ufshcd_is_card_offline(hba)) {
			hba->saved_err = 0;
			hba->saved_uic_err = 0;
			hba->saved_ce_err = 0;
			hba->auto_h8_err = false;
			hba->force_host_reset = false;
			hba->ufshcd_state = UFSHCD_STATE_OPERATIONAL;
			goto out;
		}
	}

	ufsdbg_set_err_state(hba);

	if (hba->ufshcd_state == UFSHCD_STATE_RESET)
		goto out;

	/*
	 * Make sure the clocks are ON before we proceed with err
	 * handling. For the majority of cases err handler would be
	 * run with clocks ON. There is a possibility that the err
	 * handler was scheduled due to auto hibern8 error interrupt,
	 * in which case the clocks could be gated or be in the
	 * process of gating when the err handler runs.
	 */
	if (unlikely((hba->clk_gating.state != CLKS_ON) &&
	    ufshcd_is_auto_hibern8_supported(hba))) {
		spin_unlock_irqrestore(hba->host->host_lock, flags);
		hba->ufs_stats.clk_hold.ctx = ERR_HNDLR_WORK;
		ufshcd_hold(hba, false);
		spin_lock_irqsave(hba->host->host_lock, flags);
		clks_enabled = true;
	}

	hba->ufshcd_state = UFSHCD_STATE_RESET;
	ufshcd_set_eh_in_progress(hba);

	/* Complete requests that have door-bell cleared by h/w */
	ufshcd_complete_requests(hba);

	if (hba->dev_info.quirks &
	    UFS_DEVICE_QUIRK_RECOVERY_FROM_DL_NAC_ERRORS) {
		bool ret;

		spin_unlock_irqrestore(hba->host->host_lock, flags);
		/* release the lock as ufshcd_quirk_dl_nac_errors() may sleep */
		ret = ufshcd_quirk_dl_nac_errors(hba);
		spin_lock_irqsave(hba->host->host_lock, flags);
		if (!ret)
			goto skip_err_handling;
	}

	/*
	 * Dump controller state before resetting. Transfer requests state
	 * will be dump as part of the request completion.
	 */
	if ((hba->saved_err & (INT_FATAL_ERRORS | UIC_ERROR | UIC_LINK_LOST)) ||
	    hba->auto_h8_err) {
		dev_err(hba->dev, "%s: saved_err 0x%x saved_uic_err 0x%x",
			__func__, hba->saved_err, hba->saved_uic_err);
		if (!hba->silence_err_logs) {
			/* release lock as print host regs sleeps */
			spin_unlock_irqrestore(hba->host->host_lock, flags);
			ufshcd_print_host_regs(hba);
			ufshcd_print_host_state(hba);
			ufshcd_print_pwr_info(hba);
			ufshcd_print_tmrs(hba, hba->outstanding_tasks);
			ufshcd_print_cmd_log(hba);
			spin_lock_irqsave(hba->host->host_lock, flags);
		}
		hba->auto_h8_err = false;
	}

	if ((hba->saved_err & (INT_FATAL_ERRORS | UIC_LINK_LOST))
	    || hba->saved_ce_err || hba->force_host_reset ||
	    ((hba->saved_err & UIC_ERROR) &&
	    (hba->saved_uic_err & (UFSHCD_UIC_DL_PA_INIT_ERROR |
				   UFSHCD_UIC_DL_NAC_RECEIVED_ERROR |
				   UFSHCD_UIC_DL_TCx_REPLAY_ERROR))))
		needs_reset = true;

	/*
	 * if host reset is required then skip clearing the pending
	 * transfers forcefully because they will automatically get
	 * cleared after link startup.
	 */
	if (needs_reset)
		goto skip_pending_xfer_clear;

	/* release lock as clear command might sleep */
	spin_unlock_irqrestore(hba->host->host_lock, flags);
	/* Clear pending transfer requests */
	for_each_set_bit(tag, &hba->outstanding_reqs, hba->nutrs) {
		if (ufshcd_clear_cmd(hba, tag)) {
			err_xfer = true;
			goto lock_skip_pending_xfer_clear;
		}
	}

	/* Clear pending task management requests */
	for_each_set_bit(tag, &hba->outstanding_tasks, hba->nutmrs) {
		if (ufshcd_clear_tm_cmd(hba, tag)) {
			err_tm = true;
			goto lock_skip_pending_xfer_clear;
		}
	}

lock_skip_pending_xfer_clear:
	spin_lock_irqsave(hba->host->host_lock, flags);

	/* Complete the requests that are cleared by s/w */
	ufshcd_complete_requests(hba);

	if (err_xfer || err_tm)
		needs_reset = true;

skip_pending_xfer_clear:
	/* Fatal errors need reset */
	if (needs_reset) {
		unsigned long max_doorbells = (1UL << hba->nutrs) - 1;

		if (hba->saved_err & INT_FATAL_ERRORS)
			ufshcd_update_error_stats(hba,
						  UFS_ERR_INT_FATAL_ERRORS);
		if (hba->saved_ce_err)
			ufshcd_update_error_stats(hba, UFS_ERR_CRYPTO_ENGINE);

		if (hba->saved_err & UIC_ERROR)
			ufshcd_update_error_stats(hba,
						  UFS_ERR_INT_UIC_ERROR);

		if (err_xfer || err_tm)
			ufshcd_update_error_stats(hba,
						  UFS_ERR_CLEAR_PEND_XFER_TM);

		/*
		 * ufshcd_reset_and_restore() does the link reinitialization
		 * which will need atleast one empty doorbell slot to send the
		 * device management commands (NOP and query commands).
		 * If there is no slot empty at this moment then free up last
		 * slot forcefully.
		 */
		if (hba->outstanding_reqs == max_doorbells)
			__ufshcd_transfer_req_compl(hba,
						    (1UL << (hba->nutrs - 1)));

		spin_unlock_irqrestore(hba->host->host_lock, flags);
		err = ufshcd_reset_and_restore(hba);
		spin_lock_irqsave(hba->host->host_lock, flags);
		if (err) {
			dev_err(hba->dev, "%s: reset and restore failed\n",
					__func__);
			hba->ufshcd_state = UFSHCD_STATE_ERROR;
		}
		/*
		 * Inform scsi mid-layer that we did reset and allow to handle
		 * Unit Attention properly.
		 */
		scsi_report_bus_reset(hba->host, 0);
		hba->saved_err = 0;
		hba->saved_uic_err = 0;
		hba->saved_ce_err = 0;
		hba->force_host_reset = false;
	}

skip_err_handling:
	if (!needs_reset) {
		hba->ufshcd_state = UFSHCD_STATE_OPERATIONAL;
		if (hba->saved_err || hba->saved_uic_err)
			dev_err_ratelimited(hba->dev, "%s: exit: saved_err 0x%x saved_uic_err 0x%x",
			    __func__, hba->saved_err, hba->saved_uic_err);
	}

	hba->silence_err_logs = false;

	if (clks_enabled) {
		__ufshcd_release(hba, false);
		hba->ufs_stats.clk_rel.ctx = ERR_HNDLR_WORK;
	}
out:
	ufshcd_clear_eh_in_progress(hba);
	spin_unlock_irqrestore(hba->host->host_lock, flags);
}

static void ufshcd_update_uic_reg_hist(struct ufs_uic_err_reg_hist *reg_hist,
		u32 reg)
{
	reg_hist->reg[reg_hist->pos] = reg;
	reg_hist->tstamp[reg_hist->pos] = ktime_get();
	reg_hist->pos = (reg_hist->pos + 1) % UIC_ERR_REG_HIST_LENGTH;
}

static void ufshcd_rls_handler(struct work_struct *work)
{
	struct ufs_hba *hba;
	int ret = 0;
	u32 mode;

	hba = container_of(work, struct ufs_hba, rls_work);
	pm_runtime_get_sync(hba->dev);
	ufshcd_scsi_block_requests(hba);
	down_write(&hba->lock);
	ret = ufshcd_wait_for_doorbell_clr(hba, U64_MAX);
	if (ret) {
		dev_err(hba->dev,
			"Timed out (%d) waiting for DB to clear\n",
			ret);
		goto out;
	}

	ufshcd_dme_get(hba, UIC_ARG_MIB(PA_PWRMODE), &mode);
	if (hba->pwr_info.pwr_rx != ((mode >> PWR_RX_OFFSET) & PWR_INFO_MASK))
		hba->restore_needed = true;

	if (hba->pwr_info.pwr_tx != (mode & PWR_INFO_MASK))
		hba->restore_needed = true;

	ufshcd_dme_get(hba, UIC_ARG_MIB(PA_RXGEAR), &mode);
	if (hba->pwr_info.gear_rx != mode)
		hba->restore_needed = true;

	ufshcd_dme_get(hba, UIC_ARG_MIB(PA_TXGEAR), &mode);
	if (hba->pwr_info.gear_tx != mode)
		hba->restore_needed = true;

	if (hba->restore_needed)
		ret = ufshcd_config_pwr_mode(hba, &(hba->pwr_info));

	if (ret)
		dev_err(hba->dev, "%s: Failed setting power mode, err = %d\n",
			__func__, ret);
	else
		hba->restore_needed = false;

out:
	up_write(&hba->lock);
	ufshcd_scsi_unblock_requests(hba);
	pm_runtime_put_sync(hba->dev);
}

/**
 * ufshcd_update_uic_error - check and set fatal UIC error flags.
 * @hba: per-adapter instance
 *
 * Returns
 *  IRQ_HANDLED - If interrupt is valid
 *  IRQ_NONE    - If invalid interrupt
 */
static irqreturn_t ufshcd_update_uic_error(struct ufs_hba *hba)
{
	u32 reg;
	irqreturn_t retval = IRQ_NONE;

	/* PHY layer lane error */
	reg = ufshcd_readl(hba, REG_UIC_ERROR_CODE_PHY_ADAPTER_LAYER);
	if ((reg & UIC_PHY_ADAPTER_LAYER_ERROR) &&
	    (reg & UIC_PHY_ADAPTER_LAYER_ERROR_CODE_MASK)) {
		/*
		 * To know whether this error is fatal or not, DB timeout
		 * must be checked but this error is handled separately.
		 */
		dev_dbg(hba->dev, "%s: UIC Lane error reported, reg 0x%x\n",
				__func__, reg);
		ufshcd_update_uic_error_cnt(hba, reg, UFS_UIC_ERROR_PA);
		ufshcd_update_uic_reg_hist(&hba->ufs_stats.pa_err, reg);

		/*
		 * Don't ignore LINERESET indication during hibern8
		 * enter operation.
		 */
		if (reg & UIC_PHY_ADAPTER_LAYER_GENERIC_ERROR) {
			struct uic_command *cmd = hba->active_uic_cmd;

			if (cmd) {
				if (cmd->command == UIC_CMD_DME_HIBER_ENTER) {
					dev_err(hba->dev, "%s: LINERESET during hibern8 enter, reg 0x%x\n",
						__func__, reg);
					hba->full_init_linereset = true;
				}
			}
			if (!hba->full_init_linereset)
				schedule_work(&hba->rls_work);
		}
		retval |= IRQ_HANDLED;
	}

	/* PA_INIT_ERROR is fatal and needs UIC reset */
	reg = ufshcd_readl(hba, REG_UIC_ERROR_CODE_DATA_LINK_LAYER);
	if ((reg & UIC_DATA_LINK_LAYER_ERROR) &&
	    (reg & UIC_DATA_LINK_LAYER_ERROR_CODE_MASK)) {
		ufshcd_update_uic_error_cnt(hba, reg, UFS_UIC_ERROR_DL);
		ufshcd_update_uic_reg_hist(&hba->ufs_stats.dl_err, reg);

		if (reg & UIC_DATA_LINK_LAYER_ERROR_PA_INIT) {
			hba->uic_error |= UFSHCD_UIC_DL_PA_INIT_ERROR;
		} else if (hba->dev_info.quirks &
			   UFS_DEVICE_QUIRK_RECOVERY_FROM_DL_NAC_ERRORS) {
			if (reg & UIC_DATA_LINK_LAYER_ERROR_NAC_RECEIVED)
				hba->uic_error |=
					UFSHCD_UIC_DL_NAC_RECEIVED_ERROR;
			else if (reg &
				 UIC_DATA_LINK_LAYER_ERROR_TCx_REPLAY_TIMEOUT)
				hba->uic_error |=
					UFSHCD_UIC_DL_TCx_REPLAY_ERROR;
		}
		retval |= IRQ_HANDLED;
	}

	/* UIC NL/TL/DME errors needs software retry */
	reg = ufshcd_readl(hba, REG_UIC_ERROR_CODE_NETWORK_LAYER);
	if ((reg & UIC_NETWORK_LAYER_ERROR) &&
	    (reg & UIC_NETWORK_LAYER_ERROR_CODE_MASK)) {
		ufshcd_update_uic_reg_hist(&hba->ufs_stats.nl_err, reg);
		hba->uic_error |= UFSHCD_UIC_NL_ERROR;
		retval |= IRQ_HANDLED;
	}

	reg = ufshcd_readl(hba, REG_UIC_ERROR_CODE_TRANSPORT_LAYER);
	if ((reg & UIC_TRANSPORT_LAYER_ERROR) &&
	    (reg & UIC_TRANSPORT_LAYER_ERROR_CODE_MASK)) {
		ufshcd_update_uic_reg_hist(&hba->ufs_stats.tl_err, reg);
		hba->uic_error |= UFSHCD_UIC_TL_ERROR;
		retval |= IRQ_HANDLED;
	}

	reg = ufshcd_readl(hba, REG_UIC_ERROR_CODE_DME);
	if ((reg & UIC_DME_ERROR) &&
	    (reg & UIC_DME_ERROR_CODE_MASK)) {
		ufshcd_update_uic_error_cnt(hba, reg, UFS_UIC_ERROR_DME);
		ufshcd_update_uic_reg_hist(&hba->ufs_stats.dme_err, reg);
		hba->uic_error |= UFSHCD_UIC_DME_ERROR;
		retval |= IRQ_HANDLED;
	}

	dev_dbg(hba->dev, "%s: UIC error flags = 0x%08x\n",
			__func__, hba->uic_error);
	return retval;
}

/**
 * ufshcd_check_errors - Check for errors that need s/w attention
 * @hba: per-adapter instance
 *
 * Returns
 *  IRQ_HANDLED - If interrupt is valid
 *  IRQ_NONE    - If invalid interrupt
 */
static irqreturn_t ufshcd_check_errors(struct ufs_hba *hba)
{
	bool queue_eh_work = false;
	irqreturn_t retval = IRQ_NONE;

	if (hba->errors & INT_FATAL_ERRORS || hba->ce_error)
		queue_eh_work = true;

	if (hba->errors & UIC_LINK_LOST) {
		dev_err(hba->dev, "%s: UIC_LINK_LOST received, errors 0x%x\n",
					__func__, hba->errors);
		queue_eh_work = true;
	}

	if (hba->errors & UIC_ERROR) {
		hba->uic_error = 0;
		retval = ufshcd_update_uic_error(hba);
		if (hba->uic_error)
			queue_eh_work = true;
	}

	if (hba->extcon && ufshcd_is_card_offline(hba)) {
		/* ignore UIC errors if card is offline */
		retval |= IRQ_HANDLED;
	} else if (queue_eh_work) {
		/*
		 * update the transfer error masks to sticky bits, let's do this
		 * irrespective of current ufshcd_state.
		 */
		hba->saved_err |= hba->errors;
		hba->saved_uic_err |= hba->uic_error;
		hba->saved_ce_err |= hba->ce_error;

		/* handle fatal errors only when link is functional */
		if (hba->ufshcd_state == UFSHCD_STATE_OPERATIONAL) {
			/*
			 * Set error handling in progress flag early so that we
			 * don't issue new requests any more.
			 */
			ufshcd_set_eh_in_progress(hba);

			hba->ufshcd_state = UFSHCD_STATE_EH_SCHEDULED;
			schedule_work(&hba->eh_work);
		}
		retval |= IRQ_HANDLED;
	}
	/*
	 * if (!queue_eh_work) -
	 * Other errors are either non-fatal where host recovers
	 * itself without s/w intervention or errors that will be
	 * handled by the SCSI core layer.
	 */
	return retval;
}

/**
 * ufshcd_tmc_handler - handle task management function completion
 * @hba: per adapter instance
 *
 * Returns
 *  IRQ_HANDLED - If interrupt is valid
 *  IRQ_NONE    - If invalid interrupt
 */
static irqreturn_t ufshcd_tmc_handler(struct ufs_hba *hba)
{
	u32 tm_doorbell;

	tm_doorbell = ufshcd_readl(hba, REG_UTP_TASK_REQ_DOOR_BELL);
	hba->tm_condition = tm_doorbell ^ hba->outstanding_tasks;
	if (hba->tm_condition) {
		wake_up(&hba->tm_wq);
		return IRQ_HANDLED;
	} else {
		return IRQ_NONE;
	}
}

/**
 * ufshcd_sl_intr - Interrupt service routine
 * @hba: per adapter instance
 * @intr_status: contains interrupts generated by the controller
 *
 * Returns
 *  IRQ_HANDLED - If interrupt is valid
 *  IRQ_NONE    - If invalid interrupt
 */
static irqreturn_t ufshcd_sl_intr(struct ufs_hba *hba, u32 intr_status)
{
	irqreturn_t retval = IRQ_NONE;

	ufsdbg_error_inject_dispatcher(hba,
		ERR_INJECT_INTR, intr_status, &intr_status);

	ufshcd_vops_crypto_engine_get_status(hba, &hba->ce_error);

	hba->errors = UFSHCD_ERROR_MASK & intr_status;
	if (hba->errors || hba->ce_error)
		retval |= ufshcd_check_errors(hba);

	if (intr_status & UFSHCD_UIC_MASK)
		retval |= ufshcd_uic_cmd_compl(hba, intr_status);

	if (intr_status & UTP_TASK_REQ_COMPL)
		retval |= ufshcd_tmc_handler(hba);

	if (intr_status & UTP_TRANSFER_REQ_COMPL)
		retval |= ufshcd_transfer_req_compl(hba);

	return retval;
}

/**
 * ufshcd_intr - Main interrupt service routine
 * @irq: irq number
 * @__hba: pointer to adapter instance
 *
 * Returns
 *  IRQ_HANDLED - If interrupt is valid
 *  IRQ_NONE    - If invalid interrupt
 */
static irqreturn_t ufshcd_intr(int irq, void *__hba)
{
	u32 intr_status, enabled_intr_status = 0;
	irqreturn_t retval = IRQ_NONE;
	struct ufs_hba *hba = __hba;
	int retries = hba->nutrs;

	spin_lock(hba->host->host_lock);
	intr_status = ufshcd_readl(hba, REG_INTERRUPT_STATUS);
	hba->ufs_stats.last_intr_status = intr_status;
	hba->ufs_stats.last_intr_ts = ktime_get();
	/*
	 * There could be max of hba->nutrs reqs in flight and in worst case
	 * if the reqs get finished 1 by 1 after the interrupt status is
	 * read, make sure we handle them by checking the interrupt status
	 * again in a loop until we process all of the reqs before returning.
	 */
	while (intr_status && retries--) {
		enabled_intr_status =
			intr_status & ufshcd_readl(hba, REG_INTERRUPT_ENABLE);
		if (intr_status)
			ufshcd_writel(hba, intr_status, REG_INTERRUPT_STATUS);
		if (enabled_intr_status)
			retval |= ufshcd_sl_intr(hba, enabled_intr_status);

		intr_status = ufshcd_readl(hba, REG_INTERRUPT_STATUS);
	}

	if (retval == IRQ_NONE) {
		dev_err(hba->dev, "%s: Unhandled interrupt 0x%08x\n",
					__func__, intr_status);
		ufshcd_hex_dump(hba, "host regs: ", hba->mmio_base,
					UFSHCI_REG_SPACE_SIZE);
	}

	spin_unlock(hba->host->host_lock);
	return retval;
}

static int ufshcd_clear_tm_cmd(struct ufs_hba *hba, int tag)
{
	int err = 0;
	u32 mask = 1 << tag;
	unsigned long flags;

	if (!test_bit(tag, &hba->outstanding_tasks))
		goto out;

	spin_lock_irqsave(hba->host->host_lock, flags);
	ufshcd_writel(hba, ~(1 << tag), REG_UTP_TASK_REQ_LIST_CLEAR);
	spin_unlock_irqrestore(hba->host->host_lock, flags);

	/* poll for max. 1 sec to clear door bell register by h/w */
	err = ufshcd_wait_for_register(hba,
			REG_UTP_TASK_REQ_DOOR_BELL,
			mask, 0, 1000, 1000, true);
out:
	return err;
}

/**
 * ufshcd_issue_tm_cmd - issues task management commands to controller
 * @hba: per adapter instance
 * @lun_id: LUN ID to which TM command is sent
 * @task_id: task ID to which the TM command is applicable
 * @tm_function: task management function opcode
 * @tm_response: task management service response return value
 *
 * Returns non-zero value on error, zero on success.
 */
static int ufshcd_issue_tm_cmd(struct ufs_hba *hba, int lun_id, int task_id,
		u8 tm_function, u8 *tm_response)
{
	struct utp_task_req_desc *task_req_descp;
	struct utp_upiu_task_req *task_req_upiup;
	struct Scsi_Host *host;
	unsigned long flags;
	int free_slot;
	int err;
	int task_tag;

	host = hba->host;

	/*
	 * Get free slot, sleep if slots are unavailable.
	 * Even though we use wait_event() which sleeps indefinitely,
	 * the maximum wait time is bounded by %TM_CMD_TIMEOUT.
	 */
	wait_event(hba->tm_tag_wq, ufshcd_get_tm_free_slot(hba, &free_slot));
	hba->ufs_stats.clk_hold.ctx = TM_CMD_SEND;
	ufshcd_hold_all(hba);

	spin_lock_irqsave(host->host_lock, flags);
	task_req_descp = hba->utmrdl_base_addr;
	task_req_descp += free_slot;

	/* Configure task request descriptor */
	task_req_descp->header.dword_0 = cpu_to_le32(UTP_REQ_DESC_INT_CMD);
	task_req_descp->header.dword_2 =
			cpu_to_le32(OCS_INVALID_COMMAND_STATUS);

	/* Configure task request UPIU */
	task_req_upiup =
		(struct utp_upiu_task_req *) task_req_descp->task_req_upiu;
	task_tag = hba->nutrs + free_slot;
	task_req_upiup->header.dword_0 =
		UPIU_HEADER_DWORD(UPIU_TRANSACTION_TASK_REQ, 0,
					      lun_id, task_tag);
	task_req_upiup->header.dword_1 =
		UPIU_HEADER_DWORD(0, tm_function, 0, 0);
	/*
	 * The host shall provide the same value for LUN field in the basic
	 * header and for Input Parameter.
	 */
	task_req_upiup->input_param1 = cpu_to_be32(lun_id);
	task_req_upiup->input_param2 = cpu_to_be32(task_id);

	/* send command to the controller */
	__set_bit(free_slot, &hba->outstanding_tasks);

	/* Make sure descriptors are ready before ringing the task doorbell */
	wmb();

	ufshcd_writel(hba, 1 << free_slot, REG_UTP_TASK_REQ_DOOR_BELL);
	/* Make sure that doorbell is committed immediately */
	wmb();

	spin_unlock_irqrestore(host->host_lock, flags);

	/* wait until the task management command is completed */
	err = wait_event_timeout(hba->tm_wq,
			test_bit(free_slot, &hba->tm_condition),
			msecs_to_jiffies(TM_CMD_TIMEOUT));
	if (!err) {
		dev_err(hba->dev, "%s: task management cmd 0x%.2x timed-out\n",
				__func__, tm_function);
		if (ufshcd_clear_tm_cmd(hba, free_slot))
			dev_WARN(hba->dev, "%s: unable clear tm cmd (slot %d) after timeout\n",
					__func__, free_slot);
		err = -ETIMEDOUT;
	} else {
		err = ufshcd_task_req_compl(hba, free_slot, tm_response);
	}

	clear_bit(free_slot, &hba->tm_condition);
	ufshcd_put_tm_slot(hba, free_slot);
	wake_up(&hba->tm_tag_wq);
	hba->ufs_stats.clk_rel.ctx = TM_CMD_SEND;

	ufshcd_release_all(hba);
	return err;
}

/**
 * ufshcd_eh_device_reset_handler - device reset handler registered to
 *                                    scsi layer.
 * @cmd: SCSI command pointer
 *
 * Returns SUCCESS/FAILED
 */
static int ufshcd_eh_device_reset_handler(struct scsi_cmnd *cmd)
{
	struct Scsi_Host *host;
	struct ufs_hba *hba;
	u32 pos;
	int err;
	u8 resp = 0xF, lun;
	unsigned long flags;

	host = cmd->device->host;
	hba = shost_priv(host);

	ufshcd_print_cmd_log(hba);
	lun = ufshcd_scsi_to_upiu_lun(cmd->device->lun);
	err = ufshcd_issue_tm_cmd(hba, lun, 0, UFS_LOGICAL_RESET, &resp);
	if (err || resp != UPIU_TASK_MANAGEMENT_FUNC_COMPL) {
		if (!err)
			err = resp;
		goto out;
	}

	/* clear the commands that were pending for corresponding LUN */
	for_each_set_bit(pos, &hba->outstanding_reqs, hba->nutrs) {
		if (hba->lrb[pos].lun == lun) {
			err = ufshcd_clear_cmd(hba, pos);
			if (err)
				break;
		}
	}
	spin_lock_irqsave(host->host_lock, flags);
	ufshcd_transfer_req_compl(hba);
	spin_unlock_irqrestore(host->host_lock, flags);

out:
	hba->req_abort_count = 0;
	if (!err) {
		err = SUCCESS;
	} else {
		dev_err(hba->dev, "%s: failed with err %d\n", __func__, err);
		err = FAILED;
	}
	return err;
}

static void ufshcd_set_req_abort_skip(struct ufs_hba *hba, unsigned long bitmap)
{
	struct ufshcd_lrb *lrbp;
	int tag;

	for_each_set_bit(tag, &bitmap, hba->nutrs) {
		lrbp = &hba->lrb[tag];
		lrbp->req_abort_skip = true;
	}
}

/**
 * ufshcd_abort - abort a specific command
 * @cmd: SCSI command pointer
 *
 * Abort the pending command in device by sending UFS_ABORT_TASK task management
 * command, and in host controller by clearing the door-bell register. There can
 * be race between controller sending the command to the device while abort is
 * issued. To avoid that, first issue UFS_QUERY_TASK to check if the command is
 * really issued and then try to abort it.
 *
 * Returns SUCCESS/FAILED
 */
static int ufshcd_abort(struct scsi_cmnd *cmd)
{
	struct Scsi_Host *host;
	struct ufs_hba *hba;
	unsigned long flags;
	unsigned int tag;
	int err = 0;
	int poll_cnt;
	u8 resp = 0xF;
	struct ufshcd_lrb *lrbp;
	u32 reg;

	host = cmd->device->host;
	hba = shost_priv(host);
	tag = cmd->request->tag;
	if (!ufshcd_valid_tag(hba, tag)) {
		dev_err(hba->dev,
			"%s: invalid command tag %d: cmd=0x%p, cmd->request=0x%p",
			__func__, tag, cmd, cmd->request);
		BUG();
	}

	lrbp = &hba->lrb[tag];

	ufshcd_update_error_stats(hba, UFS_ERR_TASK_ABORT);

	/*
	 * Task abort to the device W-LUN is illegal. When this command
	 * will fail, due to spec violation, scsi err handling next step
	 * will be to send LU reset which, again, is a spec violation.
	 * To avoid these unnecessary/illegal step we skip to the last error
	 * handling stage: reset and restore.
	 */
	if ((lrbp->lun == UFS_UPIU_UFS_DEVICE_WLUN) ||
	    (lrbp->lun == UFS_UPIU_REPORT_LUNS_WLUN) ||
	    (lrbp->lun == UFS_UPIU_BOOT_WLUN) ||
	    (lrbp->lun == UFS_UPIU_RPMB_WLUN))
		return ufshcd_eh_host_reset_handler(cmd);

	ufshcd_hold_all(hba);
	reg = ufshcd_readl(hba, REG_UTP_TRANSFER_REQ_DOOR_BELL);
	/* If command is already aborted/completed, return SUCCESS */
	if (!(test_bit(tag, &hba->outstanding_reqs))) {
		dev_err(hba->dev,
			"%s: cmd at tag %d already completed, outstanding=0x%lx, doorbell=0x%x\n",
			__func__, tag, hba->outstanding_reqs, reg);
		goto out;
	}

	if (!(reg & (1 << tag))) {
		dev_err(hba->dev,
		"%s: cmd was completed, but without a notifying intr, tag = %d",
		__func__, tag);
	}

	/* Print Transfer Request of aborted task */
	dev_err(hba->dev, "%s: Device abort task at tag %d", __func__, tag);

	/*
	 * Print detailed info about aborted request.
	 * As more than one request might get aborted at the same time,
	 * print full information only for the first aborted request in order
	 * to reduce repeated printouts. For other aborted requests only print
	 * basic details.
	 */
	scsi_print_command(cmd);
	if (!hba->req_abort_count) {
		ufshcd_print_fsm_state(hba);
		ufshcd_print_host_regs(hba);
		ufshcd_print_host_state(hba);
		ufshcd_print_pwr_info(hba);
		ufshcd_print_trs(hba, 1 << tag, true);
	} else {
		ufshcd_print_trs(hba, 1 << tag, false);
	}
	hba->req_abort_count++;


	/* Skip task abort in case previous aborts failed and report failure */
	if (lrbp->req_abort_skip) {
		err = -EIO;
		goto out;
	}

	for (poll_cnt = 100; poll_cnt; poll_cnt--) {
		err = ufshcd_issue_tm_cmd(hba, lrbp->lun, lrbp->task_tag,
				UFS_QUERY_TASK, &resp);
		if (!err && resp == UPIU_TASK_MANAGEMENT_FUNC_SUCCEEDED) {
			/* cmd pending in the device */
			dev_err(hba->dev, "%s: cmd pending in the device. tag = %d",
				__func__, tag);
			break;
		} else if (!err && resp == UPIU_TASK_MANAGEMENT_FUNC_COMPL) {
			/*
			 * cmd not pending in the device, check if it is
			 * in transition.
			 */
			dev_err(hba->dev, "%s: cmd at tag %d not pending in the device.",
				__func__, tag);
			reg = ufshcd_readl(hba, REG_UTP_TRANSFER_REQ_DOOR_BELL);
			if (reg & (1 << tag)) {
				/* sleep for max. 200us to stabilize */
				usleep_range(100, 200);
				continue;
			}
			/* command completed already */
			dev_err(hba->dev, "%s: cmd at tag %d successfully cleared from DB.",
				__func__, tag);
			goto out;
		} else {
			dev_err(hba->dev,
				"%s: no response from device. tag = %d, err %d",
				__func__, tag, err);
			if (!err)
				err = resp; /* service response error */
			goto out;
		}
	}

	if (!poll_cnt) {
		err = -EBUSY;
		goto out;
	}

	err = ufshcd_issue_tm_cmd(hba, lrbp->lun, lrbp->task_tag,
			UFS_ABORT_TASK, &resp);
	if (err || resp != UPIU_TASK_MANAGEMENT_FUNC_COMPL) {
		if (!err) {
			err = resp; /* service response error */
			dev_err(hba->dev, "%s: issued. tag = %d, err %d",
				__func__, tag, err);
		}
		goto out;
	}

	err = ufshcd_clear_cmd(hba, tag);
	if (err) {
		dev_err(hba->dev, "%s: Failed clearing cmd at tag %d, err %d",
			__func__, tag, err);
		goto out;
	}

	scsi_dma_unmap(cmd);

	spin_lock_irqsave(host->host_lock, flags);
	ufshcd_outstanding_req_clear(hba, tag);
	hba->lrb[tag].cmd = NULL;
	spin_unlock_irqrestore(host->host_lock, flags);

	clear_bit_unlock(tag, &hba->lrb_in_use);
	wake_up(&hba->dev_cmd.tag_wq);

out:
	if (!err) {
		err = SUCCESS;
	} else {
		dev_err(hba->dev, "%s: failed with err %d\n", __func__, err);
		ufshcd_set_req_abort_skip(hba, hba->outstanding_reqs);
		err = FAILED;
	}

	/*
	 * This ufshcd_release_all() corresponds to the original scsi cmd that
	 * got aborted here (as we won't get any IRQ for it).
	 */
	ufshcd_release_all(hba);
	return err;
}

/**
 * ufshcd_host_reset_and_restore - reset and restore host controller
 * @hba: per-adapter instance
 *
 * Note that host controller reset may issue DME_RESET to
 * local and remote (device) Uni-Pro stack and the attributes
 * are reset to default state.
 *
 * Returns zero on success, non-zero on failure
 */
static int ufshcd_host_reset_and_restore(struct ufs_hba *hba)
{
	int err;
	unsigned long flags;

	/* Reset the host controller */
	spin_lock_irqsave(hba->host->host_lock, flags);
	ufshcd_hba_stop(hba, false);
	spin_unlock_irqrestore(hba->host->host_lock, flags);

	/* scale up clocks to max frequency before full reinitialization */
	ufshcd_set_clk_freq(hba, true);

	err = ufshcd_hba_enable(hba);
	if (err)
		goto out;

	/* Establish the link again and restore the device */
	err = ufshcd_probe_hba(hba);

	if (!err && (hba->ufshcd_state != UFSHCD_STATE_OPERATIONAL)) {
		err = -EIO;
		goto out;
	}

	if (!err) {
		err = ufshcd_vops_crypto_engine_reset(hba);
		if (err) {
			dev_err(hba->dev,
				"%s: failed to reset crypto engine %d\n",
				__func__, err);
			goto out;
		}
	}

out:
	if (err)
		dev_err(hba->dev, "%s: Host init failed %d\n", __func__, err);

	return err;
}

static int ufshcd_detect_device(struct ufs_hba *hba)
{
	int err = 0;

	err = ufshcd_vops_full_reset(hba);
	if (err)
		dev_warn(hba->dev, "%s: full reset returned %d\n",
			 __func__, err);

	err = ufshcd_reset_device(hba);
	if (err)
		dev_warn(hba->dev, "%s: device reset failed. err %d\n",
			 __func__, err);

	return ufshcd_host_reset_and_restore(hba);
}

/**
 * ufshcd_reset_and_restore - reset and re-initialize host/device
 * @hba: per-adapter instance
 *
 * Reset and recover device, host and re-establish link. This
 * is helpful to recover the communication in fatal error conditions.
 *
 * Returns zero on success, non-zero on failure
 */
static int ufshcd_reset_and_restore(struct ufs_hba *hba)
{
	int err = 0;
	unsigned long flags;
	int retries = MAX_HOST_RESET_RETRIES;

	do {
		err = ufshcd_detect_device(hba);
	} while (err && --retries);

	/*
	 * There is no point proceeding even after failing
	 * to recover after multiple retries.
	 */
	if (err && ufshcd_is_embedded_dev(hba))
		BUG();
	/*
	 * After reset the door-bell might be cleared, complete
	 * outstanding requests in s/w here.
	 */
	spin_lock_irqsave(hba->host->host_lock, flags);
	ufshcd_transfer_req_compl(hba);
	ufshcd_tmc_handler(hba);
	spin_unlock_irqrestore(hba->host->host_lock, flags);

	return err;
}

/**
 * ufshcd_eh_host_reset_handler - host reset handler registered to scsi layer
 * @cmd - SCSI command pointer
 *
 * Returns SUCCESS/FAILED
 */
static int ufshcd_eh_host_reset_handler(struct scsi_cmnd *cmd)
{
	int err = SUCCESS;
	unsigned long flags;
	struct ufs_hba *hba;

	hba = shost_priv(cmd->device->host);

	/*
	 * Check if there is any race with fatal error handling.
	 * If so, wait for it to complete. Even though fatal error
	 * handling does reset and restore in some cases, don't assume
	 * anything out of it. We are just avoiding race here.
	 */
	do {
		spin_lock_irqsave(hba->host->host_lock, flags);
		if (!(work_pending(&hba->eh_work) ||
				hba->ufshcd_state == UFSHCD_STATE_RESET))
			break;
		spin_unlock_irqrestore(hba->host->host_lock, flags);
		dev_err(hba->dev, "%s: reset in progress - 1\n", __func__);
		flush_work(&hba->eh_work);
	} while (1);

	/*
	 * we don't know if previous reset had really reset the host controller
	 * or not. So let's force reset here to be sure.
	 */
	hba->ufshcd_state = UFSHCD_STATE_ERROR;
	hba->force_host_reset = true;
	schedule_work(&hba->eh_work);

	/* wait for the reset work to finish */
	do {
		if (!(work_pending(&hba->eh_work) ||
				hba->ufshcd_state == UFSHCD_STATE_RESET))
			break;
		spin_unlock_irqrestore(hba->host->host_lock, flags);
		dev_err(hba->dev, "%s: reset in progress - 2\n", __func__);
		flush_work(&hba->eh_work);
		spin_lock_irqsave(hba->host->host_lock, flags);
	} while (1);

	if (!((hba->ufshcd_state == UFSHCD_STATE_OPERATIONAL) &&
	      ufshcd_is_link_active(hba))) {
		err = FAILED;
		hba->ufshcd_state = UFSHCD_STATE_ERROR;
	}

	spin_unlock_irqrestore(hba->host->host_lock, flags);

	return err;
}

/**
 * ufshcd_get_max_icc_level - calculate the ICC level
 * @sup_curr_uA: max. current supported by the regulator
 * @start_scan: row at the desc table to start scan from
 * @buff: power descriptor buffer
 *
 * Returns calculated max ICC level for specific regulator
 */
static u32 ufshcd_get_max_icc_level(int sup_curr_uA, u32 start_scan, char *buff)
{
	int i;
	int curr_uA;
	u16 data;
	u16 unit;

	for (i = start_scan; i >= 0; i--) {
		data = be16_to_cpu(*((u16 *)(buff + 2*i)));
		unit = (data & ATTR_ICC_LVL_UNIT_MASK) >>
						ATTR_ICC_LVL_UNIT_OFFSET;
		curr_uA = data & ATTR_ICC_LVL_VALUE_MASK;
		switch (unit) {
		case UFSHCD_NANO_AMP:
			curr_uA = curr_uA / 1000;
			break;
		case UFSHCD_MILI_AMP:
			curr_uA = curr_uA * 1000;
			break;
		case UFSHCD_AMP:
			curr_uA = curr_uA * 1000 * 1000;
			break;
		case UFSHCD_MICRO_AMP:
		default:
			break;
		}
		if (sup_curr_uA >= curr_uA)
			break;
	}
	if (i < 0) {
		i = 0;
		pr_err("%s: Couldn't find valid icc_level = %d", __func__, i);
	}

	return (u32)i;
}

/**
 * ufshcd_find_max_sup_active_icc_level - find the max ICC level
 * In case regulators are not initialized we'll return 0
 * @hba: per-adapter instance
 * @desc_buf: power descriptor buffer to extract ICC levels from.
 * @len: length of desc_buff
 *
 * Returns calculated max ICC level
 */
static u32 ufshcd_find_max_sup_active_icc_level(struct ufs_hba *hba,
							u8 *desc_buf, int len)
{
	u32 icc_level = 0;

	/*
	 * VCCQ rail is optional for removable UFS card and also most of the
	 * vendors don't use this rail for embedded UFS devices as well. So
	 * it is normal that VCCQ rail may not be provided for given platform.
	 */
	if (!hba->vreg_info.vcc || !hba->vreg_info.vccq2) {
		dev_err(hba->dev, "%s: Regulator capability was not set, bActiveICCLevel=%d\n",
			__func__, icc_level);
		goto out;
	}

	if (hba->vreg_info.vcc && hba->vreg_info.vcc->max_uA)
		icc_level = ufshcd_get_max_icc_level(
				hba->vreg_info.vcc->max_uA,
				POWER_DESC_MAX_ACTV_ICC_LVLS - 1,
				&desc_buf[PWR_DESC_ACTIVE_LVLS_VCC_0]);

	if (hba->vreg_info.vccq && hba->vreg_info.vccq->max_uA)
		icc_level = ufshcd_get_max_icc_level(
				hba->vreg_info.vccq->max_uA,
				icc_level,
				&desc_buf[PWR_DESC_ACTIVE_LVLS_VCCQ_0]);

	if (hba->vreg_info.vccq2 && hba->vreg_info.vccq2->max_uA)
		icc_level = ufshcd_get_max_icc_level(
				hba->vreg_info.vccq2->max_uA,
				icc_level,
				&desc_buf[PWR_DESC_ACTIVE_LVLS_VCCQ2_0]);
out:
	return icc_level;
}

static void ufshcd_set_active_icc_lvl(struct ufs_hba *hba)
{
	int ret;
	int buff_len = hba->desc_size.pwr_desc;
	u8 *desc_buf = NULL;
	u32 icc_level;

	if (buff_len) {
		desc_buf = kmalloc(buff_len, GFP_KERNEL);
		if (!desc_buf) {
			dev_err(hba->dev,
				"%s: Failed to allocate desc_buf\n", __func__);
			return;
		}
	}

	ret = ufshcd_read_power_desc(hba, desc_buf, buff_len);
	if (ret) {
		dev_err(hba->dev,
			"%s: Failed reading power descriptor.len = %d ret = %d",
			__func__, buff_len, ret);
		goto out;
	}

	icc_level = ufshcd_find_max_sup_active_icc_level(hba, desc_buf,
							 buff_len);
	dev_dbg(hba->dev, "%s: setting icc_level 0x%x", __func__, icc_level);

	ret = ufshcd_query_attr_retry(hba, UPIU_QUERY_OPCODE_WRITE_ATTR,
		QUERY_ATTR_IDN_ACTIVE_ICC_LVL, 0, 0, &icc_level);

	if (ret)
		dev_err(hba->dev,
			"%s: Failed configuring bActiveICCLevel = %d ret = %d",
			__func__, icc_level, ret);

out:
	kfree(desc_buf);
}

/**
 * ufshcd_scsi_add_wlus - Adds required W-LUs
 * @hba: per-adapter instance
 *
 * UFS devices can support upto 4 well known logical units:
 *	"REPORT_LUNS" (address: 01h)
 *	"UFS Device" (address: 50h)
 *	"RPMB" (address: 44h)
 *	"BOOT" (address: 30h)
 *
 * "REPORT_LUNS" & "UFS Device" are mandatory for all device classes (see
 * "bDeviceSubClass" parameter of device descriptor) while "BOOT" is supported
 * only for bootable devices. "RPMB" is only supported with embedded devices.
 *
 * UFS device's power management needs to be controlled by "POWER CONDITION"
 * field of SSU (START STOP UNIT) command. But this "power condition" field
 * will take effect only when its sent to "UFS device" well known logical unit
 * hence we require the scsi_device instance to represent this logical unit in
 * order for the UFS host driver to send the SSU command for power management.

 * We also require the scsi_device instance for "RPMB" (Replay Protected Memory
 * Block) LU so user space process can control this LU. User space may also
 * want to have access to BOOT LU.

 * This function tries to add scsi device instances for each of all well known
 * LUs (except "REPORT LUNS" LU) depending on device class.
 *
 * Returns zero on success (all required W-LUs are added successfully),
 * non-zero error value on failure (if failed to add any of the required W-LU).
 */
static int ufshcd_scsi_add_wlus(struct ufs_hba *hba)
{
	int ret = 0;
	struct scsi_device *sdev_rpmb = NULL;
	struct scsi_device *sdev_boot = NULL;
	bool is_bootable_dev = false;
	bool is_embedded_dev = false;

	if ((hba->dev_info.b_device_sub_class == UFS_DEV_EMBEDDED_BOOTABLE) ||
	    (hba->dev_info.b_device_sub_class == UFS_DEV_REMOVABLE_BOOTABLE))
		is_bootable_dev = true;

	if ((hba->dev_info.b_device_sub_class == UFS_DEV_EMBEDDED_BOOTABLE) ||
	    (hba->dev_info.b_device_sub_class == UFS_DEV_EMBEDDED_NON_BOOTABLE))
		is_embedded_dev = true;

	hba->sdev_ufs_device = __scsi_add_device(hba->host, 0, 0,
		ufshcd_upiu_wlun_to_scsi_wlun(UFS_UPIU_UFS_DEVICE_WLUN), NULL);
	if (IS_ERR(hba->sdev_ufs_device)) {
		ret = PTR_ERR(hba->sdev_ufs_device);
		dev_err(hba->dev, "%s: failed adding DEVICE_WLUN. ret %d\n",
			__func__, ret);
		hba->sdev_ufs_device = NULL;
		goto out;
	}
	scsi_device_put(hba->sdev_ufs_device);

	if (is_bootable_dev) {
		sdev_boot = __scsi_add_device(hba->host, 0, 0,
			ufshcd_upiu_wlun_to_scsi_wlun(UFS_UPIU_BOOT_WLUN),
			NULL);

		if (IS_ERR(sdev_boot)) {
			dev_err(hba->dev, "%s: failed adding BOOT_WLUN. ret %d\n",
				__func__, ret);
			ret = PTR_ERR(sdev_boot);
			goto remove_sdev_ufs_device;
		}
		scsi_device_put(sdev_boot);
	}

	if (is_embedded_dev) {
		sdev_rpmb = __scsi_add_device(hba->host, 0, 0,
			ufshcd_upiu_wlun_to_scsi_wlun(UFS_UPIU_RPMB_WLUN),
			NULL);
		if (IS_ERR(sdev_rpmb)) {
			dev_err(hba->dev, "%s: failed adding RPMB_WLUN. ret %d\n",
				__func__, ret);
			ret = PTR_ERR(sdev_rpmb);
			goto remove_sdev_boot;
		}
		scsi_device_put(sdev_rpmb);
	}
	goto out;

remove_sdev_boot:
	if (is_bootable_dev)
		scsi_remove_device(sdev_boot);
remove_sdev_ufs_device:
	scsi_remove_device(hba->sdev_ufs_device);
out:
	return ret;
}

/**
 * ufshcd_tune_pa_tactivate - Tunes PA_TActivate of local UniPro
 * @hba: per-adapter instance
 *
 * PA_TActivate parameter can be tuned manually if UniPro version is less than
 * 1.61. PA_TActivate needs to be greater than or equal to peerM-PHY's
 * RX_MIN_ACTIVATETIME_CAPABILITY attribute. This optimal value can help reduce
 * the hibern8 exit latency.
 *
 * Returns zero on success, non-zero error value on failure.
 */
static int ufshcd_tune_pa_tactivate(struct ufs_hba *hba)
{
	int ret = 0;
	u32 peer_rx_min_activatetime = 0, tuned_pa_tactivate;

	if (!ufshcd_is_unipro_pa_params_tuning_req(hba))
		return 0;

	ret = ufshcd_dme_peer_get(hba,
				  UIC_ARG_MIB_SEL(
					RX_MIN_ACTIVATETIME_CAPABILITY,
					UIC_ARG_MPHY_RX_GEN_SEL_INDEX(0)),
				  &peer_rx_min_activatetime);
	if (ret)
		goto out;

	/* make sure proper unit conversion is applied */
	tuned_pa_tactivate =
		((peer_rx_min_activatetime * RX_MIN_ACTIVATETIME_UNIT_US)
		 / PA_TACTIVATE_TIME_UNIT_US);
	ret = ufshcd_dme_set(hba, UIC_ARG_MIB(PA_TACTIVATE),
			     tuned_pa_tactivate);

out:
	return ret;
}

/**
 * ufshcd_tune_pa_hibern8time - Tunes PA_Hibern8Time of local UniPro
 * @hba: per-adapter instance
 *
 * PA_Hibern8Time parameter can be tuned manually if UniPro version is less than
 * 1.61. PA_Hibern8Time needs to be maximum of local M-PHY's
 * TX_HIBERN8TIME_CAPABILITY & peer M-PHY's RX_HIBERN8TIME_CAPABILITY.
 * This optimal value can help reduce the hibern8 exit latency.
 *
 * Returns zero on success, non-zero error value on failure.
 */
static int ufshcd_tune_pa_hibern8time(struct ufs_hba *hba)
{
	int ret = 0;
	u32 local_tx_hibern8_time_cap = 0, peer_rx_hibern8_time_cap = 0;
	u32 max_hibern8_time, tuned_pa_hibern8time;

	ret = ufshcd_dme_get(hba,
			     UIC_ARG_MIB_SEL(TX_HIBERN8TIME_CAPABILITY,
					UIC_ARG_MPHY_TX_GEN_SEL_INDEX(0)),
				  &local_tx_hibern8_time_cap);
	if (ret)
		goto out;

	ret = ufshcd_dme_peer_get(hba,
				  UIC_ARG_MIB_SEL(RX_HIBERN8TIME_CAPABILITY,
					UIC_ARG_MPHY_RX_GEN_SEL_INDEX(0)),
				  &peer_rx_hibern8_time_cap);
	if (ret)
		goto out;

	max_hibern8_time = max(local_tx_hibern8_time_cap,
			       peer_rx_hibern8_time_cap);
	/* make sure proper unit conversion is applied */
	tuned_pa_hibern8time = ((max_hibern8_time * HIBERN8TIME_UNIT_US)
				/ PA_HIBERN8_TIME_UNIT_US);
	ret = ufshcd_dme_set(hba, UIC_ARG_MIB(PA_HIBERN8TIME),
			     tuned_pa_hibern8time);
out:
	return ret;
}

/**
 * ufshcd_quirk_tune_host_pa_tactivate - Ensures that host PA_TACTIVATE is
 * less than device PA_TACTIVATE time.
 * @hba: per-adapter instance
 *
 * Some UFS devices require host PA_TACTIVATE to be lower than device
 * PA_TACTIVATE, we need to enable UFS_DEVICE_QUIRK_HOST_PA_TACTIVATE quirk
 * for such devices.
 *
 * Returns zero on success, non-zero error value on failure.
 */
static int ufshcd_quirk_tune_host_pa_tactivate(struct ufs_hba *hba)
{
	int ret = 0;
	u32 granularity, peer_granularity;
	u32 pa_tactivate, peer_pa_tactivate;
	u32 pa_tactivate_us, peer_pa_tactivate_us;
	u8 gran_to_us_table[] = {1, 4, 8, 16, 32, 100};

	ret = ufshcd_dme_get(hba, UIC_ARG_MIB(PA_GRANULARITY),
				  &granularity);
	if (ret)
		goto out;

	ret = ufshcd_dme_peer_get(hba, UIC_ARG_MIB(PA_GRANULARITY),
				  &peer_granularity);
	if (ret)
		goto out;

	if ((granularity < PA_GRANULARITY_MIN_VAL) ||
	    (granularity > PA_GRANULARITY_MAX_VAL)) {
		dev_err(hba->dev, "%s: invalid host PA_GRANULARITY %d",
			__func__, granularity);
		return -EINVAL;
	}

	if ((peer_granularity < PA_GRANULARITY_MIN_VAL) ||
	    (peer_granularity > PA_GRANULARITY_MAX_VAL)) {
		dev_err(hba->dev, "%s: invalid device PA_GRANULARITY %d",
			__func__, peer_granularity);
		return -EINVAL;
	}

	ret = ufshcd_dme_get(hba, UIC_ARG_MIB(PA_TACTIVATE), &pa_tactivate);
	if (ret)
		goto out;

	ret = ufshcd_dme_peer_get(hba, UIC_ARG_MIB(PA_TACTIVATE),
				  &peer_pa_tactivate);
	if (ret)
		goto out;

	pa_tactivate_us = pa_tactivate * gran_to_us_table[granularity - 1];
	peer_pa_tactivate_us = peer_pa_tactivate *
			     gran_to_us_table[peer_granularity - 1];

	if (pa_tactivate_us > peer_pa_tactivate_us) {
		u32 new_peer_pa_tactivate;

		new_peer_pa_tactivate = pa_tactivate_us /
				      gran_to_us_table[peer_granularity - 1];
		new_peer_pa_tactivate++;
		ret = ufshcd_dme_peer_set(hba, UIC_ARG_MIB(PA_TACTIVATE),
					  new_peer_pa_tactivate);
	}

out:
	return ret;
}

static void ufshcd_tune_unipro_params(struct ufs_hba *hba)
{
	if (ufshcd_is_unipro_pa_params_tuning_req(hba)) {
		ufshcd_tune_pa_tactivate(hba);
		ufshcd_tune_pa_hibern8time(hba);
	}

	if (hba->dev_info.quirks & UFS_DEVICE_QUIRK_PA_TACTIVATE)
		/* set 1ms timeout for PA_TACTIVATE */
		ufshcd_dme_set(hba, UIC_ARG_MIB(PA_TACTIVATE), 10);

	if (hba->dev_info.quirks & UFS_DEVICE_QUIRK_HOST_PA_TACTIVATE)
		ufshcd_quirk_tune_host_pa_tactivate(hba);

	ufshcd_vops_apply_dev_quirks(hba);
}

static void ufshcd_clear_dbg_ufs_stats(struct ufs_hba *hba)
{
	int err_reg_hist_size = sizeof(struct ufs_uic_err_reg_hist);

	memset(&hba->ufs_stats.pa_err, 0, err_reg_hist_size);
	memset(&hba->ufs_stats.dl_err, 0, err_reg_hist_size);
	memset(&hba->ufs_stats.nl_err, 0, err_reg_hist_size);
	memset(&hba->ufs_stats.tl_err, 0, err_reg_hist_size);
	memset(&hba->ufs_stats.dme_err, 0, err_reg_hist_size);

	hba->req_abort_count = 0;
}

static void ufshcd_apply_pm_quirks(struct ufs_hba *hba)
{
	if (hba->dev_info.quirks & UFS_DEVICE_QUIRK_NO_LINK_OFF) {
		if (ufs_get_pm_lvl_to_link_pwr_state(hba->rpm_lvl) ==
		    UIC_LINK_OFF_STATE) {
			hba->rpm_lvl =
				ufs_get_desired_pm_lvl_for_dev_link_state(
						UFS_SLEEP_PWR_MODE,
						UIC_LINK_HIBERN8_STATE);
			dev_info(hba->dev, "UFS_DEVICE_QUIRK_NO_LINK_OFF enabled, changed rpm_lvl to %d\n",
				hba->rpm_lvl);
		}
		if (ufs_get_pm_lvl_to_link_pwr_state(hba->spm_lvl) ==
		    UIC_LINK_OFF_STATE) {
			hba->spm_lvl =
				ufs_get_desired_pm_lvl_for_dev_link_state(
						UFS_SLEEP_PWR_MODE,
						UIC_LINK_HIBERN8_STATE);
			dev_info(hba->dev, "UFS_DEVICE_QUIRK_NO_LINK_OFF enabled, changed spm_lvl to %d\n",
				hba->spm_lvl);
		}
	}
}

/**
 * ufshcd_set_dev_ref_clk - set the device bRefClkFreq
 * @hba: per-adapter instance
 *
 * Read the current value of the bRefClkFreq attribute from device and update it
 * if host is supplying different reference clock frequency than one mentioned
 * in bRefClkFreq attribute.
 *
 * Returns zero on success, non-zero error value on failure.
 */
static int ufshcd_set_dev_ref_clk(struct ufs_hba *hba)
{
	int err = 0;
	int ref_clk = -1;
	static const char * const ref_clk_freqs[] = {"19.2 MHz", "26 MHz",
						     "38.4 MHz", "52 MHz"};

	err = ufshcd_query_attr_retry(hba, UPIU_QUERY_OPCODE_READ_ATTR,
			QUERY_ATTR_IDN_REF_CLK_FREQ, 0, 0, &ref_clk);

	if (err) {
		dev_err(hba->dev, "%s: failed reading bRefClkFreq. err = %d\n",
			 __func__, err);
		goto out;
	}

	if ((ref_clk < 0) || (ref_clk > REF_CLK_FREQ_52_MHZ)) {
		dev_err(hba->dev, "%s: invalid ref_clk setting = %d\n",
			 __func__, ref_clk);
		err = -EINVAL;
		goto out;
	}

	if (ref_clk == hba->dev_ref_clk_freq)
		goto out; /* nothing to update */

	err = ufshcd_query_attr_retry(hba, UPIU_QUERY_OPCODE_WRITE_ATTR,
			QUERY_ATTR_IDN_REF_CLK_FREQ, 0, 0,
			&hba->dev_ref_clk_freq);

	if (err)
		dev_err(hba->dev, "%s: bRefClkFreq setting to %s failed\n",
			__func__, ref_clk_freqs[hba->dev_ref_clk_freq]);
	else
		/*
		 * It is good to print this out here to debug any later failures
		 * related to gear switch.
		 */
		dev_info(hba->dev, "%s: bRefClkFreq setting to %s succeeded\n",
			__func__, ref_clk_freqs[hba->dev_ref_clk_freq]);

out:
	return err;
}

static int ufshcd_get_dev_ref_clk_gating_wait(struct ufs_hba *hba)
{
	int err = 0;
	u32 gating_wait = UFSHCD_REF_CLK_GATING_WAIT_US;

	if (hba->dev_info.w_spec_version >= 0x300) {
		err = ufshcd_query_attr_retry(hba, UPIU_QUERY_OPCODE_READ_ATTR,
				QUERY_ATTR_IDN_REF_CLK_GATING_WAIT_TIME, 0, 0,
				&gating_wait);

		if (err)
			dev_err(hba->dev, "failed reading bRefClkGatingWait. err = %d, use default %uus\n",
					err, gating_wait);

		if (gating_wait == 0) {
			gating_wait = UFSHCD_REF_CLK_GATING_WAIT_US;
			dev_err(hba->dev, "undefined ref clk gating wait time, use default %uus\n",
					gating_wait);
		}
	}

	hba->dev_ref_clk_gating_wait = gating_wait;
	return err;
}

static int ufs_read_device_desc_data(struct ufs_hba *hba)
{
	int err = 0;
	u8 *desc_buf = NULL;

	if (hba->desc_size.dev_desc) {
		desc_buf = kmalloc(hba->desc_size.dev_desc, GFP_KERNEL);
		if (!desc_buf) {
			err = -ENOMEM;
			dev_err(hba->dev,
				"%s: Failed to allocate desc_buf\n", __func__);
			return err;
		}
	}
	err = ufshcd_read_device_desc(hba, desc_buf, hba->desc_size.dev_desc);
	if (err)
		goto out;

	/*
	 * getting vendor (manufacturerID) and Bank Index in big endian
	 * format
	 */
	hba->dev_info.w_manufacturer_id =
		desc_buf[DEVICE_DESC_PARAM_MANF_ID] << 8 |
		desc_buf[DEVICE_DESC_PARAM_MANF_ID + 1];
	hba->dev_info.b_device_sub_class =
		desc_buf[DEVICE_DESC_PARAM_DEVICE_SUB_CLASS];
	hba->dev_info.i_product_name = desc_buf[DEVICE_DESC_PARAM_PRDCT_NAME];
	hba->dev_info.w_spec_version =
		desc_buf[DEVICE_DESC_PARAM_SPEC_VER] << 8 |
		desc_buf[DEVICE_DESC_PARAM_SPEC_VER + 1];

out:
	kfree(desc_buf);
	return err;
}

static void ufshcd_init_desc_sizes(struct ufs_hba *hba)
{
	int err;

	err = ufshcd_read_desc_length(hba, QUERY_DESC_IDN_DEVICE, 0,
		&hba->desc_size.dev_desc);
	if (err)
		hba->desc_size.dev_desc = QUERY_DESC_DEVICE_DEF_SIZE;

	err = ufshcd_read_desc_length(hba, QUERY_DESC_IDN_POWER, 0,
		&hba->desc_size.pwr_desc);
	if (err)
		hba->desc_size.pwr_desc = QUERY_DESC_POWER_DEF_SIZE;

	err = ufshcd_read_desc_length(hba, QUERY_DESC_IDN_INTERCONNECT, 0,
		&hba->desc_size.interc_desc);
	if (err)
		hba->desc_size.interc_desc = QUERY_DESC_INTERCONNECT_DEF_SIZE;

	err = ufshcd_read_desc_length(hba, QUERY_DESC_IDN_CONFIGURATION, 0,
		&hba->desc_size.conf_desc);
	if (err)
		hba->desc_size.conf_desc = QUERY_DESC_CONFIGURATION_DEF_SIZE;

	err = ufshcd_read_desc_length(hba, QUERY_DESC_IDN_UNIT, 0,
		&hba->desc_size.unit_desc);
	if (err)
		hba->desc_size.unit_desc = QUERY_DESC_UNIT_DEF_SIZE;

	err = ufshcd_read_desc_length(hba, QUERY_DESC_IDN_GEOMETRY, 0,
		&hba->desc_size.geom_desc);
	if (err)
		hba->desc_size.geom_desc = QUERY_DESC_GEOMETRY_DEF_SIZE;
}

static void ufshcd_def_desc_sizes(struct ufs_hba *hba)
{
	hba->desc_size.dev_desc = QUERY_DESC_DEVICE_DEF_SIZE;
	hba->desc_size.pwr_desc = QUERY_DESC_POWER_DEF_SIZE;
	hba->desc_size.interc_desc = QUERY_DESC_INTERCONNECT_DEF_SIZE;
	hba->desc_size.conf_desc = QUERY_DESC_CONFIGURATION_DEF_SIZE;
	hba->desc_size.unit_desc = QUERY_DESC_UNIT_DEF_SIZE;
	hba->desc_size.geom_desc = QUERY_DESC_GEOMETRY_DEF_SIZE;
}

/**
 * ufshcd_probe_hba - probe hba to detect device and initialize
 * @hba: per-adapter instance
 *
 * Execute link-startup and verify device initialization
 */
static int ufshcd_probe_hba(struct ufs_hba *hba)
{
	int ret;
	ktime_t start = ktime_get();

	ret = ufshcd_link_startup(hba);
	if (ret)
		goto out;

	/* Debug counters initialization */
	ufshcd_clear_dbg_ufs_stats(hba);
	/* set the default level for urgent bkops */
	hba->urgent_bkops_lvl = BKOPS_STATUS_PERF_IMPACT;
	hba->is_urgent_bkops_lvl_checked = false;

	/* UniPro link is active now */
	ufshcd_set_link_active(hba);

	ret = ufshcd_verify_dev_init(hba);
	if (ret)
		goto out;

	ret = ufshcd_complete_dev_init(hba);
	if (ret)
		goto out;

	/* clear any previous UFS device information */
	memset(&hba->dev_info, 0, sizeof(hba->dev_info));

	/* cache important parameters from device descriptor for later use */
	ret = ufs_read_device_desc_data(hba);
	if (ret)
		goto out;

	/* Init check for device descriptor sizes */
	ufshcd_init_desc_sizes(hba);
	ufs_advertise_fixup_device(hba);
	ufshcd_tune_unipro_params(hba);

	ufshcd_apply_pm_quirks(hba);
	ret = ufshcd_set_vccq_rail_unused(hba,
		(hba->dev_info.quirks & UFS_DEVICE_NO_VCCQ) ? true : false);
	if (ret)
		goto out;

	/* UFS device is also active now */
	ufshcd_set_ufs_dev_active(hba);
	ufshcd_force_reset_auto_bkops(hba);

	if (ufshcd_get_max_pwr_mode(hba)) {
		dev_err(hba->dev,
			"%s: Failed getting max supported power mode\n",
			__func__);
	} else {
		ufshcd_get_dev_ref_clk_gating_wait(hba);
		/*
		 * Set the right value to bRefClkFreq before attempting to
		 * switch to HS gears.
		 */
		ufshcd_set_dev_ref_clk(hba);
		ret = ufshcd_config_pwr_mode(hba, &hba->max_pwr_info.info);
		if (ret) {
			dev_err(hba->dev, "%s: Failed setting power mode, err = %d\n",
					__func__, ret);
			goto out;
		}
	}

	/*
	 * bActiveICCLevel is volatile for UFS device (as per latest v2.1 spec)
	 * and for removable UFS card as well, hence always set the parameter.
	 * Note: Error handler may issue the device reset hence resetting
	 *       bActiveICCLevel as well so it is always safe to set this here.
	 */
	ufshcd_set_active_icc_lvl(hba);

	/* set the state as operational after switching to desired gear */
	hba->ufshcd_state = UFSHCD_STATE_OPERATIONAL;
	/*
	 * If we are in error handling context or in power management callbacks
	 * context, no need to scan the host
	 */
	if (!ufshcd_eh_in_progress(hba) && !hba->pm_op_in_progress) {
		bool flag;

		if (!ufshcd_query_flag_retry(hba, UPIU_QUERY_OPCODE_READ_FLAG,
				QUERY_FLAG_IDN_PWR_ON_WPE, &flag))
			hba->dev_info.f_power_on_wp_en = flag;

		/* Add required well known logical units to scsi mid layer */
		ret = ufshcd_scsi_add_wlus(hba);
		if (ret)
			goto out;

		/* Initialize devfreq after UFS device is detected */
		if (ufshcd_is_clkscaling_supported(hba)) {
			memcpy(&hba->clk_scaling.saved_pwr_info.info,
			    &hba->pwr_info, sizeof(struct ufs_pa_layer_attr));
			hba->clk_scaling.saved_pwr_info.is_valid = true;
			hba->clk_scaling.is_scaled_up = true;
			if (!hba->devfreq) {
				hba->devfreq = devfreq_add_device(hba->dev,
							&ufs_devfreq_profile,
							"simple_ondemand",
							gov_data);
				if (IS_ERR(hba->devfreq)) {
					ret = PTR_ERR(hba->devfreq);
					dev_err(hba->dev, "Unable to register with devfreq %d\n",
						ret);
					goto out;
				}
			}
			hba->clk_scaling.is_allowed = true;
		}

		scsi_scan_host(hba->host);
		pm_runtime_put_sync(hba->dev);
	}

	/*
	 * Enable auto hibern8 if supported, after full host and
	 * device initialization.
	 */
	if (ufshcd_is_auto_hibern8_supported(hba))
		ufshcd_set_auto_hibern8_timer(hba,
				      hba->hibern8_on_idle.delay_ms);
out:
	if (ret) {
		ufshcd_set_ufs_dev_poweroff(hba);
		ufshcd_set_link_off(hba);
		if (hba->extcon) {
			if (!ufshcd_is_card_online(hba))
				ufsdbg_clr_err_state(hba);
			ufshcd_set_card_offline(hba);
		}
	} else if (hba->extcon) {
		ufshcd_set_card_online(hba);
	}

	/*
	 * If we failed to initialize the device or the device is not
	 * present, turn off the power/clocks etc.
	 * In cases when there's both ufs and emmc present and regualtors
	 * are shared b/w the two, this shouldn't turn-off the regulators
	 * w/o giving emmc a chance to send PON.
	 * Hence schedule a delayed suspend, thus giving enough time to
	 * emmc to vote for the shared regulator.
	 */
	if (ret && !ufshcd_eh_in_progress(hba) && !hba->pm_op_in_progress) {
		pm_runtime_put_noidle(hba->dev);
		pm_schedule_suspend(hba->dev, MSEC_PER_SEC * 10);
	}

	trace_ufshcd_init(dev_name(hba->dev), ret,
		ktime_to_us(ktime_sub(ktime_get(), start)),
		hba->curr_dev_pwr_mode, hba->uic_link_state);
	return ret;
}

static void ufshcd_remove_device(struct ufs_hba *hba)
{
	struct scsi_device *sdev;
	struct scsi_device *sdev_cache[UFS_MAX_LUS];
	int sdev_count = 0, i;
	unsigned long flags;

	ufshcd_hold_all(hba);
	/* Reset the host controller */
	spin_lock_irqsave(hba->host->host_lock, flags);
	hba->silence_err_logs = true;
	ufshcd_hba_stop(hba, false);
	spin_unlock_irqrestore(hba->host->host_lock, flags);

	ufshcd_set_ufs_dev_poweroff(hba);
	ufshcd_set_link_off(hba);
	__ufshcd_shutdown_clkscaling(hba);

	/* Complete requests that have door-bell cleared by h/w */
	ufshcd_complete_requests(hba);

	/* remove all scsi devices */
	list_for_each_entry(sdev, &hba->host->__devices, siblings) {
		if (sdev_count < UFS_MAX_LUS) {
			sdev_cache[sdev_count] = sdev;
			sdev_count++;
		}
	}

	for (i = 0; i < sdev_count; i++)
		scsi_remove_device(sdev_cache[i]);

	spin_lock_irqsave(hba->host->host_lock, flags);
	hba->silence_err_logs = false;
	spin_unlock_irqrestore(hba->host->host_lock, flags);

	ufshcd_release_all(hba);
}

static void ufshcd_card_detect_handler(struct work_struct *work)
{
	struct ufs_hba *hba;

	hba = container_of(work, struct ufs_hba, card_detect_work);

	if (ufshcd_is_card_online(hba) && !hba->sdev_ufs_device) {
		pm_runtime_get_sync(hba->dev);
		ufshcd_detect_device(hba);
		/* ufshcd_probe_hba() calls pm_runtime_put_sync() on exit */
	} else if (ufshcd_is_card_offline(hba) && hba->sdev_ufs_device) {
		pm_runtime_get_sync(hba->dev);
		ufshcd_remove_device(hba);
		pm_runtime_put_sync(hba->dev);
		ufsdbg_clr_err_state(hba);
	}
}

static int ufshcd_card_detect_notifier(struct notifier_block *nb,
				       unsigned long event, void *ptr)
{
	struct ufs_hba *hba = container_of(nb, struct ufs_hba, card_detect_nb);

	if (event)
		ufshcd_set_card_online(hba);
	else
		ufshcd_set_card_offline(hba);

	if (ufshcd_is_card_offline(hba) && !hba->sdev_ufs_device)
		goto out;

	/*
	 * card insertion/removal are very infrequent events and having this
	 * message helps if there is some issue with card detection/removal.
	 */
	dev_info(hba->dev, "%s: card %s notification rcvd\n",
		__func__, ufshcd_is_card_online(hba) ? "inserted" : "removed");

	schedule_work(&hba->card_detect_work);
out:
	return NOTIFY_DONE;
}

static int ufshcd_extcon_register(struct ufs_hba *hba)
{
	int ret;

	if (!hba->extcon)
		return 0;

	hba->card_detect_nb.notifier_call = ufshcd_card_detect_notifier;
	ret = extcon_register_notifier(hba->extcon,
				       EXTCON_MECHANICAL,
				       &hba->card_detect_nb);
	if (ret)
		dev_err(hba->dev, "%s: extcon_register_notifier() failed, ret %d\n",
			__func__, ret);

	return ret;
}

static int ufshcd_extcon_unregister(struct ufs_hba *hba)
{
	int ret;

	if (!hba->extcon)
		return 0;

	ret = extcon_unregister_notifier(hba->extcon, EXTCON_MECHANICAL,
					 &hba->card_detect_nb);
	if (ret)
		dev_err(hba->dev, "%s: extcon_unregister_notifier() failed, ret %d\n",
			__func__, ret);

	return ret;
}

/**
 * ufshcd_async_scan - asynchronous execution for probing hba
 * @data: data pointer to pass to this function
 * @cookie: cookie data
 */
static void ufshcd_async_scan(void *data, async_cookie_t cookie)
{
	struct ufs_hba *hba = (struct ufs_hba *)data;

	/*
	 * Don't allow clock gating and hibern8 enter for faster device
	 * detection.
	 */
	ufshcd_hold_all(hba);
	ufshcd_probe_hba(hba);
	ufshcd_release_all(hba);

	ufshcd_extcon_register(hba);
}

/**
 * ufshcd_query_ioctl - perform user read queries
 * @hba: per-adapter instance
 * @lun: used for lun specific queries
 * @buffer: user space buffer for reading and submitting query data and params
 * @return: 0 for success negative error code otherwise
 *
 * Expected/Submitted buffer structure is struct ufs_ioctl_query_data.
 * It will read the opcode, idn and buf_length parameters, and, put the
 * response in the buffer field while updating the used size in buf_length.
 */
static int ufshcd_query_ioctl(struct ufs_hba *hba, u8 lun, void __user *buffer)
{
	struct ufs_ioctl_query_data *ioctl_data;
	int err = 0;
	int length = 0;
	void *data_ptr;
	bool flag;
	u32 att;
	u8 index;
	u8 *desc = NULL;

	ioctl_data = kzalloc(sizeof(struct ufs_ioctl_query_data), GFP_KERNEL);
	if (!ioctl_data) {
		dev_err(hba->dev, "%s: Failed allocating %zu bytes\n", __func__,
				sizeof(struct ufs_ioctl_query_data));
		err = -ENOMEM;
		goto out;
	}

	/* extract params from user buffer */
	err = copy_from_user(ioctl_data, buffer,
			sizeof(struct ufs_ioctl_query_data));
	if (err) {
		dev_err(hba->dev,
			"%s: Failed copying buffer from user, err %d\n",
			__func__, err);
		goto out_release_mem;
	}

	/* verify legal parameters & send query */
	switch (ioctl_data->opcode) {
	case UPIU_QUERY_OPCODE_READ_DESC:
		switch (ioctl_data->idn) {
		case QUERY_DESC_IDN_DEVICE:
		case QUERY_DESC_IDN_CONFIGURAION:
		case QUERY_DESC_IDN_INTERCONNECT:
		case QUERY_DESC_IDN_GEOMETRY:
		case QUERY_DESC_IDN_POWER:
			index = 0;
			break;
		case QUERY_DESC_IDN_UNIT:
			if (!ufs_is_valid_unit_desc_lun(lun)) {
				dev_err(hba->dev,
					"%s: No unit descriptor for lun 0x%x\n",
					__func__, lun);
				err = -EINVAL;
				goto out_release_mem;
			}
			index = lun;
			break;
		default:
			goto out_einval;
		}
		length = min_t(int, QUERY_DESC_MAX_SIZE,
				ioctl_data->buf_size);
		desc = kzalloc(length, GFP_KERNEL);
		if (!desc) {
			dev_err(hba->dev, "%s: Failed allocating %d bytes\n",
					__func__, length);
			err = -ENOMEM;
			goto out_release_mem;
		}
		err = ufshcd_query_descriptor(hba, ioctl_data->opcode,
				ioctl_data->idn, index, 0, desc, &length);
		break;
	case UPIU_QUERY_OPCODE_READ_ATTR:
		switch (ioctl_data->idn) {
		case QUERY_ATTR_IDN_BOOT_LU_EN:
		case QUERY_ATTR_IDN_POWER_MODE:
		case QUERY_ATTR_IDN_ACTIVE_ICC_LVL:
		case QUERY_ATTR_IDN_OOO_DATA_EN:
		case QUERY_ATTR_IDN_BKOPS_STATUS:
		case QUERY_ATTR_IDN_PURGE_STATUS:
		case QUERY_ATTR_IDN_MAX_DATA_IN:
		case QUERY_ATTR_IDN_MAX_DATA_OUT:
		case QUERY_ATTR_IDN_REF_CLK_FREQ:
		case QUERY_ATTR_IDN_CONF_DESC_LOCK:
		case QUERY_ATTR_IDN_MAX_NUM_OF_RTT:
		case QUERY_ATTR_IDN_EE_CONTROL:
		case QUERY_ATTR_IDN_EE_STATUS:
		case QUERY_ATTR_IDN_SECONDS_PASSED:
			index = 0;
			break;
		case QUERY_ATTR_IDN_DYN_CAP_NEEDED:
		case QUERY_ATTR_IDN_CORR_PRG_BLK_NUM:
			index = lun;
			break;
		default:
			goto out_einval;
		}
		err = ufshcd_query_attr(hba, ioctl_data->opcode, ioctl_data->idn,
					index, 0, &att);
		break;

	case UPIU_QUERY_OPCODE_WRITE_ATTR:
		err = copy_from_user(&att,
				buffer + sizeof(struct ufs_ioctl_query_data),
				sizeof(u32));
		if (err) {
			dev_err(hba->dev,
				"%s: Failed copying buffer from user, err %d\n",
				__func__, err);
			goto out_release_mem;
		}

		switch (ioctl_data->idn) {
		case QUERY_ATTR_IDN_BOOT_LU_EN:
			index = 0;
			if (!att || att > QUERY_ATTR_IDN_BOOT_LU_EN_MAX) {
				dev_err(hba->dev,
					"%s: Illegal ufs query ioctl data, opcode 0x%x, idn 0x%x, att 0x%x\n",
					__func__, ioctl_data->opcode,
					(unsigned int)ioctl_data->idn, att);
				err = -EINVAL;
				goto out_release_mem;
			}
			break;
		default:
			goto out_einval;
		}
		err = ufshcd_query_attr(hba, ioctl_data->opcode,
					ioctl_data->idn, index, 0, &att);
		break;

	case UPIU_QUERY_OPCODE_READ_FLAG:
		switch (ioctl_data->idn) {
		case QUERY_FLAG_IDN_FDEVICEINIT:
		case QUERY_FLAG_IDN_PERMANENT_WPE:
		case QUERY_FLAG_IDN_PWR_ON_WPE:
		case QUERY_FLAG_IDN_BKOPS_EN:
		case QUERY_FLAG_IDN_PURGE_ENABLE:
		case QUERY_FLAG_IDN_FPHYRESOURCEREMOVAL:
		case QUERY_FLAG_IDN_BUSY_RTC:
			break;
		default:
			goto out_einval;
		}
		err = ufshcd_query_flag_retry(hba, ioctl_data->opcode,
				ioctl_data->idn, &flag);
		break;
	default:
		goto out_einval;
	}

	if (err) {
		dev_err(hba->dev, "%s: Query for idn %d failed\n", __func__,
				ioctl_data->idn);
		goto out_release_mem;
	}

	/*
	 * copy response data
	 * As we might end up reading less data then what is specified in
	 * "ioctl_data->buf_size". So we are updating "ioctl_data->
	 * buf_size" to what exactly we have read.
	 */
	switch (ioctl_data->opcode) {
	case UPIU_QUERY_OPCODE_READ_DESC:
		ioctl_data->buf_size = min_t(int, ioctl_data->buf_size, length);
		data_ptr = desc;
		break;
	case UPIU_QUERY_OPCODE_READ_ATTR:
		ioctl_data->buf_size = sizeof(u32);
		data_ptr = &att;
		break;
	case UPIU_QUERY_OPCODE_READ_FLAG:
		ioctl_data->buf_size = 1;
		data_ptr = &flag;
		break;
	case UPIU_QUERY_OPCODE_WRITE_ATTR:
		goto out_release_mem;
	default:
		goto out_einval;
	}

	/* copy to user */
	err = copy_to_user(buffer, ioctl_data,
			sizeof(struct ufs_ioctl_query_data));
	if (err)
		dev_err(hba->dev, "%s: Failed copying back to user.\n",
			__func__);
	err = copy_to_user(buffer + sizeof(struct ufs_ioctl_query_data),
			data_ptr, ioctl_data->buf_size);
	if (err)
		dev_err(hba->dev, "%s: err %d copying back to user.\n",
				__func__, err);
	goto out_release_mem;

out_einval:
	dev_err(hba->dev,
		"%s: illegal ufs query ioctl data, opcode 0x%x, idn 0x%x\n",
		__func__, ioctl_data->opcode, (unsigned int)ioctl_data->idn);
	err = -EINVAL;
out_release_mem:
	kfree(ioctl_data);
	kfree(desc);
out:
	return err;
}

/**
 * ufshcd_ioctl - ufs ioctl callback registered in scsi_host
 * @dev: scsi device required for per LUN queries
 * @cmd: command opcode
 * @buffer: user space buffer for transferring data
 *
 * Supported commands:
 * UFS_IOCTL_QUERY
 */
static int ufshcd_ioctl(struct scsi_device *dev, int cmd, void __user *buffer)
{
	struct ufs_hba *hba = shost_priv(dev->host);
	int err = 0;

	BUG_ON(!hba);

	switch (cmd) {
	case UFS_IOCTL_QUERY:
		if (!buffer) {
			dev_err(hba->dev,
				"%s: User buffer is NULL!\n", __func__);
			return -EINVAL;
		}
		pm_runtime_get_sync(hba->dev);
		err = ufshcd_query_ioctl(hba, ufshcd_scsi_to_upiu_lun(dev->lun),
				buffer);
		pm_runtime_put_sync(hba->dev);
		break;
	default:
		err = -ENOIOCTLCMD;
		dev_dbg(hba->dev, "%s: Unsupported ioctl cmd %d\n", __func__,
			cmd);
		break;
	}

	return err;
}

static enum blk_eh_timer_return ufshcd_eh_timed_out(struct scsi_cmnd *scmd)
{
	unsigned long flags;
	struct Scsi_Host *host;
	struct ufs_hba *hba;
	int index;
	bool found = false;

	if (!scmd || !scmd->device || !scmd->device->host)
		return BLK_EH_NOT_HANDLED;

	host = scmd->device->host;
	hba = shost_priv(host);
	if (!hba)
		return BLK_EH_NOT_HANDLED;

	spin_lock_irqsave(host->host_lock, flags);

	for_each_set_bit(index, &hba->outstanding_reqs, hba->nutrs) {
		if (hba->lrb[index].cmd == scmd) {
			found = true;
			break;
		}
	}

	spin_unlock_irqrestore(host->host_lock, flags);

	/*
	 * Bypass SCSI error handling and reset the block layer timer if this
	 * SCSI command was not actually dispatched to UFS driver, otherwise
	 * let SCSI layer handle the error as usual.
	 */
	return found ? BLK_EH_NOT_HANDLED : BLK_EH_RESET_TIMER;
}

static struct scsi_host_template ufshcd_driver_template = {
	.module			= THIS_MODULE,
	.name			= UFSHCD,
	.proc_name		= UFSHCD,
	.queuecommand		= ufshcd_queuecommand,
	.slave_alloc		= ufshcd_slave_alloc,
	.slave_configure	= ufshcd_slave_configure,
	.slave_destroy		= ufshcd_slave_destroy,
	.change_queue_depth	= ufshcd_change_queue_depth,
	.eh_abort_handler	= ufshcd_abort,
	.eh_device_reset_handler = ufshcd_eh_device_reset_handler,
	.eh_host_reset_handler   = ufshcd_eh_host_reset_handler,
	.eh_timed_out		= ufshcd_eh_timed_out,
	.ioctl			= ufshcd_ioctl,
#ifdef CONFIG_COMPAT
	.compat_ioctl		= ufshcd_ioctl,
#endif
	.this_id		= -1,
	.sg_tablesize		= SG_ALL,
	.cmd_per_lun		= UFSHCD_CMD_PER_LUN,
	.can_queue		= UFSHCD_CAN_QUEUE,
	.max_host_blocked	= 1,
	.track_queue_depth	= 1,
};

static int ufshcd_config_vreg_load(struct device *dev, struct ufs_vreg *vreg,
				   int ua)
{
	int ret;

	if (!vreg)
		return 0;

	/*
	 * "set_load" operation shall be required on those regulators
	 * which specifically configured current limitation. Otherwise
	 * zero max_uA may cause unexpected behavior when regulator is
	 * enabled or set as high power mode.
	 */
	if (!vreg->max_uA)
		return 0;

	ret = regulator_set_load(vreg->reg, ua);
	if (ret < 0) {
		dev_err(dev, "%s: %s set load (ua=%d) failed, err=%d\n",
				__func__, vreg->name, ua, ret);
	}

	return ret;
}

static inline int ufshcd_config_vreg_lpm(struct ufs_hba *hba,
					 struct ufs_vreg *vreg)
{
	if (!vreg)
		return 0;
	else if (vreg->unused)
		return 0;
	else
		return ufshcd_config_vreg_load(hba->dev, vreg,
					       UFS_VREG_LPM_LOAD_UA);
}

static inline int ufshcd_config_vreg_hpm(struct ufs_hba *hba,
					 struct ufs_vreg *vreg)
{
	if (!vreg)
		return 0;
	else if (vreg->unused)
		return 0;
	else
		return ufshcd_config_vreg_load(hba->dev, vreg, vreg->max_uA);
}

static int ufshcd_config_vreg(struct device *dev,
		struct ufs_vreg *vreg, bool on)
{
	int ret = 0;
	struct regulator *reg;
	const char *name;
	int min_uV, uA_load;

	BUG_ON(!vreg);

	reg = vreg->reg;
	name = vreg->name;

	if (regulator_count_voltages(reg) > 0) {
		uA_load = on ? vreg->max_uA : 0;
		ret = ufshcd_config_vreg_load(dev, vreg, uA_load);
		if (ret)
			goto out;

		if (vreg->min_uV && vreg->max_uV) {
			min_uV = on ? vreg->min_uV : 0;
			ret = regulator_set_voltage(reg, min_uV, vreg->max_uV);
			if (ret) {
				dev_err(dev,
					"%s: %s set voltage failed, err=%d\n",
					__func__, name, ret);
				goto out;
			}
		}
	}
out:
	return ret;
}

static int ufshcd_enable_vreg(struct device *dev, struct ufs_vreg *vreg)
{
	int ret = 0;

	if (!vreg)
		goto out;
	else if (vreg->enabled || vreg->unused)
		goto out;

	ret = ufshcd_config_vreg(dev, vreg, true);
	if (!ret)
		ret = regulator_enable(vreg->reg);

	if (!ret)
		vreg->enabled = true;
	else
		dev_err(dev, "%s: %s enable failed, err=%d\n",
				__func__, vreg->name, ret);
out:
	return ret;
}

static int ufshcd_disable_vreg(struct device *dev, struct ufs_vreg *vreg)
{
	int ret = 0;

	if (!vreg)
		goto out;
	else if (!vreg->enabled || vreg->unused)
		goto out;

	ret = regulator_disable(vreg->reg);

	if (!ret) {
		/* ignore errors on applying disable config */
		ufshcd_config_vreg(dev, vreg, false);
		vreg->enabled = false;
	} else {
		dev_err(dev, "%s: %s disable failed, err=%d\n",
				__func__, vreg->name, ret);
	}
out:
	return ret;
}

static int ufshcd_setup_vreg(struct ufs_hba *hba, bool on)
{
	int ret = 0;
	struct device *dev = hba->dev;
	struct ufs_vreg_info *info = &hba->vreg_info;

	if (!info)
		goto out;

	ret = ufshcd_toggle_vreg(dev, info->vcc, on);
	if (ret)
		goto out;

	ret = ufshcd_toggle_vreg(dev, info->vccq, on);
	if (ret)
		goto out;

	ret = ufshcd_toggle_vreg(dev, info->vccq2, on);
	if (ret)
		goto out;

out:
	if (ret) {
		ufshcd_toggle_vreg(dev, info->vccq2, false);
		ufshcd_toggle_vreg(dev, info->vccq, false);
		ufshcd_toggle_vreg(dev, info->vcc, false);
	}
	return ret;
}

static int ufshcd_setup_hba_vreg(struct ufs_hba *hba, bool on)
{
	struct ufs_vreg_info *info = &hba->vreg_info;
	int ret = 0;

	if (info->vdd_hba) {
		ret = ufshcd_toggle_vreg(hba->dev, info->vdd_hba, on);

		if (!ret)
			ufshcd_vops_update_sec_cfg(hba, on);
	}

	return ret;
}

static int ufshcd_get_vreg(struct device *dev, struct ufs_vreg *vreg)
{
	int ret = 0;

	if (!vreg)
		goto out;

	vreg->reg = devm_regulator_get(dev, vreg->name);
	if (IS_ERR(vreg->reg)) {
		ret = PTR_ERR(vreg->reg);
		dev_err(dev, "%s: %s get failed, err=%d\n",
				__func__, vreg->name, ret);
	}
out:
	return ret;
}

static int ufshcd_init_vreg(struct ufs_hba *hba)
{
	int ret = 0;
	struct device *dev = hba->dev;
	struct ufs_vreg_info *info = &hba->vreg_info;

	if (!info)
		goto out;

	ret = ufshcd_get_vreg(dev, info->vcc);
	if (ret)
		goto out;

	ret = ufshcd_get_vreg(dev, info->vccq);
	if (ret)
		goto out;

	ret = ufshcd_get_vreg(dev, info->vccq2);
out:
	return ret;
}

static int ufshcd_init_hba_vreg(struct ufs_hba *hba)
{
	struct ufs_vreg_info *info = &hba->vreg_info;

	if (info)
		return ufshcd_get_vreg(hba->dev, info->vdd_hba);

	return 0;
}

static int ufshcd_set_vccq_rail_unused(struct ufs_hba *hba, bool unused)
{
	int ret = 0;
	struct ufs_vreg_info *info = &hba->vreg_info;

	if (!info)
		goto out;
	else if (!info->vccq)
		goto out;

	if (unused) {
		/* shut off the rail here */
		ret = ufshcd_toggle_vreg(hba->dev, info->vccq, false);
		/*
		 * Mark this rail as no longer used, so it doesn't get enabled
		 * later by mistake
		 */
		if (!ret)
			info->vccq->unused = true;
	} else {
		/*
		 * rail should have been already enabled hence just make sure
		 * that unused flag is cleared.
		 */
		info->vccq->unused = false;
	}
out:
	return ret;
}

static int ufshcd_setup_clocks(struct ufs_hba *hba, bool on,
			       bool skip_ref_clk, bool is_gating_context)
{
	int ret = 0;
	struct ufs_clk_info *clki;
	struct list_head *head = &hba->clk_list_head;
	unsigned long flags;
	ktime_t start = ktime_get();
	bool clk_state_changed = false;

	if (!head || list_empty(head))
		goto out;

	/* call vendor specific bus vote before enabling the clocks */
	if (on) {
		ret = ufshcd_vops_set_bus_vote(hba, on);
		if (ret)
			return ret;
	}

	/*
	 * vendor specific setup_clocks ops may depend on clocks managed by
	 * this standard driver hence call the vendor specific setup_clocks
	 * before disabling the clocks managed here.
	 */
	if (!on) {
		ret = ufshcd_vops_setup_clocks(hba, on, is_gating_context);
		if (ret)
			return ret;
	}

	list_for_each_entry(clki, head, list) {
		if (!IS_ERR_OR_NULL(clki->clk)) {
			if (skip_ref_clk && !strcmp(clki->name, "ref_clk"))
				continue;

			clk_state_changed = on ^ clki->enabled;
			if (on && !clki->enabled) {
				ret = clk_prepare_enable(clki->clk);
				if (ret) {
					dev_err(hba->dev, "%s: %s prepare enable failed, %d\n",
						__func__, clki->name, ret);
					goto out;
				}
			} else if (!on && clki->enabled) {
				clk_disable_unprepare(clki->clk);
			}
			clki->enabled = on;
			dev_dbg(hba->dev, "%s: clk: %s %sabled\n", __func__,
					clki->name, on ? "en" : "dis");
		}
	}

	/*
	 * vendor specific setup_clocks ops may depend on clocks managed by
	 * this standard driver hence call the vendor specific setup_clocks
	 * after enabling the clocks managed here.
	 */
	if (on) {
		ret = ufshcd_vops_setup_clocks(hba, on, is_gating_context);
		if (ret)
			goto out;
	}

	/*
	 * call vendor specific bus vote to remove the vote after
	 * disabling the clocks.
	 */
	if (!on)
		ret = ufshcd_vops_set_bus_vote(hba, on);

out:
	if (ret) {
		if (on)
			/* Can't do much if this fails */
			(void) ufshcd_vops_set_bus_vote(hba, false);
		list_for_each_entry(clki, head, list) {
			if (!IS_ERR_OR_NULL(clki->clk) && clki->enabled)
				clk_disable_unprepare(clki->clk);
		}
	} else if (!ret && on) {
		spin_lock_irqsave(hba->host->host_lock, flags);
		hba->clk_gating.state = CLKS_ON;
		trace_ufshcd_clk_gating(dev_name(hba->dev),
			hba->clk_gating.state);
		spin_unlock_irqrestore(hba->host->host_lock, flags);
		/* restore the secure configuration as clocks are enabled */
		ufshcd_vops_update_sec_cfg(hba, true);
	}

	if (clk_state_changed)
		trace_ufshcd_profile_clk_gating(dev_name(hba->dev),
			(on ? "on" : "off"),
			ktime_to_us(ktime_sub(ktime_get(), start)), ret);
	return ret;
}

static int ufshcd_enable_clocks(struct ufs_hba *hba)
{
	return  ufshcd_setup_clocks(hba, true, false, false);
}

static int ufshcd_disable_clocks(struct ufs_hba *hba,
				 bool is_gating_context)
{
	return  ufshcd_setup_clocks(hba, false, false, is_gating_context);
}

static int ufshcd_disable_clocks_skip_ref_clk(struct ufs_hba *hba,
					      bool is_gating_context)
{
	return  ufshcd_setup_clocks(hba, false, true, is_gating_context);
}

static int ufshcd_init_clocks(struct ufs_hba *hba)
{
	int ret = 0;
	struct ufs_clk_info *clki;
	struct device *dev = hba->dev;
	struct list_head *head = &hba->clk_list_head;

	if (!head || list_empty(head))
		goto out;

	list_for_each_entry(clki, head, list) {
		if (!clki->name)
			continue;

		clki->clk = devm_clk_get(dev, clki->name);
		if (IS_ERR(clki->clk)) {
			ret = PTR_ERR(clki->clk);
			dev_err(dev, "%s: %s clk get failed, %d\n",
					__func__, clki->name, ret);
			goto out;
		}

		if (clki->max_freq) {
			ret = clk_set_rate(clki->clk, clki->max_freq);
			if (ret) {
				dev_err(hba->dev, "%s: %s clk set rate(%dHz) failed, %d\n",
					__func__, clki->name,
					clki->max_freq, ret);
				goto out;
			}
			clki->curr_freq = clki->max_freq;
		}
		dev_dbg(dev, "%s: clk: %s, rate: %lu\n", __func__,
				clki->name, clk_get_rate(clki->clk));
	}
out:
	return ret;
}

static int ufshcd_variant_hba_init(struct ufs_hba *hba)
{
	int err = 0;

	if (!hba->var || !hba->var->vops)
		goto out;

	err = ufshcd_vops_init(hba);
	if (err)
		dev_err(hba->dev, "%s: variant %s init failed err %d\n",
			__func__, ufshcd_get_var_name(hba), err);
out:
	return err;
}

static void ufshcd_variant_hba_exit(struct ufs_hba *hba)
{
	if (!hba->var || !hba->var->vops)
		return;

	ufshcd_vops_exit(hba);
}

static int ufshcd_hba_init(struct ufs_hba *hba)
{
	int err;

	/*
	 * Handle host controller power separately from the UFS device power
	 * rails as it will help controlling the UFS host controller power
	 * collapse easily which is different than UFS device power collapse.
	 * Also, enable the host controller power before we go ahead with rest
	 * of the initialization here.
	 */
	err = ufshcd_init_hba_vreg(hba);
	if (err)
		goto out;

	err = ufshcd_setup_hba_vreg(hba, true);
	if (err)
		goto out;

	err = ufshcd_init_clocks(hba);
	if (err)
		goto out_disable_hba_vreg;

	err = ufshcd_enable_clocks(hba);
	if (err)
		goto out_disable_hba_vreg;

	err = ufshcd_init_vreg(hba);
	if (err)
		goto out_disable_clks;

	err = ufshcd_setup_vreg(hba, true);
	if (err)
		goto out_disable_clks;

	err = ufshcd_variant_hba_init(hba);
	if (err)
		goto out_disable_vreg;

	hba->is_powered = true;
	goto out;

out_disable_vreg:
	ufshcd_setup_vreg(hba, false);
out_disable_clks:
	ufshcd_disable_clocks(hba, false);
out_disable_hba_vreg:
	ufshcd_setup_hba_vreg(hba, false);
out:
	return err;
}

static void ufshcd_hba_exit(struct ufs_hba *hba)
{
	if (hba->is_powered) {
		ufshcd_extcon_unregister(hba);
		ufshcd_variant_hba_exit(hba);
		ufshcd_setup_vreg(hba, false);
		if (ufshcd_is_clkscaling_supported(hba)) {
			if (hba->devfreq)
				ufshcd_suspend_clkscaling(hba);
			if (hba->clk_scaling.workq)
				destroy_workqueue(hba->clk_scaling.workq);
		}
		ufshcd_disable_clocks(hba, false);
		ufshcd_setup_hba_vreg(hba, false);
		hba->is_powered = false;
	}
}

static int
ufshcd_send_request_sense(struct ufs_hba *hba, struct scsi_device *sdp)
{
	unsigned char cmd[6] = {REQUEST_SENSE,
				0,
				0,
				0,
				UFSHCD_REQ_SENSE_SIZE,
				0};
	char *buffer;
	int ret;

	buffer = kzalloc(UFSHCD_REQ_SENSE_SIZE, GFP_KERNEL);
	if (!buffer) {
		ret = -ENOMEM;
		goto out;
	}

	ret = scsi_execute_req_flags(sdp, cmd, DMA_FROM_DEVICE, buffer,
				UFSHCD_REQ_SENSE_SIZE, NULL,
				msecs_to_jiffies(1000), 3, NULL, REQ_PM);
	if (ret)
		pr_err("%s: failed with err %d\n", __func__, ret);

	kfree(buffer);
out:
	return ret;
}

/**
 * ufshcd_set_dev_pwr_mode - sends START STOP UNIT command to set device
 *			     power mode
 * @hba: per adapter instance
 * @pwr_mode: device power mode to set
 *
 * Returns 0 if requested power mode is set successfully
 * Returns non-zero if failed to set the requested power mode
 */
static int ufshcd_set_dev_pwr_mode(struct ufs_hba *hba,
				     enum ufs_dev_pwr_mode pwr_mode)
{
	unsigned char cmd[6] = { START_STOP };
	struct scsi_sense_hdr sshdr;
	struct scsi_device *sdp;
	unsigned long flags;
	int ret;

	spin_lock_irqsave(hba->host->host_lock, flags);
	sdp = hba->sdev_ufs_device;
	if (sdp) {
		ret = scsi_device_get(sdp);
		if (!ret && !scsi_device_online(sdp)) {
			ret = -ENODEV;
			scsi_device_put(sdp);
		}
	} else {
		ret = -ENODEV;
	}
	spin_unlock_irqrestore(hba->host->host_lock, flags);

	if (ret)
		return ret;

	/*
	 * If scsi commands fail, the scsi mid-layer schedules scsi error-
	 * handling, which would wait for host to be resumed. Since we know
	 * we are functional while we are here, skip host resume in error
	 * handling context.
	 */
	hba->host->eh_noresume = 1;
	if (!hba->dev_info.is_ufs_dev_wlun_ua_cleared) {
		ret = ufshcd_send_request_sense(hba, sdp);
		if (ret)
			goto out;
		/* Unit attention condition is cleared now */
		hba->dev_info.is_ufs_dev_wlun_ua_cleared = 1;
	}

	cmd[4] = pwr_mode << 4;

	/*
	 * Current function would be generally called from the power management
	 * callbacks hence set the REQ_PM flag so that it doesn't resume the
	 * already suspended childs.
	 */
	ret = scsi_execute_req_flags(sdp, cmd, DMA_NONE, NULL, 0, &sshdr,
				     START_STOP_TIMEOUT, 0, NULL, REQ_PM);
	if (ret) {
		sdev_printk(KERN_WARNING, sdp,
			    "START_STOP failed for power mode: %d, result %x\n",
			    pwr_mode, ret);
		if (driver_byte(ret) & DRIVER_SENSE)
			scsi_print_sense_hdr(sdp, NULL, &sshdr);
	}

	if (!ret)
		hba->curr_dev_pwr_mode = pwr_mode;
out:
	scsi_device_put(sdp);
	hba->host->eh_noresume = 0;
	return ret;
}

static int ufshcd_link_state_transition(struct ufs_hba *hba,
					enum uic_link_state req_link_state,
					int check_for_bkops)
{
	int ret = 0;

	if (req_link_state == hba->uic_link_state)
		return 0;

	if (req_link_state == UIC_LINK_HIBERN8_STATE) {
		ret = ufshcd_uic_hibern8_enter(hba);
		if (!ret)
			ufshcd_set_link_hibern8(hba);
		else
			goto out;
	}
	/*
	 * If autobkops is enabled, link can't be turned off because
	 * turning off the link would also turn off the device.
	 */
	else if ((req_link_state == UIC_LINK_OFF_STATE) &&
		   (!check_for_bkops || (check_for_bkops &&
		    !hba->auto_bkops_enabled))) {
		/*
		 * Let's make sure that link is in low power mode, we are doing
		 * this currently by putting the link in Hibern8. Otherway to
		 * put the link in low power mode is to send the DME end point
		 * to device and then send the DME reset command to local
		 * unipro. But putting the link in hibern8 is much faster.
		 */
		ret = ufshcd_uic_hibern8_enter(hba);
		if (ret)
			goto out;
		/*
		 * Change controller state to "reset state" which
		 * should also put the link in off/reset state
		 */
		ufshcd_hba_stop(hba, true);
		/*
		 * TODO: Check if we need any delay to make sure that
		 * controller is reset
		 */
		ufshcd_set_link_off(hba);
	}

out:
	return ret;
}

static void ufshcd_vreg_set_lpm(struct ufs_hba *hba)
{
	/*
	 * It seems some UFS devices may keep drawing more than sleep current
	 * (atleast for 500us) from UFS rails (especially from VCCQ rail).
	 * To avoid this situation, add 2ms delay before putting these UFS
	 * rails in LPM mode.
	 */
	if (!ufshcd_is_link_active(hba))
		usleep_range(2000, 2100);

	/*
	 * If UFS device is either in UFS_Sleep turn off VCC rail to save some
	 * power.
	 *
	 * If UFS device and link is in OFF state, all power supplies (VCC,
	 * VCCQ, VCCQ2) can be turned off if power on write protect is not
	 * required. If UFS link is inactive (Hibern8 or OFF state) and device
	 * is in sleep state, put VCCQ & VCCQ2 rails in LPM mode.
	 *
	 * Ignore the error returned by ufshcd_toggle_vreg() as device is anyway
	 * in low power state which would save some power.
	 */
	if (ufshcd_is_ufs_dev_poweroff(hba) && ufshcd_is_link_off(hba) &&
	    !hba->dev_info.is_lu_power_on_wp) {
		ufshcd_setup_vreg(hba, false);
	} else if (!ufshcd_is_ufs_dev_active(hba)) {
		ufshcd_toggle_vreg(hba->dev, hba->vreg_info.vcc, false);
		if (!ufshcd_is_link_active(hba)) {
			ufshcd_config_vreg_lpm(hba, hba->vreg_info.vccq);
			ufshcd_config_vreg_lpm(hba, hba->vreg_info.vccq2);
		}
	}
}

static int ufshcd_vreg_set_hpm(struct ufs_hba *hba)
{
	int ret = 0;

	if (ufshcd_is_ufs_dev_poweroff(hba) && ufshcd_is_link_off(hba) &&
	    !hba->dev_info.is_lu_power_on_wp) {
		ret = ufshcd_setup_vreg(hba, true);
	} else if (!ufshcd_is_ufs_dev_active(hba)) {
		if (!ret && !ufshcd_is_link_active(hba)) {
			ret = ufshcd_config_vreg_hpm(hba, hba->vreg_info.vccq);
			if (ret)
				goto vcc_disable;
			ret = ufshcd_config_vreg_hpm(hba, hba->vreg_info.vccq2);
			if (ret)
				goto vccq_lpm;
		}
		ret = ufshcd_toggle_vreg(hba->dev, hba->vreg_info.vcc, true);
	}
	goto out;

vccq_lpm:
	ufshcd_config_vreg_lpm(hba, hba->vreg_info.vccq);
vcc_disable:
	ufshcd_toggle_vreg(hba->dev, hba->vreg_info.vcc, false);
out:
	return ret;
}

static void ufshcd_hba_vreg_set_lpm(struct ufs_hba *hba)
{
	if (ufshcd_is_link_off(hba) ||
	    (ufshcd_is_link_hibern8(hba)
	     && ufshcd_is_power_collapse_during_hibern8_allowed(hba)))
		ufshcd_setup_hba_vreg(hba, false);
}

static void ufshcd_hba_vreg_set_hpm(struct ufs_hba *hba)
{
	if (ufshcd_is_link_off(hba) ||
	    (ufshcd_is_link_hibern8(hba)
	     && ufshcd_is_power_collapse_during_hibern8_allowed(hba)))
		ufshcd_setup_hba_vreg(hba, true);
}

/**
 * ufshcd_suspend - helper function for suspend operations
 * @hba: per adapter instance
 * @pm_op: desired low power operation type
 *
 * This function will try to put the UFS device and link into low power
 * mode based on the "rpm_lvl" (Runtime PM level) or "spm_lvl"
 * (System PM level).
 *
 * If this function is called during shutdown, it will make sure that
 * both UFS device and UFS link is powered off.
 *
 * NOTE: UFS device & link must be active before we enter in this function.
 *
 * Returns 0 for success and non-zero for failure
 */
static int ufshcd_suspend(struct ufs_hba *hba, enum ufs_pm_op pm_op)
{
	int ret = 0;
	enum ufs_pm_level pm_lvl;
	enum ufs_dev_pwr_mode req_dev_pwr_mode;
	enum uic_link_state req_link_state;

	hba->pm_op_in_progress = 1;
	if (!ufshcd_is_shutdown_pm(pm_op)) {
		pm_lvl = ufshcd_is_runtime_pm(pm_op) ?
			 hba->rpm_lvl : hba->spm_lvl;
		req_dev_pwr_mode = ufs_get_pm_lvl_to_dev_pwr_mode(pm_lvl);
		req_link_state = ufs_get_pm_lvl_to_link_pwr_state(pm_lvl);
	} else {
		req_dev_pwr_mode = UFS_POWERDOWN_PWR_MODE;
		req_link_state = UIC_LINK_OFF_STATE;
	}

	/*
	 * If we can't transition into any of the low power modes
	 * just gate the clocks.
	 */
	WARN_ON(hba->hibern8_on_idle.is_enabled &&
		hba->hibern8_on_idle.active_reqs);
	ufshcd_hold_all(hba);
	hba->clk_gating.is_suspended = true;
	hba->hibern8_on_idle.is_suspended = true;

	if (hba->clk_scaling.is_allowed) {
		cancel_work_sync(&hba->clk_scaling.suspend_work);
		cancel_work_sync(&hba->clk_scaling.resume_work);
		ufshcd_suspend_clkscaling(hba);
	}

	if (req_dev_pwr_mode == UFS_ACTIVE_PWR_MODE &&
			req_link_state == UIC_LINK_ACTIVE_STATE) {
		goto disable_clks;
	}

	if ((req_dev_pwr_mode == hba->curr_dev_pwr_mode) &&
	    (req_link_state == hba->uic_link_state))
		goto enable_gating;

	/* UFS device & link must be active before we enter in this function */
	if (!ufshcd_is_ufs_dev_active(hba) || !ufshcd_is_link_active(hba))
		goto set_vreg_lpm;

	if (ufshcd_is_runtime_pm(pm_op)) {
		if (ufshcd_can_autobkops_during_suspend(hba)) {
			/*
			 * The device is idle with no requests in the queue,
			 * allow background operations if bkops status shows
			 * that performance might be impacted.
			 */
			ret = ufshcd_urgent_bkops(hba);
			if (ret)
				goto enable_gating;
		} else {
			/* make sure that auto bkops is disabled */
			ufshcd_disable_auto_bkops(hba);
		}
	}

	if ((req_dev_pwr_mode != hba->curr_dev_pwr_mode) &&
	     ((ufshcd_is_runtime_pm(pm_op) && !hba->auto_bkops_enabled) ||
	       !ufshcd_is_runtime_pm(pm_op))) {
		/* ensure that bkops is disabled */
		ufshcd_disable_auto_bkops(hba);
		ret = ufshcd_set_dev_pwr_mode(hba, req_dev_pwr_mode);
		if (ret)
			goto enable_gating;
	}

	ret = ufshcd_link_state_transition(hba, req_link_state, 1);
	if (ret)
		goto set_dev_active;

	if (ufshcd_is_link_hibern8(hba) &&
	    ufshcd_is_hibern8_on_idle_allowed(hba))
		hba->hibern8_on_idle.state = HIBERN8_ENTERED;

set_vreg_lpm:
	ufshcd_vreg_set_lpm(hba);

disable_clks:
	/*
	 * Call vendor specific suspend callback. As these callbacks may access
	 * vendor specific host controller register space call them before the
	 * host clocks are ON.
	 */
	ret = ufshcd_vops_suspend(hba, pm_op);
	if (ret)
		goto set_link_active;

	if (!ufshcd_is_link_active(hba))
		ret = ufshcd_disable_clocks(hba, false);
	else
		/* If link is active, device ref_clk can't be switched off */
		ret = ufshcd_disable_clocks_skip_ref_clk(hba, false);
	if (ret)
		goto set_link_active;

	if (ufshcd_is_clkgating_allowed(hba)) {
		hba->clk_gating.state = CLKS_OFF;
		trace_ufshcd_clk_gating(dev_name(hba->dev),
					hba->clk_gating.state);
	}
	/*
	 * Disable the host irq as host controller as there won't be any
	 * host controller transaction expected till resume.
	 */
	ufshcd_disable_irq(hba);
	/* Put the host controller in low power mode if possible */
	ufshcd_hba_vreg_set_lpm(hba);
	goto out;

set_link_active:
	if (hba->clk_scaling.is_allowed)
		ufshcd_resume_clkscaling(hba);
	ufshcd_vreg_set_hpm(hba);
	if (ufshcd_is_link_hibern8(hba) && !ufshcd_uic_hibern8_exit(hba)) {
		ufshcd_set_link_active(hba);
	} else if (ufshcd_is_link_off(hba)) {
		ufshcd_update_error_stats(hba, UFS_ERR_VOPS_SUSPEND);
		ufshcd_host_reset_and_restore(hba);
	}
set_dev_active:
	if (!ufshcd_set_dev_pwr_mode(hba, UFS_ACTIVE_PWR_MODE))
		ufshcd_disable_auto_bkops(hba);
enable_gating:
	if (hba->clk_scaling.is_allowed)
		ufshcd_resume_clkscaling(hba);
	hba->hibern8_on_idle.is_suspended = false;
	hba->clk_gating.is_suspended = false;
	ufshcd_release_all(hba);
out:
	hba->pm_op_in_progress = 0;

	if (ret)
		ufshcd_update_error_stats(hba, UFS_ERR_SUSPEND);

	return ret;
}

/**
 * ufshcd_resume - helper function for resume operations
 * @hba: per adapter instance
 * @pm_op: runtime PM or system PM
 *
 * This function basically brings the UFS device, UniPro link and controller
 * to active state.
 *
 * Returns 0 for success and non-zero for failure
 */
static int ufshcd_resume(struct ufs_hba *hba, enum ufs_pm_op pm_op)
{
	int ret;
	enum uic_link_state old_link_state;

	hba->pm_op_in_progress = 1;
	old_link_state = hba->uic_link_state;

	ufshcd_hba_vreg_set_hpm(hba);
	/* Make sure clocks are enabled before accessing controller */
	ret = ufshcd_enable_clocks(hba);
	if (ret)
		goto out;

	/* enable the host irq as host controller would be active soon */
	ufshcd_enable_irq(hba);

	ret = ufshcd_vreg_set_hpm(hba);
	if (ret)
		goto disable_irq_and_vops_clks;

	/*
	 * Call vendor specific resume callback. As these callbacks may access
	 * vendor specific host controller register space call them when the
	 * host clocks are ON.
	 */
	ret = ufshcd_vops_resume(hba, pm_op);
	if (ret)
		goto disable_vreg;

	if (hba->extcon &&
	    (ufshcd_is_card_offline(hba) ||
	     (ufshcd_is_card_online(hba) && !hba->sdev_ufs_device)))
		goto skip_dev_ops;

	if (ufshcd_is_link_hibern8(hba)) {
		ret = ufshcd_uic_hibern8_exit(hba);
		if (!ret) {
			ufshcd_set_link_active(hba);
			if (ufshcd_is_hibern8_on_idle_allowed(hba))
				hba->hibern8_on_idle.state = HIBERN8_EXITED;
		} else {
			goto vendor_suspend;
		}
	} else if (ufshcd_is_link_off(hba)) {
		/*
		 * A full initialization of the host and the device is required
		 * since the link was put to off during suspend.
		 */
		ret = ufshcd_reset_and_restore(hba);
		/*
		 * ufshcd_reset_and_restore() should have already
		 * set the link state as active
		 */
		if (ret || !ufshcd_is_link_active(hba))
			goto vendor_suspend;
		/* mark link state as hibern8 exited */
		if (ufshcd_is_hibern8_on_idle_allowed(hba))
			hba->hibern8_on_idle.state = HIBERN8_EXITED;
	}

	if (!ufshcd_is_ufs_dev_active(hba)) {
		ret = ufshcd_set_dev_pwr_mode(hba, UFS_ACTIVE_PWR_MODE);
		if (ret)
			goto set_old_link_state;
	}

	if (ufshcd_keep_autobkops_enabled_except_suspend(hba))
		ufshcd_enable_auto_bkops(hba);
	else
		/*
		 * If BKOPs operations are urgently needed at this moment then
		 * keep auto-bkops enabled or else disable it.
		 */
		ufshcd_urgent_bkops(hba);

	hba->clk_gating.is_suspended = false;
	hba->hibern8_on_idle.is_suspended = false;

	if (hba->clk_scaling.is_allowed)
		ufshcd_resume_clkscaling(hba);

skip_dev_ops:
	/* Schedule clock gating in case of no access to UFS device yet */
	ufshcd_release_all(hba);
	goto out;

set_old_link_state:
	ufshcd_link_state_transition(hba, old_link_state, 0);
	if (ufshcd_is_link_hibern8(hba) &&
	    ufshcd_is_hibern8_on_idle_allowed(hba))
		hba->hibern8_on_idle.state = HIBERN8_ENTERED;
vendor_suspend:
	ufshcd_vops_suspend(hba, pm_op);
disable_vreg:
	ufshcd_vreg_set_lpm(hba);
disable_irq_and_vops_clks:
	ufshcd_disable_irq(hba);
	if (hba->clk_scaling.is_allowed)
		ufshcd_suspend_clkscaling(hba);
	ufshcd_disable_clocks(hba, false);
	if (ufshcd_is_clkgating_allowed(hba))
		hba->clk_gating.state = CLKS_OFF;
out:
	hba->pm_op_in_progress = 0;

	if (ret)
		ufshcd_update_error_stats(hba, UFS_ERR_RESUME);

	return ret;
}

/**
 * ufshcd_system_suspend - system suspend routine
 * @hba: per adapter instance
 * @pm_op: runtime PM or system PM
 *
 * Check the description of ufshcd_suspend() function for more details.
 *
 * Returns 0 for success and non-zero for failure
 */
int ufshcd_system_suspend(struct ufs_hba *hba)
{
	int ret = 0;
	ktime_t start = ktime_get();

	if (!hba || !hba->is_powered)
		return 0;

	if ((ufs_get_pm_lvl_to_dev_pwr_mode(hba->spm_lvl) ==
	     hba->curr_dev_pwr_mode) &&
	    (ufs_get_pm_lvl_to_link_pwr_state(hba->spm_lvl) ==
	     hba->uic_link_state))
		goto out;

	if (pm_runtime_suspended(hba->dev)) {
		/*
		 * UFS device and/or UFS link low power states during runtime
		 * suspend seems to be different than what is expected during
		 * system suspend. Hence runtime resume the devic & link and
		 * let the system suspend low power states to take effect.
		 * TODO: If resume takes longer time, we might have optimize
		 * it in future by not resuming everything if possible.
		 */
		ret = ufshcd_runtime_resume(hba);
		if (ret)
			goto out;
	}

	ret = ufshcd_suspend(hba, UFS_SYSTEM_PM);
out:
	trace_ufshcd_system_suspend(dev_name(hba->dev), ret,
		ktime_to_us(ktime_sub(ktime_get(), start)),
		hba->curr_dev_pwr_mode, hba->uic_link_state);
	if (!ret)
		hba->is_sys_suspended = true;
	return ret;
}
EXPORT_SYMBOL(ufshcd_system_suspend);

/**
 * ufshcd_system_resume - system resume routine
 * @hba: per adapter instance
 *
 * Returns 0 for success and non-zero for failure
 */

int ufshcd_system_resume(struct ufs_hba *hba)
{
	int ret = 0;
	ktime_t start = ktime_get();

	if (!hba)
		return -EINVAL;

	if (!hba->is_powered || pm_runtime_suspended(hba->dev))
		/*
		 * Let the runtime resume take care of resuming
		 * if runtime suspended.
		 */
		goto out;
	else
		ret = ufshcd_resume(hba, UFS_SYSTEM_PM);
out:
	trace_ufshcd_system_resume(dev_name(hba->dev), ret,
		ktime_to_us(ktime_sub(ktime_get(), start)),
		hba->curr_dev_pwr_mode, hba->uic_link_state);
	return ret;
}
EXPORT_SYMBOL(ufshcd_system_resume);

/**
 * ufshcd_runtime_suspend - runtime suspend routine
 * @hba: per adapter instance
 *
 * Check the description of ufshcd_suspend() function for more details.
 *
 * Returns 0 for success and non-zero for failure
 */
int ufshcd_runtime_suspend(struct ufs_hba *hba)
{
	int ret = 0;
	ktime_t start = ktime_get();

	if (!hba)
		return -EINVAL;

	if (!hba->is_powered)
		goto out;
	else
		ret = ufshcd_suspend(hba, UFS_RUNTIME_PM);
out:
	trace_ufshcd_runtime_suspend(dev_name(hba->dev), ret,
		ktime_to_us(ktime_sub(ktime_get(), start)),
		hba->curr_dev_pwr_mode,
		hba->uic_link_state);
	return ret;
}
EXPORT_SYMBOL(ufshcd_runtime_suspend);

/**
 * ufshcd_runtime_resume - runtime resume routine
 * @hba: per adapter instance
 *
 * This function basically brings the UFS device, UniPro link and controller
 * to active state. Following operations are done in this function:
 *
 * 1. Turn on all the controller related clocks
 * 2. Bring the UniPro link out of Hibernate state
 * 3. If UFS device is in sleep state, turn ON VCC rail and bring the UFS device
 *    to active state.
 * 4. If auto-bkops is enabled on the device, disable it.
 *
 * So following would be the possible power state after this function return
 * successfully:
 *	S1: UFS device in Active state with VCC rail ON
 *	    UniPro link in Active state
 *	    All the UFS/UniPro controller clocks are ON
 *
 * Returns 0 for success and non-zero for failure
 */
int ufshcd_runtime_resume(struct ufs_hba *hba)
{
	int ret = 0;
	ktime_t start = ktime_get();

	if (!hba)
		return -EINVAL;

	if (!hba->is_powered)
		goto out;
	else
		ret = ufshcd_resume(hba, UFS_RUNTIME_PM);
out:
	trace_ufshcd_runtime_resume(dev_name(hba->dev), ret,
		ktime_to_us(ktime_sub(ktime_get(), start)),
		hba->curr_dev_pwr_mode,
		hba->uic_link_state);
	return ret;
}
EXPORT_SYMBOL(ufshcd_runtime_resume);

int ufshcd_runtime_idle(struct ufs_hba *hba)
{
	return 0;
}
EXPORT_SYMBOL(ufshcd_runtime_idle);

static inline ssize_t ufshcd_pm_lvl_store(struct device *dev,
					   struct device_attribute *attr,
					   const char *buf, size_t count,
					   bool rpm)
{
	struct ufs_hba *hba = dev_get_drvdata(dev);
	unsigned long flags, value;

	if (kstrtoul(buf, 0, &value))
		return -EINVAL;

	if (value >= UFS_PM_LVL_MAX)
		return -EINVAL;

	spin_lock_irqsave(hba->host->host_lock, flags);
	if (rpm)
		hba->rpm_lvl = value;
	else
		hba->spm_lvl = value;
	ufshcd_apply_pm_quirks(hba);
	spin_unlock_irqrestore(hba->host->host_lock, flags);
	return count;
}

static ssize_t ufshcd_rpm_lvl_show(struct device *dev,
		struct device_attribute *attr, char *buf)
{
	struct ufs_hba *hba = dev_get_drvdata(dev);
	int curr_len;
	u8 lvl;

	curr_len = snprintf(buf, PAGE_SIZE,
			    "\nCurrent Runtime PM level [%d] => dev_state [%s] link_state [%s]\n",
			    hba->rpm_lvl,
			    ufschd_ufs_dev_pwr_mode_to_string(
				ufs_pm_lvl_states[hba->rpm_lvl].dev_state),
			    ufschd_uic_link_state_to_string(
				ufs_pm_lvl_states[hba->rpm_lvl].link_state));

	curr_len += snprintf((buf + curr_len), (PAGE_SIZE - curr_len),
			     "\nAll available Runtime PM levels info:\n");
	for (lvl = UFS_PM_LVL_0; lvl < UFS_PM_LVL_MAX; lvl++)
		curr_len += snprintf((buf + curr_len), (PAGE_SIZE - curr_len),
				     "\tRuntime PM level [%d] => dev_state [%s] link_state [%s]\n",
				    lvl,
				    ufschd_ufs_dev_pwr_mode_to_string(
					ufs_pm_lvl_states[lvl].dev_state),
				    ufschd_uic_link_state_to_string(
					ufs_pm_lvl_states[lvl].link_state));

	return curr_len;
}

static ssize_t ufshcd_rpm_lvl_store(struct device *dev,
		struct device_attribute *attr, const char *buf, size_t count)
{
	return ufshcd_pm_lvl_store(dev, attr, buf, count, true);
}

static void ufshcd_add_rpm_lvl_sysfs_nodes(struct ufs_hba *hba)
{
	hba->rpm_lvl_attr.show = ufshcd_rpm_lvl_show;
	hba->rpm_lvl_attr.store = ufshcd_rpm_lvl_store;
	sysfs_attr_init(&hba->rpm_lvl_attr.attr);
	hba->rpm_lvl_attr.attr.name = "rpm_lvl";
	hba->rpm_lvl_attr.attr.mode = S_IRUGO | S_IWUSR;
	if (device_create_file(hba->dev, &hba->rpm_lvl_attr))
		dev_err(hba->dev, "Failed to create sysfs for rpm_lvl\n");
}

static ssize_t ufshcd_spm_lvl_show(struct device *dev,
		struct device_attribute *attr, char *buf)
{
	struct ufs_hba *hba = dev_get_drvdata(dev);
	int curr_len;
	u8 lvl;

	curr_len = snprintf(buf, PAGE_SIZE,
			    "\nCurrent System PM level [%d] => dev_state [%s] link_state [%s]\n",
			    hba->spm_lvl,
			    ufschd_ufs_dev_pwr_mode_to_string(
				ufs_pm_lvl_states[hba->spm_lvl].dev_state),
			    ufschd_uic_link_state_to_string(
				ufs_pm_lvl_states[hba->spm_lvl].link_state));

	curr_len += snprintf((buf + curr_len), (PAGE_SIZE - curr_len),
			     "\nAll available System PM levels info:\n");
	for (lvl = UFS_PM_LVL_0; lvl < UFS_PM_LVL_MAX; lvl++)
		curr_len += snprintf((buf + curr_len), (PAGE_SIZE - curr_len),
				     "\tSystem PM level [%d] => dev_state [%s] link_state [%s]\n",
				    lvl,
				    ufschd_ufs_dev_pwr_mode_to_string(
					ufs_pm_lvl_states[lvl].dev_state),
				    ufschd_uic_link_state_to_string(
					ufs_pm_lvl_states[lvl].link_state));

	return curr_len;
}

static ssize_t ufshcd_spm_lvl_store(struct device *dev,
		struct device_attribute *attr, const char *buf, size_t count)
{
	return ufshcd_pm_lvl_store(dev, attr, buf, count, false);
}

static void ufshcd_add_spm_lvl_sysfs_nodes(struct ufs_hba *hba)
{
	hba->spm_lvl_attr.show = ufshcd_spm_lvl_show;
	hba->spm_lvl_attr.store = ufshcd_spm_lvl_store;
	sysfs_attr_init(&hba->spm_lvl_attr.attr);
	hba->spm_lvl_attr.attr.name = "spm_lvl";
	hba->spm_lvl_attr.attr.mode = S_IRUGO | S_IWUSR;
	if (device_create_file(hba->dev, &hba->spm_lvl_attr))
		dev_err(hba->dev, "Failed to create sysfs for spm_lvl\n");
}

static inline void ufshcd_add_sysfs_nodes(struct ufs_hba *hba)
{
	ufshcd_add_rpm_lvl_sysfs_nodes(hba);
	ufshcd_add_spm_lvl_sysfs_nodes(hba);
}

static void __ufshcd_shutdown_clkscaling(struct ufs_hba *hba)
{
	bool suspend = false;
	unsigned long flags;

	spin_lock_irqsave(hba->host->host_lock, flags);
	if (hba->clk_scaling.is_allowed) {
		hba->clk_scaling.is_allowed = false;
		suspend = true;
	}
	spin_unlock_irqrestore(hba->host->host_lock, flags);

	/**
	 * Scaling may be scheduled before, hence make sure it
	 * doesn't race with shutdown
	 */
	if (ufshcd_is_clkscaling_supported(hba)) {
		cancel_work_sync(&hba->clk_scaling.suspend_work);
		cancel_work_sync(&hba->clk_scaling.resume_work);
		if (suspend)
			ufshcd_suspend_clkscaling(hba);
	}

	/* Unregister so that devfreq_monitor can't race with shutdown */
	if (hba->devfreq) {
		devfreq_remove_device(hba->devfreq);
		hba->devfreq = NULL;
	}
}

static void ufshcd_shutdown_clkscaling(struct ufs_hba *hba)
{
	if (!ufshcd_is_clkscaling_supported(hba))
		return;
	__ufshcd_shutdown_clkscaling(hba);
	device_remove_file(hba->dev, &hba->clk_scaling.enable_attr);
}

/**
 * ufshcd_shutdown - shutdown routine
 * @hba: per adapter instance
 *
 * This function would power off both UFS device and UFS link.
 *
 * Returns 0 always to allow force shutdown even in case of errors.
 */
int ufshcd_shutdown(struct ufs_hba *hba)
{
	int ret = 0;

	if (!hba->is_powered)
		goto out;

	if (ufshcd_is_ufs_dev_poweroff(hba) && ufshcd_is_link_off(hba))
		goto out;

	pm_runtime_get_sync(hba->dev);
	ufshcd_hold_all(hba);
	ufshcd_mark_shutdown_ongoing(hba);
	ufshcd_shutdown_clkscaling(hba);
	/**
	 * (1) Acquire the lock to stop any more requests
	 * (2) Wait for all issued requests to complete
	 */
	ufshcd_get_write_lock(hba);
	ufshcd_scsi_block_requests(hba);
	ret = ufshcd_wait_for_doorbell_clr(hba, U64_MAX);
	if (ret)
		dev_err(hba->dev, "%s: waiting for DB clear: failed: %d\n",
			__func__, ret);
	/* Requests may have errored out above, let it be handled */
	flush_work(&hba->eh_work);
	/* reqs issued from contexts other than shutdown will fail from now */
	ufshcd_scsi_unblock_requests(hba);
	ufshcd_release_all(hba);
	ret = ufshcd_suspend(hba, UFS_SHUTDOWN_PM);
out:
	if (ret)
		dev_err(hba->dev, "%s failed, err %d\n", __func__, ret);
	/* allow force shutdown even in case of errors */
	return 0;
}
EXPORT_SYMBOL(ufshcd_shutdown);

/*
 * Values permitted 0, 1, 2.
 * 0 -> Disable IO latency histograms (default)
 * 1 -> Enable IO latency histograms
 * 2 -> Zero out IO latency histograms
 */
static ssize_t
latency_hist_store(struct device *dev, struct device_attribute *attr,
		   const char *buf, size_t count)
{
	struct ufs_hba *hba = dev_get_drvdata(dev);
	long value;

	if (kstrtol(buf, 0, &value))
		return -EINVAL;
	if (value == BLK_IO_LAT_HIST_ZERO) {
		memset(&hba->io_lat_read, 0, sizeof(hba->io_lat_read));
		memset(&hba->io_lat_write, 0, sizeof(hba->io_lat_write));
	} else if (value == BLK_IO_LAT_HIST_ENABLE ||
		 value == BLK_IO_LAT_HIST_DISABLE)
		hba->latency_hist_enabled = value;
	return count;
}

ssize_t
latency_hist_show(struct device *dev, struct device_attribute *attr,
		  char *buf)
{
	struct ufs_hba *hba = dev_get_drvdata(dev);
	size_t written_bytes;

	written_bytes = blk_latency_hist_show("Read", &hba->io_lat_read,
			buf, PAGE_SIZE);
	written_bytes += blk_latency_hist_show("Write", &hba->io_lat_write,
			buf + written_bytes, PAGE_SIZE - written_bytes);

	return written_bytes;
}

static DEVICE_ATTR(latency_hist, S_IRUGO | S_IWUSR,
		   latency_hist_show, latency_hist_store);

static void
ufshcd_init_latency_hist(struct ufs_hba *hba)
{
	if (device_create_file(hba->dev, &dev_attr_latency_hist))
		dev_err(hba->dev, "Failed to create latency_hist sysfs entry\n");
}

static void
ufshcd_exit_latency_hist(struct ufs_hba *hba)
{
	device_create_file(hba->dev, &dev_attr_latency_hist);
}

/**
 * ufshcd_remove - de-allocate SCSI host and host memory space
 *		data structure memory
 * @hba - per adapter instance
 */
void ufshcd_remove(struct ufs_hba *hba)
{
	scsi_remove_host(hba->host);
	/* disable interrupts */
	ufshcd_disable_intr(hba, hba->intr_mask);
	ufshcd_hba_stop(hba, true);

	ufshcd_exit_clk_gating(hba);
	ufshcd_exit_hibern8_on_idle(hba);
	ufshcd_exit_latency_hist(hba);
	if (ufshcd_is_clkscaling_supported(hba)) {
		device_remove_file(hba->dev, &hba->clk_scaling.enable_attr);
		if (hba->devfreq)
			devfreq_remove_device(hba->devfreq);
	}

	ufshcd_exit_latency_hist(hba);

	ufshcd_hba_exit(hba);
	ufsdbg_remove_debugfs(hba);
}
EXPORT_SYMBOL_GPL(ufshcd_remove);

/**
 * ufshcd_dealloc_host - deallocate Host Bus Adapter (HBA)
 * @hba: pointer to Host Bus Adapter (HBA)
 */
void ufshcd_dealloc_host(struct ufs_hba *hba)
{
	scsi_host_put(hba->host);
}
EXPORT_SYMBOL_GPL(ufshcd_dealloc_host);

/**
 * ufshcd_set_dma_mask - Set dma mask based on the controller
 *			 addressing capability
 * @hba: per adapter instance
 *
 * Returns 0 for success, non-zero for failure
 */
static int ufshcd_set_dma_mask(struct ufs_hba *hba)
{
	if (hba->capabilities & MASK_64_ADDRESSING_SUPPORT) {
		if (!dma_set_mask_and_coherent(hba->dev, DMA_BIT_MASK(64)))
			return 0;
	}
	return dma_set_mask_and_coherent(hba->dev, DMA_BIT_MASK(32));
}

/**
 * ufshcd_alloc_host - allocate Host Bus Adapter (HBA)
 * @dev: pointer to device handle
 * @hba_handle: driver private handle
 * Returns 0 on success, non-zero value on failure
 */
int ufshcd_alloc_host(struct device *dev, struct ufs_hba **hba_handle)
{
	struct Scsi_Host *host;
	struct ufs_hba *hba;
	int err = 0;

	if (!dev) {
		dev_err(dev,
		"Invalid memory reference for dev is NULL\n");
		err = -ENODEV;
		goto out_error;
	}

	host = scsi_host_alloc(&ufshcd_driver_template,
				sizeof(struct ufs_hba));
	if (!host) {
		dev_err(dev, "scsi_host_alloc failed\n");
		err = -ENOMEM;
		goto out_error;
	}
	hba = shost_priv(host);
	hba->host = host;
	hba->dev = dev;
	*hba_handle = hba;

out_error:
	return err;
}
EXPORT_SYMBOL(ufshcd_alloc_host);

/**
 * ufshcd_is_devfreq_scaling_required - check if scaling is required or not
 * @hba: per adapter instance
 * @scale_up: True if scaling up and false if scaling down
 *
 * Returns true if scaling is required, false otherwise.
 */
static bool ufshcd_is_devfreq_scaling_required(struct ufs_hba *hba,
					       bool scale_up)
{
	struct ufs_clk_info *clki;
	struct list_head *head = &hba->clk_list_head;

	if (!head || list_empty(head))
		return false;

	list_for_each_entry(clki, head, list) {
		if (!IS_ERR_OR_NULL(clki->clk)) {
			if (scale_up && clki->max_freq) {
				if (clki->curr_freq == clki->max_freq)
					continue;
				return true;
			} else if (!scale_up && clki->min_freq) {
				if (clki->curr_freq == clki->min_freq)
					continue;
				return true;
			}
		}
	}

	return false;
}

/**
 * ufshcd_scale_gear - scale up/down UFS gear
 * @hba: per adapter instance
 * @scale_up: True for scaling up gear and false for scaling down
 *
 * Returns 0 for success,
 * Returns -EBUSY if scaling can't happen at this time
 * Returns non-zero for any other errors
 */
static int ufshcd_scale_gear(struct ufs_hba *hba, bool scale_up)
{
	int ret = 0;
	struct ufs_pa_layer_attr new_pwr_info;
	u32 scale_down_gear = ufshcd_vops_get_scale_down_gear(hba);

	BUG_ON(!hba->clk_scaling.saved_pwr_info.is_valid);

	if (scale_up) {
		memcpy(&new_pwr_info, &hba->clk_scaling.saved_pwr_info.info,
		       sizeof(struct ufs_pa_layer_attr));
		/*
		 * Some UFS devices may stop responding after switching from
		 * HS-G1 to HS-G3. Also, it is found that these devices work
		 * fine if we do 2 steps switch: HS-G1 to HS-G2 followed by
		 * HS-G2 to HS-G3. If UFS_DEVICE_QUIRK_HS_G1_TO_HS_G3_SWITCH
		 * quirk is enabled for such devices, this 2 steps gear switch
		 * workaround will be applied.
		 */
		if ((hba->dev_info.quirks &
		     UFS_DEVICE_QUIRK_HS_G1_TO_HS_G3_SWITCH)
		    && (hba->pwr_info.gear_tx == UFS_HS_G1)
		    && (new_pwr_info.gear_tx == UFS_HS_G3)) {
			/* scale up to G2 first */
			new_pwr_info.gear_tx = UFS_HS_G2;
			new_pwr_info.gear_rx = UFS_HS_G2;
			ret = ufshcd_change_power_mode(hba, &new_pwr_info);
			if (ret)
				goto out;

			/* scale up to G3 now */
			new_pwr_info.gear_tx = UFS_HS_G3;
			new_pwr_info.gear_rx = UFS_HS_G3;
			/* now, fall through to set the HS-G3 */
		}
		ret = ufshcd_change_power_mode(hba, &new_pwr_info);
		if (ret)
			goto out;
	} else {
		memcpy(&new_pwr_info, &hba->pwr_info,
		       sizeof(struct ufs_pa_layer_attr));

		if (hba->pwr_info.gear_tx > scale_down_gear
		    || hba->pwr_info.gear_rx > scale_down_gear) {
			/* save the current power mode */
			memcpy(&hba->clk_scaling.saved_pwr_info.info,
				&hba->pwr_info,
				sizeof(struct ufs_pa_layer_attr));

			/* scale down gear */
			new_pwr_info.gear_tx = scale_down_gear;
			new_pwr_info.gear_rx = scale_down_gear;
			if (!(hba->dev_info.quirks & UFS_DEVICE_NO_FASTAUTO)) {
				new_pwr_info.pwr_tx = FASTAUTO_MODE;
				new_pwr_info.pwr_rx = FASTAUTO_MODE;
			}
		}
		ret = ufshcd_change_power_mode(hba, &new_pwr_info);
	}

out:
	if (ret)
		dev_err(hba->dev, "%s: failed err %d, old gear: (tx %d rx %d), new gear: (tx %d rx %d), scale_up = %d",
			__func__, ret,
			hba->pwr_info.gear_tx, hba->pwr_info.gear_rx,
			new_pwr_info.gear_tx, new_pwr_info.gear_rx,
			scale_up);

	return ret;
}

static int ufshcd_clock_scaling_prepare(struct ufs_hba *hba)
{
	#define DOORBELL_CLR_TOUT_US		(1000 * 1000) /* 1 sec */
	int ret = 0;
	/*
	 * make sure that there are no outstanding requests when
	 * clock scaling is in progress
	 */
	ufshcd_scsi_block_requests(hba);
	down_write(&hba->lock);
	if (ufshcd_wait_for_doorbell_clr(hba, DOORBELL_CLR_TOUT_US)) {
		ret = -EBUSY;
		up_write(&hba->lock);
		ufshcd_scsi_unblock_requests(hba);
	}

	return ret;
}

static void ufshcd_clock_scaling_unprepare(struct ufs_hba *hba)
{
	up_write(&hba->lock);
	ufshcd_scsi_unblock_requests(hba);
}

/**
 * ufshcd_devfreq_scale - scale up/down UFS clocks and gear
 * @hba: per adapter instance
 * @scale_up: True for scaling up and false for scalin down
 *
 * Returns 0 for success,
 * Returns -EBUSY if scaling can't happen at this time
 * Returns non-zero for any other errors
 */
static int ufshcd_devfreq_scale(struct ufs_hba *hba, bool scale_up)
{
	int ret = 0;

	if (hba->extcon && ufshcd_is_card_offline(hba))
		return 0;

	/* let's not get into low power until clock scaling is completed */
	hba->ufs_stats.clk_hold.ctx = CLK_SCALE_WORK;
	ufshcd_hold_all(hba);

	ret = ufshcd_clock_scaling_prepare(hba);
	if (ret)
		goto out;

	ufshcd_custom_cmd_log(hba, "waited-for-DB-clear");

	/* scale down the gear before scaling down clocks */
	if (!scale_up) {
		ret = ufshcd_scale_gear(hba, false);
		if (ret)
			goto clk_scaling_unprepare;
		ufshcd_custom_cmd_log(hba, "Gear-scaled-down");
	}

	/*
	 * If auto hibern8 is supported then put the link in
	 * hibern8 manually, this is to avoid auto hibern8
	 * racing during clock frequency scaling sequence.
	 */
	if (ufshcd_is_auto_hibern8_supported(hba)) {
		/*
		 * Scaling prepare acquires the rw_sem: lock
		 * h8 may sleep in case of errors.
		 * e.g. link_recovery. Hence, release the rw_sem
		 * before hibern8.
		 */
		ret = ufshcd_uic_hibern8_enter(hba);
		if (ret)
			goto scale_up_gear;
		ufshcd_custom_cmd_log(hba, "Hibern8-entered");
	}

	ret = ufshcd_scale_clks(hba, scale_up);
	if (ret)
		goto scale_up_gear;
	ufshcd_custom_cmd_log(hba, "Clk-freq-switched");

	if (ufshcd_is_auto_hibern8_supported(hba)) {
		ret = ufshcd_uic_hibern8_exit(hba);
		if (ret)
			goto scale_up_gear;
		ufshcd_custom_cmd_log(hba, "Hibern8-Exited");
	}

	/* scale up the gear after scaling up clocks */
	if (scale_up) {
		ret = ufshcd_scale_gear(hba, true);
		if (ret) {
			ufshcd_scale_clks(hba, false);
			goto clk_scaling_unprepare;
		}
		ufshcd_custom_cmd_log(hba, "Gear-scaled-up");
	}

	if (!ret) {
		hba->clk_scaling.is_scaled_up = scale_up;
		if (scale_up)
			hba->clk_gating.delay_ms =
				hba->clk_gating.delay_ms_perf;
		else
			hba->clk_gating.delay_ms =
				hba->clk_gating.delay_ms_pwr_save;
	}

	goto clk_scaling_unprepare;

scale_up_gear:
	if (!scale_up)
		ufshcd_scale_gear(hba, true);
clk_scaling_unprepare:
	ufshcd_clock_scaling_unprepare(hba);
out:
	hba->ufs_stats.clk_rel.ctx = CLK_SCALE_WORK;
	ufshcd_release_all(hba);
	return ret;
}

static void __ufshcd_suspend_clkscaling(struct ufs_hba *hba)
{
	unsigned long flags;

	devfreq_suspend_device(hba->devfreq);
	spin_lock_irqsave(hba->host->host_lock, flags);
	hba->clk_scaling.window_start_t = 0;
	spin_unlock_irqrestore(hba->host->host_lock, flags);
}

static void ufshcd_suspend_clkscaling(struct ufs_hba *hba)
{
	unsigned long flags;
	bool suspend = false;

	if (!ufshcd_is_clkscaling_supported(hba))
		return;

	spin_lock_irqsave(hba->host->host_lock, flags);
	if (!hba->clk_scaling.is_suspended) {
		suspend = true;
		hba->clk_scaling.is_suspended = true;
	}
	spin_unlock_irqrestore(hba->host->host_lock, flags);

	if (suspend)
		__ufshcd_suspend_clkscaling(hba);
}

static void ufshcd_resume_clkscaling(struct ufs_hba *hba)
{
	unsigned long flags;
	bool resume = false;

	if (!ufshcd_is_clkscaling_supported(hba))
		return;

	spin_lock_irqsave(hba->host->host_lock, flags);
	if (hba->clk_scaling.is_suspended) {
		resume = true;
		hba->clk_scaling.is_suspended = false;
	}
	spin_unlock_irqrestore(hba->host->host_lock, flags);

	if (resume)
		devfreq_resume_device(hba->devfreq);
}

static ssize_t ufshcd_clkscale_enable_show(struct device *dev,
		struct device_attribute *attr, char *buf)
{
	struct ufs_hba *hba = dev_get_drvdata(dev);

	return snprintf(buf, PAGE_SIZE, "%d\n", hba->clk_scaling.is_allowed);
}

static ssize_t ufshcd_clkscale_enable_store(struct device *dev,
		struct device_attribute *attr, const char *buf, size_t count)
{
	struct ufs_hba *hba = dev_get_drvdata(dev);
	u32 value;
	int err;

	if (kstrtou32(buf, 0, &value))
		return -EINVAL;

	value = !!value;
	if (value == hba->clk_scaling.is_allowed)
		goto out;

	pm_runtime_get_sync(hba->dev);
	ufshcd_hold(hba, false);

	cancel_work_sync(&hba->clk_scaling.suspend_work);
	cancel_work_sync(&hba->clk_scaling.resume_work);

	hba->clk_scaling.is_allowed = value;

	flush_work(&hba->eh_work);

	if (value) {
		ufshcd_resume_clkscaling(hba);
	} else {
		ufshcd_suspend_clkscaling(hba);
		err = ufshcd_devfreq_scale(hba, true);
		if (err)
			dev_err(hba->dev, "%s: failed to scale clocks up %d\n",
					__func__, err);
	}

	ufshcd_release(hba, false);
	pm_runtime_put_sync(hba->dev);
out:
	return count;
}

static void ufshcd_clk_scaling_suspend_work(struct work_struct *work)
{
	struct ufs_hba *hba = container_of(work, struct ufs_hba,
					   clk_scaling.suspend_work);
	unsigned long irq_flags;

	spin_lock_irqsave(hba->host->host_lock, irq_flags);
	if (hba->clk_scaling.active_reqs || hba->clk_scaling.is_suspended) {
		spin_unlock_irqrestore(hba->host->host_lock, irq_flags);
		return;
	}
	hba->clk_scaling.is_suspended = true;
	spin_unlock_irqrestore(hba->host->host_lock, irq_flags);

	__ufshcd_suspend_clkscaling(hba);
}

static void ufshcd_clk_scaling_resume_work(struct work_struct *work)
{
	struct ufs_hba *hba = container_of(work, struct ufs_hba,
					   clk_scaling.resume_work);
	unsigned long irq_flags;

	spin_lock_irqsave(hba->host->host_lock, irq_flags);
	if (!hba->clk_scaling.is_suspended) {
		spin_unlock_irqrestore(hba->host->host_lock, irq_flags);
		return;
	}
	hba->clk_scaling.is_suspended = false;
	spin_unlock_irqrestore(hba->host->host_lock, irq_flags);

	devfreq_resume_device(hba->devfreq);
}

static int ufshcd_devfreq_target(struct device *dev,
				unsigned long *freq, u32 flags)
{
	int ret = 0;
	struct ufs_hba *hba = dev_get_drvdata(dev);
	unsigned long irq_flags = 0;
	ktime_t start;
	bool scale_up, sched_clk_scaling_suspend_work = false;

	if (!ufshcd_is_clkscaling_supported(hba))
		return -EINVAL;

	if ((*freq > 0) && (*freq < UINT_MAX)) {
		dev_err(hba->dev, "%s: invalid freq = %lu\n", __func__, *freq);
		return -EINVAL;
	}

	spin_lock_irqsave(hba->host->host_lock, irq_flags);
	if (ufshcd_eh_in_progress(hba)) {
		spin_unlock_irqrestore(hba->host->host_lock, irq_flags);
		return 0;
	}

	if (!hba->clk_scaling.active_reqs)
		sched_clk_scaling_suspend_work = true;

	scale_up = (*freq == UINT_MAX) ? true : false;
	if (!ufshcd_is_devfreq_scaling_required(hba, scale_up)) {
		spin_unlock_irqrestore(hba->host->host_lock, irq_flags);
		ret = 0;
		goto out; /* no state change required */
	}
	spin_unlock_irqrestore(hba->host->host_lock, irq_flags);

	start = ktime_get();
	ret = ufshcd_devfreq_scale(hba, scale_up);
	trace_ufshcd_profile_clk_scaling(dev_name(hba->dev),
		(scale_up ? "up" : "down"),
		ktime_to_us(ktime_sub(ktime_get(), start)), ret);

out:
	if (sched_clk_scaling_suspend_work)
		queue_work(hba->clk_scaling.workq,
			   &hba->clk_scaling.suspend_work);

	return ret;
}

static int ufshcd_devfreq_get_dev_status(struct device *dev,
		struct devfreq_dev_status *stat)
{
	struct ufs_hba *hba = dev_get_drvdata(dev);
	struct ufs_clk_scaling *scaling = &hba->clk_scaling;
	unsigned long flags;

	if (!ufshcd_is_clkscaling_supported(hba))
		return -EINVAL;

	memset(stat, 0, sizeof(*stat));

	spin_lock_irqsave(hba->host->host_lock, flags);
	if (!scaling->window_start_t)
		goto start_window;

	if (scaling->is_busy_started)
		scaling->tot_busy_t += ktime_to_us(ktime_sub(ktime_get(),
					scaling->busy_start_t));

	stat->total_time = jiffies_to_usecs((long)jiffies -
				(long)scaling->window_start_t);
	stat->busy_time = scaling->tot_busy_t;
start_window:
	scaling->window_start_t = jiffies;
	scaling->tot_busy_t = 0;

	if (hba->outstanding_reqs) {
		scaling->busy_start_t = ktime_get();
		scaling->is_busy_started = true;
	} else {
		scaling->busy_start_t = ktime_set(0, 0);
		scaling->is_busy_started = false;
	}
	spin_unlock_irqrestore(hba->host->host_lock, flags);
	return 0;
}

static void ufshcd_clkscaling_init_sysfs(struct ufs_hba *hba)
{
	hba->clk_scaling.enable_attr.show = ufshcd_clkscale_enable_show;
	hba->clk_scaling.enable_attr.store = ufshcd_clkscale_enable_store;
	sysfs_attr_init(&hba->clk_scaling.enable_attr.attr);
	hba->clk_scaling.enable_attr.attr.name = "clkscale_enable";
	hba->clk_scaling.enable_attr.attr.mode = S_IRUGO | S_IWUSR;
	if (device_create_file(hba->dev, &hba->clk_scaling.enable_attr))
		dev_err(hba->dev, "Failed to create sysfs for clkscale_enable\n");
}

static void ufshcd_init_lanes_per_dir(struct ufs_hba *hba)
{
	struct device *dev = hba->dev;
	int ret;

	ret = of_property_read_u32(dev->of_node, "lanes-per-direction",
		&hba->lanes_per_direction);
	if (ret) {
		dev_dbg(hba->dev,
			"%s: failed to read lanes-per-direction, ret=%d\n",
			__func__, ret);
		hba->lanes_per_direction = UFSHCD_DEFAULT_LANES_PER_DIRECTION;
	}
}
/**
 * ufshcd_init - Driver initialization routine
 * @hba: per-adapter instance
 * @mmio_base: base register address
 * @irq: Interrupt line of device
 * Returns 0 on success, non-zero value on failure
 */
int ufshcd_init(struct ufs_hba *hba, void __iomem *mmio_base, unsigned int irq)
{
	int err;
	struct Scsi_Host *host = hba->host;
	struct device *dev = hba->dev;

	if (!mmio_base) {
		dev_err(hba->dev,
		"Invalid memory reference for mmio_base is NULL\n");
		err = -ENODEV;
		goto out_error;
	}

	hba->mmio_base = mmio_base;
	hba->irq = irq;

	ufshcd_init_lanes_per_dir(hba);

	/* Set descriptor lengths to specification defaults */
	ufshcd_def_desc_sizes(hba);

	err = ufshcd_hba_init(hba);
	if (err)
		goto out_error;

	/* Read capabilities registers */
	ufshcd_hba_capabilities(hba);

	/* Get UFS version supported by the controller */
	hba->ufs_version = ufshcd_get_ufs_version(hba);

	/* print error message if ufs_version is not valid */
	if ((hba->ufs_version != UFSHCI_VERSION_10) &&
	    (hba->ufs_version != UFSHCI_VERSION_11) &&
	    (hba->ufs_version != UFSHCI_VERSION_20) &&
	    (hba->ufs_version != UFSHCI_VERSION_21))
		dev_err(hba->dev, "invalid UFS version 0x%x\n",
			hba->ufs_version);

	/* Get Interrupt bit mask per version */
	hba->intr_mask = ufshcd_get_intr_mask(hba);

	/* Enable debug prints */
	hba->ufshcd_dbg_print = DEFAULT_UFSHCD_DBG_PRINT_EN;

	err = ufshcd_set_dma_mask(hba);
	if (err) {
		dev_err(hba->dev, "set dma mask failed\n");
		goto out_disable;
	}

	/* Allocate memory for host memory space */
	err = ufshcd_memory_alloc(hba);
	if (err) {
		dev_err(hba->dev, "Memory allocation failed\n");
		goto out_disable;
	}

	/* Configure LRB */
	ufshcd_host_memory_configure(hba);

	host->can_queue = hba->nutrs;
	host->cmd_per_lun = hba->nutrs;
	host->max_id = UFSHCD_MAX_ID;
	host->max_lun = UFS_MAX_LUNS;
	host->max_channel = UFSHCD_MAX_CHANNEL;
	host->unique_id = host->host_no;
	host->max_cmd_len = MAX_CDB_SIZE;
	host->set_dbd_for_caching = 1;

	hba->max_pwr_info.is_valid = false;

	/* Initailize wait queue for task management */
	init_waitqueue_head(&hba->tm_wq);
	init_waitqueue_head(&hba->tm_tag_wq);

	/* Initialize work queues */
	INIT_WORK(&hba->eh_work, ufshcd_err_handler);
	INIT_WORK(&hba->eeh_work, ufshcd_exception_event_handler);
	INIT_WORK(&hba->card_detect_work, ufshcd_card_detect_handler);
	INIT_WORK(&hba->rls_work, ufshcd_rls_handler);

	/* Initialize UIC command mutex */
	mutex_init(&hba->uic_cmd_mutex);

	/* Initialize mutex for device management commands */
	mutex_init(&hba->dev_cmd.lock);

	init_rwsem(&hba->lock);

	/* Initialize device management tag acquire wait queue */
	init_waitqueue_head(&hba->dev_cmd.tag_wq);

	ufshcd_init_clk_gating(hba);
	ufshcd_init_hibern8_on_idle(hba);

	/*
	 * In order to avoid any spurious interrupt immediately after
	 * registering UFS controller interrupt handler, clear any pending UFS
	 * interrupt status and disable all the UFS interrupts.
	 */
	ufshcd_writel(hba, ufshcd_readl(hba, REG_INTERRUPT_STATUS),
		      REG_INTERRUPT_STATUS);
	ufshcd_writel(hba, 0, REG_INTERRUPT_ENABLE);
	/*
	 * Make sure that UFS interrupts are disabled and any pending interrupt
	 * status is cleared before registering UFS interrupt handler.
	 */
	mb();

	/* IRQ registration */
	err = devm_request_irq(dev, irq, ufshcd_intr, IRQF_SHARED,
				dev_name(dev), hba);
	if (err) {
		dev_err(hba->dev, "request irq failed\n");
		goto exit_gating;
	} else {
		hba->is_irq_enabled = true;
	}

	err = scsi_add_host(host, hba->dev);
	if (err) {
		dev_err(hba->dev, "scsi_add_host failed\n");
		goto exit_gating;
	}

	/* Reset controller to power on reset (POR) state */
	ufshcd_vops_full_reset(hba);

	/* reset connected UFS device */
	err = ufshcd_reset_device(hba);
	if (err)
		dev_warn(hba->dev, "%s: device reset failed. err %d\n",
			 __func__, err);

	/* Host controller enable */
	err = ufshcd_hba_enable(hba);
	if (err) {
		dev_err(hba->dev, "Host controller enable failed\n");
		ufshcd_print_host_regs(hba);
		ufshcd_print_host_state(hba);
		goto out_remove_scsi_host;
	}

	if (ufshcd_is_clkscaling_supported(hba)) {
		char wq_name[sizeof("ufs_clkscaling_00")];

		INIT_WORK(&hba->clk_scaling.suspend_work,
			  ufshcd_clk_scaling_suspend_work);
		INIT_WORK(&hba->clk_scaling.resume_work,
			  ufshcd_clk_scaling_resume_work);

		snprintf(wq_name, ARRAY_SIZE(wq_name), "ufs_clkscaling_%d",
			 host->host_no);
		hba->clk_scaling.workq = create_singlethread_workqueue(wq_name);

		ufshcd_clkscaling_init_sysfs(hba);
	}

	/*
	 * If rpm_lvl and and spm_lvl are not already set to valid levels,
	 * set the default power management level for UFS runtime and system
	 * suspend. Default power saving mode selected is keeping UFS link in
	 * Hibern8 state and UFS device in sleep.
	 */
	if (!ufshcd_is_valid_pm_lvl(hba->rpm_lvl))
		hba->rpm_lvl = ufs_get_desired_pm_lvl_for_dev_link_state(
							UFS_SLEEP_PWR_MODE,
							UIC_LINK_HIBERN8_STATE);
	if (!ufshcd_is_valid_pm_lvl(hba->spm_lvl))
		hba->spm_lvl = ufs_get_desired_pm_lvl_for_dev_link_state(
							UFS_SLEEP_PWR_MODE,
							UIC_LINK_HIBERN8_STATE);

	/* Hold auto suspend until async scan completes */
	pm_runtime_get_sync(dev);

	ufshcd_init_latency_hist(hba);

	/*
	 * We are assuming that device wasn't put in sleep/power-down
	 * state exclusively during the boot stage before kernel.
	 * This assumption helps avoid doing link startup twice during
	 * ufshcd_probe_hba().
	 */
	ufshcd_set_ufs_dev_active(hba);

	ufshcd_cmd_log_init(hba);

	async_schedule(ufshcd_async_scan, hba);

	ufsdbg_add_debugfs(hba);

	ufshcd_add_sysfs_nodes(hba);

	return 0;

out_remove_scsi_host:
	scsi_remove_host(hba->host);
exit_gating:
	ufshcd_exit_clk_gating(hba);
	ufshcd_exit_latency_hist(hba);
out_disable:
	hba->is_irq_enabled = false;
	ufshcd_hba_exit(hba);
out_error:
	return err;
}
EXPORT_SYMBOL_GPL(ufshcd_init);

MODULE_AUTHOR("Santosh Yaragnavi <santosh.sy@samsung.com>");
MODULE_AUTHOR("Vinayak Holikatti <h.vinayak@samsung.com>");
MODULE_DESCRIPTION("Generic UFS host controller driver Core");
MODULE_LICENSE("GPL");
MODULE_VERSION(UFSHCD_DRIVER_VERSION);<|MERGE_RESOLUTION|>--- conflicted
+++ resolved
@@ -4535,14 +4535,10 @@
 
 more_wait:
 	if (!wait_for_completion_timeout(hba->uic_async_done,
-<<<<<<< HEAD
 					 msecs_to_jiffies(UIC_PWR_CTRL_CMD_TIMEOUT))) {
-=======
-					 msecs_to_jiffies(UIC_CMD_TIMEOUT))) {
 		u32 intr_status = 0;
 		s64 ts_since_last_intr;
 
->>>>>>> ad8d267e
 		dev_err(hba->dev,
 			"pwr ctrl cmd 0x%x with mode 0x%x completion timeout\n",
 			cmd->command, cmd->argument3);
