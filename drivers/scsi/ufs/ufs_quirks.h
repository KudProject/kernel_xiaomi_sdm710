--- conflicted
+++ resolved
@@ -20,12 +20,9 @@
 #define UFS_ANY_VENDOR -1
 #define UFS_ANY_MODEL  "ANY_MODEL"
 
-<<<<<<< HEAD
 #define MAX_MODEL_LEN 16
 
-=======
 #define UFS_VENDOR_MICRON      0x12C
->>>>>>> acdc56dd
 #define UFS_VENDOR_TOSHIBA     0x198
 #define UFS_VENDOR_SAMSUNG     0x1CE
 #define UFS_VENDOR_SKHYNIX     0x1AD
