/*
 * Copyright (c) 2012-2021, The Linux Foundation. All rights reserved.
 *
 * This program is free software; you can redistribute it and/or modify
 * it under the terms of the GNU General Public License version 2 and
 * only version 2 as published by the Free Software Foundation.
 *
 * This program is distributed in the hope that it will be useful,
 * but WITHOUT ANY WARRANTY; without even the implied warranty of
 * MERCHANTABILITY or FITNESS FOR A PARTICULAR PURPOSE.  See the
 * GNU General Public License for more details.
 *
 */

#define pr_fmt(fmt)	"[drm-dp] %s: " fmt, __func__

#include "msm_kms.h"
#include "dp_panel.h"
#include <drm/drm_edid.h>

#define DP_PANEL_DEFAULT_BPP 24
#define DP_MAX_DS_PORT_COUNT 1

#define DPRX_FEATURE_ENUMERATION_LIST 0x2210
#define DPRX_EXTENDED_DPCD_FIELD 0x2200
#define VSC_SDP_EXTENSION_FOR_COLORIMETRY_SUPPORTED BIT(3)
#define VSC_EXT_VESA_SDP_SUPPORTED BIT(4)
#define VSC_EXT_VESA_SDP_CHAINING_SUPPORTED BIT(5)

enum dp_panel_hdr_pixel_encoding {
	RGB,
	YCbCr444,
	YCbCr422,
	YCbCr420,
	YONLY,
	RAW,
};

enum dp_panel_hdr_rgb_colorimetry {
	sRGB,
	RGB_WIDE_GAMUT_FIXED_POINT,
	RGB_WIDE_GAMUT_FLOATING_POINT,
	ADOBERGB,
	DCI_P3,
	CUSTOM_COLOR_PROFILE,
	ITU_R_BT_2020_RGB,
};

enum dp_panel_hdr_yuv_colorimetry {
	ITU_R_BT_601,
	ITU_R_BT_709,
	xvYCC_601,
	xvYCC_709,
	sYCC_601,
	ADOBE_YCC_601,
	ITU_R_BT_2020_YcCBcCRc,
	ITU_R_BT_2020_YCBCR,
};

enum dp_panel_hdr_dynamic_range {
	VESA,
	CEA,
};

enum dp_panel_hdr_content_type {
	NOT_DEFINED,
	GRAPHICS,
	PHOTO,
	VIDEO,
	GAME,
};

enum dp_panel_hdr_state {
	HDR_DISABLED,
	HDR_ENABLED,
};

struct dp_panel_private {
	struct device *dev;
	struct dp_panel dp_panel;
	struct dp_aux *aux;
	struct dp_link *link;
	struct dp_catalog_panel *catalog;
	bool custom_edid;
	bool custom_dpcd;
	bool panel_on;
	bool vsc_supported;
	bool vscext_supported;
	bool vscext_chaining_supported;
	enum dp_panel_hdr_state hdr_state;
	u8 spd_vendor_name[8];
	u8 spd_product_description[16];
	u8 major;
	u8 minor;
};

static const struct dp_panel_info fail_safe = {
	.h_active = 640,
	.v_active = 480,
	.h_back_porch = 48,
	.h_front_porch = 16,
	.h_sync_width = 96,
	.h_active_low = 0,
	.v_back_porch = 33,
	.v_front_porch = 10,
	.v_sync_width = 2,
	.v_active_low = 0,
	.h_skew = 0,
	.refresh_rate = 60,
	.pixel_clk_khz = 25200,
	.bpp = 24,
};

/* OEM NAME */
static const u8 vendor_name[8] = {81, 117, 97, 108, 99, 111, 109, 109};

/* MODEL NAME */
static const u8 product_desc[16] = {83, 110, 97, 112, 100, 114, 97, 103,
	111, 110, 0, 0, 0, 0, 0, 0};

static int dp_panel_read_dpcd(struct dp_panel *dp_panel, bool multi_func)
{
	int rlen, rc = 0;
	struct dp_panel_private *panel;
	struct drm_dp_link *link_info;
	struct drm_dp_aux *drm_aux;
	u8 *dpcd, rx_feature, temp;
	u32 dfp_count = 0, offset = DP_DPCD_REV;
	unsigned long caps = DP_LINK_CAP_ENHANCED_FRAMING;

	if (!dp_panel) {
		pr_err("invalid input\n");
		rc = -EINVAL;
		goto end;
	}

	dpcd = dp_panel->dpcd;

	panel = container_of(dp_panel, struct dp_panel_private, dp_panel);
	drm_aux = panel->aux->drm_aux;
	link_info = &dp_panel->link_info;

	/* reset vsc data */
	panel->vsc_supported = false;
	panel->vscext_supported = false;
	panel->vscext_chaining_supported = false;

	if (panel->custom_dpcd) {
		pr_debug("skip dpcd read in debug mode\n");
		goto skip_dpcd_read;
	}

	rlen = drm_dp_dpcd_read(drm_aux, DP_TRAINING_AUX_RD_INTERVAL, &temp, 1);
	if (rlen != 1) {
		pr_err("error reading DP_TRAINING_AUX_RD_INTERVAL\n");
		rc = -EINVAL;
		goto end;
	}

	/* check for EXTENDED_RECEIVER_CAPABILITY_FIELD_PRESENT */
	if (temp & BIT(7)) {
		pr_debug("using EXTENDED_RECEIVER_CAPABILITY_FIELD\n");
		offset = DPRX_EXTENDED_DPCD_FIELD;
	}

	rlen = drm_dp_dpcd_read(drm_aux, offset,
		dp_panel->dpcd, (DP_RECEIVER_CAP_SIZE + 1));
	if (rlen < (DP_RECEIVER_CAP_SIZE + 1)) {
		pr_err("dpcd read failed, rlen=%d\n", rlen);
		if (rlen == -ETIMEDOUT)
			rc = rlen;
		else
			rc = -EINVAL;

		goto end;
	}

	print_hex_dump(KERN_DEBUG, "[drm-dp] SINK DPCD: ",
		DUMP_PREFIX_NONE, 8, 1, dp_panel->dpcd, rlen, false);

	rlen = drm_dp_dpcd_read(panel->aux->drm_aux,
		DPRX_FEATURE_ENUMERATION_LIST, &rx_feature, 1);
	if (rlen != 1) {
		pr_debug("failed to read DPRX_FEATURE_ENUMERATION_LIST\n");
		goto skip_dpcd_read;
	}
	panel->vsc_supported = !!(rx_feature &
		VSC_SDP_EXTENSION_FOR_COLORIMETRY_SUPPORTED);
	panel->vscext_supported = !!(rx_feature & VSC_EXT_VESA_SDP_SUPPORTED);
	panel->vscext_chaining_supported = !!(rx_feature &
			VSC_EXT_VESA_SDP_CHAINING_SUPPORTED);

	pr_debug("vsc=%d, vscext=%d, vscext_chaining=%d\n",
		panel->vsc_supported, panel->vscext_supported,
		panel->vscext_chaining_supported);

skip_dpcd_read:
	link_info->revision = dp_panel->dpcd[DP_DPCD_REV];

	panel->major = (link_info->revision >> 4) & 0x0f;
	panel->minor = link_info->revision & 0x0f;
	pr_debug("version: %d.%d\n", panel->major, panel->minor);

	link_info->rate =
		drm_dp_bw_code_to_link_rate(dp_panel->dpcd[DP_MAX_LINK_RATE]);
	pr_debug("link_rate=%d\n", link_info->rate);

	link_info->num_lanes = dp_panel->dpcd[DP_MAX_LANE_COUNT] &
				DP_MAX_LANE_COUNT_MASK;

	if (multi_func)
		link_info->num_lanes = min_t(unsigned int,
			link_info->num_lanes, 2);

	pr_debug("lane_count=%d\n", link_info->num_lanes);

	if (drm_dp_enhanced_frame_cap(dpcd))
		link_info->capabilities |= caps;

	dfp_count = dpcd[DP_DOWN_STREAM_PORT_COUNT] &
						DP_DOWN_STREAM_PORT_COUNT;

	if ((dpcd[DP_DOWNSTREAMPORT_PRESENT] & DP_DWN_STRM_PORT_PRESENT)
		&& (dpcd[DP_DPCD_REV] > 0x10)) {
		rlen = drm_dp_dpcd_read(panel->aux->drm_aux,
			DP_DOWNSTREAM_PORT_0, dp_panel->ds_ports,
			DP_MAX_DOWNSTREAM_PORTS);
		if (rlen < DP_MAX_DOWNSTREAM_PORTS) {
			pr_err("ds port status failed, rlen=%d\n", rlen);
			rc = -EINVAL;
			goto end;
		}
	}

	if (dfp_count > DP_MAX_DS_PORT_COUNT)
		pr_debug("DS port count %d greater that max (%d) supported\n",
			dfp_count, DP_MAX_DS_PORT_COUNT);

end:
	return rc;
}

static int dp_panel_set_default_link_params(struct dp_panel *dp_panel)
{
	struct drm_dp_link *link_info;
	const int default_bw_code = 162000;
	const int default_num_lanes = 1;

	if (!dp_panel) {
		pr_err("invalid input\n");
		return -EINVAL;
	}
	link_info = &dp_panel->link_info;
	link_info->rate = default_bw_code;
	link_info->num_lanes = default_num_lanes;
	pr_debug("link_rate=%d num_lanes=%d\n",
		link_info->rate, link_info->num_lanes);

	return 0;
}
static int dp_panel_validate_edid(struct edid *edid, size_t edid_size)
{
	if (!edid || (edid_size < EDID_LENGTH))
		return false;
<<<<<<< HEAD

	if (EDID_LENGTH * (edid->extensions + 1) > edid_size) {
		pr_err("edid size does not match allocated.\n");
		return false;
	}
	if (!drm_edid_is_valid(edid)) {
		pr_err("invalid edid.\n");
		return false;
	}
	return true;
}

=======

	if (EDID_LENGTH * (edid->extensions + 1) > edid_size) {
		pr_err("edid size does not match allocated.\n");
		return false;
	}
	if (!drm_edid_is_valid(edid)) {
		pr_err("invalid edid.\n");
		return false;
	}
	return true;
}

>>>>>>> 0c00c440
static int dp_panel_set_edid(struct dp_panel *dp_panel, u8 *edid,
		size_t edid_size)
{
	struct dp_panel_private *panel;

	if (!dp_panel) {
		pr_err("invalid input\n");
		return -EINVAL;
	}

	panel = container_of(dp_panel, struct dp_panel_private, dp_panel);

	if (edid && dp_panel_validate_edid((struct edid *)edid, edid_size)) {
		dp_panel->edid_ctrl->edid = (struct edid *)edid;
		panel->custom_edid = true;
	} else {
		panel->custom_edid = false;
	}

	pr_debug("%d\n", panel->custom_edid);
	return 0;
}

static int dp_panel_set_dpcd(struct dp_panel *dp_panel, u8 *dpcd)
{
	struct dp_panel_private *panel;
	u8 *dp_dpcd;

	if (!dp_panel) {
		pr_err("invalid input\n");
		return -EINVAL;
	}

	dp_dpcd = dp_panel->dpcd;

	panel = container_of(dp_panel, struct dp_panel_private, dp_panel);

	if (dpcd) {
		memcpy(dp_dpcd, dpcd, DP_RECEIVER_CAP_SIZE + 1);
		panel->custom_dpcd = true;
	} else {
		panel->custom_dpcd = false;
	}

	pr_debug("%d\n", panel->custom_dpcd);

	return 0;
}

static int dp_panel_read_edid(struct dp_panel *dp_panel,
	struct drm_connector *connector)
{
	int ret = 0;
	struct dp_panel_private *panel;

	if (!dp_panel) {
		pr_err("invalid input\n");
		ret = -EINVAL;
		goto end;
	}

	panel = container_of(dp_panel, struct dp_panel_private, dp_panel);

	if (panel->custom_edid) {
		pr_debug("skip edid read in debug mode\n");
		goto end;
	}

	sde_get_edid(connector, &panel->aux->drm_aux->ddc,
		(void **)&dp_panel->edid_ctrl);
	if (!dp_panel->edid_ctrl->edid) {
		pr_err("EDID read failed\n");
		ret = -EINVAL;
		goto end;
	}
end:
	return ret;
}

static int dp_panel_read_sink_caps(struct dp_panel *dp_panel,
	struct drm_connector *connector, bool multi_func)
{
	int rc = 0, rlen, count, downstream_ports;
	const int count_len = 1;
	struct dp_panel_private *panel;

	if (!dp_panel || !connector) {
		pr_err("invalid input\n");
		rc = -EINVAL;
		goto end;
	}

	panel = container_of(dp_panel, struct dp_panel_private, dp_panel);

	rc = dp_panel_read_dpcd(dp_panel, multi_func);
	if (rc || !is_link_rate_valid(drm_dp_link_rate_to_bw_code(
		dp_panel->link_info.rate)) || !is_lane_count_valid(
		dp_panel->link_info.num_lanes) ||
		((drm_dp_link_rate_to_bw_code(dp_panel->link_info.rate)) >
		dp_panel->max_bw_code)) {
		if ((rc == -ETIMEDOUT) || (rc == -ENODEV)) {
			pr_err("DPCD read failed, return early\n");
			goto end;
		}
		pr_err("panel dpcd read failed/incorrect, set default params\n");
		dp_panel_set_default_link_params(dp_panel);
	}

	downstream_ports = dp_panel->dpcd[DP_DOWNSTREAMPORT_PRESENT] &
				DP_DWN_STRM_PORT_PRESENT;

	if (downstream_ports) {
		rlen = drm_dp_dpcd_read(panel->aux->drm_aux, DP_SINK_COUNT,
				&count, count_len);
		if (rlen == count_len) {
			count = DP_GET_SINK_COUNT(count);
			if (!count) {
				pr_err("no downstream ports connected\n");
				rc = -ENOTCONN;
				goto end;
			}
		}
	}

	rc = dp_panel_read_edid(dp_panel, connector);
	if (rc) {
		pr_err("panel edid read failed, set failsafe mode\n");
		return rc;
	}
end:
	return rc;
}

static u32 dp_panel_get_supported_bpp(struct dp_panel *dp_panel,
		u32 mode_edid_bpp, u32 mode_pclk_khz)
{
	struct drm_dp_link *link_info;
	const u32 max_supported_bpp = 30, min_supported_bpp = 18;
	u32 bpp = 0, data_rate_khz = 0;

	bpp = min_t(u32, mode_edid_bpp, max_supported_bpp);

	link_info = &dp_panel->link_info;
	data_rate_khz = link_info->num_lanes * link_info->rate * 8;

	while (bpp > min_supported_bpp) {
		if (mode_pclk_khz * bpp <= data_rate_khz)
			break;
		bpp -= 6;
	}

	return bpp;
}

static u32 dp_panel_get_mode_bpp(struct dp_panel *dp_panel,
		u32 mode_edid_bpp, u32 mode_pclk_khz)
{
	struct dp_panel_private *panel;
	u32 bpp = mode_edid_bpp;

	if (!dp_panel || !mode_edid_bpp || !mode_pclk_khz) {
		pr_err("invalid input\n");
		return 0;
	}

	panel = container_of(dp_panel, struct dp_panel_private, dp_panel);

	if (dp_panel->video_test)
		bpp = dp_link_bit_depth_to_bpp(
				panel->link->test_video.test_bit_depth);
	else
		bpp = dp_panel_get_supported_bpp(dp_panel, mode_edid_bpp,
				mode_pclk_khz);

	return bpp;
}

static void dp_panel_set_test_mode(struct dp_panel_private *panel,
		struct dp_display_mode *mode)
{
	struct dp_panel_info *pinfo = NULL;
	struct dp_link_test_video *test_info = NULL;

	if (!panel) {
		pr_err("invalid params\n");
		return;
	}

	pinfo = &mode->timing;
	test_info = &panel->link->test_video;

	pinfo->h_active = test_info->test_h_width;
	pinfo->h_sync_width = test_info->test_hsync_width;
	pinfo->h_back_porch = test_info->test_h_start -
		test_info->test_hsync_width;
	pinfo->h_front_porch = test_info->test_h_total -
		(test_info->test_h_start + test_info->test_h_width);

	pinfo->v_active = test_info->test_v_height;
	pinfo->v_sync_width = test_info->test_vsync_width;
	pinfo->v_back_porch = test_info->test_v_start -
		test_info->test_vsync_width;
	pinfo->v_front_porch = test_info->test_v_total -
		(test_info->test_v_start + test_info->test_v_height);

	pinfo->bpp = dp_link_bit_depth_to_bpp(test_info->test_bit_depth);
	pinfo->h_active_low = test_info->test_hsync_pol;
	pinfo->v_active_low = test_info->test_vsync_pol;

	pinfo->refresh_rate = test_info->test_rr_n;
	pinfo->pixel_clk_khz = test_info->test_h_total *
		test_info->test_v_total * pinfo->refresh_rate;

	if (test_info->test_rr_d == 0)
		pinfo->pixel_clk_khz /= 1000;
	else
		pinfo->pixel_clk_khz /= 1001;

	if (test_info->test_h_width == 640)
		pinfo->pixel_clk_khz = 25170;
}

static int dp_panel_get_modes(struct dp_panel *dp_panel,
	struct drm_connector *connector, struct dp_display_mode *mode)
{
	struct dp_panel_private *panel;
	int rc = 0;

	if (!dp_panel) {
		pr_err("invalid input\n");
		return -EINVAL;
	}

	panel = container_of(dp_panel, struct dp_panel_private, dp_panel);

	if (dp_panel->video_test) {
		dp_panel_set_test_mode(panel, mode);
		return 1;
	} else if (dp_panel->edid_ctrl->edid) {
		rc = _sde_edid_update_modes(connector, dp_panel->edid_ctrl);
	} else { /* fail-safe mode */
		memcpy(&mode->timing, &fail_safe,
			sizeof(fail_safe));
		return 1;
	}

	if (rc)
		drm_dp_cec_set_edid(panel->aux->drm_aux,
				dp_panel->edid_ctrl->edid);

	return rc;
}

static void dp_panel_handle_sink_request(struct dp_panel *dp_panel)
{
	struct dp_panel_private *panel;

	if (!dp_panel) {
		pr_err("invalid input\n");
		return;
	}

	panel = container_of(dp_panel, struct dp_panel_private, dp_panel);

	if (panel->link->sink_request & DP_TEST_LINK_EDID_READ) {
		u8 checksum = sde_get_edid_checksum(dp_panel->edid_ctrl);

		panel->link->send_edid_checksum(panel->link, checksum);
		panel->link->send_test_response(panel->link);
	}
}

static void dp_panel_tpg_config(struct dp_panel *dp_panel, bool enable)
{
	u32 hsync_start_x, hsync_end_x;
	struct dp_catalog_panel *catalog;
	struct dp_panel_private *panel;
	struct dp_panel_info *pinfo;

	if (!dp_panel) {
		pr_err("invalid input\n");
		return;
	}

	panel = container_of(dp_panel, struct dp_panel_private, dp_panel);
	catalog = panel->catalog;
	pinfo = &panel->dp_panel.pinfo;

	if (!panel->panel_on) {
		pr_debug("DP panel not enabled, handle TPG on next panel on\n");
		return;
	}

	if (!enable) {
		panel->catalog->tpg_config(catalog, false);
		return;
	}

	/* TPG config */
	catalog->hsync_period = pinfo->h_sync_width + pinfo->h_back_porch +
			pinfo->h_active + pinfo->h_front_porch;
	catalog->vsync_period = pinfo->v_sync_width + pinfo->v_back_porch +
			pinfo->v_active + pinfo->v_front_porch;

	catalog->display_v_start = ((pinfo->v_sync_width +
			pinfo->v_back_porch) * catalog->hsync_period);
	catalog->display_v_end = ((catalog->vsync_period -
			pinfo->v_front_porch) * catalog->hsync_period) - 1;

	catalog->display_v_start += pinfo->h_sync_width + pinfo->h_back_porch;
	catalog->display_v_end -= pinfo->h_front_porch;

	hsync_start_x = pinfo->h_back_porch + pinfo->h_sync_width;
	hsync_end_x = catalog->hsync_period - pinfo->h_front_porch - 1;

	catalog->v_sync_width = pinfo->v_sync_width;

	catalog->hsync_ctl = (catalog->hsync_period << 16) |
			pinfo->h_sync_width;
	catalog->display_hctl = (hsync_end_x << 16) | hsync_start_x;

	panel->catalog->tpg_config(catalog, true);
}

static int dp_panel_setup_vsc_sdp(struct dp_panel *dp_panel)
{
	struct dp_catalog_panel *catalog;
	struct dp_panel_private *panel;
	struct dp_panel_info *pinfo;
	int rc = 0;

	if (!dp_panel) {
		pr_err("invalid input\n");
		rc = -EINVAL;
		goto end;
	}

	panel = container_of(dp_panel, struct dp_panel_private, dp_panel);
	catalog = panel->catalog;
	pinfo = &panel->dp_panel.pinfo;

	memset(&catalog->vsc_sdp_data, 0, sizeof(catalog->vsc_sdp_data));

	if (pinfo->out_format & MSM_MODE_FLAG_COLOR_FORMAT_YCBCR420) {
		catalog->vsc_sdp_data.vsc_header_byte0 = 0x00;
		catalog->vsc_sdp_data.vsc_header_byte1 = 0x07;
		catalog->vsc_sdp_data.vsc_header_byte2 = 0x05;
		catalog->vsc_sdp_data.vsc_header_byte3 = 0x13;

		/* VSC SDP Payload for DB16 */
		catalog->vsc_sdp_data.pixel_encoding = YCbCr420;
		catalog->vsc_sdp_data.colorimetry = ITU_R_BT_709;

		/* VSC SDP Payload for DB17 */
		catalog->vsc_sdp_data.dynamic_range = CEA;

		/* VSC SDP Payload for DB18 */
		catalog->vsc_sdp_data.content_type = GRAPHICS;

		catalog->vsc_sdp_data.bpc = pinfo->bpp / 3;

		if (panel->catalog->config_vsc_sdp)
			panel->catalog->config_vsc_sdp(catalog, true);
	}
end:
	return rc;
}

static int dp_panel_timing_cfg(struct dp_panel *dp_panel)
{
	int rc = 0;
	u32 data, total_ver, total_hor;
	struct dp_catalog_panel *catalog;
	struct dp_panel_private *panel;
	struct dp_panel_info *pinfo;

	if (!dp_panel) {
		pr_err("invalid input\n");
		rc = -EINVAL;
		goto end;
	}

	panel = container_of(dp_panel, struct dp_panel_private, dp_panel);
	catalog = panel->catalog;
	pinfo = &panel->dp_panel.pinfo;

	pr_debug("width=%d hporch= %d %d %d\n",
		pinfo->h_active, pinfo->h_back_porch,
		pinfo->h_front_porch, pinfo->h_sync_width);

	pr_debug("height=%d vporch= %d %d %d\n",
		pinfo->v_active, pinfo->v_back_porch,
		pinfo->v_front_porch, pinfo->v_sync_width);

	total_hor = pinfo->h_active + pinfo->h_back_porch +
		pinfo->h_front_porch + pinfo->h_sync_width;

	total_ver = pinfo->v_active + pinfo->v_back_porch +
			pinfo->v_front_porch + pinfo->v_sync_width;

	data = total_ver;
	data <<= 16;
	data |= total_hor;

	catalog->total = data;

	data = (pinfo->v_back_porch + pinfo->v_sync_width);
	data <<= 16;
	data |= (pinfo->h_back_porch + pinfo->h_sync_width);

	catalog->sync_start = data;

	data = pinfo->v_sync_width;
	data <<= 16;
	data |= (pinfo->v_active_low << 31);
	data |= pinfo->h_sync_width;
	data |= (pinfo->h_active_low << 15);

	catalog->width_blanking = data;

	data = pinfo->v_active;
	data <<= 16;
	data |= pinfo->h_active;

	catalog->dp_active = data;

	panel->catalog->timing_cfg(catalog);
	dp_panel_setup_vsc_sdp(dp_panel);
	panel->panel_on = true;
end:
	return rc;
}

static u32 dp_panel_get_pixel_clk(struct dp_panel *dp_panel)
{
	struct dp_panel_private *panel;
	struct dp_panel_info *pinfo;
	u32 pixel_clk_khz = 0;
	u32 rate_ratio = RGB_24BPP_TMDS_CHAR_RATE_RATIO;

	if (!dp_panel) {
		pr_err("invalid input\n");
		return 0;
	}

	panel = container_of(dp_panel, struct dp_panel_private, dp_panel);
	pinfo = &panel->dp_panel.pinfo;

	pixel_clk_khz = pinfo->pixel_clk_khz;

	if (pinfo->out_format == MSM_MODE_FLAG_COLOR_FORMAT_YCBCR420)
		rate_ratio = YUV420_24BPP_TMDS_CHAR_RATE_RATIO;

	pixel_clk_khz /= rate_ratio;

	return pixel_clk_khz;
}

static int dp_panel_edid_register(struct dp_panel_private *panel)
{
	int rc = 0;

	panel->dp_panel.edid_ctrl = sde_edid_init();
	if (!panel->dp_panel.edid_ctrl) {
		pr_err("sde edid init for DP failed\n");
		rc = -ENOMEM;
	}

	return rc;
}

static void dp_panel_edid_deregister(struct dp_panel_private *panel)
{
	sde_edid_deinit((void **)&panel->dp_panel.edid_ctrl);
}

static inline char *get_out_format(u32 out_format)
{
	if (out_format == MSM_MODE_FLAG_COLOR_FORMAT_YCBCR420)
		return "Y420";
	else if (out_format == MSM_MODE_FLAG_COLOR_FORMAT_YCBCR422)
		return "Y422";
	else
		return "RGB";
}

static int dp_panel_init_panel_info(struct dp_panel *dp_panel)
{
	int rc = 0;
	struct dp_panel_info *pinfo;

	if (!dp_panel) {
		pr_err("invalid input\n");
		rc = -EINVAL;
		goto end;
	}

	pinfo = &dp_panel->pinfo;

	/*
	 * print resolution info as this is a result
	 * of user initiated action of cable connection
	 */
	pr_info("SET NEW RESOLUTION:\n");
	pr_info("%dx%d@%dfps\n", pinfo->h_active,
		pinfo->v_active, pinfo->refresh_rate);
	pr_info("h_porches(back|front|width) = (%d|%d|%d)\n",
			pinfo->h_back_porch,
			pinfo->h_front_porch,
			pinfo->h_sync_width);
	pr_info("v_porches(back|front|width) = (%d|%d|%d)\n",
			pinfo->v_back_porch,
			pinfo->v_front_porch,
			pinfo->v_sync_width);
	pr_info("pixel clock (KHz)=(%d)\n", pinfo->pixel_clk_khz);
	pr_info("%s\n", get_out_format(pinfo->out_format));
	pr_info("bpp = %d\n", pinfo->bpp);
	pr_info("active low (h|v)=(%d|%d)\n", pinfo->h_active_low,
		pinfo->v_active_low);
end:
	return rc;
}

static int dp_panel_deinit_panel_info(struct dp_panel *dp_panel)
{
	int rc = 0;
	struct dp_panel_private *panel;
	struct dp_catalog_hdr_data *hdr;

	if (!dp_panel) {
		pr_err("invalid input\n");
		return -EINVAL;
	}

	panel = container_of(dp_panel, struct dp_panel_private, dp_panel);
	hdr = &panel->catalog->hdr_data;

	drm_dp_cec_unset_edid(panel->aux->drm_aux);
	if (!panel->custom_edid)
		sde_free_edid((void **)&dp_panel->edid_ctrl);

	memset(&dp_panel->pinfo, 0, sizeof(dp_panel->pinfo));
	memset(&hdr->hdr_meta, 0, sizeof(hdr->hdr_meta));
	panel->panel_on = false;

	return rc;
}

static u32 dp_panel_get_min_req_link_rate(struct dp_panel *dp_panel)
{
	const u32 encoding_factx10 = 8;
	u32 min_link_rate_khz = 0, lane_cnt;
	struct dp_panel_info *pinfo;

	if (!dp_panel) {
		pr_err("invalid input\n");
		goto end;
	}

	lane_cnt = dp_panel->link_info.num_lanes;
	pinfo = &dp_panel->pinfo;

	/* num_lanes * lane_count * 8 >= pclk * bpp * 10 */
	min_link_rate_khz = pinfo->pixel_clk_khz /
				(lane_cnt * encoding_factx10);
	min_link_rate_khz *= pinfo->bpp;

	pr_debug("min lclk req=%d khz for pclk=%d khz, lanes=%d, bpp=%d\n",
		min_link_rate_khz, pinfo->pixel_clk_khz, lane_cnt,
		pinfo->bpp);
end:
	return min_link_rate_khz;
}

static bool dp_panel_vsc_sdp_supported(struct dp_panel *dp_panel)
{
	struct dp_panel_private *panel;

	if (!dp_panel) {
		pr_err("invalid input\n");
		return false;
	}

	panel = container_of(dp_panel, struct dp_panel_private, dp_panel);

	return panel->major >= 1 && panel->minor >= 3 && panel->vsc_supported;
}

static bool dp_panel_hdr_supported(struct dp_panel *dp_panel)
{
	struct dp_panel_private *panel;

	if (!dp_panel) {
		pr_err("invalid input\n");
		return false;
	}

	panel = container_of(dp_panel, struct dp_panel_private, dp_panel);

	return panel->major >= 1 && panel->vsc_supported &&
		(panel->minor >= 4 || panel->vscext_supported);
}

static int dp_panel_setup_hdr(struct dp_panel *dp_panel,
		struct drm_msm_ext_hdr_metadata *hdr_meta)
{
	int rc = 0;
	struct dp_panel_private *panel;
	struct dp_catalog_hdr_data *hdr;
	struct dp_panel_info *pinfo;

	if (!dp_panel) {
		pr_err("invalid input\n");
		rc = -EINVAL;
		goto end;
	}

	panel = container_of(dp_panel, struct dp_panel_private, dp_panel);
	hdr = &panel->catalog->hdr_data;
	pinfo = &panel->dp_panel.pinfo;

	/* use cached meta data in case meta data not provided */
	if (!hdr_meta) {
		if (hdr->hdr_meta.hdr_state)
			goto cached;
		else
			goto end;
	}

	panel->hdr_state = hdr_meta->hdr_state;

	hdr->ext_header_byte0 = 0x00;
	hdr->ext_header_byte1 = 0x04;
	hdr->ext_header_byte2 = 0x1F;
	hdr->ext_header_byte3 = 0x00;

	hdr->vsc_header_byte0 = 0x00;
	hdr->vsc_header_byte1 = 0x07;
	hdr->vsc_header_byte2 = 0x05;
	hdr->vsc_header_byte3 = 0x13;

	hdr->vscext_header_byte0 = 0x00;
	hdr->vscext_header_byte1 = 0x87;
	hdr->vscext_header_byte2 = 0x1D;
	hdr->vscext_header_byte3 = 0x13 << 2;

	/* VSC SDP Payload for DB16 */
	if (pinfo->out_format & MSM_MODE_FLAG_COLOR_FORMAT_RGB444) {
		hdr->pixel_encoding = RGB;
		hdr->colorimetry = ITU_R_BT_2020_RGB;
	} else if (pinfo->out_format & MSM_MODE_FLAG_COLOR_FORMAT_YCBCR422) {
		hdr->pixel_encoding = YCbCr422;
		hdr->colorimetry = ITU_R_BT_2020_YCBCR;
	} else if (pinfo->out_format & MSM_MODE_FLAG_COLOR_FORMAT_YCBCR420) {
		hdr->pixel_encoding = YCbCr420;
		hdr->colorimetry = ITU_R_BT_2020_YCBCR;
	}

	/* VSC SDP Payload for DB17 */
	hdr->dynamic_range = CEA;

	/* VSC SDP Payload for DB18 */
	hdr->content_type = GRAPHICS;

	hdr->bpc = dp_panel->pinfo.bpp / 3;

	hdr->version = 0x01;
	hdr->length = 0x1A;

	if (panel->hdr_state)
		memcpy(&hdr->hdr_meta, hdr_meta, sizeof(hdr->hdr_meta));
	else
		memset(&hdr->hdr_meta, 0, sizeof(hdr->hdr_meta));
cached:
	if (panel->panel_on) {
		panel->catalog->config_hdr(panel->catalog, panel->hdr_state);
		if (panel->hdr_state == HDR_DISABLED)
			dp_panel_setup_vsc_sdp(dp_panel);
	}
end:
	return rc;
}

static int dp_panel_spd_config(struct dp_panel *dp_panel)
{
	int rc = 0;
	struct dp_panel_private *panel;

	if (!dp_panel) {
		pr_err("invalid input\n");
		rc = -EINVAL;
		goto end;
	}

	if (!dp_panel->spd_enabled) {
		pr_debug("SPD Infoframe not enabled\n");
		goto end;
	}

	panel = container_of(dp_panel, struct dp_panel_private, dp_panel);

	panel->catalog->spd_vendor_name = panel->spd_vendor_name;
	panel->catalog->spd_product_description =
		panel->spd_product_description;
	panel->catalog->config_spd(panel->catalog);
end:
	return rc;
}

struct dp_panel *dp_panel_get(struct dp_panel_in *in)
{
	int rc = 0;
	struct dp_panel_private *panel;
	struct dp_panel *dp_panel;

	if (!in->dev || !in->catalog || !in->aux || !in->link) {
		pr_err("invalid input\n");
		rc = -EINVAL;
		goto error;
	}

	panel = devm_kzalloc(in->dev, sizeof(*panel), GFP_KERNEL);
	if (!panel) {
		rc = -ENOMEM;
		goto error;
	}

	panel->dev = in->dev;
	panel->aux = in->aux;
	panel->catalog = in->catalog;
	panel->link = in->link;

	dp_panel = &panel->dp_panel;
	dp_panel->max_bw_code = DP_LINK_BW_8_1;
	dp_panel->spd_enabled = true;
	memcpy(panel->spd_vendor_name, vendor_name, (sizeof(u8) * 8));
	memcpy(panel->spd_product_description, product_desc, (sizeof(u8) * 16));

	dp_panel->init = dp_panel_init_panel_info;
	dp_panel->deinit = dp_panel_deinit_panel_info;
	dp_panel->timing_cfg = dp_panel_timing_cfg;
	dp_panel->read_sink_caps = dp_panel_read_sink_caps;
	dp_panel->get_min_req_link_rate = dp_panel_get_min_req_link_rate;
	dp_panel->get_mode_bpp = dp_panel_get_mode_bpp;
	dp_panel->get_modes = dp_panel_get_modes;
	dp_panel->handle_sink_request = dp_panel_handle_sink_request;
	dp_panel->set_edid = dp_panel_set_edid;
	dp_panel->set_dpcd = dp_panel_set_dpcd;
	dp_panel->tpg_config = dp_panel_tpg_config;
	dp_panel->spd_config = dp_panel_spd_config;
	dp_panel->setup_hdr = dp_panel_setup_hdr;
	dp_panel->hdr_supported = dp_panel_hdr_supported;
	dp_panel->vsc_sdp_supported = dp_panel_vsc_sdp_supported;
	dp_panel->get_pixel_clk = dp_panel_get_pixel_clk;

	dp_panel_edid_register(panel);

	return dp_panel;
error:
	return ERR_PTR(rc);
}

void dp_panel_put(struct dp_panel *dp_panel)
{
	struct dp_panel_private *panel;

	if (!dp_panel)
		return;

	panel = container_of(dp_panel, struct dp_panel_private, dp_panel);

	dp_panel_edid_deregister(panel);
	devm_kfree(panel->dev, panel);
}<|MERGE_RESOLUTION|>--- conflicted
+++ resolved
@@ -262,7 +262,6 @@
 {
 	if (!edid || (edid_size < EDID_LENGTH))
 		return false;
-<<<<<<< HEAD
 
 	if (EDID_LENGTH * (edid->extensions + 1) > edid_size) {
 		pr_err("edid size does not match allocated.\n");
@@ -275,20 +274,6 @@
 	return true;
 }
 
-=======
-
-	if (EDID_LENGTH * (edid->extensions + 1) > edid_size) {
-		pr_err("edid size does not match allocated.\n");
-		return false;
-	}
-	if (!drm_edid_is_valid(edid)) {
-		pr_err("invalid edid.\n");
-		return false;
-	}
-	return true;
-}
-
->>>>>>> 0c00c440
 static int dp_panel_set_edid(struct dp_panel *dp_panel, u8 *edid,
 		size_t edid_size)
 {
