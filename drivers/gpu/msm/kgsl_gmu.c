/* Copyright (c) 2017-2018,2020, The Linux Foundation. All rights reserved.
 *
 * This program is free software; you can redistribute it and/or modify
 * it under the terms of the GNU General Public License version 2 and
 * only version 2 as published by the Free Software Foundation.
 *
 * This program is distributed in the hope that it will be useful,
 * but WITHOUT ANY WARRANTY; without even the implied warranty of
 * MERCHANTABILITY or FITNESS FOR A PARTICULAR PURPOSE.  See the
 * GNU General Public License for more details.
 *
 */
#include <linux/module.h>
#include <linux/types.h>
#include <linux/device.h>
#include <linux/iommu.h>
#include <linux/of_platform.h>
#include <linux/msm-bus.h>
#include <linux/msm-bus-board.h>
#include <linux/pm_opp.h>
#include <linux/io.h>
#include <soc/qcom/cmd-db.h>

#include "kgsl_device.h"
#include "kgsl_gmu.h"
#include "kgsl_hfi.h"
#include "a6xx_reg.h"
#include "adreno.h"

#undef MODULE_PARAM_PREFIX
#define MODULE_PARAM_PREFIX "kgsl_gmu."

static bool nogmu;
module_param(nogmu, bool, 0444);
MODULE_PARM_DESC(nogmu, "Disable the GMU");

#define GMU_CONTEXT_USER		0
#define GMU_CONTEXT_KERNEL		1
#define GMU_KERNEL_ENTRIES		8

enum gmu_iommu_mem_type {
	GMU_CACHED_CODE,
	GMU_CACHED_DATA,
	GMU_NONCACHED_KERNEL,
	GMU_NONCACHED_USER
};

/*
 * GMU virtual memory mapping definitions
 */
struct gmu_vma {
	unsigned int noncached_ustart;
	unsigned int noncached_usize;
	unsigned int noncached_kstart;
	unsigned int noncached_ksize;
	unsigned int cached_dstart;
	unsigned int cached_dsize;
	unsigned int cached_cstart;
	unsigned int cached_csize;
	unsigned int image_start;
};

#define GMU_CM3_CFG_NONMASKINTR_SHIFT    9

struct gmu_iommu_context {
	const char *name;
	struct device *dev;
	struct iommu_domain *domain;
};

#define HFIMEM_SIZE SZ_16K

#define DUMPMEM_SIZE SZ_16K

/* Define target specific GMU VMA configurations */
static const struct gmu_vma vma = {
	/* Noncached user segment */
	0x80000000, SZ_1G,
	/* Noncached kernel segment */
	0x60000000, SZ_512M,
	/* Cached data segment */
	0x44000, (SZ_256K-SZ_16K),
	/* Cached code segment */
	0x0, (SZ_256K-SZ_16K),
	/* FW image */
	0x0,
};

struct gmu_iommu_context gmu_ctx[] = {
	[GMU_CONTEXT_USER] = { .name = "gmu_user" },
	[GMU_CONTEXT_KERNEL] = { .name = "gmu_kernel" }
};

/*
 * There are a few static memory buffers that are allocated and mapped at boot
 * time for GMU to function. The buffers are permanent (not freed) after
 * GPU boot. The size of the buffers are constant and not expected to change.
 *
 * We define an array and a simple allocator to keep track of the currently
 * active SMMU entries of GMU kernel mode context. Each entry is assigned
 * a unique address inside GMU kernel mode address range. The addresses
 * are assigned sequentially and aligned to 1MB each.
 *
 */
static struct gmu_memdesc gmu_kmem_entries[GMU_KERNEL_ENTRIES];
static unsigned long gmu_kmem_bitmap;

/*
 * kgsl_gmu_isenabled() - Check if there is a GMU and it is enabled
 * @device: Pointer to the KGSL device that owns the GMU
 *
 * Check if a GMU has been found and successfully probed. Also
 * check that the feature flag to use a GMU is enabled. Returns
 * true if both of these conditions are met, otherwise false.
 */
bool kgsl_gmu_isenabled(struct kgsl_device *device)
{
	struct gmu_device *gmu = &device->gmu;
	struct adreno_device *adreno_dev = ADRENO_DEVICE(device);

	if (!nogmu && gmu->pdev &&
		ADRENO_FEATURE(adreno_dev, ADRENO_GPMU))
		return true;
	return false;
}

static int _gmu_iommu_fault_handler(struct device *dev,
		unsigned long addr, int flags, const char *name)
{
	char *fault_type = "unknown";

	if (flags & IOMMU_FAULT_TRANSLATION)
		fault_type = "translation";
	else if (flags & IOMMU_FAULT_PERMISSION)
		fault_type = "permission";
	else if (flags & IOMMU_FAULT_EXTERNAL)
		fault_type = "external";
	else if (flags & IOMMU_FAULT_TRANSACTION_STALLED)
		fault_type = "transaction stalled";

	dev_err(dev, "GMU fault addr = %lX, context=%s (%s %s fault)\n",
			addr, name,
			(flags & IOMMU_FAULT_WRITE) ? "write" : "read",
			fault_type);

	return 0;
}

static int gmu_kernel_fault_handler(struct iommu_domain *domain,
		struct device *dev, unsigned long addr, int flags, void *token)
{
	return _gmu_iommu_fault_handler(dev, addr, flags, "gmu_kernel");
}

static int gmu_user_fault_handler(struct iommu_domain *domain,
		struct device *dev, unsigned long addr, int flags, void *token)
{
	return _gmu_iommu_fault_handler(dev, addr, flags, "gmu_user");
}

static void free_gmu_mem(struct gmu_device *gmu,
		struct gmu_memdesc *md)
{
	/* Free GMU image memory */
	if (md->hostptr)
		dma_free_attrs(&gmu->pdev->dev, (size_t) md->size,
				(void *)md->hostptr, md->physaddr, 0);
	memset(md, 0, sizeof(*md));
}

static int alloc_and_map(struct gmu_device *gmu, unsigned int ctx_id,
		struct gmu_memdesc *md, unsigned int attrs)
{
	int ret;
	struct iommu_domain *domain;

	domain = gmu_ctx[ctx_id].domain;

	md->hostptr = dma_alloc_attrs(&gmu->pdev->dev, (size_t) md->size,
		&md->physaddr, GFP_KERNEL, 0);

	if (md->hostptr == NULL)
		return -ENOMEM;

	ret = iommu_map(domain, md->gmuaddr,
			md->physaddr, md->size,
			attrs);

	if (ret) {
		dev_err(&gmu->pdev->dev,
				"gmu map err: gaddr=0x%016llX, paddr=0x%pa\n",
				md->gmuaddr, &(md->physaddr));
		free_gmu_mem(gmu, md);
	}

	return ret;
}

/*
 * allocate_gmu_image() - allocates & maps memory for FW image, the size
 * shall come from the loaded f/w file. Firmware image size shall be
 * less than code cache size. Otherwise, FW may experience performance issue.
 * @gmu: Pointer to GMU device
 * @size: Requested allocation size
 */
int allocate_gmu_image(struct gmu_device *gmu, unsigned int size)
{
	struct gmu_memdesc *md = &gmu->fw_image;

	if (size > vma.cached_csize) {
		dev_err(&gmu->pdev->dev,
			"GMU firmware size too big: %d\n", size);
		return -EINVAL;
	}

	md->size = size;
	md->gmuaddr = vma.image_start;
	md->attr = GMU_CACHED_CODE;

	return alloc_and_map(gmu, GMU_CONTEXT_KERNEL, md, IOMMU_READ);
}

/*
 * allocate_gmu_kmem() - allocates and maps GMU kernel shared memory
 * @gmu: Pointer to GMU device
 * @size: Requested size
 * @attrs: IOMMU mapping attributes
 */
static struct gmu_memdesc *allocate_gmu_kmem(struct gmu_device *gmu,
		unsigned int size, unsigned int attrs)
{
	struct gmu_memdesc *md;
	int ret, entry_idx = find_first_zero_bit(
			&gmu_kmem_bitmap, GMU_KERNEL_ENTRIES);

	size = PAGE_ALIGN(size);

	if (size > SZ_1M || size == 0) {
		dev_err(&gmu->pdev->dev,
			"Requested %d bytes of GMU kernel memory, max=1MB\n",
			size);
		return ERR_PTR(-EINVAL);
	}

	if (entry_idx >= GMU_KERNEL_ENTRIES) {
		dev_err(&gmu->pdev->dev,
				"Ran out of GMU kernel mempool slots\n");
		return ERR_PTR(-EINVAL);
	}

	/* Allocate GMU virtual memory */
	md = &gmu_kmem_entries[entry_idx];
	md->gmuaddr = vma.noncached_kstart + (entry_idx * SZ_1M);
	set_bit(entry_idx, &gmu_kmem_bitmap);
	md->attr = GMU_NONCACHED_KERNEL;
	md->size = size;

	ret = alloc_and_map(gmu, GMU_CONTEXT_KERNEL, md, attrs);

	if (ret) {
		clear_bit(entry_idx, &gmu_kmem_bitmap);
		md->gmuaddr = 0;
		return ERR_PTR(ret);
	}

	return md;
}

static int gmu_iommu_cb_probe(struct gmu_device *gmu,
		struct gmu_iommu_context *ctx,
		struct device_node *node)
{
	struct platform_device *pdev = of_find_device_by_node(node);
	struct device *dev;
	int ret;

	dev = &pdev->dev;

	ctx->dev = dev;
	ctx->domain = iommu_domain_alloc(&platform_bus_type);
	if (ctx->domain == NULL) {
		dev_err(&gmu->pdev->dev, "gmu iommu fail to alloc %s domain\n",
			ctx->name);
		return -ENODEV;
	}

	ret = iommu_attach_device(ctx->domain, dev);
	if (ret) {
		dev_err(&gmu->pdev->dev, "gmu iommu fail to attach %s device\n",
			ctx->name);
		iommu_domain_free(ctx->domain);
	}

	return ret;
}

static struct {
	const char *compatible;
	int index;
	iommu_fault_handler_t hdlr;
} cbs[] = {
	{ "qcom,smmu-gmu-user-cb",
		GMU_CONTEXT_USER,
		gmu_user_fault_handler,
	},
	{ "qcom,smmu-gmu-kernel-cb",
		GMU_CONTEXT_KERNEL,
		gmu_kernel_fault_handler,
	},
};

/*
 * gmu_iommu_init() - probe IOMMU context banks used by GMU
 * and attach GMU device
 * @gmu: Pointer to GMU device
 * @node: Pointer to GMU device node
 */
static int gmu_iommu_init(struct gmu_device *gmu, struct device_node *node)
{
	struct device_node *child;
	struct gmu_iommu_context *ctx = NULL;
	int ret, i;

	of_platform_populate(node, NULL, NULL, &gmu->pdev->dev);

	for (i = 0; i < ARRAY_SIZE(cbs); i++) {
		child = of_find_compatible_node(node, NULL, cbs[i].compatible);
		if (child) {
			ctx = &gmu_ctx[cbs[i].index];
			ret = gmu_iommu_cb_probe(gmu, ctx, child);
			if (ret)
				return ret;
			iommu_set_fault_handler(ctx->domain,
					cbs[i].hdlr, ctx);
			}
		}

	for (i = 0; i < ARRAY_SIZE(gmu_ctx); i++) {
		if (gmu_ctx[i].domain == NULL) {
			dev_err(&gmu->pdev->dev,
				"Missing GMU %s context bank node\n",
				gmu_ctx[i].name);
			return -EINVAL;
		}
	}

	return 0;
}

/*
 * gmu_kmem_close() - free all kernel memory allocated for GMU and detach GMU
 * from IOMMU context banks.
 * @gmu: Pointer to GMU device
 */
static void gmu_kmem_close(struct gmu_device *gmu)
{
	int i;
	struct gmu_memdesc *md = &gmu->fw_image;
	struct gmu_iommu_context *ctx = &gmu_ctx[GMU_CONTEXT_KERNEL];

	/* Free GMU image memory */
	free_gmu_mem(gmu, md);

	/* Unmap image memory */
	iommu_unmap(ctx->domain,
			gmu->fw_image.gmuaddr,
			gmu->fw_image.size);


	gmu->hfi_mem = NULL;
	gmu->dump_mem = NULL;

	/* Unmap all memories in GMU kernel memory pool */
	for (i = 0; i < GMU_KERNEL_ENTRIES; i++) {
		struct gmu_memdesc *memptr = &gmu_kmem_entries[i];

		if (memptr->gmuaddr)
			iommu_unmap(ctx->domain, memptr->gmuaddr, memptr->size);
	}

	/* Free GMU shared kernel memory */
	for (i = 0; i < GMU_KERNEL_ENTRIES; i++) {
		md = &gmu_kmem_entries[i];
		free_gmu_mem(gmu, md);
		clear_bit(i, &gmu_kmem_bitmap);
	}

	/* Detach the device from SMMU context bank */
	iommu_detach_device(ctx->domain, ctx->dev);

	/* free kernel mem context */
	iommu_domain_free(ctx->domain);
}

static void gmu_memory_close(struct gmu_device *gmu)
{
	gmu_kmem_close(gmu);
	/* Free user memory context */
	iommu_domain_free(gmu_ctx[GMU_CONTEXT_USER].domain);

}

/*
 * gmu_memory_probe() - probe GMU IOMMU context banks and allocate memory
 * to share with GMU in kernel mode.
 * @gmu: Pointer to GMU device
 * @node: Pointer to GMU device node
 */
static int gmu_memory_probe(struct gmu_device *gmu, struct device_node *node)
{
	int ret;

	ret = gmu_iommu_init(gmu, node);
	if (ret)
		return ret;

	/* Allocates & maps memory for HFI */
	gmu->hfi_mem = allocate_gmu_kmem(gmu, HFIMEM_SIZE,
				(IOMMU_READ | IOMMU_WRITE));
	if (IS_ERR(gmu->hfi_mem)) {
		ret = PTR_ERR(gmu->hfi_mem);
		goto err_ret;
	}

	/* Allocates & maps GMU crash dump memory */
	gmu->dump_mem = allocate_gmu_kmem(gmu, DUMPMEM_SIZE,
				(IOMMU_READ | IOMMU_WRITE));
	if (IS_ERR(gmu->dump_mem)) {
		ret = PTR_ERR(gmu->dump_mem);
		goto err_ret;
	}

	return 0;
err_ret:
	gmu_memory_close(gmu);
	return ret;
}

/*
 * gmu_dcvs_set() - request GMU to change GPU frequency and/or bandwidth.
 * @gmu: Pointer to GMU device
 * @gpu_pwrlevel: index to GPU DCVS table used by KGSL
 * @bus_level: index to GPU bus table used by KGSL
 *
 * The function converts GPU power level and bus level index used by KGSL
 * to index being used by GMU/RPMh.
 */
int gmu_dcvs_set(struct gmu_device *gmu,
		unsigned int gpu_pwrlevel, unsigned int bus_level)
{
	struct kgsl_device *device = container_of(gmu, struct kgsl_device, gmu);
	struct adreno_device *adreno_dev = ADRENO_DEVICE(device);
	struct adreno_gpudev *gpudev = ADRENO_GPU_DEVICE(adreno_dev);
	int perf_idx = INVALID_DCVS_IDX, bw_idx = INVALID_DCVS_IDX;
	int ret = 0;

	if (gpu_pwrlevel < gmu->num_gpupwrlevels - 1)
		perf_idx = gmu->num_gpupwrlevels - gpu_pwrlevel - 1;

	if (bus_level < gmu->num_bwlevels && bus_level > 0)
		bw_idx = bus_level;

	if ((perf_idx == INVALID_DCVS_IDX) &&
		(bw_idx == INVALID_DCVS_IDX))
		return -EINVAL;

	if (ADRENO_QUIRK(adreno_dev, ADRENO_QUIRK_HFI_USE_REG))
		ret = gpudev->rpmh_gpu_pwrctrl(adreno_dev,
			GMU_DCVS_NOHFI, perf_idx, bw_idx);
	else if (test_bit(GMU_HFI_ON, &gmu->flags))
		ret = hfi_send_dcvs_vote(gmu, perf_idx, bw_idx, ACK_NONBLOCK);

	if (ret) {
		dev_err_ratelimited(&gmu->pdev->dev,
			"Failed to set GPU perf idx %d, bw idx %d\n",
			perf_idx, bw_idx);

		adreno_set_gpu_fault(adreno_dev, ADRENO_GMU_FAULT);
		adreno_dispatcher_schedule(device);
	}

	return ret;
}

struct rpmh_arc_vals {
	unsigned int num;
	uint16_t val[MAX_GX_LEVELS];
};

static const char gfx_res_id[] = "gfx.lvl";
static const char cx_res_id[] = "cx.lvl";
static const char mx_res_id[] = "mx.lvl";

enum rpmh_vote_type {
	GPU_ARC_VOTE = 0,
	GMU_ARC_VOTE,
	INVALID_ARC_VOTE,
};

static const char debug_strs[][8] = {
	[GPU_ARC_VOTE] = "gpu",
	[GMU_ARC_VOTE] = "gmu",
};

/*
 * rpmh_arc_cmds() - query RPMh command database for GX/CX/MX rail
 * VLVL tables. The index of table will be used by GMU to vote rail
 * voltage.
 *
 * @gmu: Pointer to GMU device
 * @arc: Pointer to RPMh rail controller (ARC) voltage table
 * @res_id: Pointer to 8 char array that contains rail name
 */
static int rpmh_arc_cmds(struct gmu_device *gmu,
		struct rpmh_arc_vals *arc, const char *res_id)
{
	unsigned int len;

	len = cmd_db_get_aux_data_len(res_id);
	if (len == 0)
		return -EINVAL;

	if (len > (MAX_GX_LEVELS << 1)) {
		dev_err(&gmu->pdev->dev,
			"gfx cmddb size %d larger than alloc buf %d of %s\n",
			len, (MAX_GX_LEVELS << 1), res_id);
		return -EINVAL;
	}

	cmd_db_get_aux_data(res_id, (uint8_t *)arc->val, len);

	/*
	 * cmd_db_get_aux_data() gives us a zero-padded table of
	 * size len that contains the arc values. To determine the
	 * number of arc values, we loop through the table and count
	 * them until we get to the end of the buffer or hit the
	 * zero padding.
	 */
	for (arc->num = 1; arc->num < (len >> 1); arc->num++) {
		if (arc->val[arc->num - 1] >= arc->val[arc->num])
			break;
	}

	return 0;
}

/*
 * setup_volt_dependency_tbl() - set up GX->MX or CX->MX rail voltage
 * dependencies. Second rail voltage shall be equal to or higher than
 * primary rail voltage. VLVL table index was used by RPMh for PMIC
 * voltage setting.
 * @votes: Pointer to a ARC vote descriptor
 * @pri_rail: Pointer to primary power rail VLVL table
 * @sec_rail: Pointer to second/dependent power rail VLVL table
 * @vlvl: Pointer to VLVL table being used by GPU or GMU driver, a subset
 *	of pri_rail VLVL table
 * @num_entries: Valid number of entries in table pointed by "vlvl" parameter
 */
static int setup_volt_dependency_tbl(struct arc_vote_desc *votes,
		struct rpmh_arc_vals *pri_rail, struct rpmh_arc_vals *sec_rail,
		unsigned int *vlvl, unsigned int num_entries)
{
	int i, j, k;
	uint16_t cur_vlvl;
	bool found_match;

	/* i tracks current KGSL GPU frequency table entry
	 * j tracks second rail voltage table entry
	 * k tracks primary rail voltage table entry
	 */
	for (i = 0; i < num_entries; i++) {
		found_match = false;

		/* Look for a primary rail voltage that matches a VLVL level */
		for (k = 0; k < pri_rail->num; k++) {
			if (pri_rail->val[k] == vlvl[i]) {
				votes[i].pri_idx = k;
				votes[i].vlvl = vlvl[i];
				cur_vlvl = vlvl[i];
				found_match = true;
				break;
			}
		}

		/* If we did not find a matching VLVL level then abort */
		if (!found_match)
			return -EINVAL;

		/*
		 * Look for a secondary rail index whose VLVL value
		 * is greater than or equal to the VLVL value of the
		 * corresponding index of the primary rail
		 */
		for (j = 0; j < sec_rail->num; j++) {
			if (sec_rail->val[j] >= cur_vlvl ||
					j + 1 == sec_rail->num) {
				votes[i].sec_idx = j;
				break;
			}
		}
	}
	return 0;
}

/*
 * rpmh_arc_votes_init() - initialized RPMh votes needed for rails voltage
 * scaling by GMU.
 * @gmu: Pointer to GMU device
 * @pri_rail: Pointer to primary power rail VLVL table
 * @sec_rail: Pointer to second/dependent power rail VLVL table
 *	of pri_rail VLVL table
 * @type: the type of the primary rail, GPU or GMU
 */
static int rpmh_arc_votes_init(struct gmu_device *gmu,
		struct rpmh_arc_vals *pri_rail,
		struct rpmh_arc_vals *sec_rail,
		unsigned int type)
{
	struct device *dev;
	struct kgsl_device *device = container_of(gmu, struct kgsl_device, gmu);
	unsigned int num_freqs;
	struct arc_vote_desc *votes;
	unsigned int vlvl_tbl[MAX_GX_LEVELS];
	unsigned int *freq_tbl;
	int i, ret;
	struct dev_pm_opp *opp;

	if (type == GPU_ARC_VOTE) {
		num_freqs = gmu->num_gpupwrlevels;
		votes = gmu->rpmh_votes.gx_votes;
		freq_tbl = gmu->gpu_freqs;
		dev = &device->pdev->dev;
	} else if (type == GMU_ARC_VOTE) {
		num_freqs = gmu->num_gmupwrlevels;
		votes = gmu->rpmh_votes.cx_votes;
		freq_tbl = gmu->gmu_freqs;
		dev = &gmu->pdev->dev;
	} else {
		return -EINVAL;
	}

	if (num_freqs > pri_rail->num) {
		dev_err(&gmu->pdev->dev,
			"%s defined more DCVS levels than RPMh can support\n",
			debug_strs[type]);
		return -EINVAL;
	}

	memset(vlvl_tbl, 0, sizeof(vlvl_tbl));
	for (i = 0; i < num_freqs; i++) {
		/* Hardcode VLVL for 0 because it is not registered in OPP */
		if (freq_tbl[i] == 0) {
			vlvl_tbl[i] = 0;
			continue;
		}

		/* Otherwise get the value from the OPP API */
		opp = dev_pm_opp_find_freq_exact(dev, freq_tbl[i], true);
		if (IS_ERR(opp)) {
			dev_err(&gmu->pdev->dev,
				"Failed to find opp freq %d of %s\n",
				freq_tbl[i], debug_strs[type]);
			return PTR_ERR(opp);
		}

		/* Values from OPP framework are offset by 1 */
		vlvl_tbl[i] = dev_pm_opp_get_voltage(opp) - 1;
	}

	ret = setup_volt_dependency_tbl(votes,
			pri_rail, sec_rail, vlvl_tbl, num_freqs);

	if (ret)
		dev_err(&gmu->pdev->dev, "%s rail volt failed to match DT freqs\n",
				debug_strs[type]);

	return ret;
}

/*
 * build_rpmh_bw_votes() - build TCS commands to vote for bandwidth.
 * Each command sets frequency of a node along path to DDR or CNOC.
 * @rpmh_vote: Pointer to RPMh vote needed by GMU to set BW via RPMh
 * @num_usecases: Number of BW use cases (or BW levels)
 * @handle: Provided by bus driver. It contains TCS command sets for
 * all BW use cases of a bus client.
 */
static void build_rpmh_bw_votes(struct gmu_bw_votes *rpmh_vote,
		unsigned int num_usecases, struct msm_bus_tcs_handle handle)
{
	struct msm_bus_tcs_usecase *tmp;
	int i, j;

	for (i = 0; i < num_usecases; i++) {
		tmp = &handle.usecases[i];
		for (j = 0; j < tmp->num_cmds; j++) {
			if (!i) {
			/*
			 * Wait bitmask and TCS command addresses are
			 * same for all bw use cases. To save data volume
			 * exchanged between driver and GMU, only
			 * transfer bitmasks and TCS command addresses
			 * of first set of bw use case
			 */
				rpmh_vote->cmds_per_bw_vote = tmp->num_cmds;
				rpmh_vote->cmds_wait_bitmask =
						tmp->cmds[j].complete ?
						rpmh_vote->cmds_wait_bitmask
						| BIT(i)
						: rpmh_vote->cmds_wait_bitmask
						& (~BIT(i));
				rpmh_vote->cmd_addrs[j] = tmp->cmds[j].addr;
			}
			rpmh_vote->cmd_data[i][j] = tmp->cmds[j].data;
		}
	}
}

/*
 * gmu_bus_vote_init - initialized RPMh votes needed for bw scaling by GMU.
 * @gmu: Pointer to GMU device
 * @pwr: Pointer to KGSL power controller
 */
static int gmu_bus_vote_init(struct gmu_device *gmu, struct kgsl_pwrctrl *pwr)
{
	struct msm_bus_tcs_usecase *usecases;
	struct msm_bus_tcs_handle hdl;
	struct rpmh_votes_t *votes = &gmu->rpmh_votes;
	int ret;

	usecases  = kcalloc(gmu->num_bwlevels, sizeof(*usecases), GFP_KERNEL);
	if (!usecases)
		return -ENOMEM;

	hdl.num_usecases = gmu->num_bwlevels;
	hdl.usecases = usecases;

	/*
	 * Query TCS command set for each use case defined in GPU b/w table
	 */
	ret = msm_bus_scale_query_tcs_cmd_all(&hdl, gmu->pcl);
	if (ret)
		return ret;

	build_rpmh_bw_votes(&votes->ddr_votes, gmu->num_bwlevels, hdl);

	/*
	 *Query CNOC TCS command set for each use case defined in cnoc bw table
	 */
	ret = msm_bus_scale_query_tcs_cmd_all(&hdl, gmu->ccl);
	if (ret)
		return ret;

	build_rpmh_bw_votes(&votes->cnoc_votes, gmu->num_cnocbwlevels, hdl);

	kfree(usecases);

	return 0;
}

static int gmu_rpmh_init(struct gmu_device *gmu, struct kgsl_pwrctrl *pwr)
{
	struct rpmh_arc_vals gfx_arc, cx_arc, mx_arc;
	int ret;

	/* Populate BW vote table */
	ret = gmu_bus_vote_init(gmu, pwr);
	if (ret)
		return ret;

	/* Populate GPU and GMU frequency vote table */
	ret = rpmh_arc_cmds(gmu, &gfx_arc, gfx_res_id);
	if (ret)
		return ret;

	ret = rpmh_arc_cmds(gmu, &cx_arc, cx_res_id);
	if (ret)
		return ret;

	ret = rpmh_arc_cmds(gmu, &mx_arc, mx_res_id);
	if (ret)
		return ret;

	ret = rpmh_arc_votes_init(gmu, &gfx_arc, &mx_arc, GPU_ARC_VOTE);
	if (ret)
		return ret;

	return rpmh_arc_votes_init(gmu, &cx_arc, &mx_arc, GMU_ARC_VOTE);
}

static void send_nmi_to_gmu(struct adreno_device *adreno_dev)
{
	u32 val;

	/* Mask so there's no interrupt caused by NMI */
	adreno_write_gmureg(adreno_dev,
			ADRENO_REG_GMU_GMU2HOST_INTR_MASK, 0xFFFFFFFF);

	/* Make sure the interrupt is masked before causing it */
	wmb();
	adreno_write_gmureg(adreno_dev,
		ADRENO_REG_GMU_NMI_CONTROL_STATUS, 0);

	adreno_read_gmureg(adreno_dev, ADRENO_REG_GMU_CM3_CFG, &val);
	val |= 1 << GMU_CM3_CFG_NONMASKINTR_SHIFT;
	adreno_write_gmureg(adreno_dev, ADRENO_REG_GMU_CM3_CFG, val);

	/* Make sure the NMI is invoked before we proceed*/
	wmb();
}

static irqreturn_t gmu_irq_handler(int irq, void *data)
{
	struct gmu_device *gmu = data;
	struct kgsl_device *device = container_of(gmu, struct kgsl_device, gmu);
	struct adreno_device *adreno_dev = ADRENO_DEVICE(device);
	unsigned int mask, status = 0;

	adreno_read_gmureg(ADRENO_DEVICE(device),
			ADRENO_REG_GMU_AO_HOST_INTERRUPT_STATUS, &status);
	adreno_write_gmureg(ADRENO_DEVICE(device),
			ADRENO_REG_GMU_AO_HOST_INTERRUPT_CLR, status);

	/* Ignore GMU_INT_RSCC_COMP and GMU_INT_DBD WAKEUP interrupts */
	if (status & GMU_INT_WDOG_BITE) {
		/* Temporarily mask the watchdog interrupt to prevent a storm */
		adreno_read_gmureg(adreno_dev,
				ADRENO_REG_GMU_AO_HOST_INTERRUPT_MASK, &mask);
		adreno_write_gmureg(adreno_dev,
				ADRENO_REG_GMU_AO_HOST_INTERRUPT_MASK,
				(mask | GMU_INT_WDOG_BITE));

		send_nmi_to_gmu(adreno_dev);
		/*
		 * There is sufficient delay for the GMU to have finished
		 * handling the NMI before snapshot is taken, as the fault
		 * worker is scheduled below.
		 */

		dev_err_ratelimited(&gmu->pdev->dev,
				"GMU watchdog expired interrupt received\n");
		adreno_set_gpu_fault(adreno_dev, ADRENO_GMU_FAULT);
		adreno_dispatcher_schedule(device);
	}
	if (status & GMU_INT_HOST_AHB_BUS_ERR)
		dev_err_ratelimited(&gmu->pdev->dev,
				"AHB bus error interrupt received\n");
	if (status & GMU_INT_FENCE_ERR) {
		unsigned int fence_status;

		adreno_read_gmureg(ADRENO_DEVICE(device),
			ADRENO_REG_GMU_AHB_FENCE_STATUS, &fence_status);
		dev_err_ratelimited(&gmu->pdev->dev,
			"FENCE error interrupt received %x\n", fence_status);
	}

	if (status & ~GMU_AO_INT_MASK)
		dev_err_ratelimited(&gmu->pdev->dev,
				"Unhandled GMU interrupts 0x%lx\n",
				status & ~GMU_AO_INT_MASK);

	return IRQ_HANDLED;
}

static irqreturn_t hfi_irq_handler(int irq, void *data)
{
	struct kgsl_hfi *hfi = data;
	struct gmu_device *gmu = container_of(hfi, struct gmu_device, hfi);
	struct kgsl_device *device = container_of(gmu, struct kgsl_device, gmu);
	struct adreno_device *adreno_dev = ADRENO_DEVICE(device);
	unsigned int status = 0;

	adreno_read_gmureg(ADRENO_DEVICE(device),
			ADRENO_REG_GMU_GMU2HOST_INTR_INFO, &status);
	adreno_write_gmureg(ADRENO_DEVICE(device),
			ADRENO_REG_GMU_GMU2HOST_INTR_CLR, status);

	if (status & HFI_IRQ_MSGQ_MASK)
		tasklet_hi_schedule(&hfi->tasklet);
	if (status & HFI_IRQ_CM3_FAULT_MASK) {
		dev_err_ratelimited(&gmu->pdev->dev,
				"GMU CM3 fault interrupt received\n");
		adreno_set_gpu_fault(adreno_dev, ADRENO_GMU_FAULT);
		adreno_dispatcher_schedule(device);
	}
	if (status & ~HFI_IRQ_MASK)
		dev_err_ratelimited(&gmu->pdev->dev,
				"Unhandled HFI interrupts 0x%lx\n",
				status & ~HFI_IRQ_MASK);

	return IRQ_HANDLED;
}

static int gmu_pwrlevel_probe(struct gmu_device *gmu, struct device_node *node)
{
	struct device_node *pwrlevel_node, *child;

	pwrlevel_node = of_find_node_by_name(node, "qcom,gmu-pwrlevels");

	if (pwrlevel_node == NULL) {
		dev_err(&gmu->pdev->dev, "Unable to find 'qcom,gmu-pwrlevels'\n");
		return -EINVAL;
	}

	gmu->num_gmupwrlevels = 0;

	for_each_child_of_node(pwrlevel_node, child) {
		unsigned int index;

		if (of_property_read_u32(child, "reg", &index))
			return -EINVAL;

		if (index >= MAX_CX_LEVELS) {
			dev_err(&gmu->pdev->dev, "gmu pwrlevel %d is out of range\n",
				index);
			continue;
		}

		if (index >= gmu->num_gmupwrlevels)
			gmu->num_gmupwrlevels = index + 1;

		if (of_property_read_u32(child, "qcom,gmu-freq",
					&gmu->gmu_freqs[index]))
			return -EINVAL;
	}

	return 0;
}

static int gmu_reg_probe(struct gmu_device *gmu, const char *name, bool is_gmu)
{
	struct resource *res;

	res = platform_get_resource_byname(gmu->pdev, IORESOURCE_MEM, name);
	if (res == NULL) {
		dev_err(&gmu->pdev->dev,
				"platform_get_resource %s failed\n", name);
		return -EINVAL;
	}

	if (res->start == 0 || resource_size(res) == 0) {
		dev_err(&gmu->pdev->dev,
				"dev %d %s invalid register region\n",
				gmu->pdev->dev.id, name);
		return -EINVAL;
	}

	if (is_gmu) {
		gmu->reg_phys = res->start;
		gmu->reg_len = resource_size(res);
		gmu->reg_virt = devm_ioremap(&gmu->pdev->dev, res->start,
				resource_size(res));

		if (gmu->reg_virt == NULL) {
			dev_err(&gmu->pdev->dev, "GMU regs ioremap failed\n");
			return -ENODEV;
		}

	} else {
		gmu->pdc_reg_virt = devm_ioremap(&gmu->pdev->dev, res->start,
				resource_size(res));
		if (gmu->pdc_reg_virt == NULL) {
			dev_err(&gmu->pdev->dev, "PDC regs ioremap failed\n");
			return -ENODEV;
		}
	}

	return 0;
}

static int gmu_clocks_probe(struct gmu_device *gmu, struct device_node *node)
{
	const char *cname;
	struct property *prop;
	struct clk *c;
	int i = 0;

	of_property_for_each_string(node, "clock-names", prop, cname) {
		c = devm_clk_get(&gmu->pdev->dev, cname);

		if (IS_ERR(c)) {
			dev_err(&gmu->pdev->dev,
				"dt: Couldn't get GMU clock: %s\n", cname);
			return PTR_ERR(c);
		}

		if (i >= MAX_GMU_CLKS) {
			dev_err(&gmu->pdev->dev,
				"dt: too many GMU clocks defined\n");
			return -EINVAL;
		}

		gmu->clks[i++] = c;
	}

	return 0;
}

static int gmu_gpu_bw_probe(struct gmu_device *gmu)
{
	struct kgsl_device *device = container_of(gmu, struct kgsl_device, gmu);
	struct msm_bus_scale_pdata *bus_scale_table;

	bus_scale_table = msm_bus_cl_get_pdata(device->pdev);
	if (bus_scale_table == NULL) {
		dev_err(&gmu->pdev->dev, "dt: cannot get bus table\n");
		return -ENODEV;
	}

	gmu->num_bwlevels = bus_scale_table->num_usecases;
	gmu->pcl = msm_bus_scale_register_client(bus_scale_table);
	if (!gmu->pcl) {
		dev_err(&gmu->pdev->dev, "dt: cannot register bus client\n");
		return -ENODEV;
	}

	return 0;
}

static int gmu_cnoc_bw_probe(struct gmu_device *gmu)
{
	struct msm_bus_scale_pdata *cnoc_table;

	cnoc_table = msm_bus_cl_get_pdata(gmu->pdev);
	if (cnoc_table == NULL) {
		dev_err(&gmu->pdev->dev, "dt: cannot get cnoc table\n");
		return -ENODEV;
	}

	gmu->num_cnocbwlevels = cnoc_table->num_usecases;
	gmu->ccl = msm_bus_scale_register_client(cnoc_table);
	if (!gmu->ccl) {
		dev_err(&gmu->pdev->dev, "dt: cannot register cnoc client\n");
		return -ENODEV;
	}

	return 0;
}

static int gmu_regulators_probe(struct gmu_device *gmu,
		struct device_node *node)
{
	const char *name;
	struct property *prop;
	struct device *dev = &gmu->pdev->dev;
	int ret = 0;

	of_property_for_each_string(node, "regulator-names", prop, name) {
		if (!strcmp(name, "vddcx")) {
			gmu->cx_gdsc = devm_regulator_get(dev, name);
			if (IS_ERR(gmu->cx_gdsc)) {
				ret = PTR_ERR(gmu->cx_gdsc);
				dev_err(dev, "dt: GMU couldn't get CX gdsc\n");
				gmu->cx_gdsc = NULL;
				return ret;
			}
		} else if (!strcmp(name, "vdd")) {
			gmu->gx_gdsc = devm_regulator_get(dev, name);
			if (IS_ERR(gmu->gx_gdsc)) {
				ret = PTR_ERR(gmu->gx_gdsc);
				dev_err(dev, "dt: GMU couldn't get GX gdsc\n");
				gmu->gx_gdsc = NULL;
				return ret;
			}
		} else {
			dev_err(dev, "dt: Unknown GMU regulator: %s\n", name);
			return -ENODEV;
		}
	}

	return 0;
}

static int gmu_irq_probe(struct gmu_device *gmu)
{
	int ret;
	struct kgsl_hfi *hfi = &gmu->hfi;

	hfi->hfi_interrupt_num = platform_get_irq_byname(gmu->pdev,
			"kgsl_hfi_irq");
	ret = devm_request_irq(&gmu->pdev->dev,
			hfi->hfi_interrupt_num,
			hfi_irq_handler, IRQF_TRIGGER_HIGH,
			"HFI", hfi);
	if (ret) {
		dev_err(&gmu->pdev->dev, "request_irq(%d) failed: %d\n",
				hfi->hfi_interrupt_num, ret);
		return ret;
	}

	gmu->gmu_interrupt_num = platform_get_irq_byname(gmu->pdev,
			"kgsl_gmu_irq");
	ret = devm_request_irq(&gmu->pdev->dev,
			gmu->gmu_interrupt_num,
			gmu_irq_handler, IRQF_TRIGGER_HIGH,
			"GMU", gmu);
	if (ret)
		dev_err(&gmu->pdev->dev, "request_irq(%d) failed: %d\n",
				gmu->gmu_interrupt_num, ret);

	return ret;
}

static void gmu_irq_enable(struct kgsl_device *device)
{
	struct adreno_device *adreno_dev = ADRENO_DEVICE(device);
	struct gmu_device *gmu = &device->gmu;
	struct kgsl_hfi *hfi = &gmu->hfi;

	/* Clear any pending IRQs before unmasking on GMU */
	adreno_write_gmureg(adreno_dev, ADRENO_REG_GMU_GMU2HOST_INTR_CLR,
			0xFFFFFFFF);
	adreno_write_gmureg(adreno_dev, ADRENO_REG_GMU_AO_HOST_INTERRUPT_CLR,
			0xFFFFFFFF);

	/* Unmask needed IRQs on GMU */
	adreno_write_gmureg(adreno_dev, ADRENO_REG_GMU_GMU2HOST_INTR_MASK,
			(unsigned int) ~HFI_IRQ_MASK);
	adreno_write_gmureg(adreno_dev, ADRENO_REG_GMU_AO_HOST_INTERRUPT_MASK,
			(unsigned int) ~GMU_AO_INT_MASK);

	/* Enable all IRQs on host */
	enable_irq(hfi->hfi_interrupt_num);
	enable_irq(gmu->gmu_interrupt_num);
}

static void gmu_irq_disable(struct kgsl_device *device)
{
	struct adreno_device *adreno_dev = ADRENO_DEVICE(device);
	struct gmu_device *gmu = &device->gmu;
	struct kgsl_hfi *hfi = &gmu->hfi;

	/* Disable all IRQs on host */
	disable_irq(gmu->gmu_interrupt_num);
	disable_irq(hfi->hfi_interrupt_num);

	/* Mask all IRQs on GMU */
	adreno_write_gmureg(adreno_dev, ADRENO_REG_GMU_AO_HOST_INTERRUPT_MASK,
			0xFFFFFFFF);
	adreno_write_gmureg(adreno_dev, ADRENO_REG_GMU_GMU2HOST_INTR_MASK,
			0xFFFFFFFF);

	/* Clear any pending IRQs before disabling */
	adreno_write_gmureg(adreno_dev, ADRENO_REG_GMU_AO_HOST_INTERRUPT_CLR,
			0xFFFFFFFF);
	adreno_write_gmureg(adreno_dev, ADRENO_REG_GMU_GMU2HOST_INTR_CLR,
			0xFFFFFFFF);
}

/* Do not access any GMU registers in GMU probe function */
int gmu_probe(struct kgsl_device *device)
{
	struct device_node *node;
	struct gmu_device *gmu = &device->gmu;
	struct gmu_memdesc *mem_addr = NULL;
	struct kgsl_hfi *hfi = &gmu->hfi;
	struct kgsl_pwrctrl *pwr = &device->pwrctrl;
	struct adreno_device *adreno_dev = ADRENO_DEVICE(device);
	int i = 0, ret = -ENXIO;

	node = of_find_compatible_node(device->pdev->dev.of_node,
			NULL, "qcom,gpu-gmu");

	if (node == NULL)
		return ret;

	device->gmu.pdev = of_find_device_by_node(node);

	/* Set up GMU regulators */
	ret = gmu_regulators_probe(gmu, node);
	if (ret)
		goto error;

	/* Set up GMU clocks */
	ret = gmu_clocks_probe(gmu, node);
	if (ret)
		goto error;

	/* Set up GMU IOMMU and shared memory with GMU */
	ret = gmu_memory_probe(&device->gmu, node);
	if (ret)
		goto error;
	mem_addr = gmu->hfi_mem;

	/* Map and reserve GMU CSRs registers */
	ret = gmu_reg_probe(gmu, "kgsl_gmu_reg", true);
	if (ret)
		goto error;

	ret = gmu_reg_probe(gmu, "kgsl_gmu_pdc_reg", false);
	if (ret)
		goto error;

	gmu->gmu2gpu_offset = (gmu->reg_phys - device->reg_phys) >> 2;

	/* Initialize HFI and GMU interrupts */
	ret = gmu_irq_probe(gmu);
	if (ret)
		goto error;

	/* Don't enable GMU interrupts until GMU started */
	/* We cannot use gmu_irq_disable because it writes registers */
	disable_irq(gmu->gmu_interrupt_num);
	disable_irq(hfi->hfi_interrupt_num);

	tasklet_init(&hfi->tasklet, hfi_receiver, (unsigned long)gmu);
	INIT_LIST_HEAD(&hfi->msglist);
	spin_lock_init(&hfi->msglock);

	/* Retrieves GMU/GPU power level configurations*/
	ret = gmu_pwrlevel_probe(gmu, node);
	if (ret)
		goto error;

	gmu->num_gpupwrlevels = pwr->num_pwrlevels;

	for (i = 0; i < gmu->num_gpupwrlevels; i++) {
		int j = gmu->num_gpupwrlevels - 1 - i;

		gmu->gpu_freqs[i] = pwr->pwrlevels[j].gpu_freq;
	}

	/* Initializes GPU b/w levels configuration */
	ret = gmu_gpu_bw_probe(gmu);
	if (ret)
		goto error;

	/* Initialize GMU CNOC b/w levels configuration */
	ret = gmu_cnoc_bw_probe(gmu);
	if (ret)
		goto error;

	/* Populates RPMh configurations */
	ret = gmu_rpmh_init(gmu, pwr);
	if (ret)
		goto error;

	hfi_init(&gmu->hfi, mem_addr, HFI_QUEUE_SIZE);

	/* Set up GMU idle states */
	if (ADRENO_FEATURE(adreno_dev, ADRENO_MIN_VOLT))
		gmu->idle_level = GPU_HW_MIN_VOLT;
	else if (ADRENO_FEATURE(adreno_dev, ADRENO_HW_NAP))
		gmu->idle_level = GPU_HW_NAP;
	else if (ADRENO_FEATURE(adreno_dev, ADRENO_IFPC))
		gmu->idle_level = GPU_HW_IFPC;
	else if (ADRENO_FEATURE(adreno_dev, ADRENO_SPTP_PC))
		gmu->idle_level = GPU_HW_SPTP_PC;
	else
		gmu->idle_level = GPU_HW_ACTIVE;

	/* disable LM during boot time */
	clear_bit(ADRENO_LM_CTRL, &adreno_dev->pwrctrl_flag);
	return 0;

error:
	gmu_remove(device);
	return ret;
}



static int gmu_enable_clks(struct gmu_device *gmu)
{
	int ret, j = 0;

	if (IS_ERR_OR_NULL(gmu->clks[0]))
		return -EINVAL;

	ret = clk_set_rate(gmu->clks[0], gmu->gmu_freqs[DEFAULT_GMU_FREQ_IDX]);
	if (ret) {
		dev_err(&gmu->pdev->dev, "fail to set default GMU clk freq %d\n",
				gmu->gmu_freqs[DEFAULT_GMU_FREQ_IDX]);
		return ret;
	}

	while ((j < MAX_GMU_CLKS) && gmu->clks[j]) {
		ret = clk_prepare_enable(gmu->clks[j]);
		if (ret) {
			dev_err(&gmu->pdev->dev,
					"fail to enable gpucc clk idx %d\n",
					j);
			return ret;
		}
		j++;
	}

	set_bit(GMU_CLK_ON, &gmu->flags);
	return 0;
}

static int gmu_disable_clks(struct gmu_device *gmu)
{
	int j = 0;

	if (IS_ERR_OR_NULL(gmu->clks[0]))
		return 0;

	while ((j < MAX_GMU_CLKS) && gmu->clks[j]) {
		clk_disable_unprepare(gmu->clks[j]);
		j++;
	}

	clear_bit(GMU_CLK_ON, &gmu->flags);
	return 0;

}

static int gmu_enable_gdsc(struct gmu_device *gmu)
{
	int ret;

	if (IS_ERR_OR_NULL(gmu->cx_gdsc))
		return 0;

	ret = regulator_enable(gmu->cx_gdsc);
	if (ret)
		dev_err(&gmu->pdev->dev,
			"Failed to enable GMU CX gdsc, error %d\n", ret);

	return ret;
}

#define CX_GDSC_TIMEOUT	5000	/* ms */
static int gmu_disable_gdsc(struct gmu_device *gmu)
{
	struct kgsl_device *device = container_of(gmu, struct kgsl_device, gmu);
	struct adreno_gpudev *gpudev = ADRENO_GPU_DEVICE(ADRENO_DEVICE(device));
	int ret;
	unsigned long t;

	if (IS_ERR_OR_NULL(gmu->cx_gdsc))
		return 0;

	ret = regulator_disable(gmu->cx_gdsc);
	if (ret) {
		dev_err(&gmu->pdev->dev,
			"Failed to disable GMU CX gdsc, error %d\n", ret);
		return ret;
	}

	/*
	 * After GX GDSC is off, CX GDSC must be off
	 * Voting off alone from GPU driver cannot
	 * Guarantee CX GDSC off. Polling with 5s
	 * timeout to ensure
	 */
	t = jiffies + msecs_to_jiffies(CX_GDSC_TIMEOUT);
	do {
		if (gpudev->cx_is_on && !(gpudev->cx_is_on(device)))
			return 0;
		usleep_range(10, 100);

	} while (!(time_after(jiffies, t)));

	if (gpudev->cx_is_on && !(gpudev->cx_is_on(device)))
		return 0;

	dev_err(&gmu->pdev->dev, "GMU CX gdsc off timeout");
	return -ETIMEDOUT;
}

int gmu_suspend(struct kgsl_device *device)
{
	struct adreno_device *adreno_dev = ADRENO_DEVICE(device);
	struct adreno_gpudev *gpudev = ADRENO_GPU_DEVICE(adreno_dev);
	struct gmu_device *gmu = &device->gmu;

	if (!test_bit(GMU_CLK_ON, &gmu->flags))
		return 0;

	/* Pending message in all queues are abandoned */
	hfi_stop(gmu);
	clear_bit(GMU_HFI_ON, &gmu->flags);
	gmu_irq_disable(device);

	if (gpudev->rpmh_gpu_pwrctrl(adreno_dev, GMU_SUSPEND, 0, 0))
		return -EINVAL;

	gmu_disable_clks(gmu);
	gmu_disable_gdsc(gmu);
	dev_err(&gmu->pdev->dev, "Suspended GMU\n");
	return 0;
}

void gmu_snapshot(struct kgsl_device *device)
{
	struct adreno_device *adreno_dev = ADRENO_DEVICE(device);
	struct gmu_device *gmu = &device->gmu;

	send_nmi_to_gmu(adreno_dev);
	/* Wait for the NMI to be handled */
	udelay(100);
	kgsl_device_snapshot(device, NULL, true);

	adreno_write_gmureg(adreno_dev,
			ADRENO_REG_GMU_GMU2HOST_INTR_CLR, 0xFFFFFFFF);
	adreno_write_gmureg(adreno_dev,
			ADRENO_REG_GMU_GMU2HOST_INTR_MASK,
			(unsigned int) ~HFI_IRQ_MASK);

	gmu->fault_count++;
}

static void gmu_change_gpu_pwrlevel(struct kgsl_device *device,
	unsigned int new_level) {

	struct kgsl_pwrctrl *pwr = &device->pwrctrl;
	unsigned int old_level = pwr->active_pwrlevel;

	/*
	 * Update the level according to any thermal,
	 * max/min, or power constraints.
	 */
	new_level = kgsl_pwrctrl_adjust_pwrlevel(device, new_level);

	/*
	 * If thermal cycling is required and the new level hits the
	 * thermal limit, kick off the cycling.
	 */
	kgsl_pwrctrl_set_thermal_cycle(device, new_level);

	pwr->active_pwrlevel = new_level;
	pwr->previous_pwrlevel = old_level;

	/* Request adjusted DCVS level */
	kgsl_clk_set_rate(device, pwr->active_pwrlevel);
}

/* To be called to power on both GPU and GMU */
int gmu_start(struct kgsl_device *device)
{
	int ret = 0;
	struct adreno_device *adreno_dev = ADRENO_DEVICE(device);
	struct adreno_gpudev *gpudev = ADRENO_GPU_DEVICE(adreno_dev);
	struct kgsl_pwrctrl *pwr = &device->pwrctrl;
	struct gmu_device *gmu = &device->gmu;
	unsigned int boot_state = GMU_WARM_BOOT;

	switch (device->state) {
	case KGSL_STATE_INIT:
	case KGSL_STATE_SUSPEND:
		WARN_ON(test_bit(GMU_CLK_ON, &gmu->flags));
		gmu_enable_gdsc(gmu);
		gmu_enable_clks(gmu);
		gmu_irq_enable(device);

		/* Vote for 300MHz DDR for GMU to init */
		ret = msm_bus_scale_client_update_request(gmu->pcl,
				pwr->pwrlevels[pwr->default_pwrlevel].bus_freq);
		if (ret)
			dev_err(&gmu->pdev->dev,
				"Failed to allocate gmu b/w: %d\n", ret);

		ret = gpudev->rpmh_gpu_pwrctrl(adreno_dev, GMU_FW_START,
				GMU_COLD_BOOT, 0);
		if (ret)
			goto error_gmu;

		ret = hfi_start(gmu, GMU_COLD_BOOT);
		if (ret)
			goto error_gmu;

		/* Request default DCVS level */
		gmu_change_gpu_pwrlevel(device, pwr->default_pwrlevel);
		msm_bus_scale_client_update_request(gmu->pcl, 0);
		break;

	case KGSL_STATE_SLUMBER:
		WARN_ON(test_bit(GMU_CLK_ON, &gmu->flags));
		gmu_enable_gdsc(gmu);
		gmu_enable_clks(gmu);
		gmu_irq_enable(device);

		/*
		 * If unrecovered is set that means last
		 * wakeup from SLUMBER state failed. Use GMU
		 * and HFI boot state as COLD as this is a
		 * boot after RESET.
		 */
		if (gmu->unrecovered)
			boot_state = GMU_COLD_BOOT;

		ret = gpudev->rpmh_gpu_pwrctrl(adreno_dev, GMU_FW_START,
				boot_state, 0);
		if (ret)
			goto error_gmu;

		ret = hfi_start(gmu, boot_state);
		if (ret)
			goto error_gmu;

		gmu_change_gpu_pwrlevel(device, pwr->default_pwrlevel);
		break;

	case KGSL_STATE_RESET:
		if (test_bit(ADRENO_DEVICE_HARD_RESET, &adreno_dev->priv) ||
			test_bit(GMU_FAULT, &gmu->flags)) {
			gmu_suspend(device);
			gmu_enable_gdsc(gmu);
			gmu_enable_clks(gmu);
			gmu_irq_enable(device);

			ret = gpudev->rpmh_gpu_pwrctrl(
				adreno_dev, GMU_FW_START, GMU_COLD_BOOT, 0);
			if (ret)
				goto error_gmu;


			ret = hfi_start(gmu, GMU_COLD_BOOT);
			if (ret)
				goto error_gmu;

			/* Send DCVS level prior to reset*/
			gmu_change_gpu_pwrlevel(device,
				pwr->default_pwrlevel);
		} else {
			/* GMU fast boot */
			hfi_stop(gmu);

			ret = gpudev->rpmh_gpu_pwrctrl(adreno_dev, GMU_FW_START,
					GMU_COLD_BOOT, 0);
			if (ret)
				goto error_gmu;

			ret = hfi_start(gmu, GMU_WARM_BOOT);
			if (ret)
				goto error_gmu;
		}
		break;
	default:
		break;
	}

	/* Clear unrecovered as GMU start is successful */
	gmu->unrecovered = false;
	return ret;

error_gmu:
	if (ADRENO_QUIRK(adreno_dev, ADRENO_QUIRK_HFI_USE_REG))
		gpudev->oob_clear(adreno_dev,
				OOB_BOOT_SLUMBER_CLEAR_MASK);
	gmu_snapshot(device);
	return ret;
}

/* Caller shall ensure GPU is ready for SLUMBER */
void gmu_stop(struct kgsl_device *device)
{
	struct gmu_device *gmu = &device->gmu;
	struct adreno_device *adreno_dev = ADRENO_DEVICE(device);
	struct adreno_gpudev *gpudev = ADRENO_GPU_DEVICE(adreno_dev);
	int ret = 0;

	if (!test_bit(GMU_CLK_ON, &gmu->flags))
		return;

	/* Wait for the lowest idle level we requested */
	if (gpudev->wait_for_lowest_idle &&
			gpudev->wait_for_lowest_idle(adreno_dev))
		goto error;

	ret = gpudev->rpmh_gpu_pwrctrl(adreno_dev, GMU_NOTIFY_SLUMBER, 0, 0);
	if (ret)
		goto error;

	if (gpudev->wait_for_gmu_idle &&
			gpudev->wait_for_gmu_idle(adreno_dev))
		goto error;

	/* Pending message in all queues are abandoned */
	hfi_stop(gmu);
	clear_bit(GMU_HFI_ON, &gmu->flags);
	gmu_irq_disable(device);

	gpudev->rpmh_gpu_pwrctrl(adreno_dev, GMU_FW_STOP, 0, 0);
	gmu_disable_clks(gmu);
	gmu_disable_gdsc(gmu);

	msm_bus_scale_client_update_request(gmu->pcl, 0);
	return;

error:
	/*
	 * The power controller will change state to SLUMBER anyway
	 * Set GMU_FAULT flag to indicate to power contrller
	 * that hang recovery is needed to power on GPU
	 */
	set_bit(GMU_FAULT, &gmu->flags);
	dev_err(&gmu->pdev->dev, "Failed to stop GMU\n");
	gmu_snapshot(device);
}

void gmu_remove(struct kgsl_device *device)
{
	struct gmu_device *gmu = &device->gmu;
	struct kgsl_hfi *hfi = &gmu->hfi;
	int i = 0;

	if (!device->gmu.pdev)
		return;

	tasklet_kill(&hfi->tasklet);

	gmu_stop(device);
	gmu_irq_disable(device);

	while ((i < MAX_GMU_CLKS) && gmu->clks[i]) {
		gmu->clks[i] = NULL;
		i++;
	}

	if (gmu->gmu_interrupt_num) {
		devm_free_irq(&gmu->pdev->dev,
				gmu->gmu_interrupt_num, gmu);
		gmu->gmu_interrupt_num = 0;
	}

	if (hfi->hfi_interrupt_num) {
		devm_free_irq(&gmu->pdev->dev,
				hfi->hfi_interrupt_num, hfi);
		hfi->hfi_interrupt_num = 0;
	}

	if (gmu->ccl) {
		msm_bus_scale_unregister_client(gmu->ccl);
		gmu->ccl = 0;
	}

	if (gmu->pcl) {
		msm_bus_scale_unregister_client(gmu->pcl);
		gmu->pcl = 0;
	}

	if (gmu->pdc_reg_virt) {
		devm_iounmap(&gmu->pdev->dev, gmu->pdc_reg_virt);
		gmu->pdc_reg_virt = NULL;
	}

	if (gmu->reg_virt) {
		devm_iounmap(&gmu->pdev->dev, gmu->reg_virt);
		gmu->reg_virt = NULL;
	}

	if (gmu->hfi_mem || gmu->dump_mem)
		gmu_memory_close(&device->gmu);

	for (i = 0; i < MAX_GMU_CLKS; i++) {
		if (gmu->clks[i]) {
			devm_clk_put(&gmu->pdev->dev, gmu->clks[i]);
			gmu->clks[i] = NULL;
		}
	}

	if (gmu->gx_gdsc) {
		devm_regulator_put(gmu->gx_gdsc);
		gmu->gx_gdsc = NULL;
	}

	if (gmu->cx_gdsc) {
		devm_regulator_put(gmu->cx_gdsc);
		gmu->cx_gdsc = NULL;
	}

	device->gmu.pdev = NULL;
}

/*
 * adreno_gmu_fenced_write() - Check if there is a GMU and it is enabled
 * @adreno_dev: Pointer to the Adreno device device that owns the GMU
 * @offset: 32bit register enum that is to be written
 * @val: The value to be written to the register
 * @fence_mask: The value to poll the fence status register
 *
 * Check the WRITEDROPPED0/1 bit in the FENCE_STATUS regsiter to check if
 * the write to the fenced register went through. If it didn't then we retry
 * the write until it goes through or we time out.
 */
int adreno_gmu_fenced_write(struct adreno_device *adreno_dev,
		enum adreno_regs offset, unsigned int val,
		unsigned int fence_mask)
{
	unsigned int status, i;
	struct adreno_gpudev *gpudev = ADRENO_GPU_DEVICE(adreno_dev);
	unsigned int reg_offset = gpudev->reg_offsets->offsets[offset];

	adreno_writereg(adreno_dev, offset, val);

	if (!kgsl_gmu_isenabled(KGSL_DEVICE(adreno_dev)))
		return 0;

	for (i = 0; i < GMU_LONG_WAKEUP_RETRY_LIMIT; i++) {
		adreno_read_gmureg(adreno_dev, ADRENO_REG_GMU_AHB_FENCE_STATUS,
			&status);

		/*
		 * If !writedropped0/1, then the write to fenced register
		 * was successful
		 */
		if (!(status & fence_mask))
			break;
		/* Wait a small amount of time before trying again */
		udelay(GMU_WAKEUP_DELAY_US);

		/* Try to write the fenced register again */
		adreno_writereg(adreno_dev, offset, val);
	}
<<<<<<< HEAD

	if (i < GMU_SHORT_WAKEUP_RETRY_LIMIT)
		return 0;

=======

	if (i < GMU_SHORT_WAKEUP_RETRY_LIMIT)
		return 0;

>>>>>>> 0c00c440
	if (i == GMU_LONG_WAKEUP_RETRY_LIMIT) {
		dev_err(adreno_dev->dev.dev,
			"Timed out waiting %d usecs to write fenced register 0x%x\n",
			(i * GMU_WAKEUP_DELAY_US),
			reg_offset);
		return -ETIMEDOUT;
	}

	dev_err(adreno_dev->dev.dev,
		"Waited %d usecs to write fenced register 0x%x\n",
		i * GMU_WAKEUP_DELAY_US, reg_offset);

	return 0;
}<|MERGE_RESOLUTION|>--- conflicted
+++ resolved
@@ -1705,17 +1705,10 @@
 		/* Try to write the fenced register again */
 		adreno_writereg(adreno_dev, offset, val);
 	}
-<<<<<<< HEAD
 
 	if (i < GMU_SHORT_WAKEUP_RETRY_LIMIT)
 		return 0;
 
-=======
-
-	if (i < GMU_SHORT_WAKEUP_RETRY_LIMIT)
-		return 0;
-
->>>>>>> 0c00c440
 	if (i == GMU_LONG_WAKEUP_RETRY_LIMIT) {
 		dev_err(adreno_dev->dev.dev,
 			"Timed out waiting %d usecs to write fenced register 0x%x\n",
