--- conflicted
+++ resolved
@@ -833,16 +833,8 @@
 		return ret;
 	}
 
-<<<<<<< HEAD
-	if (context != NULL) {
-		/* save pagefault timestamp for GFT */
-		set_bit(KGSL_CONTEXT_PRIV_PAGEFAULT, &context->priv);
-		pid = pid_nr(context->proc_priv->pid);
-	}
-=======
 	if (pt->name == KGSL_MMU_SECURE_PT)
 		ctx = &iommu->ctx[KGSL_IOMMU_CONTEXT_SECURE];
->>>>>>> 0c00c440
 
 	ctx->fault = 1;
 
