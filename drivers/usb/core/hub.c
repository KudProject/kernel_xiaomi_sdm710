/*
 * USB hub driver.
 *
 * (C) Copyright 1999 Linus Torvalds
 * (C) Copyright 1999 Johannes Erdfelt
 * (C) Copyright 1999 Gregory P. Smith
 * (C) Copyright 2001 Brad Hards (bhards@bigpond.net.au)
 *
 */

#include <linux/kernel.h>
#include <linux/errno.h>
#include <linux/module.h>
#include <linux/moduleparam.h>
#include <linux/completion.h>
#include <linux/sched.h>
#include <linux/list.h>
#include <linux/slab.h>
#include <linux/ioctl.h>
#include <linux/usb.h>
#include <linux/usbdevice_fs.h>
#include <linux/usb/hcd.h>
#include <linux/usb/otg.h>
#include <linux/usb/quirks.h>
#include <linux/workqueue.h>
#include <linux/mutex.h>
#include <linux/random.h>
#include <linux/pm_qos.h>

#include <asm/uaccess.h>
#include <asm/byteorder.h>

#include "hub.h"
#include "otg_whitelist.h"

#define USB_VENDOR_GENESYS_LOGIC		0x05e3
#define HUB_QUIRK_CHECK_PORT_AUTOSUSPEND	0x01

/* Protect struct usb_device->state and ->children members
 * Note: Both are also protected by ->dev.sem, except that ->state can
 * change to USB_STATE_NOTATTACHED even when the semaphore isn't held. */
static DEFINE_SPINLOCK(device_state_lock);

/* workqueue to process hub events */
static struct workqueue_struct *hub_wq;
static void hub_event(struct work_struct *work);

unsigned int connected_usb_idVendor;
unsigned int connected_usb_idProduct;
unsigned int connected_usb_devnum = 0xff;

/* synchronize hub-port add/remove and peering operations */
DEFINE_MUTEX(usb_port_peer_mutex);

static bool skip_extended_resume_delay = 1;
module_param(skip_extended_resume_delay, bool, S_IRUGO | S_IWUSR);
MODULE_PARM_DESC(skip_extended_resume_delay,
		"removes extra delay added to finish bus resume");

/* cycle leds on hubs that aren't blinking for attention */
static bool blinkenlights;
module_param(blinkenlights, bool, S_IRUGO);
MODULE_PARM_DESC(blinkenlights, "true to cycle leds on hubs");

/*
 * Device SATA8000 FW1.0 from DATAST0R Technology Corp requires about
 * 10 seconds to send reply for the initial 64-byte descriptor request.
 */
/* define initial 64-byte descriptor request timeout in milliseconds */
static int initial_descriptor_timeout = USB_CTRL_GET_TIMEOUT;
module_param(initial_descriptor_timeout, int, S_IRUGO|S_IWUSR);
MODULE_PARM_DESC(initial_descriptor_timeout,
		"initial 64-byte descriptor request timeout in milliseconds "
		"(default 5000 - 5.0 seconds)");

/*
 * As of 2.6.10 we introduce a new USB device initialization scheme which
 * closely resembles the way Windows works.  Hopefully it will be compatible
 * with a wider range of devices than the old scheme.  However some previously
 * working devices may start giving rise to "device not accepting address"
 * errors; if that happens the user can try the old scheme by adjusting the
 * following module parameters.
 *
 * For maximum flexibility there are two boolean parameters to control the
 * hub driver's behavior.  On the first initialization attempt, if the
 * "old_scheme_first" parameter is set then the old scheme will be used,
 * otherwise the new scheme is used.  If that fails and "use_both_schemes"
 * is set, then the driver will make another attempt, using the other scheme.
 */
static bool old_scheme_first;
module_param(old_scheme_first, bool, S_IRUGO | S_IWUSR);
MODULE_PARM_DESC(old_scheme_first,
		 "start with the old device initialization scheme");

static bool use_both_schemes = 1;
module_param(use_both_schemes, bool, S_IRUGO | S_IWUSR);
MODULE_PARM_DESC(use_both_schemes,
		"try the other device initialization scheme if the "
		"first one fails");

/* Mutual exclusion for EHCI CF initialization.  This interferes with
 * port reset on some companion controllers.
 */
DECLARE_RWSEM(ehci_cf_port_reset_rwsem);
EXPORT_SYMBOL_GPL(ehci_cf_port_reset_rwsem);

#define HUB_DEBOUNCE_TIMEOUT	2000
#define HUB_DEBOUNCE_STEP	  25
#define HUB_DEBOUNCE_STABLE	 100

static void hub_release(struct kref *kref);
static int usb_reset_and_verify_device(struct usb_device *udev);
static int hub_port_disable(struct usb_hub *hub, int port1, int set_state);

static inline char *portspeed(struct usb_hub *hub, int portstatus)
{
	if (hub_is_superspeedplus(hub->hdev))
		return "10.0 Gb/s";
	if (hub_is_superspeed(hub->hdev))
		return "5.0 Gb/s";
	if (portstatus & USB_PORT_STAT_HIGH_SPEED)
		return "480 Mb/s";
	else if (portstatus & USB_PORT_STAT_LOW_SPEED)
		return "1.5 Mb/s";
	else
		return "12 Mb/s";
}

/* Note that hdev or one of its children must be locked! */
struct usb_hub *usb_hub_to_struct_hub(struct usb_device *hdev)
{
	if (!hdev || !hdev->actconfig || !hdev->maxchild)
		return NULL;
	return usb_get_intfdata(hdev->actconfig->interface[0]);
}

int usb_device_supports_lpm(struct usb_device *udev)
{
	/* Some devices have trouble with LPM */
	if (udev->quirks & USB_QUIRK_NO_LPM)
		return 0;

	/* USB 2.1 (and greater) devices indicate LPM support through
	 * their USB 2.0 Extended Capabilities BOS descriptor.
	 */
	if (udev->speed == USB_SPEED_HIGH || udev->speed == USB_SPEED_FULL) {
		if (udev->bos->ext_cap &&
			(USB_LPM_SUPPORT &
			 le32_to_cpu(udev->bos->ext_cap->bmAttributes)))
			return 1;
		return 0;
	}

	/*
	 * According to the USB 3.0 spec, all USB 3.0 devices must support LPM.
	 * However, there are some that don't, and they set the U1/U2 exit
	 * latencies to zero.
	 */
	if (!udev->bos->ss_cap) {
		dev_info(&udev->dev, "No LPM exit latency info found, disabling LPM.\n");
		return 0;
	}

	if (udev->bos->ss_cap->bU1devExitLat == 0 &&
			udev->bos->ss_cap->bU2DevExitLat == 0) {
		if (udev->parent)
			dev_info(&udev->dev, "LPM exit latency is zeroed, disabling LPM.\n");
		else
			dev_info(&udev->dev, "We don't know the algorithms for LPM for this host, disabling LPM.\n");
		return 0;
	}

	if (!udev->parent || udev->parent->lpm_capable)
		return 1;
	return 0;
}

/*
 * Set the Maximum Exit Latency (MEL) for the host to initiate a transition from
 * either U1 or U2.
 */
static void usb_set_lpm_mel(struct usb_device *udev,
		struct usb3_lpm_parameters *udev_lpm_params,
		unsigned int udev_exit_latency,
		struct usb_hub *hub,
		struct usb3_lpm_parameters *hub_lpm_params,
		unsigned int hub_exit_latency)
{
	unsigned int total_mel;
	unsigned int device_mel;
	unsigned int hub_mel;

	/*
	 * Calculate the time it takes to transition all links from the roothub
	 * to the parent hub into U0.  The parent hub must then decode the
	 * packet (hub header decode latency) to figure out which port it was
	 * bound for.
	 *
	 * The Hub Header decode latency is expressed in 0.1us intervals (0x1
	 * means 0.1us).  Multiply that by 100 to get nanoseconds.
	 */
	total_mel = hub_lpm_params->mel +
		(hub->descriptor->u.ss.bHubHdrDecLat * 100);

	/*
	 * How long will it take to transition the downstream hub's port into
	 * U0?  The greater of either the hub exit latency or the device exit
	 * latency.
	 *
	 * The BOS U1/U2 exit latencies are expressed in 1us intervals.
	 * Multiply that by 1000 to get nanoseconds.
	 */
	device_mel = udev_exit_latency * 1000;
	hub_mel = hub_exit_latency * 1000;
	if (device_mel > hub_mel)
		total_mel += device_mel;
	else
		total_mel += hub_mel;

	udev_lpm_params->mel = total_mel;
}

/*
 * Set the maximum Device to Host Exit Latency (PEL) for the device to initiate
 * a transition from either U1 or U2.
 */
static void usb_set_lpm_pel(struct usb_device *udev,
		struct usb3_lpm_parameters *udev_lpm_params,
		unsigned int udev_exit_latency,
		struct usb_hub *hub,
		struct usb3_lpm_parameters *hub_lpm_params,
		unsigned int hub_exit_latency,
		unsigned int port_to_port_exit_latency)
{
	unsigned int first_link_pel;
	unsigned int hub_pel;

	/*
	 * First, the device sends an LFPS to transition the link between the
	 * device and the parent hub into U0.  The exit latency is the bigger of
	 * the device exit latency or the hub exit latency.
	 */
	if (udev_exit_latency > hub_exit_latency)
		first_link_pel = udev_exit_latency * 1000;
	else
		first_link_pel = hub_exit_latency * 1000;

	/*
	 * When the hub starts to receive the LFPS, there is a slight delay for
	 * it to figure out that one of the ports is sending an LFPS.  Then it
	 * will forward the LFPS to its upstream link.  The exit latency is the
	 * delay, plus the PEL that we calculated for this hub.
	 */
	hub_pel = port_to_port_exit_latency * 1000 + hub_lpm_params->pel;

	/*
	 * According to figure C-7 in the USB 3.0 spec, the PEL for this device
	 * is the greater of the two exit latencies.
	 */
	if (first_link_pel > hub_pel)
		udev_lpm_params->pel = first_link_pel;
	else
		udev_lpm_params->pel = hub_pel;
}

/*
 * Set the System Exit Latency (SEL) to indicate the total worst-case time from
 * when a device initiates a transition to U0, until when it will receive the
 * first packet from the host controller.
 *
 * Section C.1.5.1 describes the four components to this:
 *  - t1: device PEL
 *  - t2: time for the ERDY to make it from the device to the host.
 *  - t3: a host-specific delay to process the ERDY.
 *  - t4: time for the packet to make it from the host to the device.
 *
 * t3 is specific to both the xHCI host and the platform the host is integrated
 * into.  The Intel HW folks have said it's negligible, FIXME if a different
 * vendor says otherwise.
 */
static void usb_set_lpm_sel(struct usb_device *udev,
		struct usb3_lpm_parameters *udev_lpm_params)
{
	struct usb_device *parent;
	unsigned int num_hubs;
	unsigned int total_sel;

	/* t1 = device PEL */
	total_sel = udev_lpm_params->pel;
	/* How many external hubs are in between the device & the root port. */
	for (parent = udev->parent, num_hubs = 0; parent->parent;
			parent = parent->parent)
		num_hubs++;
	/* t2 = 2.1us + 250ns * (num_hubs - 1) */
	if (num_hubs > 0)
		total_sel += 2100 + 250 * (num_hubs - 1);

	/* t4 = 250ns * num_hubs */
	total_sel += 250 * num_hubs;

	udev_lpm_params->sel = total_sel;
}

static void usb_set_lpm_parameters(struct usb_device *udev)
{
	struct usb_hub *hub;
	unsigned int port_to_port_delay;
	unsigned int udev_u1_del;
	unsigned int udev_u2_del;
	unsigned int hub_u1_del;
	unsigned int hub_u2_del;

	if (!udev->lpm_capable || udev->speed < USB_SPEED_SUPER)
		return;

	hub = usb_hub_to_struct_hub(udev->parent);
	/* It doesn't take time to transition the roothub into U0, since it
	 * doesn't have an upstream link.
	 */
	if (!hub)
		return;

	udev_u1_del = udev->bos->ss_cap->bU1devExitLat;
	udev_u2_del = le16_to_cpu(udev->bos->ss_cap->bU2DevExitLat);
	hub_u1_del = udev->parent->bos->ss_cap->bU1devExitLat;
	hub_u2_del = le16_to_cpu(udev->parent->bos->ss_cap->bU2DevExitLat);

	usb_set_lpm_mel(udev, &udev->u1_params, udev_u1_del,
			hub, &udev->parent->u1_params, hub_u1_del);

	usb_set_lpm_mel(udev, &udev->u2_params, udev_u2_del,
			hub, &udev->parent->u2_params, hub_u2_del);

	/*
	 * Appendix C, section C.2.2.2, says that there is a slight delay from
	 * when the parent hub notices the downstream port is trying to
	 * transition to U0 to when the hub initiates a U0 transition on its
	 * upstream port.  The section says the delays are tPort2PortU1EL and
	 * tPort2PortU2EL, but it doesn't define what they are.
	 *
	 * The hub chapter, sections 10.4.2.4 and 10.4.2.5 seem to be talking
	 * about the same delays.  Use the maximum delay calculations from those
	 * sections.  For U1, it's tHubPort2PortExitLat, which is 1us max.  For
	 * U2, it's tHubPort2PortExitLat + U2DevExitLat - U1DevExitLat.  I
	 * assume the device exit latencies they are talking about are the hub
	 * exit latencies.
	 *
	 * What do we do if the U2 exit latency is less than the U1 exit
	 * latency?  It's possible, although not likely...
	 */
	port_to_port_delay = 1;

	usb_set_lpm_pel(udev, &udev->u1_params, udev_u1_del,
			hub, &udev->parent->u1_params, hub_u1_del,
			port_to_port_delay);

	if (hub_u2_del > hub_u1_del)
		port_to_port_delay = 1 + hub_u2_del - hub_u1_del;
	else
		port_to_port_delay = 1 + hub_u1_del;

	usb_set_lpm_pel(udev, &udev->u2_params, udev_u2_del,
			hub, &udev->parent->u2_params, hub_u2_del,
			port_to_port_delay);

	/* Now that we've got PEL, calculate SEL. */
	usb_set_lpm_sel(udev, &udev->u1_params);
	usb_set_lpm_sel(udev, &udev->u2_params);
}

/* USB 2.0 spec Section 11.24.4.5 */
static int get_hub_descriptor(struct usb_device *hdev,
		struct usb_hub_descriptor *desc)
{
	int i, ret, size;
	unsigned dtype;

	if (hub_is_superspeed(hdev)) {
		dtype = USB_DT_SS_HUB;
		size = USB_DT_SS_HUB_SIZE;
	} else {
		dtype = USB_DT_HUB;
		size = sizeof(struct usb_hub_descriptor);
	}

	for (i = 0; i < 3; i++) {
		ret = usb_control_msg(hdev, usb_rcvctrlpipe(hdev, 0),
			USB_REQ_GET_DESCRIPTOR, USB_DIR_IN | USB_RT_HUB,
			dtype << 8, 0, desc, size,
			USB_CTRL_GET_TIMEOUT);
		if (hub_is_superspeed(hdev)) {
			if (ret == size)
				return ret;
		} else if (ret >= USB_DT_HUB_NONVAR_SIZE + 2) {
			/* Make sure we have the DeviceRemovable field. */
			size = USB_DT_HUB_NONVAR_SIZE + desc->bNbrPorts / 8 + 1;
			if (ret < size)
				return -EMSGSIZE;
			return ret;
		}
	}
	return -EINVAL;
}

/*
 * USB 2.0 spec Section 11.24.2.1
 */
static int clear_hub_feature(struct usb_device *hdev, int feature)
{
	return usb_control_msg(hdev, usb_sndctrlpipe(hdev, 0),
		USB_REQ_CLEAR_FEATURE, USB_RT_HUB, feature, 0, NULL, 0, 1000);
}

/*
 * USB 2.0 spec Section 11.24.2.2
 */
int usb_clear_port_feature(struct usb_device *hdev, int port1, int feature)
{
	return usb_control_msg(hdev, usb_sndctrlpipe(hdev, 0),
		USB_REQ_CLEAR_FEATURE, USB_RT_PORT, feature, port1,
		NULL, 0, 1000);
}

/*
 * USB 2.0 spec Section 11.24.2.13
 */
static int set_port_feature(struct usb_device *hdev, int port1, int feature)
{
	return usb_control_msg(hdev, usb_sndctrlpipe(hdev, 0),
		USB_REQ_SET_FEATURE, USB_RT_PORT, feature, port1,
		NULL, 0, 1000);
}

static char *to_led_name(int selector)
{
	switch (selector) {
	case HUB_LED_AMBER:
		return "amber";
	case HUB_LED_GREEN:
		return "green";
	case HUB_LED_OFF:
		return "off";
	case HUB_LED_AUTO:
		return "auto";
	default:
		return "??";
	}
}

/*
 * USB 2.0 spec Section 11.24.2.7.1.10 and table 11-7
 * for info about using port indicators
 */
static void set_port_led(struct usb_hub *hub, int port1, int selector)
{
	struct usb_port *port_dev = hub->ports[port1 - 1];
	int status;

	status = set_port_feature(hub->hdev, (selector << 8) | port1,
			USB_PORT_FEAT_INDICATOR);
	dev_dbg(&port_dev->dev, "indicator %s status %d\n",
		to_led_name(selector), status);
}

#define	LED_CYCLE_PERIOD	((2*HZ)/3)

static void led_work(struct work_struct *work)
{
	struct usb_hub		*hub =
		container_of(work, struct usb_hub, leds.work);
	struct usb_device	*hdev = hub->hdev;
	unsigned		i;
	unsigned		changed = 0;
	int			cursor = -1;

	if (hdev->state != USB_STATE_CONFIGURED || hub->quiescing)
		return;

	for (i = 0; i < hdev->maxchild; i++) {
		unsigned	selector, mode;

		/* 30%-50% duty cycle */

		switch (hub->indicator[i]) {
		/* cycle marker */
		case INDICATOR_CYCLE:
			cursor = i;
			selector = HUB_LED_AUTO;
			mode = INDICATOR_AUTO;
			break;
		/* blinking green = sw attention */
		case INDICATOR_GREEN_BLINK:
			selector = HUB_LED_GREEN;
			mode = INDICATOR_GREEN_BLINK_OFF;
			break;
		case INDICATOR_GREEN_BLINK_OFF:
			selector = HUB_LED_OFF;
			mode = INDICATOR_GREEN_BLINK;
			break;
		/* blinking amber = hw attention */
		case INDICATOR_AMBER_BLINK:
			selector = HUB_LED_AMBER;
			mode = INDICATOR_AMBER_BLINK_OFF;
			break;
		case INDICATOR_AMBER_BLINK_OFF:
			selector = HUB_LED_OFF;
			mode = INDICATOR_AMBER_BLINK;
			break;
		/* blink green/amber = reserved */
		case INDICATOR_ALT_BLINK:
			selector = HUB_LED_GREEN;
			mode = INDICATOR_ALT_BLINK_OFF;
			break;
		case INDICATOR_ALT_BLINK_OFF:
			selector = HUB_LED_AMBER;
			mode = INDICATOR_ALT_BLINK;
			break;
		default:
			continue;
		}
		if (selector != HUB_LED_AUTO)
			changed = 1;
		set_port_led(hub, i + 1, selector);
		hub->indicator[i] = mode;
	}
	if (!changed && blinkenlights) {
		cursor++;
		cursor %= hdev->maxchild;
		set_port_led(hub, cursor + 1, HUB_LED_GREEN);
		hub->indicator[cursor] = INDICATOR_CYCLE;
		changed++;
	}
	if (changed)
		queue_delayed_work(system_power_efficient_wq,
				&hub->leds, LED_CYCLE_PERIOD);
}

/* use a short timeout for hub/port status fetches */
#define	USB_STS_TIMEOUT		1000
#define	USB_STS_RETRIES		5

/*
 * USB 2.0 spec Section 11.24.2.6
 */
static int get_hub_status(struct usb_device *hdev,
		struct usb_hub_status *data)
{
	int i, status = -ETIMEDOUT;

	for (i = 0; i < USB_STS_RETRIES &&
			(status == -ETIMEDOUT || status == -EPIPE); i++) {
		status = usb_control_msg(hdev, usb_rcvctrlpipe(hdev, 0),
			USB_REQ_GET_STATUS, USB_DIR_IN | USB_RT_HUB, 0, 0,
			data, sizeof(*data), USB_STS_TIMEOUT);
	}
	return status;
}

/*
 * USB 2.0 spec Section 11.24.2.7
 * USB 3.1 takes into use the wValue and wLength fields, spec Section 10.16.2.6
 */
static int get_port_status(struct usb_device *hdev, int port1,
			   void *data, u16 value, u16 length)
{
	int i, status = -ETIMEDOUT;

	for (i = 0; i < USB_STS_RETRIES &&
			(status == -ETIMEDOUT || status == -EPIPE); i++) {
		status = usb_control_msg(hdev, usb_rcvctrlpipe(hdev, 0),
			USB_REQ_GET_STATUS, USB_DIR_IN | USB_RT_PORT, value,
			port1, data, length, USB_STS_TIMEOUT);
	}
	return status;
}

static int hub_ext_port_status(struct usb_hub *hub, int port1, int type,
			       u16 *status, u16 *change, u32 *ext_status)
{
	int ret;
	int len = 4;

	if (type != HUB_PORT_STATUS)
		len = 8;

	mutex_lock(&hub->status_mutex);
	ret = get_port_status(hub->hdev, port1, &hub->status->port, type, len);
	if (ret < len) {
		if (ret != -ENODEV)
			dev_err(hub->intfdev,
				"%s failed (err = %d)\n", __func__, ret);
		if (ret >= 0)
			ret = -EIO;
	} else {
		*status = le16_to_cpu(hub->status->port.wPortStatus);
		*change = le16_to_cpu(hub->status->port.wPortChange);
		if (type != HUB_PORT_STATUS && ext_status)
			*ext_status = le32_to_cpu(
				hub->status->port.dwExtPortStatus);
		ret = 0;
	}
	mutex_unlock(&hub->status_mutex);
	return ret;
}

static int hub_port_status(struct usb_hub *hub, int port1,
		u16 *status, u16 *change)
{
	return hub_ext_port_status(hub, port1, HUB_PORT_STATUS,
				   status, change, NULL);
}

static void kick_hub_wq(struct usb_hub *hub)
{
	struct usb_interface *intf;

	if (hub->disconnected || work_pending(&hub->events))
		return;

	/*
	 * Suppress autosuspend until the event is proceed.
	 *
	 * Be careful and make sure that the symmetric operation is
	 * always called. We are here only when there is no pending
	 * work for this hub. Therefore put the interface either when
	 * the new work is called or when it is canceled.
	 */
	intf = to_usb_interface(hub->intfdev);
	usb_autopm_get_interface_no_resume(intf);
	kref_get(&hub->kref);

	if (queue_work(hub_wq, &hub->events))
		return;

	/* the work has already been scheduled */
	usb_autopm_put_interface_async(intf);
	kref_put(&hub->kref, hub_release);
}

void usb_kick_hub_wq(struct usb_device *hdev)
{
	struct usb_hub *hub = usb_hub_to_struct_hub(hdev);

	if (hub)
		kick_hub_wq(hub);
}

void usb_flush_hub_wq(void)
{
	flush_workqueue(hub_wq);
}
EXPORT_SYMBOL(usb_flush_hub_wq);

/*
 * Let the USB core know that a USB 3.0 device has sent a Function Wake Device
 * Notification, which indicates it had initiated remote wakeup.
 *
 * USB 3.0 hubs do not report the port link state change from U3 to U0 when the
 * device initiates resume, so the USB core will not receive notice of the
 * resume through the normal hub interrupt URB.
 */
void usb_wakeup_notification(struct usb_device *hdev,
		unsigned int portnum)
{
	struct usb_hub *hub;
	struct usb_port *port_dev;

	if (!hdev)
		return;

	hub = usb_hub_to_struct_hub(hdev);
	if (hub) {
		port_dev = hub->ports[portnum - 1];
		if (port_dev && port_dev->child)
			pm_wakeup_event(&port_dev->child->dev, 0);

		set_bit(portnum, hub->wakeup_bits);
		kick_hub_wq(hub);
	}
}
EXPORT_SYMBOL_GPL(usb_wakeup_notification);

/* completion function, fires on port status changes and various faults */
static void hub_irq(struct urb *urb)
{
	struct usb_hub *hub = urb->context;
	int status = urb->status;
	unsigned i;
	unsigned long bits;

	switch (status) {
	case -ENOENT:		/* synchronous unlink */
	case -ECONNRESET:	/* async unlink */
	case -ESHUTDOWN:	/* hardware going away */
		return;

	default:		/* presumably an error */
		/* Cause a hub reset after 10 consecutive errors */
		dev_dbg(hub->intfdev, "transfer --> %d\n", status);
		if ((++hub->nerrors < 10) || hub->error)
			goto resubmit;
		hub->error = status;
		/* FALL THROUGH */

	/* let hub_wq handle things */
	case 0:			/* we got data:  port status changed */
		bits = 0;
		for (i = 0; i < urb->actual_length; ++i)
			bits |= ((unsigned long) ((*hub->buffer)[i]))
					<< (i*8);
		hub->event_bits[0] = bits;
		break;
	}

	hub->nerrors = 0;

	/* Something happened, let hub_wq figure it out */
	kick_hub_wq(hub);

resubmit:
	if (hub->quiescing)
		return;

	status = usb_submit_urb(hub->urb, GFP_ATOMIC);
	if (status != 0 && status != -ENODEV && status != -EPERM)
		dev_err(hub->intfdev, "resubmit --> %d\n", status);
}

/* USB 2.0 spec Section 11.24.2.3 */
static inline int
hub_clear_tt_buffer(struct usb_device *hdev, u16 devinfo, u16 tt)
{
	/* Need to clear both directions for control ep */
	if (((devinfo >> 11) & USB_ENDPOINT_XFERTYPE_MASK) ==
			USB_ENDPOINT_XFER_CONTROL) {
		int status = usb_control_msg(hdev, usb_sndctrlpipe(hdev, 0),
				HUB_CLEAR_TT_BUFFER, USB_RT_PORT,
				devinfo ^ 0x8000, tt, NULL, 0, 1000);
		if (status)
			return status;
	}
	return usb_control_msg(hdev, usb_sndctrlpipe(hdev, 0),
			       HUB_CLEAR_TT_BUFFER, USB_RT_PORT, devinfo,
			       tt, NULL, 0, 1000);
}

/*
 * enumeration blocks hub_wq for a long time. we use keventd instead, since
 * long blocking there is the exception, not the rule.  accordingly, HCDs
 * talking to TTs must queue control transfers (not just bulk and iso), so
 * both can talk to the same hub concurrently.
 */
static void hub_tt_work(struct work_struct *work)
{
	struct usb_hub		*hub =
		container_of(work, struct usb_hub, tt.clear_work);
	unsigned long		flags;

	spin_lock_irqsave(&hub->tt.lock, flags);
	while (!list_empty(&hub->tt.clear_list)) {
		struct list_head	*next;
		struct usb_tt_clear	*clear;
		struct usb_device	*hdev = hub->hdev;
		const struct hc_driver	*drv;
		int			status;

		next = hub->tt.clear_list.next;
		clear = list_entry(next, struct usb_tt_clear, clear_list);
		list_del(&clear->clear_list);

		/* drop lock so HCD can concurrently report other TT errors */
		spin_unlock_irqrestore(&hub->tt.lock, flags);
		status = hub_clear_tt_buffer(hdev, clear->devinfo, clear->tt);
		if (status && status != -ENODEV)
			dev_err(&hdev->dev,
				"clear tt %d (%04x) error %d\n",
				clear->tt, clear->devinfo, status);

		/* Tell the HCD, even if the operation failed */
		drv = clear->hcd->driver;
		if (drv->clear_tt_buffer_complete)
			(drv->clear_tt_buffer_complete)(clear->hcd, clear->ep);

		kfree(clear);
		spin_lock_irqsave(&hub->tt.lock, flags);
	}
	spin_unlock_irqrestore(&hub->tt.lock, flags);
}

/**
 * usb_hub_set_port_power - control hub port's power state
 * @hdev: USB device belonging to the usb hub
 * @hub: target hub
 * @port1: port index
 * @set: expected status
 *
 * call this function to control port's power via setting or
 * clearing the port's PORT_POWER feature.
 *
 * Return: 0 if successful. A negative error code otherwise.
 */
int usb_hub_set_port_power(struct usb_device *hdev, struct usb_hub *hub,
			   int port1, bool set)
{
	int ret;

	if (set)
		ret = set_port_feature(hdev, port1, USB_PORT_FEAT_POWER);
	else
		ret = usb_clear_port_feature(hdev, port1, USB_PORT_FEAT_POWER);

	if (ret)
		return ret;

	if (set)
		set_bit(port1, hub->power_bits);
	else
		clear_bit(port1, hub->power_bits);
	return 0;
}

/**
 * usb_hub_clear_tt_buffer - clear control/bulk TT state in high speed hub
 * @urb: an URB associated with the failed or incomplete split transaction
 *
 * High speed HCDs use this to tell the hub driver that some split control or
 * bulk transaction failed in a way that requires clearing internal state of
 * a transaction translator.  This is normally detected (and reported) from
 * interrupt context.
 *
 * It may not be possible for that hub to handle additional full (or low)
 * speed transactions until that state is fully cleared out.
 *
 * Return: 0 if successful. A negative error code otherwise.
 */
int usb_hub_clear_tt_buffer(struct urb *urb)
{
	struct usb_device	*udev = urb->dev;
	int			pipe = urb->pipe;
	struct usb_tt		*tt = udev->tt;
	unsigned long		flags;
	struct usb_tt_clear	*clear;

	/* we've got to cope with an arbitrary number of pending TT clears,
	 * since each TT has "at least two" buffers that can need it (and
	 * there can be many TTs per hub).  even if they're uncommon.
	 */
	clear = kmalloc(sizeof *clear, GFP_ATOMIC);
	if (clear == NULL) {
		dev_err(&udev->dev, "can't save CLEAR_TT_BUFFER state\n");
		/* FIXME recover somehow ... RESET_TT? */
		return -ENOMEM;
	}

	/* info that CLEAR_TT_BUFFER needs */
	clear->tt = tt->multi ? udev->ttport : 1;
	clear->devinfo = usb_pipeendpoint (pipe);
	clear->devinfo |= udev->devnum << 4;
	clear->devinfo |= usb_pipecontrol(pipe)
			? (USB_ENDPOINT_XFER_CONTROL << 11)
			: (USB_ENDPOINT_XFER_BULK << 11);
	if (usb_pipein(pipe))
		clear->devinfo |= 1 << 15;

	/* info for completion callback */
	clear->hcd = bus_to_hcd(udev->bus);
	clear->ep = urb->ep;

	/* tell keventd to clear state for this TT */
	spin_lock_irqsave(&tt->lock, flags);
	list_add_tail(&clear->clear_list, &tt->clear_list);
	schedule_work(&tt->clear_work);
	spin_unlock_irqrestore(&tt->lock, flags);
	return 0;
}
EXPORT_SYMBOL_GPL(usb_hub_clear_tt_buffer);

static void hub_power_on(struct usb_hub *hub, bool do_delay)
{
	int port1;

	/* Enable power on each port.  Some hubs have reserved values
	 * of LPSM (> 2) in their descriptors, even though they are
	 * USB 2.0 hubs.  Some hubs do not implement port-power switching
	 * but only emulate it.  In all cases, the ports won't work
	 * unless we send these messages to the hub.
	 */
	if (hub_is_port_power_switchable(hub))
		dev_dbg(hub->intfdev, "enabling power on all ports\n");
	else
		dev_dbg(hub->intfdev, "trying to enable port power on "
				"non-switchable hub\n");
	for (port1 = 1; port1 <= hub->hdev->maxchild; port1++)
		if (test_bit(port1, hub->power_bits))
			set_port_feature(hub->hdev, port1, USB_PORT_FEAT_POWER);
		else
			usb_clear_port_feature(hub->hdev, port1,
						USB_PORT_FEAT_POWER);
	if (do_delay)
		msleep(hub_power_on_good_delay(hub));
}

static int hub_hub_status(struct usb_hub *hub,
		u16 *status, u16 *change)
{
	int ret;

	mutex_lock(&hub->status_mutex);
	ret = get_hub_status(hub->hdev, &hub->status->hub);
	if (ret < 0) {
		if (ret != -ENODEV)
			dev_err(hub->intfdev,
				"%s failed (err = %d)\n", __func__, ret);
	} else {
		*status = le16_to_cpu(hub->status->hub.wHubStatus);
		*change = le16_to_cpu(hub->status->hub.wHubChange);
		ret = 0;
	}
	mutex_unlock(&hub->status_mutex);
	return ret;
}

static int hub_set_port_link_state(struct usb_hub *hub, int port1,
			unsigned int link_status)
{
	return set_port_feature(hub->hdev,
			port1 | (link_status << 3),
			USB_PORT_FEAT_LINK_STATE);
}

/*
 * Disable a port and mark a logical connect-change event, so that some
 * time later hub_wq will disconnect() any existing usb_device on the port
 * and will re-enumerate if there actually is a device attached.
 */
static void hub_port_logical_disconnect(struct usb_hub *hub, int port1)
{
	dev_dbg(&hub->ports[port1 - 1]->dev, "logical disconnect\n");
	hub_port_disable(hub, port1, 1);

	/* FIXME let caller ask to power down the port:
	 *  - some devices won't enumerate without a VBUS power cycle
	 *  - SRP saves power that way
	 *  - ... new call, TBD ...
	 * That's easy if this hub can switch power per-port, and
	 * hub_wq reactivates the port later (timer, SRP, etc).
	 * Powerdown must be optional, because of reset/DFU.
	 */

	set_bit(port1, hub->change_bits);
	kick_hub_wq(hub);
}

/**
 * usb_remove_device - disable a device's port on its parent hub
 * @udev: device to be disabled and removed
 * Context: @udev locked, must be able to sleep.
 *
 * After @udev's port has been disabled, hub_wq is notified and it will
 * see that the device has been disconnected.  When the device is
 * physically unplugged and something is plugged in, the events will
 * be received and processed normally.
 *
 * Return: 0 if successful. A negative error code otherwise.
 */
int usb_remove_device(struct usb_device *udev)
{
	struct usb_hub *hub;
	struct usb_interface *intf;

	if (!udev->parent)	/* Can't remove a root hub */
		return -EINVAL;
	hub = usb_hub_to_struct_hub(udev->parent);
	intf = to_usb_interface(hub->intfdev);

	usb_autopm_get_interface(intf);
	set_bit(udev->portnum, hub->removed_bits);
	hub_port_logical_disconnect(hub, udev->portnum);
	usb_autopm_put_interface(intf);
	return 0;
}

enum hub_activation_type {
	HUB_INIT, HUB_INIT2, HUB_INIT3,		/* INITs must come first */
	HUB_POST_RESET, HUB_RESUME, HUB_RESET_RESUME,
};

static void hub_init_func2(struct work_struct *ws);
static void hub_init_func3(struct work_struct *ws);

static void hub_activate(struct usb_hub *hub, enum hub_activation_type type)
{
	struct usb_device *hdev = hub->hdev;
	struct usb_hcd *hcd;
	int ret;
	int port1;
	int status;
	bool need_debounce_delay = false;
	unsigned delay;

	/* Continue a partial initialization */
	if (type == HUB_INIT2 || type == HUB_INIT3) {
		device_lock(&hdev->dev);

		/* Was the hub disconnected while we were waiting? */
		if (hub->disconnected)
			goto disconnected;
		if (type == HUB_INIT2)
			goto init2;
		goto init3;
	}
	kref_get(&hub->kref);

	/* The superspeed hub except for root hub has to use Hub Depth
	 * value as an offset into the route string to locate the bits
	 * it uses to determine the downstream port number. So hub driver
	 * should send a set hub depth request to superspeed hub after
	 * the superspeed hub is set configuration in initialization or
	 * reset procedure.
	 *
	 * After a resume, port power should still be on.
	 * For any other type of activation, turn it on.
	 */
	if (type != HUB_RESUME) {
		if (hdev->parent && hub_is_superspeed(hdev)) {
			ret = usb_control_msg(hdev, usb_sndctrlpipe(hdev, 0),
					HUB_SET_DEPTH, USB_RT_HUB,
					hdev->level - 1, 0, NULL, 0,
					USB_CTRL_SET_TIMEOUT);
			if (ret < 0)
				dev_err(hub->intfdev,
						"set hub depth failed\n");
		}

		/* Speed up system boot by using a delayed_work for the
		 * hub's initial power-up delays.  This is pretty awkward
		 * and the implementation looks like a home-brewed sort of
		 * setjmp/longjmp, but it saves at least 100 ms for each
		 * root hub (assuming usbcore is compiled into the kernel
		 * rather than as a module).  It adds up.
		 *
		 * This can't be done for HUB_RESUME or HUB_RESET_RESUME
		 * because for those activation types the ports have to be
		 * operational when we return.  In theory this could be done
		 * for HUB_POST_RESET, but it's easier not to.
		 */
		if (type == HUB_INIT) {
			delay = hub_power_on_good_delay(hub);

			hub_power_on(hub, false);
			INIT_DELAYED_WORK(&hub->init_work, hub_init_func2);
			queue_delayed_work(system_power_efficient_wq,
					&hub->init_work,
					msecs_to_jiffies(delay));

			/* Suppress autosuspend until init is done */
			usb_autopm_get_interface_no_resume(
					to_usb_interface(hub->intfdev));
			return;		/* Continues at init2: below */
		} else if (type == HUB_RESET_RESUME) {
			/* The internal host controller state for the hub device
			 * may be gone after a host power loss on system resume.
			 * Update the device's info so the HW knows it's a hub.
			 */
			hcd = bus_to_hcd(hdev->bus);
			if (hcd->driver->update_hub_device) {
				ret = hcd->driver->update_hub_device(hcd, hdev,
						&hub->tt, GFP_NOIO);
				if (ret < 0) {
					dev_err(hub->intfdev, "Host not "
							"accepting hub info "
							"update.\n");
					dev_err(hub->intfdev, "LS/FS devices "
							"and hubs may not work "
							"under this hub\n.");
				}
			}
			hub_power_on(hub, true);
		} else {
			hub_power_on(hub, true);
		}
	}
 init2:

	/*
	 * Check each port and set hub->change_bits to let hub_wq know
	 * which ports need attention.
	 */
	for (port1 = 1; port1 <= hdev->maxchild; ++port1) {
		struct usb_port *port_dev = hub->ports[port1 - 1];
		struct usb_device *udev = port_dev->child;
		u16 portstatus, portchange;

		portstatus = portchange = 0;
		status = hub_port_status(hub, port1, &portstatus, &portchange);
		if (status)
			goto abort;

		if (udev || (portstatus & USB_PORT_STAT_CONNECTION))
			dev_dbg(&port_dev->dev, "status %04x change %04x\n",
					portstatus, portchange);

		/*
		 * After anything other than HUB_RESUME (i.e., initialization
		 * or any sort of reset), every port should be disabled.
		 * Unconnected ports should likewise be disabled (paranoia),
		 * and so should ports for which we have no usb_device.
		 */
		if ((portstatus & USB_PORT_STAT_ENABLE) && (
				type != HUB_RESUME ||
				!(portstatus & USB_PORT_STAT_CONNECTION) ||
				!udev ||
				udev->state == USB_STATE_NOTATTACHED)) {
			/*
			 * USB3 protocol ports will automatically transition
			 * to Enabled state when detect an USB3.0 device attach.
			 * Do not disable USB3 protocol ports, just pretend
			 * power was lost
			 */
			portstatus &= ~USB_PORT_STAT_ENABLE;
			if (!hub_is_superspeed(hdev))
				usb_clear_port_feature(hdev, port1,
						   USB_PORT_FEAT_ENABLE);
		}

		/*
		 * Add debounce if USB3 link is in polling/link training state.
		 * Link will automatically transition to Enabled state after
		 * link training completes.
		 */
		if (hub_is_superspeed(hdev) &&
		    ((portstatus & USB_PORT_STAT_LINK_STATE) ==
						USB_SS_PORT_LS_POLLING))
			need_debounce_delay = true;

		/* Clear status-change flags; we'll debounce later */
		if (portchange & USB_PORT_STAT_C_CONNECTION) {
			need_debounce_delay = true;
			usb_clear_port_feature(hub->hdev, port1,
					USB_PORT_FEAT_C_CONNECTION);
		}
		if (portchange & USB_PORT_STAT_C_ENABLE) {
			need_debounce_delay = true;
			usb_clear_port_feature(hub->hdev, port1,
					USB_PORT_FEAT_C_ENABLE);
		}
		if (portchange & USB_PORT_STAT_C_RESET) {
			need_debounce_delay = true;
			usb_clear_port_feature(hub->hdev, port1,
					USB_PORT_FEAT_C_RESET);
		}
		if ((portchange & USB_PORT_STAT_C_BH_RESET) &&
				hub_is_superspeed(hub->hdev)) {
			need_debounce_delay = true;
			usb_clear_port_feature(hub->hdev, port1,
					USB_PORT_FEAT_C_BH_PORT_RESET);
		}
		/* We can forget about a "removed" device when there's a
		 * physical disconnect or the connect status changes.
		 */
		if (!(portstatus & USB_PORT_STAT_CONNECTION) ||
				(portchange & USB_PORT_STAT_C_CONNECTION))
			clear_bit(port1, hub->removed_bits);

		if (!udev || udev->state == USB_STATE_NOTATTACHED) {
			/* Tell hub_wq to disconnect the device or
			 * check for a new connection or over current condition.
			 * Based on USB2.0 Spec Section 11.12.5,
			 * C_PORT_OVER_CURRENT could be set while
			 * PORT_OVER_CURRENT is not. So check for any of them.
			 */
			if (udev || (portstatus & USB_PORT_STAT_CONNECTION) ||
			    (portstatus & USB_PORT_STAT_OVERCURRENT) ||
			    (portchange & USB_PORT_STAT_C_OVERCURRENT))
				set_bit(port1, hub->change_bits);

		} else if (portstatus & USB_PORT_STAT_ENABLE) {
			bool port_resumed = (portstatus &
					USB_PORT_STAT_LINK_STATE) ==
				USB_SS_PORT_LS_U0;
			/* The power session apparently survived the resume.
			 * If there was an overcurrent or suspend change
			 * (i.e., remote wakeup request), have hub_wq
			 * take care of it.  Look at the port link state
			 * for USB 3.0 hubs, since they don't have a suspend
			 * change bit, and they don't set the port link change
			 * bit on device-initiated resume.
			 */
			if (portchange || (hub_is_superspeed(hub->hdev) &&
						port_resumed))
				set_bit(port1, hub->change_bits);

		} else if (udev->persist_enabled) {
#ifdef CONFIG_PM
			udev->reset_resume = 1;
#endif
			/* Don't set the change_bits when the device
			 * was powered off.
			 */
			if (test_bit(port1, hub->power_bits))
				set_bit(port1, hub->change_bits);

		} else {
			/* The power session is gone; tell hub_wq */
			usb_set_device_state(udev, USB_STATE_NOTATTACHED);
			set_bit(port1, hub->change_bits);
		}
	}

	/* If no port-status-change flags were set, we don't need any
	 * debouncing.  If flags were set we can try to debounce the
	 * ports all at once right now, instead of letting hub_wq do them
	 * one at a time later on.
	 *
	 * If any port-status changes do occur during this delay, hub_wq
	 * will see them later and handle them normally.
	 */
	if (need_debounce_delay) {
		delay = HUB_DEBOUNCE_STABLE;

		/* Don't do a long sleep inside a workqueue routine */
		if (type == HUB_INIT2) {
			INIT_DELAYED_WORK(&hub->init_work, hub_init_func3);
			queue_delayed_work(system_power_efficient_wq,
					&hub->init_work,
					msecs_to_jiffies(delay));
			device_unlock(&hdev->dev);
			return;		/* Continues at init3: below */
		} else {
			msleep(delay);
		}
	}
 init3:
	hub->quiescing = 0;

	status = usb_submit_urb(hub->urb, GFP_NOIO);
	if (status < 0)
		dev_err(hub->intfdev, "activate --> %d\n", status);
	if (hub->has_indicators && blinkenlights)
		queue_delayed_work(system_power_efficient_wq,
				&hub->leds, LED_CYCLE_PERIOD);

	/* Scan all ports that need attention */
	kick_hub_wq(hub);
 abort:
	if (type == HUB_INIT2 || type == HUB_INIT3) {
		/* Allow autosuspend if it was suppressed */
 disconnected:
		usb_autopm_put_interface_async(to_usb_interface(hub->intfdev));
		device_unlock(&hdev->dev);
	}

	kref_put(&hub->kref, hub_release);
}

/* Implement the continuations for the delays above */
static void hub_init_func2(struct work_struct *ws)
{
	struct usb_hub *hub = container_of(ws, struct usb_hub, init_work.work);

	hub_activate(hub, HUB_INIT2);
}

static void hub_init_func3(struct work_struct *ws)
{
	struct usb_hub *hub = container_of(ws, struct usb_hub, init_work.work);

	hub_activate(hub, HUB_INIT3);
}

enum hub_quiescing_type {
	HUB_DISCONNECT, HUB_PRE_RESET, HUB_SUSPEND
};

static void hub_quiesce(struct usb_hub *hub, enum hub_quiescing_type type)
{
	struct usb_device *hdev = hub->hdev;
	int i;

	/* hub_wq and related activity won't re-trigger */
	hub->quiescing = 1;

	if (type != HUB_SUSPEND) {
		/* Disconnect all the children */
		for (i = 0; i < hdev->maxchild; ++i) {
			if (hub->ports[i]->child)
				usb_disconnect(&hub->ports[i]->child);
		}
	}

	/* Stop hub_wq and related activity */
	usb_kill_urb(hub->urb);
	if (hub->has_indicators)
		cancel_delayed_work_sync(&hub->leds);
	if (hub->tt.hub)
		flush_work(&hub->tt.clear_work);
}

static void hub_pm_barrier_for_all_ports(struct usb_hub *hub)
{
	int i;

	for (i = 0; i < hub->hdev->maxchild; ++i)
		pm_runtime_barrier(&hub->ports[i]->dev);
}

/* caller has locked the hub device */
static int hub_pre_reset(struct usb_interface *intf)
{
	struct usb_hub *hub = usb_get_intfdata(intf);

	hub_quiesce(hub, HUB_PRE_RESET);
	hub->in_reset = 1;
	hub_pm_barrier_for_all_ports(hub);
	return 0;
}

/* caller has locked the hub device */
static int hub_post_reset(struct usb_interface *intf)
{
	struct usb_hub *hub = usb_get_intfdata(intf);

	hub->in_reset = 0;
	hub_pm_barrier_for_all_ports(hub);
	hub_activate(hub, HUB_POST_RESET);
	return 0;
}

static int hub_configure(struct usb_hub *hub,
	struct usb_endpoint_descriptor *endpoint)
{
	struct usb_hcd *hcd;
	struct usb_device *hdev = hub->hdev;
	struct device *hub_dev = hub->intfdev;
	u16 hubstatus, hubchange;
	u16 wHubCharacteristics;
	unsigned int pipe;
	int maxp, ret, i;
	char *message = "out of memory";
	unsigned unit_load;
	unsigned full_load;
	unsigned maxchild;

	hub->buffer = kmalloc(sizeof(*hub->buffer), GFP_KERNEL);
	if (!hub->buffer) {
		ret = -ENOMEM;
		goto fail;
	}

	hub->status = kmalloc(sizeof(*hub->status), GFP_KERNEL);
	if (!hub->status) {
		ret = -ENOMEM;
		goto fail;
	}
	mutex_init(&hub->status_mutex);

	hub->descriptor = kzalloc(sizeof(*hub->descriptor), GFP_KERNEL);
	if (!hub->descriptor) {
		ret = -ENOMEM;
		goto fail;
	}

	/* Request the entire hub descriptor.
	 * hub->descriptor can handle USB_MAXCHILDREN ports,
	 * but a (non-SS) hub can/will return fewer bytes here.
	 */
	ret = get_hub_descriptor(hdev, hub->descriptor);
	if (ret < 0) {
		message = "can't read hub descriptor";
		goto fail;
	}

	maxchild = USB_MAXCHILDREN;
	if (hub_is_superspeed(hdev))
		maxchild = min_t(unsigned, maxchild, USB_SS_MAXPORTS);

	if (hub->descriptor->bNbrPorts > maxchild) {
		message = "hub has too many ports!";
		ret = -ENODEV;
		goto fail;
	} else if (hub->descriptor->bNbrPorts == 0) {
		message = "hub doesn't have any ports!";
		ret = -ENODEV;
		goto fail;
	}

	maxchild = hub->descriptor->bNbrPorts;
	dev_info(hub_dev, "%d port%s detected\n", maxchild,
			(maxchild == 1) ? "" : "s");

	hub->ports = kzalloc(maxchild * sizeof(struct usb_port *), GFP_KERNEL);
	if (!hub->ports) {
		ret = -ENOMEM;
		goto fail;
	}

	wHubCharacteristics = le16_to_cpu(hub->descriptor->wHubCharacteristics);
	if (hub_is_superspeed(hdev)) {
		unit_load = 150;
		full_load = 900;
	} else {
		unit_load = 100;
		full_load = 500;
	}

	/* FIXME for USB 3.0, skip for now */
	if ((wHubCharacteristics & HUB_CHAR_COMPOUND) &&
			!(hub_is_superspeed(hdev))) {
		char	portstr[USB_MAXCHILDREN + 1];

		for (i = 0; i < maxchild; i++)
			portstr[i] = hub->descriptor->u.hs.DeviceRemovable
				    [((i + 1) / 8)] & (1 << ((i + 1) % 8))
				? 'F' : 'R';
		portstr[maxchild] = 0;
		dev_dbg(hub_dev, "compound device; port removable status: %s\n", portstr);
	} else
		dev_dbg(hub_dev, "standalone hub\n");

	switch (wHubCharacteristics & HUB_CHAR_LPSM) {
	case HUB_CHAR_COMMON_LPSM:
		dev_dbg(hub_dev, "ganged power switching\n");
		break;
	case HUB_CHAR_INDV_PORT_LPSM:
		dev_dbg(hub_dev, "individual port power switching\n");
		break;
	case HUB_CHAR_NO_LPSM:
	case HUB_CHAR_LPSM:
		dev_dbg(hub_dev, "no power switching (usb 1.0)\n");
		break;
	}

	switch (wHubCharacteristics & HUB_CHAR_OCPM) {
	case HUB_CHAR_COMMON_OCPM:
		dev_dbg(hub_dev, "global over-current protection\n");
		break;
	case HUB_CHAR_INDV_PORT_OCPM:
		dev_dbg(hub_dev, "individual port over-current protection\n");
		break;
	case HUB_CHAR_NO_OCPM:
	case HUB_CHAR_OCPM:
		dev_dbg(hub_dev, "no over-current protection\n");
		break;
	}

	spin_lock_init(&hub->tt.lock);
	INIT_LIST_HEAD(&hub->tt.clear_list);
	INIT_WORK(&hub->tt.clear_work, hub_tt_work);
	switch (hdev->descriptor.bDeviceProtocol) {
	case USB_HUB_PR_FS:
		break;
	case USB_HUB_PR_HS_SINGLE_TT:
		dev_dbg(hub_dev, "Single TT\n");
		hub->tt.hub = hdev;
		break;
	case USB_HUB_PR_HS_MULTI_TT:
		ret = usb_set_interface(hdev, 0, 1);
		if (ret == 0) {
			dev_dbg(hub_dev, "TT per port\n");
			hub->tt.multi = 1;
		} else
			dev_err(hub_dev, "Using single TT (err %d)\n",
				ret);
		hub->tt.hub = hdev;
		break;
	case USB_HUB_PR_SS:
		/* USB 3.0 hubs don't have a TT */
		break;
	default:
		dev_dbg(hub_dev, "Unrecognized hub protocol %d\n",
			hdev->descriptor.bDeviceProtocol);
		break;
	}

	/* Note 8 FS bit times == (8 bits / 12000000 bps) ~= 666ns */
	switch (wHubCharacteristics & HUB_CHAR_TTTT) {
	case HUB_TTTT_8_BITS:
		if (hdev->descriptor.bDeviceProtocol != 0) {
			hub->tt.think_time = 666;
			dev_dbg(hub_dev, "TT requires at most %d "
					"FS bit times (%d ns)\n",
				8, hub->tt.think_time);
		}
		break;
	case HUB_TTTT_16_BITS:
		hub->tt.think_time = 666 * 2;
		dev_dbg(hub_dev, "TT requires at most %d "
				"FS bit times (%d ns)\n",
			16, hub->tt.think_time);
		break;
	case HUB_TTTT_24_BITS:
		hub->tt.think_time = 666 * 3;
		dev_dbg(hub_dev, "TT requires at most %d "
				"FS bit times (%d ns)\n",
			24, hub->tt.think_time);
		break;
	case HUB_TTTT_32_BITS:
		hub->tt.think_time = 666 * 4;
		dev_dbg(hub_dev, "TT requires at most %d "
				"FS bit times (%d ns)\n",
			32, hub->tt.think_time);
		break;
	}

	/* probe() zeroes hub->indicator[] */
	if (wHubCharacteristics & HUB_CHAR_PORTIND) {
		hub->has_indicators = 1;
		dev_dbg(hub_dev, "Port indicators are supported\n");
	}

	dev_dbg(hub_dev, "power on to power good time: %dms\n",
		hub->descriptor->bPwrOn2PwrGood * 2);

	/* power budgeting mostly matters with bus-powered hubs,
	 * and battery-powered root hubs (may provide just 8 mA).
	 */
	ret = usb_get_status(hdev, USB_RECIP_DEVICE, 0, &hubstatus);
	if (ret) {
		message = "can't get hub status";
		goto fail;
	}
	hcd = bus_to_hcd(hdev->bus);
	if (hdev == hdev->bus->root_hub) {
		if (hcd->power_budget > 0)
			hdev->bus_mA = hcd->power_budget;
		else
			hdev->bus_mA = full_load * maxchild;
		if (hdev->bus_mA >= full_load)
			hub->mA_per_port = full_load;
		else {
			hub->mA_per_port = hdev->bus_mA;
			hub->limited_power = 1;
		}
	} else if ((hubstatus & (1 << USB_DEVICE_SELF_POWERED)) == 0) {
		int remaining = hdev->bus_mA -
			hub->descriptor->bHubContrCurrent;

		dev_dbg(hub_dev, "hub controller current requirement: %dmA\n",
			hub->descriptor->bHubContrCurrent);
		hub->limited_power = 1;

		if (remaining < maxchild * unit_load)
			dev_warn(hub_dev,
					"insufficient power available "
					"to use all downstream ports\n");
		hub->mA_per_port = unit_load;	/* 7.2.1 */

	} else {	/* Self-powered external hub */
		/* FIXME: What about battery-powered external hubs that
		 * provide less current per port? */
		hub->mA_per_port = full_load;
	}
	if (hub->mA_per_port < full_load)
		dev_dbg(hub_dev, "%umA bus power budget for each child\n",
				hub->mA_per_port);

	ret = hub_hub_status(hub, &hubstatus, &hubchange);
	if (ret < 0) {
		message = "can't get hub status";
		goto fail;
	}

	/* local power status reports aren't always correct */
	if (hdev->actconfig->desc.bmAttributes & USB_CONFIG_ATT_SELFPOWER)
		dev_dbg(hub_dev, "local power source is %s\n",
			(hubstatus & HUB_STATUS_LOCAL_POWER)
			? "lost (inactive)" : "good");

	if ((wHubCharacteristics & HUB_CHAR_OCPM) == 0)
		dev_dbg(hub_dev, "%sover-current condition exists\n",
			(hubstatus & HUB_STATUS_OVERCURRENT) ? "" : "no ");

	/* set up the interrupt endpoint
	 * We use the EP's maxpacket size instead of (PORTS+1+7)/8
	 * bytes as USB2.0[11.12.3] says because some hubs are known
	 * to send more data (and thus cause overflow). For root hubs,
	 * maxpktsize is defined in hcd.c's fake endpoint descriptors
	 * to be big enough for at least USB_MAXCHILDREN ports. */
	pipe = usb_rcvintpipe(hdev, endpoint->bEndpointAddress);
	maxp = usb_maxpacket(hdev, pipe, usb_pipeout(pipe));

	if (maxp > sizeof(*hub->buffer))
		maxp = sizeof(*hub->buffer);

	hub->urb = usb_alloc_urb(0, GFP_KERNEL);
	if (!hub->urb) {
		ret = -ENOMEM;
		goto fail;
	}

	usb_fill_int_urb(hub->urb, hdev, pipe, *hub->buffer, maxp, hub_irq,
		hub, endpoint->bInterval);

	/* maybe cycle the hub leds */
	if (hub->has_indicators && blinkenlights)
		hub->indicator[0] = INDICATOR_CYCLE;

	mutex_lock(&usb_port_peer_mutex);
	for (i = 0; i < maxchild; i++) {
		ret = usb_hub_create_port_device(hub, i + 1);
		if (ret < 0) {
			dev_err(hub->intfdev,
				"couldn't create port%d device.\n", i + 1);
			break;
		}
	}
	hdev->maxchild = i;
	for (i = 0; i < hdev->maxchild; i++) {
		struct usb_port *port_dev = hub->ports[i];

		pm_runtime_put(&port_dev->dev);
	}

	mutex_unlock(&usb_port_peer_mutex);
	if (ret < 0)
		goto fail;

	/* Update the HCD's internal representation of this hub before hub_wq
	 * starts getting port status changes for devices under the hub.
	 */
	if (hcd->driver->update_hub_device) {
		ret = hcd->driver->update_hub_device(hcd, hdev,
				&hub->tt, GFP_KERNEL);
		if (ret < 0) {
			message = "can't update HCD hub info";
			goto fail;
		}
	}

	usb_hub_adjust_deviceremovable(hdev, hub->descriptor);

	hub_activate(hub, HUB_INIT);
	return 0;

fail:
	dev_err(hub_dev, "config failed, %s (err %d)\n",
			message, ret);
	/* hub_disconnect() frees urb and descriptor */
	return ret;
}

static void hub_release(struct kref *kref)
{
	struct usb_hub *hub = container_of(kref, struct usb_hub, kref);

	usb_put_dev(hub->hdev);
	usb_put_intf(to_usb_interface(hub->intfdev));
	kfree(hub);
}

static unsigned highspeed_hubs;

static void hub_disconnect(struct usb_interface *intf)
{
	struct usb_hub *hub = usb_get_intfdata(intf);
	struct usb_device *hdev = interface_to_usbdev(intf);
	int port1;

	/*
	 * Stop adding new hub events. We do not want to block here and thus
	 * will not try to remove any pending work item.
	 */
	hub->disconnected = 1;

	/* Disconnect all children and quiesce the hub */
	hub->error = 0;
	hub_quiesce(hub, HUB_DISCONNECT);

	mutex_lock(&usb_port_peer_mutex);

	/* Avoid races with recursively_mark_NOTATTACHED() */
	spin_lock_irq(&device_state_lock);
	port1 = hdev->maxchild;
	hdev->maxchild = 0;
	usb_set_intfdata(intf, NULL);
	spin_unlock_irq(&device_state_lock);

	for (; port1 > 0; --port1)
		usb_hub_remove_port_device(hub, port1);

	mutex_unlock(&usb_port_peer_mutex);

	if (hub->hdev->speed == USB_SPEED_HIGH)
		highspeed_hubs--;

	usb_free_urb(hub->urb);
	kfree(hub->ports);
	kfree(hub->descriptor);
	kfree(hub->status);
	kfree(hub->buffer);

	pm_suspend_ignore_children(&intf->dev, false);
	kref_put(&hub->kref, hub_release);
}

static int hub_probe(struct usb_interface *intf, const struct usb_device_id *id)
{
	struct usb_host_interface *desc;
	struct usb_endpoint_descriptor *endpoint;
	struct usb_device *hdev;
	struct usb_hub *hub;

	desc = intf->cur_altsetting;
	hdev = interface_to_usbdev(intf);

	/*
	 * Set default autosuspend delay as 0 to speedup bus suspend,
	 * based on the below considerations:
	 *
	 * - Unlike other drivers, the hub driver does not rely on the
	 *   autosuspend delay to provide enough time to handle a wakeup
	 *   event, and the submitted status URB is just to check future
	 *   change on hub downstream ports, so it is safe to do it.
	 *
	 * - The patch might cause one or more auto supend/resume for
	 *   below very rare devices when they are plugged into hub
	 *   first time:
	 *
	 *   	devices having trouble initializing, and disconnect
	 *   	themselves from the bus and then reconnect a second
	 *   	or so later
	 *
	 *   	devices just for downloading firmware, and disconnects
	 *   	themselves after completing it
	 *
	 *   For these quite rare devices, their drivers may change the
	 *   autosuspend delay of their parent hub in the probe() to one
	 *   appropriate value to avoid the subtle problem if someone
	 *   does care it.
	 *
	 * - The patch may cause one or more auto suspend/resume on
	 *   hub during running 'lsusb', but it is probably too
	 *   infrequent to worry about.
	 *
	 * - Change autosuspend delay of hub can avoid unnecessary auto
	 *   suspend timer for hub, also may decrease power consumption
	 *   of USB bus.
	 *
	 * - If user has indicated to prevent autosuspend by passing
	 *   usbcore.autosuspend = -1 then keep autosuspend disabled.
	 */
#ifdef CONFIG_PM
	if (hdev->dev.power.autosuspend_delay >= 0)
		pm_runtime_set_autosuspend_delay(&hdev->dev, 0);
#endif

	/*
	 * Hubs have proper suspend/resume support, except for root hubs
	 * where the controller driver doesn't have bus_suspend and
	 * bus_resume methods.
	 */
	if (hdev->parent) {		/* normal device */
		usb_enable_autosuspend(hdev);
	} else {			/* root hub */
		const struct hc_driver *drv = bus_to_hcd(hdev->bus)->driver;

		if (drv->bus_suspend && drv->bus_resume)
			usb_enable_autosuspend(hdev);
	}

	if (hdev->level == MAX_TOPO_LEVEL) {
		dev_err(&intf->dev,
			"Unsupported bus topology: hub nested too deep\n");
		return -E2BIG;
	}

#ifdef	CONFIG_USB_OTG_BLACKLIST_HUB
	if (hdev->parent) {
		dev_warn(&intf->dev, "ignoring external hub\n");
		return -ENODEV;
	}
#endif

	/* Some hubs have a subclass of 1, which AFAICT according to the */
	/*  specs is not defined, but it works */
	if ((desc->desc.bInterfaceSubClass != 0) &&
	    (desc->desc.bInterfaceSubClass != 1)) {
descriptor_error:
		dev_err(&intf->dev, "bad descriptor, ignoring hub\n");
		return -EIO;
	}

	/* Multiple endpoints? What kind of mutant ninja-hub is this? */
	if (desc->desc.bNumEndpoints != 1)
		goto descriptor_error;

	endpoint = &desc->endpoint[0].desc;

	/* If it's not an interrupt in endpoint, we'd better punt! */
	if (!usb_endpoint_is_int_in(endpoint))
		goto descriptor_error;

	/* We found a hub */
	dev_info(&intf->dev, "USB hub found\n");

	hub = kzalloc(sizeof(*hub), GFP_KERNEL);
	if (!hub)
		return -ENOMEM;

	kref_init(&hub->kref);
	hub->intfdev = &intf->dev;
	hub->hdev = hdev;
	INIT_DELAYED_WORK(&hub->leds, led_work);
	INIT_DELAYED_WORK(&hub->init_work, NULL);
	INIT_WORK(&hub->events, hub_event);
	usb_get_intf(intf);
	usb_get_dev(hdev);

	usb_set_intfdata(intf, hub);
	intf->needs_remote_wakeup = 1;
	pm_suspend_ignore_children(&intf->dev, true);

	if (hdev->speed == USB_SPEED_HIGH)
		highspeed_hubs++;

	if (id->driver_info & HUB_QUIRK_CHECK_PORT_AUTOSUSPEND)
		hub->quirk_check_port_auto_suspend = 1;

	if (hub_configure(hub, endpoint) >= 0)
		return 0;

	hub_disconnect(intf);
	return -ENODEV;
}

static int
hub_ioctl(struct usb_interface *intf, unsigned int code, void *user_data)
{
	struct usb_device *hdev = interface_to_usbdev(intf);
	struct usb_hub *hub = usb_hub_to_struct_hub(hdev);

	/* assert ifno == 0 (part of hub spec) */
	switch (code) {
	case USBDEVFS_HUB_PORTINFO: {
		struct usbdevfs_hub_portinfo *info = user_data;
		int i;

		spin_lock_irq(&device_state_lock);
		if (hdev->devnum <= 0)
			info->nports = 0;
		else {
			info->nports = hdev->maxchild;
			for (i = 0; i < info->nports; i++) {
				if (hub->ports[i]->child == NULL)
					info->port[i] = 0;
				else
					info->port[i] =
						hub->ports[i]->child->devnum;
			}
		}
		spin_unlock_irq(&device_state_lock);

		return info->nports + 1;
		}

	default:
		return -ENOSYS;
	}
}

/*
 * Allow user programs to claim ports on a hub.  When a device is attached
 * to one of these "claimed" ports, the program will "own" the device.
 */
static int find_port_owner(struct usb_device *hdev, unsigned port1,
		struct usb_dev_state ***ppowner)
{
	struct usb_hub *hub = usb_hub_to_struct_hub(hdev);

	if (hdev->state == USB_STATE_NOTATTACHED)
		return -ENODEV;
	if (port1 == 0 || port1 > hdev->maxchild)
		return -EINVAL;

	/* Devices not managed by the hub driver
	 * will always have maxchild equal to 0.
	 */
	*ppowner = &(hub->ports[port1 - 1]->port_owner);
	return 0;
}

/* In the following three functions, the caller must hold hdev's lock */
int usb_hub_claim_port(struct usb_device *hdev, unsigned port1,
		       struct usb_dev_state *owner)
{
	int rc;
	struct usb_dev_state **powner;

	rc = find_port_owner(hdev, port1, &powner);
	if (rc)
		return rc;
	if (*powner)
		return -EBUSY;
	*powner = owner;
	return rc;
}
EXPORT_SYMBOL_GPL(usb_hub_claim_port);

int usb_hub_release_port(struct usb_device *hdev, unsigned port1,
			 struct usb_dev_state *owner)
{
	int rc;
	struct usb_dev_state **powner;

	rc = find_port_owner(hdev, port1, &powner);
	if (rc)
		return rc;
	if (*powner != owner)
		return -ENOENT;
	*powner = NULL;
	return rc;
}
EXPORT_SYMBOL_GPL(usb_hub_release_port);

void usb_hub_release_all_ports(struct usb_device *hdev, struct usb_dev_state *owner)
{
	struct usb_hub *hub = usb_hub_to_struct_hub(hdev);
	int n;

	for (n = 0; n < hdev->maxchild; n++) {
		if (hub->ports[n]->port_owner == owner)
			hub->ports[n]->port_owner = NULL;
	}

}

/* The caller must hold udev's lock */
bool usb_device_is_owned(struct usb_device *udev)
{
	struct usb_hub *hub;

	if (udev->state == USB_STATE_NOTATTACHED || !udev->parent)
		return false;
	hub = usb_hub_to_struct_hub(udev->parent);
	return !!hub->ports[udev->portnum - 1]->port_owner;
}

static void recursively_mark_NOTATTACHED(struct usb_device *udev)
{
	struct usb_hub *hub = usb_hub_to_struct_hub(udev);
	int i;

	for (i = 0; i < udev->maxchild; ++i) {
		if (hub->ports[i]->child)
			recursively_mark_NOTATTACHED(hub->ports[i]->child);
	}
	if (udev->state == USB_STATE_SUSPENDED)
		udev->active_duration -= jiffies;
	udev->state = USB_STATE_NOTATTACHED;
}

/**
 * usb_set_device_state - change a device's current state (usbcore, hcds)
 * @udev: pointer to device whose state should be changed
 * @new_state: new state value to be stored
 *
 * udev->state is _not_ fully protected by the device lock.  Although
 * most transitions are made only while holding the lock, the state can
 * can change to USB_STATE_NOTATTACHED at almost any time.  This
 * is so that devices can be marked as disconnected as soon as possible,
 * without having to wait for any semaphores to be released.  As a result,
 * all changes to any device's state must be protected by the
 * device_state_lock spinlock.
 *
 * Once a device has been added to the device tree, all changes to its state
 * should be made using this routine.  The state should _not_ be set directly.
 *
 * If udev->state is already USB_STATE_NOTATTACHED then no change is made.
 * Otherwise udev->state is set to new_state, and if new_state is
 * USB_STATE_NOTATTACHED then all of udev's descendants' states are also set
 * to USB_STATE_NOTATTACHED.
 */
void usb_set_device_state(struct usb_device *udev,
		enum usb_device_state new_state)
{
	unsigned long flags;
	int wakeup = -1;

	spin_lock_irqsave(&device_state_lock, flags);
	if (udev->state == USB_STATE_NOTATTACHED)
		;	/* do nothing */
	else if (new_state != USB_STATE_NOTATTACHED) {

		/* root hub wakeup capabilities are managed out-of-band
		 * and may involve silicon errata ... ignore them here.
		 */
		if (udev->parent) {
			if (udev->state == USB_STATE_SUSPENDED
					|| new_state == USB_STATE_SUSPENDED)
				;	/* No change to wakeup settings */
			else if (new_state == USB_STATE_CONFIGURED)
				wakeup = (udev->quirks &
					USB_QUIRK_IGNORE_REMOTE_WAKEUP) ? 0 :
					udev->actconfig->desc.bmAttributes &
					USB_CONFIG_ATT_WAKEUP;
			else
				wakeup = 0;
		}
		if (udev->state == USB_STATE_SUSPENDED &&
			new_state != USB_STATE_SUSPENDED)
			udev->active_duration -= jiffies;
		else if (new_state == USB_STATE_SUSPENDED &&
				udev->state != USB_STATE_SUSPENDED)
			udev->active_duration += jiffies;
		udev->state = new_state;
	} else
		recursively_mark_NOTATTACHED(udev);
	spin_unlock_irqrestore(&device_state_lock, flags);
	if (wakeup >= 0)
		device_set_wakeup_capable(&udev->dev, wakeup);
}
EXPORT_SYMBOL_GPL(usb_set_device_state);

/*
 * Choose a device number.
 *
 * Device numbers are used as filenames in usbfs.  On USB-1.1 and
 * USB-2.0 buses they are also used as device addresses, however on
 * USB-3.0 buses the address is assigned by the controller hardware
 * and it usually is not the same as the device number.
 *
 * WUSB devices are simple: they have no hubs behind, so the mapping
 * device <-> virtual port number becomes 1:1. Why? to simplify the
 * life of the device connection logic in
 * drivers/usb/wusbcore/devconnect.c. When we do the initial secret
 * handshake we need to assign a temporary address in the unauthorized
 * space. For simplicity we use the first virtual port number found to
 * be free [drivers/usb/wusbcore/devconnect.c:wusbhc_devconnect_ack()]
 * and that becomes it's address [X < 128] or its unauthorized address
 * [X | 0x80].
 *
 * We add 1 as an offset to the one-based USB-stack port number
 * (zero-based wusb virtual port index) for two reasons: (a) dev addr
 * 0 is reserved by USB for default address; (b) Linux's USB stack
 * uses always #1 for the root hub of the controller. So USB stack's
 * port #1, which is wusb virtual-port #0 has address #2.
 *
 * Devices connected under xHCI are not as simple.  The host controller
 * supports virtualization, so the hardware assigns device addresses and
 * the HCD must setup data structures before issuing a set address
 * command to the hardware.
 */
static void choose_devnum(struct usb_device *udev)
{
	int		devnum;
	struct usb_bus	*bus = udev->bus;

	/* be safe when more hub events are proceed in parallel */
	mutex_lock(&bus->devnum_next_mutex);
	if (udev->wusb) {
		devnum = udev->portnum + 1;
		BUG_ON(test_bit(devnum, bus->devmap.devicemap));
	} else {
		/* Try to allocate the next devnum beginning at
		 * bus->devnum_next. */
		devnum = find_next_zero_bit(bus->devmap.devicemap, 128,
					    bus->devnum_next);
		if (devnum >= 128)
			devnum = find_next_zero_bit(bus->devmap.devicemap,
						    128, 1);
		bus->devnum_next = (devnum >= 127 ? 1 : devnum + 1);
	}
	if (devnum < 128) {
		set_bit(devnum, bus->devmap.devicemap);
		udev->devnum = devnum;
	}
	mutex_unlock(&bus->devnum_next_mutex);
}

static void release_devnum(struct usb_device *udev)
{
	if (udev->devnum > 0) {
		clear_bit(udev->devnum, udev->bus->devmap.devicemap);
		udev->devnum = -1;
	}
}

static void update_devnum(struct usb_device *udev, int devnum)
{
	/* The address for a WUSB device is managed by wusbcore. */
	if (!udev->wusb)
		udev->devnum = devnum;
}

static void hub_free_dev(struct usb_device *udev)
{
	struct usb_hcd *hcd = bus_to_hcd(udev->bus);

	/* Root hubs aren't real devices, so don't free HCD resources */
	if (hcd->driver->free_dev && udev->parent)
		hcd->driver->free_dev(hcd, udev);
}

static void hub_disconnect_children(struct usb_device *udev)
{
	struct usb_hub *hub = usb_hub_to_struct_hub(udev);
	int i;

	/* Free up all the children before we remove this device */
	for (i = 0; i < udev->maxchild; i++) {
		if (hub->ports[i]->child)
			usb_disconnect(&hub->ports[i]->child);
	}
}

/**
 * usb_disconnect - disconnect a device (usbcore-internal)
 * @pdev: pointer to device being disconnected
 * Context: !in_interrupt ()
 *
 * Something got disconnected. Get rid of it and all of its children.
 *
 * If *pdev is a normal device then the parent hub must already be locked.
 * If *pdev is a root hub then the caller must hold the usb_bus_idr_lock,
 * which protects the set of root hubs as well as the list of buses.
 *
 * Only hub drivers (including virtual root hub drivers for host
 * controllers) should ever call this.
 *
 * This call is synchronous, and may not be used in an interrupt context.
 */
void usb_disconnect(struct usb_device **pdev)
{
	struct usb_port *port_dev = NULL;
	struct usb_device *udev = *pdev;
	struct usb_hub *hub = NULL;
	int port1 = 1;

	/* mark the device as inactive, so any further urb submissions for
	 * this device (and any of its children) will fail immediately.
	 * this quiesces everything except pending urbs.
	 */
	usb_set_device_state(udev, USB_STATE_NOTATTACHED);
	dev_info(&udev->dev, "USB disconnect, device number %d\n",
			udev->devnum);

	if (udev->devnum == connected_usb_devnum) {
		dev_dbg(&udev->dev, "xiaomi headset removed, devnum %d\n",
			udev->devnum);
		connected_usb_idVendor = 0;
		connected_usb_idProduct = 0;
		connected_usb_devnum = 0xff;
	}

	/*
	 * Ensure that the pm runtime code knows that the USB device
	 * is in the process of being disconnected.
	 */
	pm_runtime_barrier(&udev->dev);

	usb_lock_device(udev);

	hub_disconnect_children(udev);

	/* deallocate hcd/hardware state ... nuking all pending urbs and
	 * cleaning up all state associated with the current configuration
	 * so that the hardware is now fully quiesced.
	 */
	dev_dbg(&udev->dev, "unregistering device\n");
	usb_disable_device(udev, 0);
	usb_hcd_synchronize_unlinks(udev);

	if (udev->parent) {
		port1 = udev->portnum;
		hub = usb_hub_to_struct_hub(udev->parent);
		port_dev = hub->ports[port1 - 1];

		sysfs_remove_link(&udev->dev.kobj, "port");
		sysfs_remove_link(&port_dev->dev.kobj, "device");

		/*
		 * As usb_port_runtime_resume() de-references udev, make
		 * sure no resumes occur during removal
		 */
		if (!test_and_set_bit(port1, hub->child_usage_bits))
			pm_runtime_get_sync(&port_dev->dev);
	}

	usb_remove_ep_devs(&udev->ep0);
	usb_unlock_device(udev);

	/* Unregister the device.  The device driver is responsible
	 * for de-configuring the device and invoking the remove-device
	 * notifier chain (used by usbfs and possibly others).
	 */
	device_del(&udev->dev);

	/* Free the device number and delete the parent's children[]
	 * (or root_hub) pointer.
	 */
	release_devnum(udev);

	/* Avoid races with recursively_mark_NOTATTACHED() */
	spin_lock_irq(&device_state_lock);
	*pdev = NULL;
	spin_unlock_irq(&device_state_lock);

	if (port_dev && test_and_clear_bit(port1, hub->child_usage_bits))
		pm_runtime_put(&port_dev->dev);

	hub_free_dev(udev);

	put_device(&udev->dev);
}

#ifdef CONFIG_USB_ANNOUNCE_NEW_DEVICES
static void show_string(struct usb_device *udev, char *id, char *string)
{
	if (!string)
		return;
	dev_info(&udev->dev, "%s: %s\n", id, string);
}

static void announce_device(struct usb_device *udev)
{
	dev_info(&udev->dev, "New USB device found, idVendor=%04x, idProduct=%04x\n",
		le16_to_cpu(udev->descriptor.idVendor),
		le16_to_cpu(udev->descriptor.idProduct));
	dev_info(&udev->dev,
		"New USB device strings: Mfr=%d, Product=%d, SerialNumber=%d\n",
		udev->descriptor.iManufacturer,
		udev->descriptor.iProduct,
		udev->descriptor.iSerialNumber);
	show_string(udev, "Product", udev->product);
	show_string(udev, "Manufacturer", udev->manufacturer);
	show_string(udev, "SerialNumber", udev->serial);
}
#else
static inline void announce_device(struct usb_device *udev) { }
#endif


/**
 * usb_enumerate_device_otg - FIXME (usbcore-internal)
 * @udev: newly addressed device (in ADDRESS state)
 *
 * Finish enumeration for On-The-Go devices
 *
 * Return: 0 if successful. A negative error code otherwise.
 */
static int usb_enumerate_device_otg(struct usb_device *udev)
{
	int err = 0;

#ifdef	CONFIG_USB_OTG
	/*
	 * OTG-aware devices on OTG-capable root hubs may be able to use SRP,
	 * to wake us after we've powered off VBUS; and HNP, switching roles
	 * "host" to "peripheral".  The OTG descriptor helps figure this out.
	 */
	if (!udev->bus->is_b_host
			&& udev->config
			&& udev->parent == udev->bus->root_hub) {
		struct usb_otg_descriptor	*desc = NULL;
		struct usb_bus			*bus = udev->bus;
		unsigned			port1 = udev->portnum;

		/* descriptor may appear anywhere in config */
		err = __usb_get_extra_descriptor(udev->rawdescriptors[0],
				le16_to_cpu(udev->config[0].desc.wTotalLength),
				USB_DT_OTG, (void **) &desc, sizeof(*desc));
		if (err || !(desc->bmAttributes & USB_OTG_HNP))
			return 0;

		dev_info(&udev->dev, "Dual-Role OTG device on %sHNP port\n",
					(port1 == bus->otg_port) ? "" : "non-");

		/* enable HNP before suspend, it's simpler */
		if (port1 == bus->otg_port) {
			bus->b_hnp_enable = 1;
			err = usb_control_msg(udev,
				usb_sndctrlpipe(udev, 0),
				USB_REQ_SET_FEATURE, 0,
				USB_DEVICE_B_HNP_ENABLE,
				0, NULL, 0,
				USB_CTRL_SET_TIMEOUT);
			if (err < 0) {
				/*
				 * OTG MESSAGE: report errors here,
				 * customize to match your product.
				 */
				dev_err(&udev->dev, "can't set HNP mode: %d\n",
									err);
				bus->b_hnp_enable = 0;
			}
		} else if (desc->bLength == sizeof
				(struct usb_otg_descriptor)) {
			/* Set a_alt_hnp_support for legacy otg device */
			err = usb_control_msg(udev,
				usb_sndctrlpipe(udev, 0),
				USB_REQ_SET_FEATURE, 0,
				USB_DEVICE_A_ALT_HNP_SUPPORT,
				0, NULL, 0,
				USB_CTRL_SET_TIMEOUT);
			if (err < 0)
				dev_err(&udev->dev,
					"set a_alt_hnp_support failed: %d\n",
					err);
		}
	}
#endif
	return err;
}


/**
 * usb_enumerate_device - Read device configs/intfs/otg (usbcore-internal)
 * @udev: newly addressed device (in ADDRESS state)
 *
 * This is only called by usb_new_device() and usb_authorize_device()
 * and FIXME -- all comments that apply to them apply here wrt to
 * environment.
 *
 * If the device is WUSB and not authorized, we don't attempt to read
 * the string descriptors, as they will be errored out by the device
 * until it has been authorized.
 *
 * Return: 0 if successful. A negative error code otherwise.
 */
static int usb_enumerate_device(struct usb_device *udev)
{
	int err;
	struct usb_hcd *hcd = bus_to_hcd(udev->bus);

	if (udev->config == NULL) {
		err = usb_get_configuration(udev);
		if (err < 0) {
			if (err != -ENODEV)
				dev_err(&udev->dev, "can't read configurations, error %d\n",
						err);
			return err;
		}
	}

	/* read the standard strings and cache them if present */
	udev->product = usb_cache_string(udev, udev->descriptor.iProduct);
	udev->manufacturer = usb_cache_string(udev,
					      udev->descriptor.iManufacturer);
	udev->serial = usb_cache_string(udev, udev->descriptor.iSerialNumber);

	err = usb_enumerate_device_otg(udev);
	if (err < 0)
		return err;

	if (IS_ENABLED(CONFIG_USB_OTG_WHITELIST) && hcd->tpl_support &&
		!is_targeted(udev)) {
		/* Maybe it can talk to us, though we can't talk to it.
		 * (Includes HNP test device.)
		 */
		if (IS_ENABLED(CONFIG_USB_OTG) && (udev->bus->b_hnp_enable
			|| udev->bus->is_b_host)) {
			err = usb_port_suspend(udev, PMSG_AUTO_SUSPEND);
			if (err < 0)
				dev_dbg(&udev->dev, "HNP fail, %d\n", err);
		}
		return -ENOTSUPP;
	}

	usb_detect_interface_quirks(udev);

	return 0;
}

static void set_usb_port_removable(struct usb_device *udev)
{
	struct usb_device *hdev = udev->parent;
	struct usb_hub *hub;
	u8 port = udev->portnum;
	u16 wHubCharacteristics;
	bool removable = true;

	if (!hdev)
		return;

	hub = usb_hub_to_struct_hub(udev->parent);

	/*
	 * If the platform firmware has provided information about a port,
	 * use that to determine whether it's removable.
	 */
	switch (hub->ports[udev->portnum - 1]->connect_type) {
	case USB_PORT_CONNECT_TYPE_HOT_PLUG:
		udev->removable = USB_DEVICE_REMOVABLE;
		return;
	case USB_PORT_CONNECT_TYPE_HARD_WIRED:
	case USB_PORT_NOT_USED:
		udev->removable = USB_DEVICE_FIXED;
		return;
	default:
		break;
	}

	/*
	 * Otherwise, check whether the hub knows whether a port is removable
	 * or not
	 */
	wHubCharacteristics = le16_to_cpu(hub->descriptor->wHubCharacteristics);

	if (!(wHubCharacteristics & HUB_CHAR_COMPOUND))
		return;

	if (hub_is_superspeed(hdev)) {
		if (le16_to_cpu(hub->descriptor->u.ss.DeviceRemovable)
				& (1 << port))
			removable = false;
	} else {
		if (hub->descriptor->u.hs.DeviceRemovable[port / 8] & (1 << (port % 8)))
			removable = false;
	}

	if (removable)
		udev->removable = USB_DEVICE_REMOVABLE;
	else
		udev->removable = USB_DEVICE_FIXED;

}

/**
 * usb_new_device - perform initial device setup (usbcore-internal)
 * @udev: newly addressed device (in ADDRESS state)
 *
 * This is called with devices which have been detected but not fully
 * enumerated.  The device descriptor is available, but not descriptors
 * for any device configuration.  The caller must have locked either
 * the parent hub (if udev is a normal device) or else the
 * usb_bus_idr_lock (if udev is a root hub).  The parent's pointer to
 * udev has already been installed, but udev is not yet visible through
 * sysfs or other filesystem code.
 *
 * This call is synchronous, and may not be used in an interrupt context.
 *
 * Only the hub driver or root-hub registrar should ever call this.
 *
 * Return: Whether the device is configured properly or not. Zero if the
 * interface was registered with the driver core; else a negative errno
 * value.
 *
 */
int usb_new_device(struct usb_device *udev)
{
	int err;

	if (udev->parent) {
		/* Initialize non-root-hub device wakeup to disabled;
		 * device (un)configuration controls wakeup capable
		 * sysfs power/wakeup controls wakeup enabled/disabled
		 */
		device_init_wakeup(&udev->dev, 0);
	}

	/* Tell the runtime-PM framework the device is active */
	pm_runtime_set_active(&udev->dev);
	pm_runtime_get_noresume(&udev->dev);
	pm_runtime_use_autosuspend(&udev->dev);
	pm_runtime_enable(&udev->dev);

	/* By default, forbid autosuspend for all devices.  It will be
	 * allowed for hubs during binding.
	 */
	usb_disable_autosuspend(udev);

	err = usb_enumerate_device(udev);	/* Read descriptors */
	if (err < 0)
		goto fail;
	dev_dbg(&udev->dev, "udev %d, busnum %d, minor = %d\n",
			udev->devnum, udev->bus->busnum,
			(((udev->bus->busnum-1) * 128) + (udev->devnum-1)));
	/* export the usbdev device-node for libusb */
	udev->dev.devt = MKDEV(USB_DEVICE_MAJOR,
			(((udev->bus->busnum-1) * 128) + (udev->devnum-1)));

	if (le16_to_cpu(udev->descriptor.idVendor) == 0x2717 &&
		le16_to_cpu(udev->descriptor.idProduct) == 0x3801) {
		dev_dbg(&udev->dev, "xiaomi headset identified, devnum %d\n",
			udev->devnum);
		connected_usb_idVendor = le16_to_cpu(udev->descriptor.idVendor);
		connected_usb_idProduct = le16_to_cpu(udev->descriptor.idProduct);
		connected_usb_devnum = udev->devnum;
	}

	/* Tell the world! */
	announce_device(udev);

	if (udev->serial)
		add_device_randomness(udev->serial, strlen(udev->serial));
	if (udev->product)
		add_device_randomness(udev->product, strlen(udev->product));
	if (udev->manufacturer)
		add_device_randomness(udev->manufacturer,
				      strlen(udev->manufacturer));

	device_enable_async_suspend(&udev->dev);

	/* check whether the hub or firmware marks this port as non-removable */
	if (udev->parent)
		set_usb_port_removable(udev);

	/* Register the device.  The device driver is responsible
	 * for configuring the device and invoking the add-device
	 * notifier chain (used by usbfs and possibly others).
	 */
	err = device_add(&udev->dev);
	if (err) {
		dev_err(&udev->dev, "can't device_add, error %d\n", err);
		goto fail;
	}

	/* Create link files between child device and usb port device. */
	if (udev->parent) {
		struct usb_hub *hub = usb_hub_to_struct_hub(udev->parent);
		int port1 = udev->portnum;
		struct usb_port	*port_dev = hub->ports[port1 - 1];

		err = sysfs_create_link(&udev->dev.kobj,
				&port_dev->dev.kobj, "port");
		if (err)
			goto fail;

		err = sysfs_create_link(&port_dev->dev.kobj,
				&udev->dev.kobj, "device");
		if (err) {
			sysfs_remove_link(&udev->dev.kobj, "port");
			goto fail;
		}

		if (!test_and_set_bit(port1, hub->child_usage_bits))
			pm_runtime_get_sync(&port_dev->dev);
	}

	(void) usb_create_ep_devs(&udev->dev, &udev->ep0, udev);
	usb_mark_last_busy(udev);
	pm_runtime_put_sync_autosuspend(&udev->dev);
	return err;

fail:
	usb_set_device_state(udev, USB_STATE_NOTATTACHED);
	pm_runtime_disable(&udev->dev);
	pm_runtime_set_suspended(&udev->dev);
	return err;
}


/**
 * usb_deauthorize_device - deauthorize a device (usbcore-internal)
 * @usb_dev: USB device
 *
 * Move the USB device to a very basic state where interfaces are disabled
 * and the device is in fact unconfigured and unusable.
 *
 * We share a lock (that we have) with device_del(), so we need to
 * defer its call.
 *
 * Return: 0.
 */
int usb_deauthorize_device(struct usb_device *usb_dev)
{
	usb_lock_device(usb_dev);
	if (usb_dev->authorized == 0)
		goto out_unauthorized;

	usb_dev->authorized = 0;
	usb_set_configuration(usb_dev, -1);

out_unauthorized:
	usb_unlock_device(usb_dev);
	return 0;
}


int usb_authorize_device(struct usb_device *usb_dev)
{
	int result = 0, c;

	usb_lock_device(usb_dev);
	if (usb_dev->authorized == 1)
		goto out_authorized;

	result = usb_autoresume_device(usb_dev);
	if (result < 0) {
		dev_err(&usb_dev->dev,
			"can't autoresume for authorization: %d\n", result);
		goto error_autoresume;
	}

	if (usb_dev->wusb) {
		result = usb_get_device_descriptor(usb_dev, sizeof(usb_dev->descriptor));
		if (result < 0) {
			dev_err(&usb_dev->dev, "can't re-read device descriptor for "
				"authorization: %d\n", result);
			goto error_device_descriptor;
		}
	}

	usb_dev->authorized = 1;
	/* Choose and set the configuration.  This registers the interfaces
	 * with the driver core and lets interface drivers bind to them.
	 */
	c = usb_choose_configuration(usb_dev);
	if (c >= 0) {
		result = usb_set_configuration(usb_dev, c);
		if (result) {
			dev_err(&usb_dev->dev,
				"can't set config #%d, error %d\n", c, result);
			/* This need not be fatal.  The user can try to
			 * set other configurations. */
		}
	}
	dev_info(&usb_dev->dev, "authorized to connect\n");

error_device_descriptor:
	usb_autosuspend_device(usb_dev);
error_autoresume:
out_authorized:
	usb_unlock_device(usb_dev);	/* complements locktree */
	return result;
}

/*
 * Return 1 if port speed is SuperSpeedPlus, 0 otherwise
 * check it from the link protocol field of the current speed ID attribute.
 * current speed ID is got from ext port status request. Sublink speed attribute
 * table is returned with the hub BOS SSP device capability descriptor
 */
static int port_speed_is_ssp(struct usb_device *hdev, int speed_id)
{
	int ssa_count;
	u32 ss_attr;
	int i;
	struct usb_ssp_cap_descriptor *ssp_cap = hdev->bos->ssp_cap;

	if (!ssp_cap)
		return 0;

	ssa_count = le32_to_cpu(ssp_cap->bmAttributes) &
		USB_SSP_SUBLINK_SPEED_ATTRIBS;

	for (i = 0; i <= ssa_count; i++) {
		ss_attr = le32_to_cpu(ssp_cap->bmSublinkSpeedAttr[i]);
		if (speed_id == (ss_attr & USB_SSP_SUBLINK_SPEED_SSID))
			return !!(ss_attr & USB_SSP_SUBLINK_SPEED_LP);
	}
	return 0;
}

/* Returns 1 if @hub is a WUSB root hub, 0 otherwise */
static unsigned hub_is_wusb(struct usb_hub *hub)
{
	struct usb_hcd *hcd;
	if (hub->hdev->parent != NULL)  /* not a root hub? */
		return 0;
	hcd = bus_to_hcd(hub->hdev->bus);
	return hcd->wireless;
}


#define PORT_RESET_TRIES	5
#define SET_ADDRESS_TRIES	2
#define GET_DESCRIPTOR_TRIES	2
#define SET_CONFIG_TRIES	(2 * (use_both_schemes + 1))
#define USE_NEW_SCHEME(i)	((i) / 2 == (int)old_scheme_first)

#define HUB_ROOT_RESET_TIME	50	/* times are in msec */
#define HUB_SHORT_RESET_TIME	10
#define HUB_BH_RESET_TIME	50
#define HUB_LONG_RESET_TIME	200
#define HUB_RESET_TIMEOUT	800

/*
 * "New scheme" enumeration causes an extra state transition to be
 * exposed to an xhci host and causes USB3 devices to receive control
 * commands in the default state.  This has been seen to cause
 * enumeration failures, so disable this enumeration scheme for USB3
 * devices.
 */
static bool use_new_scheme(struct usb_device *udev, int retry)
{
	if (udev->speed >= USB_SPEED_SUPER)
		return false;

	return USE_NEW_SCHEME(retry);
}

/* Is a USB 3.0 port in the Inactive or Compliance Mode state?
 * Port worm reset is required to recover
 */
static bool hub_port_warm_reset_required(struct usb_hub *hub, int port1,
		u16 portstatus)
{
	u16 link_state;

	if (!hub_is_superspeed(hub->hdev))
		return false;

	if (test_bit(port1, hub->warm_reset_bits))
		return true;

	link_state = portstatus & USB_PORT_STAT_LINK_STATE;
	return link_state == USB_SS_PORT_LS_SS_INACTIVE
		|| link_state == USB_SS_PORT_LS_COMP_MOD;
}

static int hub_port_wait_reset(struct usb_hub *hub, int port1,
			struct usb_device *udev, unsigned int delay, bool warm)
{
	int delay_time, ret;
	u16 portstatus;
	u16 portchange;
	u32 ext_portstatus = 0;

	for (delay_time = 0;
			delay_time < HUB_RESET_TIMEOUT;
			delay_time += delay) {
		/* wait to give the device a chance to reset */
		msleep(delay);

		/* read and decode port status */
		if (hub_is_superspeedplus(hub->hdev))
			ret = hub_ext_port_status(hub, port1,
						  HUB_EXT_PORT_STATUS,
						  &portstatus, &portchange,
						  &ext_portstatus);
		else
			ret = hub_port_status(hub, port1, &portstatus,
					      &portchange);
		if (ret < 0)
			return ret;

		/*
		 * The port state is unknown until the reset completes.
		 *
		 * On top of that, some chips may require additional time
		 * to re-establish a connection after the reset is complete,
		 * so also wait for the connection to be re-established.
		 */
		if (!(portstatus & USB_PORT_STAT_RESET) &&
		    (portstatus & USB_PORT_STAT_CONNECTION))
			break;

		/* switch to the long delay after two short delay failures */
		if (delay_time >= 2 * HUB_SHORT_RESET_TIME)
			delay = HUB_LONG_RESET_TIME;

		dev_dbg(&hub->ports[port1 - 1]->dev,
				"not %sreset yet, waiting %dms\n",
				warm ? "warm " : "", delay);
	}

	if ((portstatus & USB_PORT_STAT_RESET))
		return -EBUSY;

	if (hub_port_warm_reset_required(hub, port1, portstatus))
		return -ENOTCONN;

	/* Device went away? */
	if (!(portstatus & USB_PORT_STAT_CONNECTION))
		return -ENOTCONN;

	/* Retry if connect change is set but status is still connected.
	 * A USB 3.0 connection may bounce if multiple warm resets were issued,
	 * but the device may have successfully re-connected. Ignore it.
	 */
	if (!hub_is_superspeed(hub->hdev) &&
	    (portchange & USB_PORT_STAT_C_CONNECTION)) {
		usb_clear_port_feature(hub->hdev, port1,
				       USB_PORT_FEAT_C_CONNECTION);
		return -EAGAIN;
	}

	if (!(portstatus & USB_PORT_STAT_ENABLE))
		return -EBUSY;

	if (!udev)
		return 0;

	if (hub_is_wusb(hub))
		udev->speed = USB_SPEED_WIRELESS;
	else if (hub_is_superspeedplus(hub->hdev) &&
		 port_speed_is_ssp(hub->hdev, ext_portstatus &
				   USB_EXT_PORT_STAT_RX_SPEED_ID))
		udev->speed = USB_SPEED_SUPER_PLUS;
	else if (hub_is_superspeed(hub->hdev))
		udev->speed = USB_SPEED_SUPER;
	else if (portstatus & USB_PORT_STAT_HIGH_SPEED)
		udev->speed = USB_SPEED_HIGH;
	else if (portstatus & USB_PORT_STAT_LOW_SPEED)
		udev->speed = USB_SPEED_LOW;
	else
		udev->speed = USB_SPEED_FULL;
	return 0;
}

/* Handle port reset and port warm(BH) reset (for USB3 protocol ports) */
static int hub_port_reset(struct usb_hub *hub, int port1,
			struct usb_device *udev, unsigned int delay, bool warm)
{
	int i, status;
	u16 portchange, portstatus;
	struct usb_port *port_dev = hub->ports[port1 - 1];

	if (!hub_is_superspeed(hub->hdev)) {
		if (warm) {
			dev_err(hub->intfdev, "only USB3 hub support "
						"warm reset\n");
			return -EINVAL;
		}
		/* Block EHCI CF initialization during the port reset.
		 * Some companion controllers don't like it when they mix.
		 */
		down_read(&ehci_cf_port_reset_rwsem);
	} else if (!warm) {
		/*
		 * If the caller hasn't explicitly requested a warm reset,
		 * double check and see if one is needed.
		 */
		if (hub_port_status(hub, port1, &portstatus, &portchange) == 0)
			if (hub_port_warm_reset_required(hub, port1,
							portstatus))
				warm = true;
	}
	clear_bit(port1, hub->warm_reset_bits);

	/* Reset the port */
	for (i = 0; i < PORT_RESET_TRIES; i++) {
		status = set_port_feature(hub->hdev, port1, (warm ?
					USB_PORT_FEAT_BH_PORT_RESET :
					USB_PORT_FEAT_RESET));
		if (status == -ENODEV) {
			;	/* The hub is gone */
		} else if (status) {
			dev_err(&port_dev->dev,
					"cannot %sreset (err = %d)\n",
					warm ? "warm " : "", status);
		} else {
			status = hub_port_wait_reset(hub, port1, udev, delay,
								warm);
			if (status && status != -ENOTCONN && status != -ENODEV)
				dev_dbg(hub->intfdev,
						"port_wait_reset: err = %d\n",
						status);
		}

		/* Check for disconnect or reset */
		if (status == 0 || status == -ENOTCONN || status == -ENODEV) {
			usb_clear_port_feature(hub->hdev, port1,
					USB_PORT_FEAT_C_RESET);

			if (!hub_is_superspeed(hub->hdev))
				goto done;

			usb_clear_port_feature(hub->hdev, port1,
					USB_PORT_FEAT_C_BH_PORT_RESET);
			usb_clear_port_feature(hub->hdev, port1,
					USB_PORT_FEAT_C_PORT_LINK_STATE);

			if (udev)
				usb_clear_port_feature(hub->hdev, port1,
					USB_PORT_FEAT_C_CONNECTION);

			/*
			 * If a USB 3.0 device migrates from reset to an error
			 * state, re-issue the warm reset.
			 */
			if (hub_port_status(hub, port1,
					&portstatus, &portchange) < 0)
				goto done;

			if (!hub_port_warm_reset_required(hub, port1,
					portstatus))
				goto done;

			/*
			 * If the port is in SS.Inactive or Compliance Mode, the
			 * hot or warm reset failed.  Try another warm reset.
			 */
			if (!warm) {
				dev_dbg(&port_dev->dev,
						"hot reset failed, warm reset\n");
				warm = true;
			}
		}

		dev_dbg(&port_dev->dev,
				"not enabled, trying %sreset again...\n",
				warm ? "warm " : "");
		delay = HUB_LONG_RESET_TIME;
	}

	dev_err(&port_dev->dev, "Cannot enable. Maybe the USB cable is bad?\n");

done:
	if (status == 0) {
		/* TRSTRCY = 10 ms; plus some extra */
		msleep(10 + 40);
		if (udev) {
			struct usb_hcd *hcd = bus_to_hcd(udev->bus);

			update_devnum(udev, 0);
			/* The xHC may think the device is already reset,
			 * so ignore the status.
			 */
			if (hcd->driver->reset_device)
				hcd->driver->reset_device(hcd, udev);

			usb_set_device_state(udev, USB_STATE_DEFAULT);
		}
	} else {
		if (udev)
			usb_set_device_state(udev, USB_STATE_NOTATTACHED);
	}

	if (!hub_is_superspeed(hub->hdev))
		up_read(&ehci_cf_port_reset_rwsem);

	return status;
}

/* Check if a port is power on */
static int port_is_power_on(struct usb_hub *hub, unsigned portstatus)
{
	int ret = 0;

	if (hub_is_superspeed(hub->hdev)) {
		if (portstatus & USB_SS_PORT_STAT_POWER)
			ret = 1;
	} else {
		if (portstatus & USB_PORT_STAT_POWER)
			ret = 1;
	}

	return ret;
}

static void usb_lock_port(struct usb_port *port_dev)
		__acquires(&port_dev->status_lock)
{
	mutex_lock(&port_dev->status_lock);
	__acquire(&port_dev->status_lock);
}

static void usb_unlock_port(struct usb_port *port_dev)
		__releases(&port_dev->status_lock)
{
	mutex_unlock(&port_dev->status_lock);
	__release(&port_dev->status_lock);
}

#ifdef	CONFIG_PM

/* Check if a port is suspended(USB2.0 port) or in U3 state(USB3.0 port) */
static int port_is_suspended(struct usb_hub *hub, unsigned portstatus)
{
	int ret = 0;

	if (hub_is_superspeed(hub->hdev)) {
		if ((portstatus & USB_PORT_STAT_LINK_STATE)
				== USB_SS_PORT_LS_U3)
			ret = 1;
	} else {
		if (portstatus & USB_PORT_STAT_SUSPEND)
			ret = 1;
	}

	return ret;
}

/* Determine whether the device on a port is ready for a normal resume,
 * is ready for a reset-resume, or should be disconnected.
 */
static int check_port_resume_type(struct usb_device *udev,
		struct usb_hub *hub, int port1,
		int status, u16 portchange, u16 portstatus)
{
	struct usb_port *port_dev = hub->ports[port1 - 1];
	int retries = 3;

 retry:
	/* Is a warm reset needed to recover the connection? */
	if (status == 0 && udev->reset_resume
		&& hub_port_warm_reset_required(hub, port1, portstatus)) {
		/* pass */;
	}
	/* Is the device still present? */
	else if (status || port_is_suspended(hub, portstatus) ||
			!port_is_power_on(hub, portstatus)) {
		if (status >= 0)
			status = -ENODEV;
	} else if (!(portstatus & USB_PORT_STAT_CONNECTION)) {
		if (retries--) {
			usleep_range(200, 300);
			status = hub_port_status(hub, port1, &portstatus,
							     &portchange);
			goto retry;
		}
		status = -ENODEV;
	}

	/* Can't do a normal resume if the port isn't enabled,
	 * so try a reset-resume instead.
	 */
	else if (!(portstatus & USB_PORT_STAT_ENABLE) && !udev->reset_resume) {
		if (udev->persist_enabled)
			udev->reset_resume = 1;
		else
			status = -ENODEV;
	}

	if (status) {
		dev_dbg(&port_dev->dev, "status %04x.%04x after resume, %d\n",
				portchange, portstatus, status);
	} else if (udev->reset_resume) {

		/* Late port handoff can set status-change bits */
		if (portchange & USB_PORT_STAT_C_CONNECTION)
			usb_clear_port_feature(hub->hdev, port1,
					USB_PORT_FEAT_C_CONNECTION);
		if (portchange & USB_PORT_STAT_C_ENABLE)
			usb_clear_port_feature(hub->hdev, port1,
					USB_PORT_FEAT_C_ENABLE);
	}

	return status;
}

int usb_disable_ltm(struct usb_device *udev)
{
	struct usb_hcd *hcd = bus_to_hcd(udev->bus);

	/* Check if the roothub and device supports LTM. */
	if (!usb_device_supports_ltm(hcd->self.root_hub) ||
			!usb_device_supports_ltm(udev))
		return 0;

	/* Clear Feature LTM Enable can only be sent if the device is
	 * configured.
	 */
	if (!udev->actconfig)
		return 0;

	return usb_control_msg(udev, usb_sndctrlpipe(udev, 0),
			USB_REQ_CLEAR_FEATURE, USB_RECIP_DEVICE,
			USB_DEVICE_LTM_ENABLE, 0, NULL, 0,
			USB_CTRL_SET_TIMEOUT);
}
EXPORT_SYMBOL_GPL(usb_disable_ltm);

void usb_enable_ltm(struct usb_device *udev)
{
	struct usb_hcd *hcd = bus_to_hcd(udev->bus);

	/* Check if the roothub and device supports LTM. */
	if (!usb_device_supports_ltm(hcd->self.root_hub) ||
			!usb_device_supports_ltm(udev))
		return;

	/* Set Feature LTM Enable can only be sent if the device is
	 * configured.
	 */
	if (!udev->actconfig)
		return;

	usb_control_msg(udev, usb_sndctrlpipe(udev, 0),
			USB_REQ_SET_FEATURE, USB_RECIP_DEVICE,
			USB_DEVICE_LTM_ENABLE, 0, NULL, 0,
			USB_CTRL_SET_TIMEOUT);
}
EXPORT_SYMBOL_GPL(usb_enable_ltm);

/*
 * usb_enable_remote_wakeup - enable remote wakeup for a device
 * @udev: target device
 *
 * For USB-2 devices: Set the device's remote wakeup feature.
 *
 * For USB-3 devices: Assume there's only one function on the device and
 * enable remote wake for the first interface.  FIXME if the interface
 * association descriptor shows there's more than one function.
 */
static int usb_enable_remote_wakeup(struct usb_device *udev)
{
	if (udev->speed < USB_SPEED_SUPER)
		return usb_control_msg(udev, usb_sndctrlpipe(udev, 0),
				USB_REQ_SET_FEATURE, USB_RECIP_DEVICE,
				USB_DEVICE_REMOTE_WAKEUP, 0, NULL, 0,
				USB_CTRL_SET_TIMEOUT);
	else
		return usb_control_msg(udev, usb_sndctrlpipe(udev, 0),
				USB_REQ_SET_FEATURE, USB_RECIP_INTERFACE,
				USB_INTRF_FUNC_SUSPEND,
				USB_INTRF_FUNC_SUSPEND_RW |
					USB_INTRF_FUNC_SUSPEND_LP,
				NULL, 0, USB_CTRL_SET_TIMEOUT);
}

/*
 * usb_disable_remote_wakeup - disable remote wakeup for a device
 * @udev: target device
 *
 * For USB-2 devices: Clear the device's remote wakeup feature.
 *
 * For USB-3 devices: Assume there's only one function on the device and
 * disable remote wake for the first interface.  FIXME if the interface
 * association descriptor shows there's more than one function.
 */
static int usb_disable_remote_wakeup(struct usb_device *udev)
{
	if (udev->speed < USB_SPEED_SUPER)
		return usb_control_msg(udev, usb_sndctrlpipe(udev, 0),
				USB_REQ_CLEAR_FEATURE, USB_RECIP_DEVICE,
				USB_DEVICE_REMOTE_WAKEUP, 0, NULL, 0,
				USB_CTRL_SET_TIMEOUT);
	else
		return usb_control_msg(udev, usb_sndctrlpipe(udev, 0),
				USB_REQ_SET_FEATURE, USB_RECIP_INTERFACE,
				USB_INTRF_FUNC_SUSPEND,	0, NULL, 0,
				USB_CTRL_SET_TIMEOUT);
}

/* Count of wakeup-enabled devices at or below udev */
static unsigned wakeup_enabled_descendants(struct usb_device *udev)
{
	struct usb_hub *hub = usb_hub_to_struct_hub(udev);

	return udev->do_remote_wakeup +
			(hub ? hub->wakeup_enabled_descendants : 0);
}

/*
 * usb_port_suspend - suspend a usb device's upstream port
 * @udev: device that's no longer in active use, not a root hub
 * Context: must be able to sleep; device not locked; pm locks held
 *
 * Suspends a USB device that isn't in active use, conserving power.
 * Devices may wake out of a suspend, if anything important happens,
 * using the remote wakeup mechanism.  They may also be taken out of
 * suspend by the host, using usb_port_resume().  It's also routine
 * to disconnect devices while they are suspended.
 *
 * This only affects the USB hardware for a device; its interfaces
 * (and, for hubs, child devices) must already have been suspended.
 *
 * Selective port suspend reduces power; most suspended devices draw
 * less than 500 uA.  It's also used in OTG, along with remote wakeup.
 * All devices below the suspended port are also suspended.
 *
 * Devices leave suspend state when the host wakes them up.  Some devices
 * also support "remote wakeup", where the device can activate the USB
 * tree above them to deliver data, such as a keypress or packet.  In
 * some cases, this wakes the USB host.
 *
 * Suspending OTG devices may trigger HNP, if that's been enabled
 * between a pair of dual-role devices.  That will change roles, such
 * as from A-Host to A-Peripheral or from B-Host back to B-Peripheral.
 *
 * Devices on USB hub ports have only one "suspend" state, corresponding
 * to ACPI D2, "may cause the device to lose some context".
 * State transitions include:
 *
 *   - suspend, resume ... when the VBUS power link stays live
 *   - suspend, disconnect ... VBUS lost
 *
 * Once VBUS drop breaks the circuit, the port it's using has to go through
 * normal re-enumeration procedures, starting with enabling VBUS power.
 * Other than re-initializing the hub (plug/unplug, except for root hubs),
 * Linux (2.6) currently has NO mechanisms to initiate that:  no hub_wq
 * timer, no SRP, no requests through sysfs.
 *
 * If Runtime PM isn't enabled or used, non-SuperSpeed devices may not get
 * suspended until their bus goes into global suspend (i.e., the root
 * hub is suspended).  Nevertheless, we change @udev->state to
 * USB_STATE_SUSPENDED as this is the device's "logical" state.  The actual
 * upstream port setting is stored in @udev->port_is_suspended.
 *
 * Returns 0 on success, else negative errno.
 */
int usb_port_suspend(struct usb_device *udev, pm_message_t msg)
{
	struct usb_hub	*hub = usb_hub_to_struct_hub(udev->parent);
	struct usb_port *port_dev = hub->ports[udev->portnum - 1];
	int		port1 = udev->portnum;
	int		status;
	bool		really_suspend = true;

	usb_lock_port(port_dev);

	/* enable remote wakeup when appropriate; this lets the device
	 * wake up the upstream hub (including maybe the root hub).
	 *
	 * NOTE:  OTG devices may issue remote wakeup (or SRP) even when
	 * we don't explicitly enable it here.
	 */
	if (udev->do_remote_wakeup) {
		status = usb_enable_remote_wakeup(udev);
		if (status) {
			dev_dbg(&udev->dev, "won't remote wakeup, status %d\n",
					status);
			/* bail if autosuspend is requested */
			if (PMSG_IS_AUTO(msg))
				goto err_wakeup;
		}
	}

	/* disable USB2 hardware LPM */
	usb_disable_usb2_hardware_lpm(udev);

	if (usb_disable_ltm(udev)) {
		dev_err(&udev->dev, "Failed to disable LTM before suspend\n.");
		status = -ENOMEM;
		if (PMSG_IS_AUTO(msg))
			goto err_ltm;
	}
	if (usb_unlocked_disable_lpm(udev)) {
		dev_err(&udev->dev, "Failed to disable LPM before suspend\n.");
		status = -ENOMEM;
		if (PMSG_IS_AUTO(msg))
			goto err_lpm3;
	}

	/* see 7.1.7.6 */
	if (hub_is_superspeed(hub->hdev))
		status = hub_set_port_link_state(hub, port1, USB_SS_PORT_LS_U3);

	/*
	 * For system suspend, we do not need to enable the suspend feature
	 * on individual USB-2 ports.  The devices will automatically go
	 * into suspend a few ms after the root hub stops sending packets.
	 * The USB 2.0 spec calls this "global suspend".
	 *
	 * However, many USB hubs have a bug: They don't relay wakeup requests
	 * from a downstream port if the port's suspend feature isn't on.
	 * Therefore we will turn on the suspend feature if udev or any of its
	 * descendants is enabled for remote wakeup.
	 */
	else if (PMSG_IS_AUTO(msg) || wakeup_enabled_descendants(udev) > 0)
		status = set_port_feature(hub->hdev, port1,
				USB_PORT_FEAT_SUSPEND);
	else {
		really_suspend = false;
		status = 0;
	}
	if (status) {
		dev_dbg(&port_dev->dev, "can't suspend, status %d\n", status);

		/* Try to enable USB3 LPM and LTM again */
		usb_unlocked_enable_lpm(udev);
 err_lpm3:
		usb_enable_ltm(udev);
 err_ltm:
		/* Try to enable USB2 hardware LPM again */
		usb_enable_usb2_hardware_lpm(udev);

		if (udev->do_remote_wakeup)
			(void) usb_disable_remote_wakeup(udev);
 err_wakeup:

		/* System sleep transitions should never fail */
		if (!PMSG_IS_AUTO(msg))
			status = 0;
	} else {
		dev_dbg(&udev->dev, "usb %ssuspend, wakeup %d\n",
				(PMSG_IS_AUTO(msg) ? "auto-" : ""),
				udev->do_remote_wakeup);
		if (really_suspend) {
			udev->port_is_suspended = 1;

			/* device has up to 10 msec to fully suspend */
			msleep(10);
		}
		usb_set_device_state(udev, USB_STATE_SUSPENDED);
	}

	if (status == 0 && !udev->do_remote_wakeup && udev->persist_enabled
			&& test_and_clear_bit(port1, hub->child_usage_bits))
		pm_runtime_put_sync(&port_dev->dev);

	usb_mark_last_busy(hub->hdev);

	usb_unlock_port(port_dev);
	return status;
}

/*
 * If the USB "suspend" state is in use (rather than "global suspend"),
 * many devices will be individually taken out of suspend state using
 * special "resume" signaling.  This routine kicks in shortly after
 * hardware resume signaling is finished, either because of selective
 * resume (by host) or remote wakeup (by device) ... now see what changed
 * in the tree that's rooted at this device.
 *
 * If @udev->reset_resume is set then the device is reset before the
 * status check is done.
 */
static int finish_port_resume(struct usb_device *udev)
{
	int	status = 0;
	u16	devstatus = 0;

	/* caller owns the udev device lock */
	dev_dbg(&udev->dev, "%s\n",
		udev->reset_resume ? "finish reset-resume" : "finish resume");

	/* usb ch9 identifies four variants of SUSPENDED, based on what
	 * state the device resumes to.  Linux currently won't see the
	 * first two on the host side; they'd be inside hub_port_init()
	 * during many timeouts, but hub_wq can't suspend until later.
	 */
	usb_set_device_state(udev, udev->actconfig
			? USB_STATE_CONFIGURED
			: USB_STATE_ADDRESS);

	/* 10.5.4.5 says not to reset a suspended port if the attached
	 * device is enabled for remote wakeup.  Hence the reset
	 * operation is carried out here, after the port has been
	 * resumed.
	 */
	if (udev->reset_resume) {
		/*
		 * If the device morphs or switches modes when it is reset,
		 * we don't want to perform a reset-resume.  We'll fail the
		 * resume, which will cause a logical disconnect, and then
		 * the device will be rediscovered.
		 */
 retry_reset_resume:
		if (udev->quirks & USB_QUIRK_RESET)
			status = -ENODEV;
		else
			status = usb_reset_and_verify_device(udev);
	}

	/* 10.5.4.5 says be sure devices in the tree are still there.
	 * For now let's assume the device didn't go crazy on resume,
	 * and device drivers will know about any resume quirks.
	 */
	if (status == 0) {
		devstatus = 0;
		status = usb_get_status(udev, USB_RECIP_DEVICE, 0, &devstatus);

		/* If a normal resume failed, try doing a reset-resume */
		if (status && !udev->reset_resume && udev->persist_enabled) {
			dev_dbg(&udev->dev, "retry with reset-resume\n");
			udev->reset_resume = 1;
			goto retry_reset_resume;
		}
	}

	if (status) {
		dev_dbg(&udev->dev, "gone after usb resume? status %d\n",
				status);
	/*
	 * There are a few quirky devices which violate the standard
	 * by claiming to have remote wakeup enabled after a reset,
	 * which crash if the feature is cleared, hence check for
	 * udev->reset_resume
	 */
	} else if (udev->actconfig && !udev->reset_resume) {
		if (udev->speed < USB_SPEED_SUPER) {
			if (devstatus & (1 << USB_DEVICE_REMOTE_WAKEUP))
				status = usb_disable_remote_wakeup(udev);
		} else {
			status = usb_get_status(udev, USB_RECIP_INTERFACE, 0,
					&devstatus);
			if (!status && devstatus & (USB_INTRF_STAT_FUNC_RW_CAP
					| USB_INTRF_STAT_FUNC_RW))
				status = usb_disable_remote_wakeup(udev);
		}

		if (status)
			dev_dbg(&udev->dev,
				"disable remote wakeup, status %d\n",
				status);
		status = 0;
	}
	return status;
}

/*
 * There are some SS USB devices which take longer time for link training.
 * XHCI specs 4.19.4 says that when Link training is successful, port
 * sets CCS bit to 1. So if SW reads port status before successful link
 * training, then it will not find device to be present.
 * USB Analyzer log with such buggy devices show that in some cases
 * device switch on the RX termination after long delay of host enabling
 * the VBUS. In few other cases it has been seen that device fails to
 * negotiate link training in first attempt. It has been
 * reported till now that few devices take as long as 2000 ms to train
 * the link after host enabling its VBUS and termination. Following
 * routine implements a 2000 ms timeout for link training. If in a case
 * link trains before timeout, loop will exit earlier.
 *
 * There are also some 2.0 hard drive based devices and 3.0 thumb
 * drives that, when plugged into a 2.0 only port, take a long
 * time to set CCS after VBUS enable.
 *
 * FIXME: If a device was connected before suspend, but was removed
 * while system was asleep, then the loop in the following routine will
 * only exit at timeout.
 *
 * This routine should only be called when persist is enabled.
 */
static int wait_for_connected(struct usb_device *udev,
		struct usb_hub *hub, int *port1,
		u16 *portchange, u16 *portstatus)
{
	int status = 0, delay_ms = 0;

	while (delay_ms < 2000) {
		if (status || *portstatus & USB_PORT_STAT_CONNECTION)
			break;
		if (!port_is_power_on(hub, *portstatus)) {
			status = -ENODEV;
			break;
		}
		msleep(20);
		delay_ms += 20;
		status = hub_port_status(hub, *port1, portstatus, portchange);
	}
	dev_dbg(&udev->dev, "Waited %dms for CONNECT\n", delay_ms);
	return status;
}

/*
 * usb_port_resume - re-activate a suspended usb device's upstream port
 * @udev: device to re-activate, not a root hub
 * Context: must be able to sleep; device not locked; pm locks held
 *
 * This will re-activate the suspended device, increasing power usage
 * while letting drivers communicate again with its endpoints.
 * USB resume explicitly guarantees that the power session between
 * the host and the device is the same as it was when the device
 * suspended.
 *
 * If @udev->reset_resume is set then this routine won't check that the
 * port is still enabled.  Furthermore, finish_port_resume() above will
 * reset @udev.  The end result is that a broken power session can be
 * recovered and @udev will appear to persist across a loss of VBUS power.
 *
 * For example, if a host controller doesn't maintain VBUS suspend current
 * during a system sleep or is reset when the system wakes up, all the USB
 * power sessions below it will be broken.  This is especially troublesome
 * for mass-storage devices containing mounted filesystems, since the
 * device will appear to have disconnected and all the memory mappings
 * to it will be lost.  Using the USB_PERSIST facility, the device can be
 * made to appear as if it had not disconnected.
 *
 * This facility can be dangerous.  Although usb_reset_and_verify_device() makes
 * every effort to insure that the same device is present after the
 * reset as before, it cannot provide a 100% guarantee.  Furthermore it's
 * quite possible for a device to remain unaltered but its media to be
 * changed.  If the user replaces a flash memory card while the system is
 * asleep, he will have only himself to blame when the filesystem on the
 * new card is corrupted and the system crashes.
 *
 * Returns 0 on success, else negative errno.
 */
int usb_port_resume(struct usb_device *udev, pm_message_t msg)
{
	struct usb_hub	*hub = usb_hub_to_struct_hub(udev->parent);
	struct usb_port *port_dev = hub->ports[udev->portnum  - 1];
	int		port1 = udev->portnum;
	int		status;
	u16		portchange, portstatus;

	if (!test_and_set_bit(port1, hub->child_usage_bits)) {
		status = pm_runtime_get_sync(&port_dev->dev);
		if (status < 0) {
			dev_dbg(&udev->dev, "can't resume usb port, status %d\n",
					status);
			return status;
		}
	}

	usb_lock_port(port_dev);

	/* Skip the initial Clear-Suspend step for a remote wakeup */
	status = hub_port_status(hub, port1, &portstatus, &portchange);
	if (status == 0 && !port_is_suspended(hub, portstatus)) {
		if (portchange & USB_PORT_STAT_C_SUSPEND)
			pm_wakeup_event(&udev->dev, 0);
		goto SuspendCleared;
	}

	/* see 7.1.7.7; affects power usage, but not budgeting */
	if (hub_is_superspeed(hub->hdev))
		status = hub_set_port_link_state(hub, port1, USB_SS_PORT_LS_U0);
	else
		status = usb_clear_port_feature(hub->hdev,
				port1, USB_PORT_FEAT_SUSPEND);
	if (status) {
		dev_dbg(&port_dev->dev, "can't resume, status %d\n", status);
	} else {
		/* drive resume for USB_RESUME_TIMEOUT msec */
		dev_dbg(&udev->dev, "usb %sresume\n",
				(PMSG_IS_AUTO(msg) ? "auto-" : ""));
		if (!skip_extended_resume_delay)
			usleep_range(USB_RESUME_TIMEOUT * 1000,
					(USB_RESUME_TIMEOUT + 1) * 1000);

		/* Virtual root hubs can trigger on GET_PORT_STATUS to
		 * stop resume signaling.  Then finish the resume
		 * sequence.
		 */
		status = hub_port_status(hub, port1, &portstatus, &portchange);

		/* TRSMRCY = 10 msec */
		usleep_range(10000, 10500);
	}

 SuspendCleared:
	if (status == 0) {
		udev->port_is_suspended = 0;
		if (hub_is_superspeed(hub->hdev)) {
			if (portchange & USB_PORT_STAT_C_LINK_STATE)
				usb_clear_port_feature(hub->hdev, port1,
					USB_PORT_FEAT_C_PORT_LINK_STATE);
		} else {
			if (portchange & USB_PORT_STAT_C_SUSPEND)
				usb_clear_port_feature(hub->hdev, port1,
						USB_PORT_FEAT_C_SUSPEND);
		}
	}

	if (udev->persist_enabled)
		status = wait_for_connected(udev, hub, &port1, &portchange,
				&portstatus);

	status = check_port_resume_type(udev,
			hub, port1, status, portchange, portstatus);
	if (status == 0)
		status = finish_port_resume(udev);
	if (status < 0) {
		dev_dbg(&udev->dev, "can't resume, status %d\n", status);
		hub_port_logical_disconnect(hub, port1);
	} else  {
		/* Try to enable USB2 hardware LPM */
		usb_enable_usb2_hardware_lpm(udev);

		/* Try to enable USB3 LTM and LPM */
		usb_enable_ltm(udev);
		usb_unlocked_enable_lpm(udev);
	}

	usb_unlock_port(port_dev);

	return status;
}

int usb_remote_wakeup(struct usb_device *udev)
{
	int	status = 0;

	usb_lock_device(udev);
	if (udev->state == USB_STATE_SUSPENDED) {
		dev_dbg(&udev->dev, "usb %sresume\n", "wakeup-");
		status = usb_autoresume_device(udev);
		if (status == 0) {
			/* Let the drivers do their thing, then... */
			usb_autosuspend_device(udev);
		}
	}
	usb_unlock_device(udev);
	return status;
}

/* Returns 1 if there was a remote wakeup and a connect status change. */
static int hub_handle_remote_wakeup(struct usb_hub *hub, unsigned int port,
		u16 portstatus, u16 portchange)
		__must_hold(&port_dev->status_lock)
{
	struct usb_port *port_dev = hub->ports[port - 1];
	struct usb_device *hdev;
	struct usb_device *udev;
	int connect_change = 0;
	int ret;

	hdev = hub->hdev;
	udev = port_dev->child;
	if (!hub_is_superspeed(hdev)) {
		if (!(portchange & USB_PORT_STAT_C_SUSPEND))
			return 0;
		usb_clear_port_feature(hdev, port, USB_PORT_FEAT_C_SUSPEND);
	} else {
		if (!udev || udev->state != USB_STATE_SUSPENDED ||
				 (portstatus & USB_PORT_STAT_LINK_STATE) !=
				 USB_SS_PORT_LS_U0)
			return 0;
	}

	if (udev) {
		/* TRSMRCY = 10 msec */
		msleep(10);

		usb_unlock_port(port_dev);
		ret = usb_remote_wakeup(udev);
		usb_lock_port(port_dev);
		if (ret < 0)
			connect_change = 1;
	} else {
		ret = -ENODEV;
		hub_port_disable(hub, port, 1);
	}
	dev_dbg(&port_dev->dev, "resume, status %d\n", ret);
	return connect_change;
}

static int check_ports_changed(struct usb_hub *hub)
{
	int port1;

	for (port1 = 1; port1 <= hub->hdev->maxchild; ++port1) {
		u16 portstatus, portchange;
		int status;

		status = hub_port_status(hub, port1, &portstatus, &portchange);
		if (!status && portchange)
			return 1;
	}
	return 0;
}

static int hub_suspend(struct usb_interface *intf, pm_message_t msg)
{
	struct usb_hub		*hub = usb_get_intfdata(intf);
	struct usb_device	*hdev = hub->hdev;
	unsigned		port1;
	int			status;

	/*
	 * Warn if children aren't already suspended.
	 * Also, add up the number of wakeup-enabled descendants.
	 */
	hub->wakeup_enabled_descendants = 0;
	for (port1 = 1; port1 <= hdev->maxchild; port1++) {
		struct usb_port *port_dev = hub->ports[port1 - 1];
		struct usb_device *udev = port_dev->child;

		if (udev && udev->can_submit) {
			dev_warn(&port_dev->dev, "device %s not suspended yet\n",
					dev_name(&udev->dev));
			if (PMSG_IS_AUTO(msg))
				return -EBUSY;
		}
		if (udev)
			hub->wakeup_enabled_descendants +=
					wakeup_enabled_descendants(udev);
	}

	if (hdev->do_remote_wakeup && hub->quirk_check_port_auto_suspend) {
		/* check if there are changes pending on hub ports */
		if (check_ports_changed(hub)) {
			if (PMSG_IS_AUTO(msg))
				return -EBUSY;
			pm_wakeup_event(&hdev->dev, 2000);
		}
	}

	if (hub_is_superspeed(hdev) && hdev->do_remote_wakeup) {
		/* Enable hub to send remote wakeup for all ports. */
		for (port1 = 1; port1 <= hdev->maxchild; port1++) {
			status = set_port_feature(hdev,
					port1 |
					USB_PORT_FEAT_REMOTE_WAKE_CONNECT |
					USB_PORT_FEAT_REMOTE_WAKE_DISCONNECT |
					USB_PORT_FEAT_REMOTE_WAKE_OVER_CURRENT,
					USB_PORT_FEAT_REMOTE_WAKE_MASK);
		}
	}

	dev_dbg(&intf->dev, "%s\n", __func__);

	/* stop hub_wq and related activity */
	hub_quiesce(hub, HUB_SUSPEND);
	return 0;
}

static int hub_resume(struct usb_interface *intf)
{
	struct usb_hub *hub = usb_get_intfdata(intf);

	dev_dbg(&intf->dev, "%s\n", __func__);
	hub_activate(hub, HUB_RESUME);
	return 0;
}

static int hub_reset_resume(struct usb_interface *intf)
{
	struct usb_hub *hub = usb_get_intfdata(intf);

	dev_dbg(&intf->dev, "%s\n", __func__);
	hub_activate(hub, HUB_RESET_RESUME);
	return 0;
}

/**
 * usb_root_hub_lost_power - called by HCD if the root hub lost Vbus power
 * @rhdev: struct usb_device for the root hub
 *
 * The USB host controller driver calls this function when its root hub
 * is resumed and Vbus power has been interrupted or the controller
 * has been reset.  The routine marks @rhdev as having lost power.
 * When the hub driver is resumed it will take notice and carry out
 * power-session recovery for all the "USB-PERSIST"-enabled child devices;
 * the others will be disconnected.
 */
void usb_root_hub_lost_power(struct usb_device *rhdev)
{
	dev_warn(&rhdev->dev, "root hub lost power or was reset\n");
	rhdev->reset_resume = 1;
}
EXPORT_SYMBOL_GPL(usb_root_hub_lost_power);

static const char * const usb3_lpm_names[]  = {
	"U0",
	"U1",
	"U2",
	"U3",
};

/*
 * Send a Set SEL control transfer to the device, prior to enabling
 * device-initiated U1 or U2.  This lets the device know the exit latencies from
 * the time the device initiates a U1 or U2 exit, to the time it will receive a
 * packet from the host.
 *
 * This function will fail if the SEL or PEL values for udev are greater than
 * the maximum allowed values for the link state to be enabled.
 */
static int usb_req_set_sel(struct usb_device *udev, enum usb3_link_state state)
{
	struct usb_set_sel_req *sel_values;
	unsigned long long u1_sel;
	unsigned long long u1_pel;
	unsigned long long u2_sel;
	unsigned long long u2_pel;
	int ret;

	if (udev->state != USB_STATE_CONFIGURED)
		return 0;

	/* Convert SEL and PEL stored in ns to us */
	u1_sel = DIV_ROUND_UP(udev->u1_params.sel, 1000);
	u1_pel = DIV_ROUND_UP(udev->u1_params.pel, 1000);
	u2_sel = DIV_ROUND_UP(udev->u2_params.sel, 1000);
	u2_pel = DIV_ROUND_UP(udev->u2_params.pel, 1000);

	/*
	 * Make sure that the calculated SEL and PEL values for the link
	 * state we're enabling aren't bigger than the max SEL/PEL
	 * value that will fit in the SET SEL control transfer.
	 * Otherwise the device would get an incorrect idea of the exit
	 * latency for the link state, and could start a device-initiated
	 * U1/U2 when the exit latencies are too high.
	 */
	if ((state == USB3_LPM_U1 &&
				(u1_sel > USB3_LPM_MAX_U1_SEL_PEL ||
				 u1_pel > USB3_LPM_MAX_U1_SEL_PEL)) ||
			(state == USB3_LPM_U2 &&
			 (u2_sel > USB3_LPM_MAX_U2_SEL_PEL ||
			  u2_pel > USB3_LPM_MAX_U2_SEL_PEL))) {
		dev_dbg(&udev->dev, "Device-initiated %s disabled due to long SEL %llu us or PEL %llu us\n",
				usb3_lpm_names[state], u1_sel, u1_pel);
		return -EINVAL;
	}

	/*
	 * If we're enabling device-initiated LPM for one link state,
	 * but the other link state has a too high SEL or PEL value,
	 * just set those values to the max in the Set SEL request.
	 */
	if (u1_sel > USB3_LPM_MAX_U1_SEL_PEL)
		u1_sel = USB3_LPM_MAX_U1_SEL_PEL;

	if (u1_pel > USB3_LPM_MAX_U1_SEL_PEL)
		u1_pel = USB3_LPM_MAX_U1_SEL_PEL;

	if (u2_sel > USB3_LPM_MAX_U2_SEL_PEL)
		u2_sel = USB3_LPM_MAX_U2_SEL_PEL;

	if (u2_pel > USB3_LPM_MAX_U2_SEL_PEL)
		u2_pel = USB3_LPM_MAX_U2_SEL_PEL;

	/*
	 * usb_enable_lpm() can be called as part of a failed device reset,
	 * which may be initiated by an error path of a mass storage driver.
	 * Therefore, use GFP_NOIO.
	 */
	sel_values = kmalloc(sizeof *(sel_values), GFP_NOIO);
	if (!sel_values)
		return -ENOMEM;

	sel_values->u1_sel = u1_sel;
	sel_values->u1_pel = u1_pel;
	sel_values->u2_sel = cpu_to_le16(u2_sel);
	sel_values->u2_pel = cpu_to_le16(u2_pel);

	ret = usb_control_msg(udev, usb_sndctrlpipe(udev, 0),
			USB_REQ_SET_SEL,
			USB_RECIP_DEVICE,
			0, 0,
			sel_values, sizeof *(sel_values),
			USB_CTRL_SET_TIMEOUT);
	kfree(sel_values);
	return ret;
}

/*
 * Enable or disable device-initiated U1 or U2 transitions.
 */
static int usb_set_device_initiated_lpm(struct usb_device *udev,
		enum usb3_link_state state, bool enable)
{
	int ret;
	int feature;

	switch (state) {
	case USB3_LPM_U1:
		feature = USB_DEVICE_U1_ENABLE;
		break;
	case USB3_LPM_U2:
		feature = USB_DEVICE_U2_ENABLE;
		break;
	default:
		dev_warn(&udev->dev, "%s: Can't %s non-U1 or U2 state.\n",
				__func__, enable ? "enable" : "disable");
		return -EINVAL;
	}

	if (udev->state != USB_STATE_CONFIGURED) {
		dev_dbg(&udev->dev, "%s: Can't %s %s state "
				"for unconfigured device.\n",
				__func__, enable ? "enable" : "disable",
				usb3_lpm_names[state]);
		return 0;
	}

	if (enable) {
		/*
		 * Now send the control transfer to enable device-initiated LPM
		 * for either U1 or U2.
		 */
		ret = usb_control_msg(udev, usb_sndctrlpipe(udev, 0),
				USB_REQ_SET_FEATURE,
				USB_RECIP_DEVICE,
				feature,
				0, NULL, 0,
				USB_CTRL_SET_TIMEOUT);
	} else {
		ret = usb_control_msg(udev, usb_sndctrlpipe(udev, 0),
				USB_REQ_CLEAR_FEATURE,
				USB_RECIP_DEVICE,
				feature,
				0, NULL, 0,
				USB_CTRL_SET_TIMEOUT);
	}
	if (ret < 0) {
		dev_warn(&udev->dev, "%s of device-initiated %s failed.\n",
				enable ? "Enable" : "Disable",
				usb3_lpm_names[state]);
		return -EBUSY;
	}
	return 0;
}

static int usb_set_lpm_timeout(struct usb_device *udev,
		enum usb3_link_state state, int timeout)
{
	int ret;
	int feature;

	switch (state) {
	case USB3_LPM_U1:
		feature = USB_PORT_FEAT_U1_TIMEOUT;
		break;
	case USB3_LPM_U2:
		feature = USB_PORT_FEAT_U2_TIMEOUT;
		break;
	default:
		dev_warn(&udev->dev, "%s: Can't set timeout for non-U1 or U2 state.\n",
				__func__);
		return -EINVAL;
	}

	if (state == USB3_LPM_U1 && timeout > USB3_LPM_U1_MAX_TIMEOUT &&
			timeout != USB3_LPM_DEVICE_INITIATED) {
		dev_warn(&udev->dev, "Failed to set %s timeout to 0x%x, "
				"which is a reserved value.\n",
				usb3_lpm_names[state], timeout);
		return -EINVAL;
	}

	ret = set_port_feature(udev->parent,
			USB_PORT_LPM_TIMEOUT(timeout) | udev->portnum,
			feature);
	if (ret < 0) {
		dev_warn(&udev->dev, "Failed to set %s timeout to 0x%x,"
				"error code %i\n", usb3_lpm_names[state],
				timeout, ret);
		return -EBUSY;
	}
	if (state == USB3_LPM_U1)
		udev->u1_params.timeout = timeout;
	else
		udev->u2_params.timeout = timeout;
	return 0;
}

/*
 * Enable the hub-initiated U1/U2 idle timeouts, and enable device-initiated
 * U1/U2 entry.
 *
 * We will attempt to enable U1 or U2, but there are no guarantees that the
 * control transfers to set the hub timeout or enable device-initiated U1/U2
 * will be successful.
 *
 * If we cannot set the parent hub U1/U2 timeout, we attempt to let the xHCI
 * driver know about it.  If that call fails, it should be harmless, and just
 * take up more slightly more bus bandwidth for unnecessary U1/U2 exit latency.
 */
static void usb_enable_link_state(struct usb_hcd *hcd, struct usb_device *udev,
		enum usb3_link_state state)
{
	int timeout, ret;
	__u8 u1_mel = udev->bos->ss_cap->bU1devExitLat;
	__le16 u2_mel = udev->bos->ss_cap->bU2DevExitLat;

	/* If the device says it doesn't have *any* exit latency to come out of
	 * U1 or U2, it's probably lying.  Assume it doesn't implement that link
	 * state.
	 */
	if ((state == USB3_LPM_U1 && u1_mel == 0) ||
			(state == USB3_LPM_U2 && u2_mel == 0))
		return;

	/*
	 * First, let the device know about the exit latencies
	 * associated with the link state we're about to enable.
	 */
	ret = usb_req_set_sel(udev, state);
	if (ret < 0) {
		dev_warn(&udev->dev, "Set SEL for device-initiated %s failed.\n",
				usb3_lpm_names[state]);
		return;
	}

	/* We allow the host controller to set the U1/U2 timeout internally
	 * first, so that it can change its schedule to account for the
	 * additional latency to send data to a device in a lower power
	 * link state.
	 */
	timeout = hcd->driver->enable_usb3_lpm_timeout(hcd, udev, state);

	/* xHCI host controller doesn't want to enable this LPM state. */
	if (timeout == 0)
		return;

	if (timeout < 0) {
		dev_warn(&udev->dev, "Could not enable %s link state, "
				"xHCI error %i.\n", usb3_lpm_names[state],
				timeout);
		return;
	}

	if (usb_set_lpm_timeout(udev, state, timeout)) {
		/* If we can't set the parent hub U1/U2 timeout,
		 * device-initiated LPM won't be allowed either, so let the xHCI
		 * host know that this link state won't be enabled.
		 */
		hcd->driver->disable_usb3_lpm_timeout(hcd, udev, state);
	} else {
		/* Only a configured device will accept the Set Feature
		 * U1/U2_ENABLE
		 */
		if (udev->actconfig)
			usb_set_device_initiated_lpm(udev, state, true);

		/* As soon as usb_set_lpm_timeout(timeout) returns 0, the
		 * hub-initiated LPM is enabled. Thus, LPM is enabled no
		 * matter the result of usb_set_device_initiated_lpm().
		 * The only difference is whether device is able to initiate
		 * LPM.
		 */
		if (state == USB3_LPM_U1)
			udev->usb3_lpm_u1_enabled = 1;
		else if (state == USB3_LPM_U2)
			udev->usb3_lpm_u2_enabled = 1;
	}
}

/*
 * Disable the hub-initiated U1/U2 idle timeouts, and disable device-initiated
 * U1/U2 entry.
 *
 * If this function returns -EBUSY, the parent hub will still allow U1/U2 entry.
 * If zero is returned, the parent will not allow the link to go into U1/U2.
 *
 * If zero is returned, device-initiated U1/U2 entry may still be enabled, but
 * it won't have an effect on the bus link state because the parent hub will
 * still disallow device-initiated U1/U2 entry.
 *
 * If zero is returned, the xHCI host controller may still think U1/U2 entry is
 * possible.  The result will be slightly more bus bandwidth will be taken up
 * (to account for U1/U2 exit latency), but it should be harmless.
 */
static int usb_disable_link_state(struct usb_hcd *hcd, struct usb_device *udev,
		enum usb3_link_state state)
{
	switch (state) {
	case USB3_LPM_U1:
	case USB3_LPM_U2:
		break;
	default:
		dev_warn(&udev->dev, "%s: Can't disable non-U1 or U2 state.\n",
				__func__);
		return -EINVAL;
	}

	if (usb_set_lpm_timeout(udev, state, 0))
		return -EBUSY;

	usb_set_device_initiated_lpm(udev, state, false);

	if (hcd->driver->disable_usb3_lpm_timeout(hcd, udev, state))
		dev_warn(&udev->dev, "Could not disable xHCI %s timeout, "
				"bus schedule bandwidth may be impacted.\n",
				usb3_lpm_names[state]);

	/* As soon as usb_set_lpm_timeout(0) return 0, hub initiated LPM
	 * is disabled. Hub will disallows link to enter U1/U2 as well,
	 * even device is initiating LPM. Hence LPM is disabled if hub LPM
	 * timeout set to 0, no matter device-initiated LPM is disabled or
	 * not.
	 */
	if (state == USB3_LPM_U1)
		udev->usb3_lpm_u1_enabled = 0;
	else if (state == USB3_LPM_U2)
		udev->usb3_lpm_u2_enabled = 0;

	return 0;
}

/*
 * Disable hub-initiated and device-initiated U1 and U2 entry.
 * Caller must own the bandwidth_mutex.
 *
 * This will call usb_enable_lpm() on failure, which will decrement
 * lpm_disable_count, and will re-enable LPM if lpm_disable_count reaches zero.
 */
int usb_disable_lpm(struct usb_device *udev)
{
	struct usb_hcd *hcd;

	if (!udev || !udev->parent ||
			udev->speed < USB_SPEED_SUPER ||
			!udev->lpm_capable ||
			udev->state < USB_STATE_DEFAULT)
		return 0;

	hcd = bus_to_hcd(udev->bus);
	if (!hcd || !hcd->driver->disable_usb3_lpm_timeout)
		return 0;

	udev->lpm_disable_count++;
	if ((udev->u1_params.timeout == 0 && udev->u2_params.timeout == 0))
		return 0;

	/* If LPM is enabled, attempt to disable it. */
	if (usb_disable_link_state(hcd, udev, USB3_LPM_U1))
		goto enable_lpm;
	if (usb_disable_link_state(hcd, udev, USB3_LPM_U2))
		goto enable_lpm;

	return 0;

enable_lpm:
	usb_enable_lpm(udev);
	return -EBUSY;
}
EXPORT_SYMBOL_GPL(usb_disable_lpm);

/* Grab the bandwidth_mutex before calling usb_disable_lpm() */
int usb_unlocked_disable_lpm(struct usb_device *udev)
{
	struct usb_hcd *hcd = bus_to_hcd(udev->bus);
	int ret;

	if (!hcd)
		return -EINVAL;

	mutex_lock(hcd->bandwidth_mutex);
	ret = usb_disable_lpm(udev);
	mutex_unlock(hcd->bandwidth_mutex);

	return ret;
}
EXPORT_SYMBOL_GPL(usb_unlocked_disable_lpm);

/*
 * Attempt to enable device-initiated and hub-initiated U1 and U2 entry.  The
 * xHCI host policy may prevent U1 or U2 from being enabled.
 *
 * Other callers may have disabled link PM, so U1 and U2 entry will be disabled
 * until the lpm_disable_count drops to zero.  Caller must own the
 * bandwidth_mutex.
 */
void usb_enable_lpm(struct usb_device *udev)
{
	struct usb_hcd *hcd;
	struct usb_hub *hub;
	struct usb_port *port_dev;

	if (!udev || !udev->parent ||
			udev->speed < USB_SPEED_SUPER ||
			!udev->lpm_capable ||
			udev->state < USB_STATE_DEFAULT)
		return;

	udev->lpm_disable_count--;
	hcd = bus_to_hcd(udev->bus);
	/* Double check that we can both enable and disable LPM.
	 * Device must be configured to accept set feature U1/U2 timeout.
	 */
	if (!hcd || !hcd->driver->enable_usb3_lpm_timeout ||
			!hcd->driver->disable_usb3_lpm_timeout)
		return;

	if (udev->lpm_disable_count > 0)
		return;

	hub = usb_hub_to_struct_hub(udev->parent);
	if (!hub)
		return;

	port_dev = hub->ports[udev->portnum - 1];

	if (port_dev->usb3_lpm_u1_permit)
		usb_enable_link_state(hcd, udev, USB3_LPM_U1);

	if (port_dev->usb3_lpm_u2_permit)
		usb_enable_link_state(hcd, udev, USB3_LPM_U2);
}
EXPORT_SYMBOL_GPL(usb_enable_lpm);

/* Grab the bandwidth_mutex before calling usb_enable_lpm() */
void usb_unlocked_enable_lpm(struct usb_device *udev)
{
	struct usb_hcd *hcd = bus_to_hcd(udev->bus);

	if (!hcd)
		return;

	mutex_lock(hcd->bandwidth_mutex);
	usb_enable_lpm(udev);
	mutex_unlock(hcd->bandwidth_mutex);
}
EXPORT_SYMBOL_GPL(usb_unlocked_enable_lpm);

/* usb3 devices use U3 for disabled, make sure remote wakeup is disabled */
static void hub_usb3_port_prepare_disable(struct usb_hub *hub,
					  struct usb_port *port_dev)
{
	struct usb_device *udev = port_dev->child;
	int ret;

	if (udev && udev->port_is_suspended && udev->do_remote_wakeup) {
		ret = hub_set_port_link_state(hub, port_dev->portnum,
					      USB_SS_PORT_LS_U0);
		if (!ret) {
			msleep(USB_RESUME_TIMEOUT);
			ret = usb_disable_remote_wakeup(udev);
		}
		if (ret)
			dev_warn(&udev->dev,
				 "Port disable: can't disable remote wake\n");
		udev->do_remote_wakeup = 0;
	}
}

#else	/* CONFIG_PM */

#define hub_suspend		NULL
#define hub_resume		NULL
#define hub_reset_resume	NULL

static inline void hub_usb3_port_prepare_disable(struct usb_hub *hub,
						 struct usb_port *port_dev) { }

int usb_disable_lpm(struct usb_device *udev)
{
	return 0;
}
EXPORT_SYMBOL_GPL(usb_disable_lpm);

void usb_enable_lpm(struct usb_device *udev) { }
EXPORT_SYMBOL_GPL(usb_enable_lpm);

int usb_unlocked_disable_lpm(struct usb_device *udev)
{
	return 0;
}
EXPORT_SYMBOL_GPL(usb_unlocked_disable_lpm);

void usb_unlocked_enable_lpm(struct usb_device *udev) { }
EXPORT_SYMBOL_GPL(usb_unlocked_enable_lpm);

int usb_disable_ltm(struct usb_device *udev)
{
	return 0;
}
EXPORT_SYMBOL_GPL(usb_disable_ltm);

void usb_enable_ltm(struct usb_device *udev) { }
EXPORT_SYMBOL_GPL(usb_enable_ltm);

static int hub_handle_remote_wakeup(struct usb_hub *hub, unsigned int port,
		u16 portstatus, u16 portchange)
{
	return 0;
}

#endif	/* CONFIG_PM */

/*
 * USB-3 does not have a similar link state as USB-2 that will avoid negotiating
 * a connection with a plugged-in cable but will signal the host when the cable
 * is unplugged. Disable remote wake and set link state to U3 for USB-3 devices
 */
static int hub_port_disable(struct usb_hub *hub, int port1, int set_state)
{
	struct usb_port *port_dev = hub->ports[port1 - 1];
	struct usb_device *hdev = hub->hdev;
	int ret = 0;

	if (!hub->error) {
		if (hub_is_superspeed(hub->hdev)) {
			hub_usb3_port_prepare_disable(hub, port_dev);
			ret = hub_set_port_link_state(hub, port_dev->portnum,
						      USB_SS_PORT_LS_U3);
		} else {
			ret = usb_clear_port_feature(hdev, port1,
					USB_PORT_FEAT_ENABLE);
		}
	}
	if (port_dev->child && set_state)
		usb_set_device_state(port_dev->child, USB_STATE_NOTATTACHED);
	if (ret && ret != -ENODEV)
		dev_err(&port_dev->dev, "cannot disable (err = %d)\n", ret);
	return ret;
}


/* USB 2.0 spec, 7.1.7.3 / fig 7-29:
 *
 * Between connect detection and reset signaling there must be a delay
 * of 100ms at least for debounce and power-settling.  The corresponding
 * timer shall restart whenever the downstream port detects a disconnect.
 *
 * Apparently there are some bluetooth and irda-dongles and a number of
 * low-speed devices for which this debounce period may last over a second.
 * Not covered by the spec - but easy to deal with.
 *
 * This implementation uses a 1500ms total debounce timeout; if the
 * connection isn't stable by then it returns -ETIMEDOUT.  It checks
 * every 25ms for transient disconnects.  When the port status has been
 * unchanged for 100ms it returns the port status.
 */
int hub_port_debounce(struct usb_hub *hub, int port1, bool must_be_connected)
{
	int ret;
	u16 portchange, portstatus;
	unsigned connection = 0xffff;
	int total_time, stable_time = 0;
	struct usb_port *port_dev = hub->ports[port1 - 1];

	for (total_time = 0; ; total_time += HUB_DEBOUNCE_STEP) {
		ret = hub_port_status(hub, port1, &portstatus, &portchange);
		if (ret < 0)
			return ret;

		if (!(portchange & USB_PORT_STAT_C_CONNECTION) &&
		     (portstatus & USB_PORT_STAT_CONNECTION) == connection) {
			if (!must_be_connected ||
			     (connection == USB_PORT_STAT_CONNECTION))
				stable_time += HUB_DEBOUNCE_STEP;
			if (stable_time >= HUB_DEBOUNCE_STABLE)
				break;
		} else {
			stable_time = 0;
			connection = portstatus & USB_PORT_STAT_CONNECTION;
		}

		if (portchange & USB_PORT_STAT_C_CONNECTION) {
			usb_clear_port_feature(hub->hdev, port1,
					USB_PORT_FEAT_C_CONNECTION);
		}

		if (total_time >= HUB_DEBOUNCE_TIMEOUT)
			break;
		msleep(HUB_DEBOUNCE_STEP);
	}

	dev_dbg(&port_dev->dev, "debounce total %dms stable %dms status 0x%x\n",
			total_time, stable_time, portstatus);

	if (stable_time < HUB_DEBOUNCE_STABLE)
		return -ETIMEDOUT;
	return portstatus;
}

void usb_ep0_reinit(struct usb_device *udev)
{
	usb_disable_endpoint(udev, 0 + USB_DIR_IN, true);
	usb_disable_endpoint(udev, 0 + USB_DIR_OUT, true);
	usb_enable_endpoint(udev, &udev->ep0, true);
}
EXPORT_SYMBOL_GPL(usb_ep0_reinit);

#define usb_sndaddr0pipe()	(PIPE_CONTROL << 30)
#define usb_rcvaddr0pipe()	((PIPE_CONTROL << 30) | USB_DIR_IN)

static int hub_set_address(struct usb_device *udev, int devnum)
{
	int retval;
	struct usb_hcd *hcd = bus_to_hcd(udev->bus);

	/*
	 * The host controller will choose the device address,
	 * instead of the core having chosen it earlier
	 */
	if (!hcd->driver->address_device && devnum <= 1)
		return -EINVAL;
	if (udev->state == USB_STATE_ADDRESS)
		return 0;
	if (udev->state != USB_STATE_DEFAULT)
		return -EINVAL;
	if (hcd->driver->address_device)
		retval = hcd->driver->address_device(hcd, udev);
	else
		retval = usb_control_msg(udev, usb_sndaddr0pipe(),
				USB_REQ_SET_ADDRESS, 0, devnum, 0,
				NULL, 0, USB_CTRL_SET_TIMEOUT);
	if (retval == 0) {
		update_devnum(udev, devnum);
		/* Device now using proper address. */
		usb_set_device_state(udev, USB_STATE_ADDRESS);
		usb_ep0_reinit(udev);
	}
	return retval;
}

<<<<<<< HEAD
=======
/*
 * There are reports of USB 3.0 devices that say they support USB 2.0 Link PM
 * when they're plugged into a USB 2.0 port, but they don't work when LPM is
 * enabled.
 *
 * Only enable USB 2.0 Link PM if the port is internal (hardwired), or the
 * device says it supports the new USB 2.0 Link PM errata by setting the BESL
 * support bit in the BOS descriptor.
 */
static void hub_set_initial_usb2_lpm_policy(struct usb_device *udev)
{
	struct usb_hub *hub = usb_hub_to_struct_hub(udev->parent);
	int connect_type = USB_PORT_CONNECT_TYPE_UNKNOWN;

	if (!udev->usb2_hw_lpm_capable || !udev->bos)
		return;

	if (hub)
		connect_type = hub->ports[udev->portnum - 1]->connect_type;

	if ((udev->bos->ext_cap->bmAttributes & cpu_to_le32(USB_BESL_SUPPORT)) ||
			connect_type == USB_PORT_CONNECT_TYPE_HARD_WIRED) {
		udev->usb2_hw_lpm_allowed = 1;
		usb_enable_usb2_hardware_lpm(udev);
	}
}

>>>>>>> a2952dea
static int hub_enable_device(struct usb_device *udev)
{
	struct usb_hcd *hcd = bus_to_hcd(udev->bus);

	if (!hcd->driver->enable_device)
		return 0;
	if (udev->state == USB_STATE_ADDRESS)
		return 0;
	if (udev->state != USB_STATE_DEFAULT)
		return -EINVAL;

	return hcd->driver->enable_device(hcd, udev);
}

/* Reset device, (re)assign address, get device descriptor.
 * Device connection must be stable, no more debouncing needed.
 * Returns device in USB_STATE_ADDRESS, except on error.
 *
 * If this is called for an already-existing device (as part of
 * usb_reset_and_verify_device), the caller must own the device lock and
 * the port lock.  For a newly detected device that is not accessible
 * through any global pointers, it's not necessary to lock the device,
 * but it is still necessary to lock the port.
 */
static int
hub_port_init(struct usb_hub *hub, struct usb_device *udev, int port1,
		int retry_counter)
{
	struct usb_device	*hdev = hub->hdev;
	struct usb_hcd		*hcd = bus_to_hcd(hdev->bus);
	int			retries, operations, retval, i;
	unsigned		delay = HUB_SHORT_RESET_TIME;
	enum usb_device_speed	oldspeed = udev->speed;
	const char		*speed;
	int			devnum = udev->devnum;

	/* root hub ports have a slightly longer reset period
	 * (from USB 2.0 spec, section 7.1.7.5)
	 */
	if (!hdev->parent) {
		delay = HUB_ROOT_RESET_TIME;
		if (port1 == hdev->bus->otg_port)
			hdev->bus->b_hnp_enable = 0;
	}

	/* Some low speed devices have problems with the quick delay, so */
	/*  be a bit pessimistic with those devices. RHbug #23670 */
	if (oldspeed == USB_SPEED_LOW)
		delay = HUB_LONG_RESET_TIME;

	mutex_lock(hcd->address0_mutex);

	/* Reset the device; full speed may morph to high speed */
	/* FIXME a USB 2.0 device may morph into SuperSpeed on reset. */
	retval = hub_port_reset(hub, port1, udev, delay, false);
	if (retval < 0)		/* error or disconnect */
		goto fail;
	/* success, speed is known */

	retval = -ENODEV;

	/* Don't allow speed changes at reset, except usb 3.0 to faster */
	if (oldspeed != USB_SPEED_UNKNOWN && oldspeed != udev->speed &&
	    !(oldspeed == USB_SPEED_SUPER && udev->speed > oldspeed)) {
		dev_dbg(&udev->dev, "device reset changed speed!\n");
		goto fail;
	}
	oldspeed = udev->speed;

	/* USB 2.0 section 5.5.3 talks about ep0 maxpacket ...
	 * it's fixed size except for full speed devices.
	 * For Wireless USB devices, ep0 max packet is always 512 (tho
	 * reported as 0xff in the device descriptor). WUSB1.0[4.8.1].
	 */
	switch (udev->speed) {
	case USB_SPEED_SUPER_PLUS:
	case USB_SPEED_SUPER:
	case USB_SPEED_WIRELESS:	/* fixed at 512 */
		udev->ep0.desc.wMaxPacketSize = cpu_to_le16(512);
		break;
	case USB_SPEED_HIGH:		/* fixed at 64 */
		udev->ep0.desc.wMaxPacketSize = cpu_to_le16(64);
		break;
	case USB_SPEED_FULL:		/* 8, 16, 32, or 64 */
		/* to determine the ep0 maxpacket size, try to read
		 * the device descriptor to get bMaxPacketSize0 and
		 * then correct our initial guess.
		 */
		udev->ep0.desc.wMaxPacketSize = cpu_to_le16(64);
		break;
	case USB_SPEED_LOW:		/* fixed at 8 */
		udev->ep0.desc.wMaxPacketSize = cpu_to_le16(8);
		break;
	default:
		goto fail;
	}

	if (udev->speed == USB_SPEED_WIRELESS)
		speed = "variable speed Wireless";
	else
		speed = usb_speed_string(udev->speed);

	if (udev->speed < USB_SPEED_SUPER)
		dev_info(&udev->dev,
				"%s %s USB device number %d using %s\n",
				(udev->config) ? "reset" : "new", speed,
				devnum, udev->bus->controller->driver->name);

	/* Set up TT records, if needed  */
	if (hdev->tt) {
		udev->tt = hdev->tt;
		udev->ttport = hdev->ttport;
	} else if (udev->speed != USB_SPEED_HIGH
			&& hdev->speed == USB_SPEED_HIGH) {
		if (!hub->tt.hub) {
			dev_err(&udev->dev, "parent hub has no TT\n");
			retval = -EINVAL;
			goto fail;
		}
		udev->tt = &hub->tt;
		udev->ttport = port1;
	}

	/* Why interleave GET_DESCRIPTOR and SET_ADDRESS this way?
	 * Because device hardware and firmware is sometimes buggy in
	 * this area, and this is how Linux has done it for ages.
	 * Change it cautiously.
	 *
	 * NOTE:  If use_new_scheme() is true we will start by issuing
	 * a 64-byte GET_DESCRIPTOR request.  This is what Windows does,
	 * so it may help with some non-standards-compliant devices.
	 * Otherwise we start with SET_ADDRESS and then try to read the
	 * first 8 bytes of the device descriptor to get the ep0 maxpacket
	 * value.
	 */
	for (retries = 0; retries < GET_DESCRIPTOR_TRIES; (++retries, msleep(100))) {
		bool did_new_scheme = false;

		if (use_new_scheme(udev, retry_counter)) {
			struct usb_device_descriptor *buf;
			int r = 0;

			did_new_scheme = true;
			retval = hub_enable_device(udev);
			if (retval < 0) {
				dev_err(&udev->dev,
					"hub failed to enable device, error %d\n",
					retval);
				goto fail;
			}

#define GET_DESCRIPTOR_BUFSIZE	64
			buf = kmalloc(GET_DESCRIPTOR_BUFSIZE, GFP_NOIO);
			if (!buf) {
				retval = -ENOMEM;
				continue;
			}

			/* Retry on all errors; some devices are flakey.
			 * 255 is for WUSB devices, we actually need to use
			 * 512 (WUSB1.0[4.8.1]).
			 */
			for (operations = 0; operations < 3; ++operations) {
				buf->bMaxPacketSize0 = 0;
				r = usb_control_msg(udev, usb_rcvaddr0pipe(),
					USB_REQ_GET_DESCRIPTOR, USB_DIR_IN,
					USB_DT_DEVICE << 8, 0,
					buf, GET_DESCRIPTOR_BUFSIZE,
					initial_descriptor_timeout);
				switch (buf->bMaxPacketSize0) {
				case 8: case 16: case 32: case 64: case 255:
					if (buf->bDescriptorType ==
							USB_DT_DEVICE) {
						r = 0;
						break;
					}
					/* FALL THROUGH */
				default:
					if (r == 0)
						r = -EPROTO;
					break;
				}
				/*
				 * Some devices time out if they are powered on
				 * when already connected. They need a second
				 * reset. But only on the first attempt,
				 * lest we get into a time out/reset loop
				 */
				if (r == 0 || (r == -ETIMEDOUT &&
						retries == 0 &&
						udev->speed > USB_SPEED_FULL))
					break;
			}
			udev->descriptor.bMaxPacketSize0 =
					buf->bMaxPacketSize0;
			kfree(buf);

			retval = hub_port_reset(hub, port1, udev, delay, false);
			if (retval < 0)		/* error or disconnect */
				goto fail;
			if (oldspeed != udev->speed) {
				dev_dbg(&udev->dev,
					"device reset changed speed!\n");
				retval = -ENODEV;
				goto fail;
			}
			if (r) {
				if (r != -ENODEV)
					dev_err(&udev->dev, "device descriptor read/64, error %d\n",
							r);
				retval = -EMSGSIZE;
				continue;
			}
#undef GET_DESCRIPTOR_BUFSIZE
		}

		/*
		 * If device is WUSB, we already assigned an
		 * unauthorized address in the Connect Ack sequence;
		 * authorization will assign the final address.
		 */
		if (udev->wusb == 0) {
			for (operations = 0; operations < SET_ADDRESS_TRIES; ++operations) {
				retval = hub_set_address(udev, devnum);
				if (retval >= 0)
					break;
				msleep(200);
			}
			if (retval < 0) {
				if (retval != -ENODEV)
					dev_err(&udev->dev, "device not accepting address %d, error %d\n",
							devnum, retval);
				goto fail;
			}
			if (udev->speed >= USB_SPEED_SUPER) {
				devnum = udev->devnum;
				dev_info(&udev->dev,
						"%s SuperSpeed%s USB device number %d using %s\n",
						(udev->config) ? "reset" : "new",
					 (udev->speed == USB_SPEED_SUPER_PLUS) ? "Plus" : "",
						devnum, udev->bus->controller->driver->name);
			}

			/* cope with hardware quirkiness:
			 *  - let SET_ADDRESS settle, some device hardware wants it
			 *  - read ep0 maxpacket even for high and low speed,
			 */
			msleep(10);
			/* use_new_scheme() checks the speed which may have
			 * changed since the initial look so we cache the result
			 * in did_new_scheme
			 */
			if (did_new_scheme)
				break;
		}

		retval = usb_get_device_descriptor(udev, 8);
		if (retval < 8) {
			if (retval != -ENODEV)
				dev_err(&udev->dev,
					"device descriptor read/8, error %d\n",
					retval);
			if (retval >= 0)
				retval = -EMSGSIZE;
		} else {
			retval = 0;
			break;
		}
	}
	if (retval)
		goto fail;

	/*
	 * Some superspeed devices have finished the link training process
	 * and attached to a superspeed hub port, but the device descriptor
	 * got from those devices show they aren't superspeed devices. Warm
	 * reset the port attached by the devices can fix them.
	 */
	if ((udev->speed >= USB_SPEED_SUPER) &&
			(le16_to_cpu(udev->descriptor.bcdUSB) < 0x0300)) {
		dev_err(&udev->dev, "got a wrong device descriptor, "
				"warm reset device\n");
		hub_port_reset(hub, port1, udev,
				HUB_BH_RESET_TIME, true);
		retval = -EINVAL;
		goto fail;
	}

	if (udev->descriptor.bMaxPacketSize0 == 0xff ||
			udev->speed >= USB_SPEED_SUPER)
		i = 512;
	else
		i = udev->descriptor.bMaxPacketSize0;
	if (usb_endpoint_maxp(&udev->ep0.desc) != i) {
		if (udev->speed == USB_SPEED_LOW ||
				!(i == 8 || i == 16 || i == 32 || i == 64)) {
			dev_err(&udev->dev, "Invalid ep0 maxpacket: %d\n", i);
			retval = -EMSGSIZE;
			goto fail;
		}
		if (udev->speed == USB_SPEED_FULL)
			dev_dbg(&udev->dev, "ep0 maxpacket = %d\n", i);
		else
			dev_warn(&udev->dev, "Using ep0 maxpacket: %d\n", i);
		udev->ep0.desc.wMaxPacketSize = cpu_to_le16(i);
		usb_ep0_reinit(udev);
	}

	retval = usb_get_device_descriptor(udev, USB_DT_DEVICE_SIZE);
	if (retval < (signed)sizeof(udev->descriptor)) {
		if (retval != -ENODEV)
			dev_err(&udev->dev, "device descriptor read/all, error %d\n",
					retval);
		if (retval >= 0)
			retval = -ENOMSG;
		goto fail;
	}

	usb_detect_quirks(udev);

	if (udev->wusb == 0 && le16_to_cpu(udev->descriptor.bcdUSB) >= 0x0201) {
		retval = usb_get_bos_descriptor(udev);
		if (!retval) {
			udev->lpm_capable = usb_device_supports_lpm(udev);
			usb_set_lpm_parameters(udev);
		}
	}

	retval = 0;
	/* notify HCD that we have a device connected and addressed */
	if (hcd->driver->update_device)
		hcd->driver->update_device(hcd, udev);
fail:
	if (retval) {
		hub_port_disable(hub, port1, 0);
		update_devnum(udev, devnum);	/* for disconnect processing */
	}
	mutex_unlock(hcd->address0_mutex);
	return retval;
}

static void
check_highspeed(struct usb_hub *hub, struct usb_device *udev, int port1)
{
	struct usb_qualifier_descriptor	*qual;
	int				status;

	if (udev->quirks & USB_QUIRK_DEVICE_QUALIFIER)
		return;

	qual = kmalloc(sizeof *qual, GFP_KERNEL);
	if (qual == NULL)
		return;

	status = usb_get_descriptor(udev, USB_DT_DEVICE_QUALIFIER, 0,
			qual, sizeof *qual);
	if (status == sizeof *qual) {
		dev_info(&udev->dev, "not running at top speed; "
			"connect to a high speed hub\n");
		/* hub LEDs are probably harder to miss than syslog */
		if (hub->has_indicators) {
			hub->indicator[port1-1] = INDICATOR_GREEN_BLINK;
			queue_delayed_work(system_power_efficient_wq,
					&hub->leds, 0);
		}
	}
	kfree(qual);
}

static unsigned
hub_power_remaining(struct usb_hub *hub)
{
	struct usb_device *hdev = hub->hdev;
	int remaining;
	int port1;

	if (!hub->limited_power)
		return 0;

	remaining = hdev->bus_mA - hub->descriptor->bHubContrCurrent;
	for (port1 = 1; port1 <= hdev->maxchild; ++port1) {
		struct usb_port *port_dev = hub->ports[port1 - 1];
		struct usb_device *udev = port_dev->child;
		unsigned unit_load;
		int delta;

		if (!udev)
			continue;
		if (hub_is_superspeed(udev))
			unit_load = 150;
		else
			unit_load = 100;

		/*
		 * Unconfigured devices may not use more than one unit load,
		 * or 8mA for OTG ports
		 */
		if (udev->actconfig)
			delta = usb_get_max_power(udev, udev->actconfig);
		else if (port1 != udev->bus->otg_port || hdev->parent)
			delta = unit_load;
		else
			delta = 8;
		if (delta > hub->mA_per_port)
			dev_warn(&port_dev->dev, "%dmA is over %umA budget!\n",
					delta, hub->mA_per_port);
		remaining -= delta;
	}
	if (remaining < 0) {
		dev_warn(hub->intfdev, "%dmA over power budget!\n",
			-remaining);
		remaining = 0;
	}
	return remaining;
}

static void hub_port_connect(struct usb_hub *hub, int port1, u16 portstatus,
		u16 portchange)
{
	int ret, status = -ENODEV;
	int i;
	unsigned unit_load;
	struct usb_device *hdev = hub->hdev;
	struct usb_hcd *hcd = bus_to_hcd(hdev->bus);
	struct usb_port *port_dev = hub->ports[port1 - 1];
	struct usb_device *udev = port_dev->child;
	static int unreliable_port = -1;
	enum usb_device_speed dev_speed = USB_SPEED_UNKNOWN;

	/* Disconnect any existing devices under this port */
	if (udev) {
		if (hcd->usb_phy && !hdev->parent)
			usb_phy_notify_disconnect(hcd->usb_phy, udev->speed);
		usb_disconnect(&port_dev->child);
	}

	/* We can forget about a "removed" device when there's a physical
	 * disconnect or the connect status changes.
	 */
	if (!(portstatus & USB_PORT_STAT_CONNECTION) ||
			(portchange & USB_PORT_STAT_C_CONNECTION))
		clear_bit(port1, hub->removed_bits);

	if (portchange & (USB_PORT_STAT_C_CONNECTION |
				USB_PORT_STAT_C_ENABLE)) {
		status = hub_port_debounce_be_stable(hub, port1);
		if (status < 0) {
			if (status != -ENODEV &&
				port1 != unreliable_port &&
				printk_ratelimit())
				dev_err(&port_dev->dev, "connect-debounce failed\n");
			portstatus &= ~USB_PORT_STAT_CONNECTION;
			unreliable_port = port1;
		} else {
			portstatus = status;
		}
	}

	/* Return now if debouncing failed or nothing is connected or
	 * the device was "removed".
	 */
	if (!(portstatus & USB_PORT_STAT_CONNECTION) ||
			test_bit(port1, hub->removed_bits)) {

		/*
		 * maybe switch power back on (e.g. root hub was reset)
		 * but only if the port isn't owned by someone else.
		 */
		if (hub_is_port_power_switchable(hub)
				&& !port_is_power_on(hub, portstatus)
				&& !port_dev->port_owner)
			set_port_feature(hdev, port1, USB_PORT_FEAT_POWER);

		if (portstatus & USB_PORT_STAT_ENABLE)
			goto done;
		return;
	}
	if (hub_is_superspeed(hub->hdev))
		unit_load = 150;
	else
		unit_load = 100;

retry_enum:
	status = 0;
	for (i = 0; i < SET_CONFIG_TRIES; i++) {

		/* reallocate for each attempt, since references
		 * to the previous one can escape in various ways
		 */
		udev = usb_alloc_dev(hdev, hdev->bus, port1);
		if (!udev) {
			dev_err(&port_dev->dev,
					"couldn't allocate usb_device\n");
			goto done;
		}

		usb_set_device_state(udev, USB_STATE_POWERED);
		udev->bus_mA = hub->mA_per_port;
		udev->level = hdev->level + 1;
		udev->wusb = hub_is_wusb(hub);

		/* Devices connected to SuperSpeed hubs are USB 3.0 or later */
		if (hub_is_superspeed(hub->hdev))
			udev->speed = USB_SPEED_SUPER;
		else
			udev->speed = USB_SPEED_UNKNOWN;

		choose_devnum(udev);
		if (udev->devnum <= 0) {
			status = -ENOTCONN;	/* Don't retry */
			goto loop;
		}

		/* reset (non-USB 3.0 devices) and get descriptor */
		usb_lock_port(port_dev);
		status = hub_port_init(hub, udev, port1, i);
		usb_unlock_port(port_dev);
		if (status < 0)
			goto loop;

		dev_speed = udev->speed;
		if (udev->speed > USB_SPEED_UNKNOWN &&
				udev->speed <= USB_SPEED_HIGH && hcd->usb_phy
				&& hcd->usb_phy->disable_chirp)
			hcd->usb_phy->disable_chirp(hcd->usb_phy,
					false);

		if (udev->quirks & USB_QUIRK_DELAY_INIT)
			msleep(2000);

		/* consecutive bus-powered hubs aren't reliable; they can
		 * violate the voltage drop budget.  if the new child has
		 * a "powered" LED, users should notice we didn't enable it
		 * (without reading syslog), even without per-port LEDs
		 * on the parent.
		 */
		if (udev->descriptor.bDeviceClass == USB_CLASS_HUB
				&& udev->bus_mA <= unit_load) {
			u16	devstat;

			status = usb_get_status(udev, USB_RECIP_DEVICE, 0,
					&devstat);
			if (status) {
				dev_dbg(&udev->dev, "get status %d ?\n", status);
				goto loop_disable;
			}
			if ((devstat & (1 << USB_DEVICE_SELF_POWERED)) == 0) {
				dev_err(&udev->dev,
					"can't connect bus-powered hub "
					"to this port\n");
				if (hub->has_indicators) {
					hub->indicator[port1-1] =
						INDICATOR_AMBER_BLINK;
					queue_delayed_work(
						system_power_efficient_wq,
						&hub->leds, 0);
				}
				status = -ENOTCONN;	/* Don't retry */
				goto loop_disable;
			}
		}

		/* check for devices running slower than they could */
		if (le16_to_cpu(udev->descriptor.bcdUSB) >= 0x0200
				&& udev->speed == USB_SPEED_FULL
				&& highspeed_hubs != 0)
			check_highspeed(hub, udev, port1);

		/* Store the parent's children[] pointer.  At this point
		 * udev becomes globally accessible, although presumably
		 * no one will look at it until hdev is unlocked.
		 */
		status = 0;

		mutex_lock(&usb_port_peer_mutex);

		/* We mustn't add new devices if the parent hub has
		 * been disconnected; we would race with the
		 * recursively_mark_NOTATTACHED() routine.
		 */
		spin_lock_irq(&device_state_lock);
		if (hdev->state == USB_STATE_NOTATTACHED)
			status = -ENOTCONN;
		else
			port_dev->child = udev;
		spin_unlock_irq(&device_state_lock);
		mutex_unlock(&usb_port_peer_mutex);

		/* Run it through the hoops (find a driver, etc) */
		if (!status) {
			status = usb_new_device(udev);
			if (status) {
				mutex_lock(&usb_port_peer_mutex);
				spin_lock_irq(&device_state_lock);
				port_dev->child = NULL;
				spin_unlock_irq(&device_state_lock);
				mutex_unlock(&usb_port_peer_mutex);
			} else {
				if (hcd->usb_phy && !hdev->parent)
					usb_phy_notify_connect(hcd->usb_phy,
							udev->speed);
			}
		}

		if (status)
			goto loop_disable;

		status = hub_power_remaining(hub);
		if (status)
			dev_dbg(hub->intfdev, "%dmA power budget left\n", status);

		return;

loop_disable:
		hub_port_disable(hub, port1, 1);
loop:
		usb_ep0_reinit(udev);
		release_devnum(udev);
		hub_free_dev(udev);
		usb_put_dev(udev);
		if ((status == -ENOTCONN) || (status == -ENOTSUPP))
			break;

		/* When halfway through our retry count, power-cycle the port */
		if (i == (SET_CONFIG_TRIES / 2) - 1) {
			dev_info(&port_dev->dev, "attempt power cycle\n");
			usb_hub_set_port_power(hdev, hub, port1, false);
			msleep(2 * hub_power_on_good_delay(hub));
			usb_hub_set_port_power(hdev, hub, port1, true);
			msleep(hub_power_on_good_delay(hub));
		}
	}
	if (hub->hdev->parent ||
			!hcd->driver->port_handed_over ||
			!(hcd->driver->port_handed_over)(hcd, port1)) {
		if (status != -ENOTCONN && status != -ENODEV)
			dev_err(&port_dev->dev,
					"unable to enumerate USB device\n");
		if (!hub->hdev->parent && dev_speed == USB_SPEED_UNKNOWN
			&& hcd->usb_phy && hcd->usb_phy->disable_chirp) {
			ret = hcd->usb_phy->disable_chirp(hcd->usb_phy, true);
			if (!ret) {
				dev_dbg(&port_dev->dev,
					"chirp disabled re-try enum\n");
				goto retry_enum;
			} else {
				/* bail out and re-enable chirping */
				hcd->usb_phy->disable_chirp(hcd->usb_phy,
						false);
			}
		}
	}

done:
	hub_port_disable(hub, port1, 1);
	if (hcd->driver->relinquish_port && !hub->hdev->parent) {
		if (status != -ENOTCONN && status != -ENODEV)
			hcd->driver->relinquish_port(hcd, port1);
	}
}

/* Handle physical or logical connection change events.
 * This routine is called when:
 *	a port connection-change occurs;
 *	a port enable-change occurs (often caused by EMI);
 *	usb_reset_and_verify_device() encounters changed descriptors (as from
 *		a firmware download)
 * caller already locked the hub
 */
static void hub_port_connect_change(struct usb_hub *hub, int port1,
					u16 portstatus, u16 portchange)
		__must_hold(&port_dev->status_lock)
{
	struct usb_port *port_dev = hub->ports[port1 - 1];
	struct usb_device *udev = port_dev->child;
	int status = -ENODEV;

	dev_dbg(&port_dev->dev, "status %04x, change %04x, %s\n", portstatus,
			portchange, portspeed(hub, portstatus));

	if (hub->has_indicators) {
		set_port_led(hub, port1, HUB_LED_AUTO);
		hub->indicator[port1-1] = INDICATOR_AUTO;
	}

#ifdef	CONFIG_USB_OTG
	/* during HNP, don't repeat the debounce */
	if (hub->hdev->bus->is_b_host)
		portchange &= ~(USB_PORT_STAT_C_CONNECTION |
				USB_PORT_STAT_C_ENABLE);
#endif

	/* Try to resuscitate an existing device */
	if ((portstatus & USB_PORT_STAT_CONNECTION) && udev &&
			udev->state != USB_STATE_NOTATTACHED) {
		if (portstatus & USB_PORT_STAT_ENABLE) {
			status = 0;		/* Nothing to do */
#ifdef CONFIG_PM
		} else if (udev->state == USB_STATE_SUSPENDED &&
				udev->persist_enabled) {
			/* For a suspended device, treat this as a
			 * remote wakeup event.
			 */
			usb_unlock_port(port_dev);
			status = usb_remote_wakeup(udev);
			usb_lock_port(port_dev);
#endif
		} else {
			/* Don't resuscitate */;
		}
	}
	clear_bit(port1, hub->change_bits);

	/* successfully revalidated the connection */
	if (status == 0)
		return;

	usb_unlock_port(port_dev);
	hub_port_connect(hub, port1, portstatus, portchange);
	usb_lock_port(port_dev);
}

static void port_event(struct usb_hub *hub, int port1)
		__must_hold(&port_dev->status_lock)
{
	int connect_change;
	struct usb_port *port_dev = hub->ports[port1 - 1];
	struct usb_device *udev = port_dev->child;
	struct usb_device *hdev = hub->hdev;
	u16 portstatus, portchange;

	connect_change = test_bit(port1, hub->change_bits);
	clear_bit(port1, hub->event_bits);
	clear_bit(port1, hub->wakeup_bits);

	if (hub_port_status(hub, port1, &portstatus, &portchange) < 0)
		return;

	if (portchange & USB_PORT_STAT_C_CONNECTION) {
		usb_clear_port_feature(hdev, port1, USB_PORT_FEAT_C_CONNECTION);
		connect_change = 1;
	}

	if (portchange & USB_PORT_STAT_C_ENABLE) {
		if (!connect_change)
			dev_dbg(&port_dev->dev, "enable change, status %08x\n",
					portstatus);
		usb_clear_port_feature(hdev, port1, USB_PORT_FEAT_C_ENABLE);

		/*
		 * EM interference sometimes causes badly shielded USB devices
		 * to be shutdown by the hub, this hack enables them again.
		 * Works at least with mouse driver.
		 */
		if (!(portstatus & USB_PORT_STAT_ENABLE)
		    && !connect_change && udev) {
			dev_err(&port_dev->dev, "disabled by hub (EMI?), re-enabling...\n");
			connect_change = 1;
		}
	}

	if (portchange & USB_PORT_STAT_C_OVERCURRENT) {
		u16 status = 0, unused;

		dev_dbg(&port_dev->dev, "over-current change\n");
		usb_clear_port_feature(hdev, port1,
				USB_PORT_FEAT_C_OVER_CURRENT);
		msleep(100);	/* Cool down */
		hub_power_on(hub, true);
		hub_port_status(hub, port1, &status, &unused);
		if (status & USB_PORT_STAT_OVERCURRENT)
			dev_err(&port_dev->dev, "over-current condition\n");
	}

	if (portchange & USB_PORT_STAT_C_RESET) {
		dev_dbg(&port_dev->dev, "reset change\n");
		usb_clear_port_feature(hdev, port1, USB_PORT_FEAT_C_RESET);
	}
	if ((portchange & USB_PORT_STAT_C_BH_RESET)
	    && hub_is_superspeed(hdev)) {
		dev_dbg(&port_dev->dev, "warm reset change\n");
		usb_clear_port_feature(hdev, port1,
				USB_PORT_FEAT_C_BH_PORT_RESET);
	}
	if (portchange & USB_PORT_STAT_C_LINK_STATE) {
		dev_dbg(&port_dev->dev, "link state change\n");
		usb_clear_port_feature(hdev, port1,
				USB_PORT_FEAT_C_PORT_LINK_STATE);
	}
	if (portchange & USB_PORT_STAT_C_CONFIG_ERROR) {
		dev_warn(&port_dev->dev, "config error\n");
		usb_clear_port_feature(hdev, port1,
				USB_PORT_FEAT_C_PORT_CONFIG_ERROR);
	}

	/* skip port actions that require the port to be powered on */
	if (!pm_runtime_active(&port_dev->dev))
		return;

	if (hub_handle_remote_wakeup(hub, port1, portstatus, portchange))
		connect_change = 1;

	/*
	 * Warm reset a USB3 protocol port if it's in
	 * SS.Inactive state.
	 */
	if (hub_port_warm_reset_required(hub, port1, portstatus)) {
		dev_dbg(&port_dev->dev, "do warm reset\n");
		if (!udev || !(portstatus & USB_PORT_STAT_CONNECTION)
				|| udev->state == USB_STATE_NOTATTACHED) {
			if (hub_port_reset(hub, port1, NULL,
					HUB_BH_RESET_TIME, true) < 0)
				hub_port_disable(hub, port1, 1);
		} else {
			usb_unlock_port(port_dev);
			usb_lock_device(udev);
			usb_reset_device(udev);
			usb_unlock_device(udev);
			usb_lock_port(port_dev);
			connect_change = 0;
		}
	}

	if (connect_change)
		hub_port_connect_change(hub, port1, portstatus, portchange);
}

static void hub_event(struct work_struct *work)
{
	struct usb_device *hdev;
	struct usb_interface *intf;
	struct usb_hub *hub;
	struct device *hub_dev;
	u16 hubstatus;
	u16 hubchange;
	int i, ret;

	hub = container_of(work, struct usb_hub, events);
	hdev = hub->hdev;
	hub_dev = hub->intfdev;
	intf = to_usb_interface(hub_dev);

	dev_dbg(hub_dev, "state %d ports %d chg %04x evt %04x\n",
			hdev->state, hdev->maxchild,
			/* NOTE: expects max 15 ports... */
			(u16) hub->change_bits[0],
			(u16) hub->event_bits[0]);

	/* Lock the device, then check to see if we were
	 * disconnected while waiting for the lock to succeed. */
	usb_lock_device(hdev);
	if (unlikely(hub->disconnected))
		goto out_hdev_lock;

	/* If the hub has died, clean up after it */
	if (hdev->state == USB_STATE_NOTATTACHED) {
		hub->error = -ENODEV;
		hub_quiesce(hub, HUB_DISCONNECT);
		goto out_hdev_lock;
	}

	/* Autoresume */
	ret = usb_autopm_get_interface(intf);
	if (ret) {
		dev_dbg(hub_dev, "Can't autoresume: %d\n", ret);
		goto out_hdev_lock;
	}

	/* If this is an inactive hub, do nothing */
	if (hub->quiescing)
		goto out_autopm;

	if (hub->error) {
		dev_dbg(hub_dev, "resetting for error %d\n", hub->error);

		ret = usb_reset_device(hdev);
		if (ret) {
			dev_dbg(hub_dev, "error resetting hub: %d\n", ret);
			goto out_autopm;
		}

		hub->nerrors = 0;
		hub->error = 0;
	}

	/* deal with port status changes */
	for (i = 1; i <= hdev->maxchild; i++) {
		struct usb_port *port_dev = hub->ports[i - 1];

		if (test_bit(i, hub->event_bits)
				|| test_bit(i, hub->change_bits)
				|| test_bit(i, hub->wakeup_bits)) {
			/*
			 * The get_noresume and barrier ensure that if
			 * the port was in the process of resuming, we
			 * flush that work and keep the port active for
			 * the duration of the port_event().  However,
			 * if the port is runtime pm suspended
			 * (powered-off), we leave it in that state, run
			 * an abbreviated port_event(), and move on.
			 */
			pm_runtime_get_noresume(&port_dev->dev);
			pm_runtime_barrier(&port_dev->dev);
			usb_lock_port(port_dev);
			port_event(hub, i);
			usb_unlock_port(port_dev);
			pm_runtime_put_sync(&port_dev->dev);
		}
	}

	/* deal with hub status changes */
	if (test_and_clear_bit(0, hub->event_bits) == 0)
		;	/* do nothing */
	else if (hub_hub_status(hub, &hubstatus, &hubchange) < 0)
		dev_err(hub_dev, "get_hub_status failed\n");
	else {
		if (hubchange & HUB_CHANGE_LOCAL_POWER) {
			dev_dbg(hub_dev, "power change\n");
			clear_hub_feature(hdev, C_HUB_LOCAL_POWER);
			if (hubstatus & HUB_STATUS_LOCAL_POWER)
				/* FIXME: Is this always true? */
				hub->limited_power = 1;
			else
				hub->limited_power = 0;
		}
		if (hubchange & HUB_CHANGE_OVERCURRENT) {
			u16 status = 0;
			u16 unused;

			dev_dbg(hub_dev, "over-current change\n");
			clear_hub_feature(hdev, C_HUB_OVER_CURRENT);
			msleep(500);	/* Cool down */
			hub_power_on(hub, true);
			hub_hub_status(hub, &status, &unused);
			if (status & HUB_STATUS_OVERCURRENT)
				dev_err(hub_dev, "over-current condition\n");
		}
	}

out_autopm:
	/* Balance the usb_autopm_get_interface() above */
	usb_autopm_put_interface_no_suspend(intf);
out_hdev_lock:
	usb_unlock_device(hdev);

	/* Balance the stuff in kick_hub_wq() and allow autosuspend */
	usb_autopm_put_interface(intf);
	kref_put(&hub->kref, hub_release);
}

static const struct usb_device_id hub_id_table[] = {
    { .match_flags = USB_DEVICE_ID_MATCH_VENDOR
			| USB_DEVICE_ID_MATCH_INT_CLASS,
      .idVendor = USB_VENDOR_GENESYS_LOGIC,
      .bInterfaceClass = USB_CLASS_HUB,
      .driver_info = HUB_QUIRK_CHECK_PORT_AUTOSUSPEND},
    { .match_flags = USB_DEVICE_ID_MATCH_DEV_CLASS,
      .bDeviceClass = USB_CLASS_HUB},
    { .match_flags = USB_DEVICE_ID_MATCH_INT_CLASS,
      .bInterfaceClass = USB_CLASS_HUB},
    { }						/* Terminating entry */
};

MODULE_DEVICE_TABLE(usb, hub_id_table);

static struct usb_driver hub_driver = {
	.name =		"hub",
	.probe =	hub_probe,
	.disconnect =	hub_disconnect,
	.suspend =	hub_suspend,
	.resume =	hub_resume,
	.reset_resume =	hub_reset_resume,
	.pre_reset =	hub_pre_reset,
	.post_reset =	hub_post_reset,
	.unlocked_ioctl = hub_ioctl,
	.id_table =	hub_id_table,
	.supports_autosuspend =	1,
};

int usb_hub_init(void)
{
	if (usb_register(&hub_driver) < 0) {
		printk(KERN_ERR "%s: can't register hub driver\n",
			usbcore_name);
		return -1;
	}

	/*
	 * The workqueue needs to be freezable to avoid interfering with
	 * USB-PERSIST port handover. Otherwise it might see that a full-speed
	 * device was gone before the EHCI controller had handed its port
	 * over to the companion full-speed controller.
	 */
	hub_wq = alloc_workqueue("usb_hub_wq", WQ_FREEZABLE, 0);
	if (hub_wq)
		return 0;

	/* Fall through if kernel_thread failed */
	usb_deregister(&hub_driver);
	pr_err("%s: can't allocate workqueue for usb hub\n", usbcore_name);

	return -1;
}

void usb_hub_cleanup(void)
{
	destroy_workqueue(hub_wq);

	/*
	 * Hub resources are freed for us by usb_deregister. It calls
	 * usb_driver_purge on every device which in turn calls that
	 * devices disconnect function if it is using this driver.
	 * The hub_disconnect function takes care of releasing the
	 * individual hub resources. -greg
	 */
	usb_deregister(&hub_driver);
} /* usb_hub_cleanup() */

static int descriptors_changed(struct usb_device *udev,
		struct usb_device_descriptor *old_device_descriptor,
		struct usb_host_bos *old_bos)
{
	int		changed = 0;
	unsigned	index;
	unsigned	serial_len = 0;
	unsigned	len;
	unsigned	old_length;
	int		length;
	char		*buf;

	if (memcmp(&udev->descriptor, old_device_descriptor,
			sizeof(*old_device_descriptor)) != 0)
		return 1;

	if ((old_bos && !udev->bos) || (!old_bos && udev->bos))
		return 1;
	if (udev->bos) {
		len = le16_to_cpu(udev->bos->desc->wTotalLength);
		if (len != le16_to_cpu(old_bos->desc->wTotalLength))
			return 1;
		if (memcmp(udev->bos->desc, old_bos->desc, len))
			return 1;
	}

	/* Since the idVendor, idProduct, and bcdDevice values in the
	 * device descriptor haven't changed, we will assume the
	 * Manufacturer and Product strings haven't changed either.
	 * But the SerialNumber string could be different (e.g., a
	 * different flash card of the same brand).
	 */
	if (udev->serial)
		serial_len = strlen(udev->serial) + 1;

	len = serial_len;
	for (index = 0; index < udev->descriptor.bNumConfigurations; index++) {
		old_length = le16_to_cpu(udev->config[index].desc.wTotalLength);
		len = max(len, old_length);
	}

	buf = kmalloc(len, GFP_NOIO);
	if (!buf)
		/* assume the worst */
		return 1;

	for (index = 0; index < udev->descriptor.bNumConfigurations; index++) {
		old_length = le16_to_cpu(udev->config[index].desc.wTotalLength);
		length = usb_get_descriptor(udev, USB_DT_CONFIG, index, buf,
				old_length);
		if (length != old_length) {
			dev_dbg(&udev->dev, "config index %d, error %d\n",
					index, length);
			changed = 1;
			break;
		}
		if (memcmp(buf, udev->rawdescriptors[index], old_length)
				!= 0) {
			dev_dbg(&udev->dev, "config index %d changed (#%d)\n",
				index,
				((struct usb_config_descriptor *) buf)->
					bConfigurationValue);
			changed = 1;
			break;
		}
	}

	if (!changed && serial_len) {
		length = usb_string(udev, udev->descriptor.iSerialNumber,
				buf, serial_len);
		if (length + 1 != serial_len) {
			dev_dbg(&udev->dev, "serial string error %d\n",
					length);
			changed = 1;
		} else if (memcmp(buf, udev->serial, length) != 0) {
			dev_dbg(&udev->dev, "serial string changed\n");
			changed = 1;
		}
	}

	kfree(buf);
	return changed;
}

/**
 * usb_reset_and_verify_device - perform a USB port reset to reinitialize a device
 * @udev: device to reset (not in SUSPENDED or NOTATTACHED state)
 *
 * WARNING - don't use this routine to reset a composite device
 * (one with multiple interfaces owned by separate drivers)!
 * Use usb_reset_device() instead.
 *
 * Do a port reset, reassign the device's address, and establish its
 * former operating configuration.  If the reset fails, or the device's
 * descriptors change from their values before the reset, or the original
 * configuration and altsettings cannot be restored, a flag will be set
 * telling hub_wq to pretend the device has been disconnected and then
 * re-connected.  All drivers will be unbound, and the device will be
 * re-enumerated and probed all over again.
 *
 * Return: 0 if the reset succeeded, -ENODEV if the device has been
 * flagged for logical disconnection, or some other negative error code
 * if the reset wasn't even attempted.
 *
 * Note:
 * The caller must own the device lock and the port lock, the latter is
 * taken by usb_reset_device().  For example, it's safe to use
 * usb_reset_device() from a driver probe() routine after downloading
 * new firmware.  For calls that might not occur during probe(), drivers
 * should lock the device using usb_lock_device_for_reset().
 *
 * Locking exception: This routine may also be called from within an
 * autoresume handler.  Such usage won't conflict with other tasks
 * holding the device lock because these tasks should always call
 * usb_autopm_resume_device(), thereby preventing any unwanted
 * autoresume.  The autoresume handler is expected to have already
 * acquired the port lock before calling this routine.
 */
static int usb_reset_and_verify_device(struct usb_device *udev)
{
	struct usb_device		*parent_hdev = udev->parent;
	struct usb_hub			*parent_hub;
	struct usb_hcd			*hcd = bus_to_hcd(udev->bus);
	struct usb_device_descriptor	descriptor = udev->descriptor;
	struct usb_host_bos		*bos;
	int				i, j, ret = 0;
	int				port1 = udev->portnum;

	if (udev->state == USB_STATE_NOTATTACHED ||
			udev->state == USB_STATE_SUSPENDED) {
		dev_dbg(&udev->dev, "device reset not allowed in state %d\n",
				udev->state);
		return -EINVAL;
	}

	if (!parent_hdev)
		return -EISDIR;

	parent_hub = usb_hub_to_struct_hub(parent_hdev);

	/* Disable USB2 hardware LPM.
	 * It will be re-enabled by the enumeration process.
	 */
	usb_disable_usb2_hardware_lpm(udev);

	/* Disable LPM and LTM while we reset the device and reinstall the alt
	 * settings.  Device-initiated LPM settings, and system exit latency
	 * settings are cleared when the device is reset, so we have to set
	 * them up again.
	 */
	ret = usb_unlocked_disable_lpm(udev);
	if (ret) {
		dev_err(&udev->dev, "%s Failed to disable LPM\n.", __func__);
		goto re_enumerate_no_bos;
	}
	ret = usb_disable_ltm(udev);
	if (ret) {
		dev_err(&udev->dev, "%s Failed to disable LTM\n.",
				__func__);
		goto re_enumerate_no_bos;
	}

	bos = udev->bos;
	udev->bos = NULL;

	for (i = 0; i < SET_CONFIG_TRIES; ++i) {

		/* ep0 maxpacket size may change; let the HCD know about it.
		 * Other endpoints will be handled by re-enumeration. */
		usb_ep0_reinit(udev);
		ret = hub_port_init(parent_hub, udev, port1, i);
		if (ret >= 0 || ret == -ENOTCONN || ret == -ENODEV)
			break;
	}

	if (ret < 0)
		goto re_enumerate;

	/* Device might have changed firmware (DFU or similar) */
	if (descriptors_changed(udev, &descriptor, bos)) {
		dev_info(&udev->dev, "device firmware changed\n");
		udev->descriptor = descriptor;	/* for disconnect() calls */
		goto re_enumerate;
	}

	/* Restore the device's previous configuration */
	if (!udev->actconfig)
		goto done;

	mutex_lock(hcd->bandwidth_mutex);
	ret = usb_hcd_alloc_bandwidth(udev, udev->actconfig, NULL, NULL);
	if (ret < 0) {
		dev_warn(&udev->dev,
				"Busted HC?  Not enough HCD resources for "
				"old configuration.\n");
		mutex_unlock(hcd->bandwidth_mutex);
		goto re_enumerate;
	}
	ret = usb_control_msg(udev, usb_sndctrlpipe(udev, 0),
			USB_REQ_SET_CONFIGURATION, 0,
			udev->actconfig->desc.bConfigurationValue, 0,
			NULL, 0, USB_CTRL_SET_TIMEOUT);
	if (ret < 0) {
		dev_err(&udev->dev,
			"can't restore configuration #%d (error=%d)\n",
			udev->actconfig->desc.bConfigurationValue, ret);
		mutex_unlock(hcd->bandwidth_mutex);
		goto re_enumerate;
	}
	mutex_unlock(hcd->bandwidth_mutex);
	usb_set_device_state(udev, USB_STATE_CONFIGURED);

	/* Put interfaces back into the same altsettings as before.
	 * Don't bother to send the Set-Interface request for interfaces
	 * that were already in altsetting 0; besides being unnecessary,
	 * many devices can't handle it.  Instead just reset the host-side
	 * endpoint state.
	 */
	for (i = 0; i < udev->actconfig->desc.bNumInterfaces; i++) {
		struct usb_host_config *config = udev->actconfig;
		struct usb_interface *intf = config->interface[i];
		struct usb_interface_descriptor *desc;

		desc = &intf->cur_altsetting->desc;
		if (desc->bAlternateSetting == 0) {
			usb_disable_interface(udev, intf, true);
			usb_enable_interface(udev, intf, true);
			ret = 0;
		} else {
			/* Let the bandwidth allocation function know that this
			 * device has been reset, and it will have to use
			 * alternate setting 0 as the current alternate setting.
			 */
			intf->resetting_device = 1;
			ret = usb_set_interface(udev, desc->bInterfaceNumber,
					desc->bAlternateSetting);
			intf->resetting_device = 0;
		}
		if (ret < 0) {
			dev_err(&udev->dev, "failed to restore interface %d "
				"altsetting %d (error=%d)\n",
				desc->bInterfaceNumber,
				desc->bAlternateSetting,
				ret);
			goto re_enumerate;
		}
		/* Resetting also frees any allocated streams */
		for (j = 0; j < intf->cur_altsetting->desc.bNumEndpoints; j++)
			intf->cur_altsetting->endpoint[j].streams = 0;
	}

done:
	/* Now that the alt settings are re-installed, enable LTM and LPM. */
	usb_enable_usb2_hardware_lpm(udev);
	usb_unlocked_enable_lpm(udev);
	usb_enable_ltm(udev);
	usb_release_bos_descriptor(udev);
	udev->bos = bos;
	return 0;

re_enumerate:
	usb_release_bos_descriptor(udev);
	udev->bos = bos;
re_enumerate_no_bos:
	/* LPM state doesn't matter when we're about to destroy the device. */
	hub_port_logical_disconnect(parent_hub, port1);
	return -ENODEV;
}

/**
 * usb_reset_device - warn interface drivers and perform a USB port reset
 * @udev: device to reset (not in SUSPENDED or NOTATTACHED state)
 *
 * Warns all drivers bound to registered interfaces (using their pre_reset
 * method), performs the port reset, and then lets the drivers know that
 * the reset is over (using their post_reset method).
 *
 * Return: The same as for usb_reset_and_verify_device().
 *
 * Note:
 * The caller must own the device lock.  For example, it's safe to use
 * this from a driver probe() routine after downloading new firmware.
 * For calls that might not occur during probe(), drivers should lock
 * the device using usb_lock_device_for_reset().
 *
 * If an interface is currently being probed or disconnected, we assume
 * its driver knows how to handle resets.  For all other interfaces,
 * if the driver doesn't have pre_reset and post_reset methods then
 * we attempt to unbind it and rebind afterward.
 */
int usb_reset_device(struct usb_device *udev)
{
	int ret;
	int i;
	unsigned int noio_flag;
	struct usb_port *port_dev;
	struct usb_host_config *config = udev->actconfig;
	struct usb_hub *hub = usb_hub_to_struct_hub(udev->parent);

	if (udev->state == USB_STATE_NOTATTACHED ||
			udev->state == USB_STATE_SUSPENDED) {
		dev_dbg(&udev->dev, "device reset not allowed in state %d\n",
				udev->state);
		return -EINVAL;
	}

	if (!udev->parent) {
		/* this requires hcd-specific logic; see ohci_restart() */
		dev_dbg(&udev->dev, "%s for root hub!\n", __func__);
		return -EISDIR;
	}

	port_dev = hub->ports[udev->portnum - 1];

	/*
	 * Don't allocate memory with GFP_KERNEL in current
	 * context to avoid possible deadlock if usb mass
	 * storage interface or usbnet interface(iSCSI case)
	 * is included in current configuration. The easist
	 * approach is to do it for every device reset,
	 * because the device 'memalloc_noio' flag may have
	 * not been set before reseting the usb device.
	 */
	noio_flag = memalloc_noio_save();

	/* Prevent autosuspend during the reset */
	usb_autoresume_device(udev);

	if (config) {
		for (i = 0; i < config->desc.bNumInterfaces; ++i) {
			struct usb_interface *cintf = config->interface[i];
			struct usb_driver *drv;
			int unbind = 0;

			if (cintf->dev.driver) {
				drv = to_usb_driver(cintf->dev.driver);
				if (drv->pre_reset && drv->post_reset)
					unbind = (drv->pre_reset)(cintf);
				else if (cintf->condition ==
						USB_INTERFACE_BOUND)
					unbind = 1;
				if (unbind)
					usb_forced_unbind_intf(cintf);
			}
		}
	}

	usb_lock_port(port_dev);
	ret = usb_reset_and_verify_device(udev);
	usb_unlock_port(port_dev);

	if (config) {
		for (i = config->desc.bNumInterfaces - 1; i >= 0; --i) {
			struct usb_interface *cintf = config->interface[i];
			struct usb_driver *drv;
			int rebind = cintf->needs_binding;

			if (!rebind && cintf->dev.driver) {
				drv = to_usb_driver(cintf->dev.driver);
				if (drv->post_reset)
					rebind = (drv->post_reset)(cintf);
				else if (cintf->condition ==
						USB_INTERFACE_BOUND)
					rebind = 1;
				if (rebind)
					cintf->needs_binding = 1;
			}
		}
		usb_unbind_and_rebind_marked_interfaces(udev);
	}

	usb_autosuspend_device(udev);
	memalloc_noio_restore(noio_flag);
	return ret;
}
EXPORT_SYMBOL_GPL(usb_reset_device);


/**
 * usb_queue_reset_device - Reset a USB device from an atomic context
 * @iface: USB interface belonging to the device to reset
 *
 * This function can be used to reset a USB device from an atomic
 * context, where usb_reset_device() won't work (as it blocks).
 *
 * Doing a reset via this method is functionally equivalent to calling
 * usb_reset_device(), except for the fact that it is delayed to a
 * workqueue. This means that any drivers bound to other interfaces
 * might be unbound, as well as users from usbfs in user space.
 *
 * Corner cases:
 *
 * - Scheduling two resets at the same time from two different drivers
 *   attached to two different interfaces of the same device is
 *   possible; depending on how the driver attached to each interface
 *   handles ->pre_reset(), the second reset might happen or not.
 *
 * - If the reset is delayed so long that the interface is unbound from
 *   its driver, the reset will be skipped.
 *
 * - This function can be called during .probe().  It can also be called
 *   during .disconnect(), but doing so is pointless because the reset
 *   will not occur.  If you really want to reset the device during
 *   .disconnect(), call usb_reset_device() directly -- but watch out
 *   for nested unbinding issues!
 */
void usb_queue_reset_device(struct usb_interface *iface)
{
	if (schedule_work(&iface->reset_ws))
		usb_get_intf(iface);
}
EXPORT_SYMBOL_GPL(usb_queue_reset_device);

/**
 * usb_hub_find_child - Get the pointer of child device
 * attached to the port which is specified by @port1.
 * @hdev: USB device belonging to the usb hub
 * @port1: port num to indicate which port the child device
 *	is attached to.
 *
 * USB drivers call this function to get hub's child device
 * pointer.
 *
 * Return: %NULL if input param is invalid and
 * child's usb_device pointer if non-NULL.
 */
struct usb_device *usb_hub_find_child(struct usb_device *hdev,
		int port1)
{
	struct usb_hub *hub = usb_hub_to_struct_hub(hdev);

	if (port1 < 1 || port1 > hdev->maxchild)
		return NULL;
	return hub->ports[port1 - 1]->child;
}
EXPORT_SYMBOL_GPL(usb_hub_find_child);

void usb_hub_adjust_deviceremovable(struct usb_device *hdev,
		struct usb_hub_descriptor *desc)
{
	struct usb_hub *hub = usb_hub_to_struct_hub(hdev);
	enum usb_port_connect_type connect_type;
	int i;

	if (!hub)
		return;

	if (!hub_is_superspeed(hdev)) {
		for (i = 1; i <= hdev->maxchild; i++) {
			struct usb_port *port_dev = hub->ports[i - 1];

			connect_type = port_dev->connect_type;
			if (connect_type == USB_PORT_CONNECT_TYPE_HARD_WIRED) {
				u8 mask = 1 << (i%8);

				if (!(desc->u.hs.DeviceRemovable[i/8] & mask)) {
					dev_dbg(&port_dev->dev, "DeviceRemovable is changed to 1 according to platform information.\n");
					desc->u.hs.DeviceRemovable[i/8]	|= mask;
				}
			}
		}
	} else {
		u16 port_removable = le16_to_cpu(desc->u.ss.DeviceRemovable);

		for (i = 1; i <= hdev->maxchild; i++) {
			struct usb_port *port_dev = hub->ports[i - 1];

			connect_type = port_dev->connect_type;
			if (connect_type == USB_PORT_CONNECT_TYPE_HARD_WIRED) {
				u16 mask = 1 << i;

				if (!(port_removable & mask)) {
					dev_dbg(&port_dev->dev, "DeviceRemovable is changed to 1 according to platform information.\n");
					port_removable |= mask;
				}
			}
		}

		desc->u.ss.DeviceRemovable = cpu_to_le16(port_removable);
	}
}

#ifdef CONFIG_ACPI
/**
 * usb_get_hub_port_acpi_handle - Get the usb port's acpi handle
 * @hdev: USB device belonging to the usb hub
 * @port1: port num of the port
 *
 * Return: Port's acpi handle if successful, %NULL if params are
 * invalid.
 */
acpi_handle usb_get_hub_port_acpi_handle(struct usb_device *hdev,
	int port1)
{
	struct usb_hub *hub = usb_hub_to_struct_hub(hdev);

	if (!hub)
		return NULL;

	return ACPI_HANDLE(&hub->ports[port1 - 1]->dev);
}
#endif<|MERGE_RESOLUTION|>--- conflicted
+++ resolved
@@ -4345,36 +4345,6 @@
 	return retval;
 }
 
-<<<<<<< HEAD
-=======
-/*
- * There are reports of USB 3.0 devices that say they support USB 2.0 Link PM
- * when they're plugged into a USB 2.0 port, but they don't work when LPM is
- * enabled.
- *
- * Only enable USB 2.0 Link PM if the port is internal (hardwired), or the
- * device says it supports the new USB 2.0 Link PM errata by setting the BESL
- * support bit in the BOS descriptor.
- */
-static void hub_set_initial_usb2_lpm_policy(struct usb_device *udev)
-{
-	struct usb_hub *hub = usb_hub_to_struct_hub(udev->parent);
-	int connect_type = USB_PORT_CONNECT_TYPE_UNKNOWN;
-
-	if (!udev->usb2_hw_lpm_capable || !udev->bos)
-		return;
-
-	if (hub)
-		connect_type = hub->ports[udev->portnum - 1]->connect_type;
-
-	if ((udev->bos->ext_cap->bmAttributes & cpu_to_le32(USB_BESL_SUPPORT)) ||
-			connect_type == USB_PORT_CONNECT_TYPE_HARD_WIRED) {
-		udev->usb2_hw_lpm_allowed = 1;
-		usb_enable_usb2_hardware_lpm(udev);
-	}
-}
-
->>>>>>> a2952dea
 static int hub_enable_device(struct usb_device *udev)
 {
 	struct usb_hcd *hcd = bus_to_hcd(udev->bus);
