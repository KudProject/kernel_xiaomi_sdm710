/*
 * f_fs.c -- user mode file system API for USB composite function controllers
 *
 * Copyright (C) 2010 Samsung Electronics
 * Author: Michal Nazarewicz <mina86@mina86.com>
 *
 * Based on inode.c (GadgetFS) which was:
 * Copyright (C) 2003-2004 David Brownell
 * Copyright (C) 2003 Agilent Technologies
 *
 * This program is free software; you can redistribute it and/or modify
 * it under the terms of the GNU General Public License as published by
 * the Free Software Foundation; either version 2 of the License, or
 * (at your option) any later version.
 */


/* #define DEBUG */
/* #define VERBOSE_DEBUG */

#include <linux/blkdev.h>
#include <linux/pagemap.h>
#include <linux/export.h>
#include <linux/hid.h>
#include <linux/module.h>
#include <linux/uio.h>
#include <linux/ipc_logging.h>
#include <asm/unaligned.h>

#include <linux/usb/composite.h>
#include <linux/usb/functionfs.h>

#include <linux/aio.h>
#include <linux/mmu_context.h>
#include <linux/poll.h>
#include <linux/eventfd.h>

#include "u_fs.h"
#include "u_f.h"
#include "u_os_desc.h"
#include "configfs.h"

#define FUNCTIONFS_MAGIC	0xa647361 /* Chosen by a honest dice roll ;) */

#define NUM_PAGES	10 /* # of pages for ipc logging */

static void *ffs_ipc_log;
#define ffs_log(fmt, ...) do { \
	ipc_log_string(ffs_ipc_log, "%s: " fmt,  __func__, \
			##__VA_ARGS__); \
	pr_debug("%s: " fmt, __func__, ##__VA_ARGS__); \
} while (0)

/* Reference counter handling */
static void ffs_data_get(struct ffs_data *ffs);
static void ffs_data_put(struct ffs_data *ffs);
/* Creates new ffs_data object. */
static struct ffs_data *__must_check ffs_data_new(void) __attribute__((malloc));

/* Opened counter handling. */
static void ffs_data_opened(struct ffs_data *ffs);
static void ffs_data_closed(struct ffs_data *ffs);

/* Called with ffs->mutex held; take over ownership of data. */
static int __must_check
__ffs_data_got_descs(struct ffs_data *ffs, char *data, size_t len);
static int __must_check
__ffs_data_got_strings(struct ffs_data *ffs, char *data, size_t len);

static LIST_HEAD(inst_list);

/* ffs instance status */
#define INST_NAME_SIZE	16

struct ffs_inst_status {
	char inst_name[INST_NAME_SIZE];
	struct list_head list;
	struct mutex ffs_lock;
	bool inst_exist;
	struct f_fs_opts *opts;
	struct ffs_data *ffs_data;
};

/* Free instance structures */
static void ffs_inst_clean(struct f_fs_opts *opts,
		const char *inst_name);
static void ffs_inst_clean_delay(const char *inst_name);
static int ffs_inst_exist_check(const char *inst_name);
static struct ffs_inst_status *name_to_inst_status(
		const char *inst_name, bool create_inst);

/* The function structure ***************************************************/

struct ffs_ep;

struct ffs_function {
	struct usb_configuration	*conf;
	struct usb_gadget		*gadget;
	struct ffs_data			*ffs;

	struct ffs_ep			*eps;
	u8				eps_revmap[16];
	short				*interfaces_nums;

	struct usb_function		function;
};


static struct ffs_function *ffs_func_from_usb(struct usb_function *f)
{
	return container_of(f, struct ffs_function, function);
}


static inline enum ffs_setup_state
ffs_setup_state_clear_cancelled(struct ffs_data *ffs)
{
	return (enum ffs_setup_state)
		cmpxchg(&ffs->setup_state, FFS_SETUP_CANCELLED, FFS_NO_SETUP);
}


static void ffs_func_eps_disable(struct ffs_function *func);
static int __must_check ffs_func_eps_enable(struct ffs_function *func);

static int ffs_func_bind(struct usb_configuration *,
			 struct usb_function *);
static int ffs_func_set_alt(struct usb_function *, unsigned, unsigned);
static void ffs_func_disable(struct usb_function *);
static int ffs_func_setup(struct usb_function *,
			  const struct usb_ctrlrequest *);
static bool ffs_func_req_match(struct usb_function *,
			       const struct usb_ctrlrequest *,
			       bool config0);
static void ffs_func_suspend(struct usb_function *);
static void ffs_func_resume(struct usb_function *);


static int ffs_func_revmap_ep(struct ffs_function *func, u8 num);
static int ffs_func_revmap_intf(struct ffs_function *func, u8 intf);


/* The endpoints structures *************************************************/

struct ffs_ep {
	struct usb_ep			*ep;	/* P: ffs->eps_lock */
	struct usb_request		*req;	/* P: epfile->mutex */

	/* [0]: full speed, [1]: high speed, [2]: super speed */
	struct usb_endpoint_descriptor	*descs[3];

	u8				num;

	int				status;	/* P: epfile->mutex */
	bool				is_busy;
};

struct ffs_epfile {
	/* Protects ep->ep and ep->req. */
	struct mutex			mutex;
	wait_queue_head_t		wait;
	atomic_t			error;

	struct ffs_data			*ffs;
	struct ffs_ep			*ep;	/* P: ffs->eps_lock */

	struct dentry			*dentry;

	/*
	 * Buffer for holding data from partial reads which may happen since
	 * we’re rounding user read requests to a multiple of a max packet size.
	 *
	 * The pointer is initialised with NULL value and may be set by
	 * __ffs_epfile_read_data function to point to a temporary buffer.
	 *
	 * In normal operation, calls to __ffs_epfile_read_buffered will consume
	 * data from said buffer and eventually free it.  Importantly, while the
	 * function is using the buffer, it sets the pointer to NULL.  This is
	 * all right since __ffs_epfile_read_data and __ffs_epfile_read_buffered
	 * can never run concurrently (they are synchronised by epfile->mutex)
	 * so the latter will not assign a new value to the pointer.
	 *
	 * Meanwhile ffs_func_eps_disable frees the buffer (if the pointer is
	 * valid) and sets the pointer to READ_BUFFER_DROP value.  This special
	 * value is crux of the synchronisation between ffs_func_eps_disable and
	 * __ffs_epfile_read_data.
	 *
	 * Once __ffs_epfile_read_data is about to finish it will try to set the
	 * pointer back to its old value (as described above), but seeing as the
	 * pointer is not-NULL (namely READ_BUFFER_DROP) it will instead free
	 * the buffer.
	 *
	 * == State transitions ==
	 *
	 * • ptr == NULL:  (initial state)
	 *   ◦ __ffs_epfile_read_buffer_free: go to ptr == DROP
	 *   ◦ __ffs_epfile_read_buffered:    nop
	 *   ◦ __ffs_epfile_read_data allocates temp buffer: go to ptr == buf
	 *   ◦ reading finishes:              n/a, not in ‘and reading’ state
	 * • ptr == DROP:
	 *   ◦ __ffs_epfile_read_buffer_free: nop
	 *   ◦ __ffs_epfile_read_buffered:    go to ptr == NULL
	 *   ◦ __ffs_epfile_read_data allocates temp buffer: free buf, nop
	 *   ◦ reading finishes:              n/a, not in ‘and reading’ state
	 * • ptr == buf:
	 *   ◦ __ffs_epfile_read_buffer_free: free buf, go to ptr == DROP
	 *   ◦ __ffs_epfile_read_buffered:    go to ptr == NULL and reading
	 *   ◦ __ffs_epfile_read_data:        n/a, __ffs_epfile_read_buffered
	 *                                    is always called first
	 *   ◦ reading finishes:              n/a, not in ‘and reading’ state
	 * • ptr == NULL and reading:
	 *   ◦ __ffs_epfile_read_buffer_free: go to ptr == DROP and reading
	 *   ◦ __ffs_epfile_read_buffered:    n/a, mutex is held
	 *   ◦ __ffs_epfile_read_data:        n/a, mutex is held
	 *   ◦ reading finishes and …
	 *     … all data read:               free buf, go to ptr == NULL
	 *     … otherwise:                   go to ptr == buf and reading
	 * • ptr == DROP and reading:
	 *   ◦ __ffs_epfile_read_buffer_free: nop
	 *   ◦ __ffs_epfile_read_buffered:    n/a, mutex is held
	 *   ◦ __ffs_epfile_read_data:        n/a, mutex is held
	 *   ◦ reading finishes:              free buf, go to ptr == DROP
	 */
	struct ffs_buffer		*read_buffer;
#define READ_BUFFER_DROP ((struct ffs_buffer *)ERR_PTR(-ESHUTDOWN))

	char				name[5];

	unsigned char			in;	/* P: ffs->eps_lock */
	unsigned char			isoc;	/* P: ffs->eps_lock */

	unsigned char			_pad;
	atomic_t			opened;
};

struct ffs_buffer {
	size_t length;
	char *data;
	char storage[];
};

/*  ffs_io_data structure ***************************************************/

struct ffs_io_data {
	bool aio;
	bool read;

	struct kiocb *kiocb;
	struct iov_iter data;
	const void *to_free;
	char *buf;

	struct mm_struct *mm;
	struct work_struct work;

	struct usb_ep *ep;
	struct usb_request *req;

	struct ffs_data *ffs;
};

struct ffs_desc_helper {
	struct ffs_data *ffs;
	unsigned interfaces_count;
	unsigned eps_count;
};

static int  __must_check ffs_epfiles_create(struct ffs_data *ffs);
static void ffs_epfiles_destroy(struct ffs_epfile *epfiles, unsigned count);

static struct dentry *
ffs_sb_create_file(struct super_block *sb, const char *name, void *data,
		   const struct file_operations *fops);

/* Devices management *******************************************************/

DEFINE_MUTEX(ffs_lock);
EXPORT_SYMBOL_GPL(ffs_lock);

static struct ffs_dev *_ffs_find_dev(const char *name);
static struct ffs_dev *_ffs_alloc_dev(void);
static int _ffs_name_dev(struct ffs_dev *dev, const char *name);
static void _ffs_free_dev(struct ffs_dev *dev);
static void *ffs_acquire_dev(const char *dev_name);
static void ffs_release_dev(struct ffs_data *ffs_data);
static int ffs_ready(struct ffs_data *ffs);
static void ffs_closed(struct ffs_data *ffs);

/* Misc helper functions ****************************************************/

static int ffs_mutex_lock(struct mutex *mutex, unsigned nonblock)
	__attribute__((warn_unused_result, nonnull));
static char *ffs_prepare_buffer(const char __user *buf, size_t len,
	size_t extra_buf_alloc)
	__attribute__((warn_unused_result, nonnull));


/* Control file aka ep0 *****************************************************/

static void ffs_ep0_complete(struct usb_ep *ep, struct usb_request *req)
{
	struct ffs_data *ffs = req->context;

	complete_all(&ffs->ep0req_completion);
}

static int __ffs_ep0_queue_wait(struct ffs_data *ffs, char *data, size_t len)
{
	struct usb_request *req = ffs->ep0req;
	int ret;

	req->zero     = len < le16_to_cpu(ffs->ev.setup.wLength);

	spin_unlock_irq(&ffs->ev.waitq.lock);

	ffs_log("enter: state %d setup_state %d flags %lu", ffs->state,
		ffs->setup_state, ffs->flags);

	req->buf      = data;
	req->length   = len;

	/*
	 * UDC layer requires to provide a buffer even for ZLP, but should
	 * not use it at all. Let's provide some poisoned pointer to catch
	 * possible bug in the driver.
	 */
	if (req->buf == NULL)
		req->buf = (void *)0xDEADBABE;

	reinit_completion(&ffs->ep0req_completion);

	ret = usb_ep_queue(ffs->gadget->ep0, req, GFP_ATOMIC);
	if (unlikely(ret < 0))
		return ret;

	ret = wait_for_completion_interruptible(&ffs->ep0req_completion);
	if (unlikely(ret)) {
		usb_ep_dequeue(ffs->gadget->ep0, req);
		return -EINTR;
	}

	ffs->setup_state = FFS_NO_SETUP;

	ffs_log("exit: state %d setup_state %d flags %lu", ffs->state,
		ffs->setup_state, ffs->flags);

	return req->status ? req->status : req->actual;
}

static int __ffs_ep0_stall(struct ffs_data *ffs)
{
	ffs_log("state %d setup_state %d flags %lu can_stall %d", ffs->state,
		ffs->setup_state, ffs->flags, ffs->ev.can_stall);

	if (ffs->ev.can_stall) {
		pr_vdebug("ep0 stall\n");
		usb_ep_set_halt(ffs->gadget->ep0);
		ffs->setup_state = FFS_NO_SETUP;
		return -EL2HLT;
	} else {
		pr_debug("bogus ep0 stall!\n");
		return -ESRCH;
	}
}

static ssize_t ffs_ep0_write(struct file *file, const char __user *buf,
			     size_t len, loff_t *ptr)
{
	struct ffs_data *ffs = file->private_data;
	struct usb_gadget *gadget = ffs->gadget;
	ssize_t ret;
	char *data;

	ENTER();

	ffs_log("enter:len %zu state %d setup_state %d flags %lu", len,
		ffs->state, ffs->setup_state, ffs->flags);

	ret = ffs_inst_exist_check(ffs->dev_name);
	if (ret < 0)
		return ret;

	/* Fast check if setup was canceled */
	if (ffs_setup_state_clear_cancelled(ffs) == FFS_SETUP_CANCELLED)
		return -EIDRM;

	/* Acquire mutex */
	ret = ffs_mutex_lock(&ffs->mutex, file->f_flags & O_NONBLOCK);
	if (unlikely(ret < 0))
		return ret;

	/* Check state */
	switch (ffs->state) {
	case FFS_READ_DESCRIPTORS:
	case FFS_READ_STRINGS:
		/* Copy data */
		if (unlikely(len < 16)) {
			ret = -EINVAL;
			break;
		}

		data = ffs_prepare_buffer(buf, len, 0);
		if (IS_ERR(data)) {
			ret = PTR_ERR(data);
			break;
		}

		/* Handle data */
		if (ffs->state == FFS_READ_DESCRIPTORS) {
			pr_info("read descriptors\n");
			ret = __ffs_data_got_descs(ffs, data, len);
			if (unlikely(ret < 0))
				break;

			ffs->state = FFS_READ_STRINGS;
			ret = len;
		} else {
			pr_info("read strings\n");
			ret = __ffs_data_got_strings(ffs, data, len);
			if (unlikely(ret < 0))
				break;

			ret = ffs_epfiles_create(ffs);
			if (unlikely(ret)) {
				ffs->state = FFS_CLOSING;
				break;
			}

			ffs->state = FFS_ACTIVE;
			mutex_unlock(&ffs->mutex);

			ret = ffs_ready(ffs);
			if (unlikely(ret < 0)) {
				ffs->state = FFS_CLOSING;
				return ret;
			}

			return len;
		}
		break;

	case FFS_ACTIVE:
		data = NULL;
		/*
		 * We're called from user space, we can use _irq
		 * rather then _irqsave
		 */
		spin_lock_irq(&ffs->ev.waitq.lock);
		switch (ffs_setup_state_clear_cancelled(ffs)) {
		case FFS_SETUP_CANCELLED:
			ret = -EIDRM;
			goto done_spin;

		case FFS_NO_SETUP:
			ret = -ESRCH;
			goto done_spin;

		case FFS_SETUP_PENDING:
			break;
		}

		/* FFS_SETUP_PENDING */
		if (!(ffs->ev.setup.bRequestType & USB_DIR_IN)) {
			spin_unlock_irq(&ffs->ev.waitq.lock);
			ret = __ffs_ep0_stall(ffs);
			break;
		}

		/* FFS_SETUP_PENDING and not stall */
		len = min(len, (size_t)le16_to_cpu(ffs->ev.setup.wLength));

		spin_unlock_irq(&ffs->ev.waitq.lock);

		data = ffs_prepare_buffer(buf, len, gadget->extra_buf_alloc);
		if (IS_ERR(data)) {
			ret = PTR_ERR(data);
			break;
		}

		spin_lock_irq(&ffs->ev.waitq.lock);

		/*
		 * We are guaranteed to be still in FFS_ACTIVE state
		 * but the state of setup could have changed from
		 * FFS_SETUP_PENDING to FFS_SETUP_CANCELLED so we need
		 * to check for that.  If that happened we copied data
		 * from user space in vain but it's unlikely.
		 *
		 * For sure we are not in FFS_NO_SETUP since this is
		 * the only place FFS_SETUP_PENDING -> FFS_NO_SETUP
		 * transition can be performed and it's protected by
		 * mutex.
		 */
		if (ffs_setup_state_clear_cancelled(ffs) ==
		    FFS_SETUP_CANCELLED) {
			ret = -EIDRM;
done_spin:
			spin_unlock_irq(&ffs->ev.waitq.lock);
		} else {
			/* unlocks spinlock */
			ret = __ffs_ep0_queue_wait(ffs, data, len);
		}
		kfree(data);
		break;

	default:
		ret = -EBADFD;
		break;
	}

	ffs_log("exit:ret %zu state %d setup_state %d flags %lu", ret,
		ffs->state, ffs->setup_state, ffs->flags);

	mutex_unlock(&ffs->mutex);
	return ret;
}

/* Called with ffs->ev.waitq.lock and ffs->mutex held, both released on exit. */
static ssize_t __ffs_ep0_read_events(struct ffs_data *ffs, char __user *buf,
				     size_t n)
{
	/*
	 * n cannot be bigger than ffs->ev.count, which cannot be bigger than
	 * size of ffs->ev.types array (which is four) so that's how much space
	 * we reserve.
	 */
	struct usb_functionfs_event events[ARRAY_SIZE(ffs->ev.types)];
	const size_t size = n * sizeof *events;
	unsigned i = 0;

	memset(events, 0, size);

	do {
		events[i].type = ffs->ev.types[i];
		if (events[i].type == FUNCTIONFS_SETUP) {
			events[i].u.setup = ffs->ev.setup;
			ffs->setup_state = FFS_SETUP_PENDING;
		}
	} while (++i < n);

	ffs->ev.count -= n;
	if (ffs->ev.count)
		memmove(ffs->ev.types, ffs->ev.types + n,
			ffs->ev.count * sizeof *ffs->ev.types);

	spin_unlock_irq(&ffs->ev.waitq.lock);

	ffs_log("state %d setup_state %d flags %lu #evt %zu", ffs->state,
		ffs->setup_state, ffs->flags, n);

	mutex_unlock(&ffs->mutex);

	return unlikely(copy_to_user(buf, events, size)) ? -EFAULT : size;
}

static ssize_t ffs_ep0_read(struct file *file, char __user *buf,
			    size_t len, loff_t *ptr)
{
	struct ffs_data *ffs = file->private_data;
	char *data = NULL;
	size_t n;
	int ret;

	ENTER();

	ffs_log("enter:len %zu state %d setup_state %d flags %lu", len,
		ffs->state, ffs->setup_state, ffs->flags);

	ret = ffs_inst_exist_check(ffs->dev_name);
	if (ret < 0)
		return ret;

	/* Fast check if setup was canceled */
	if (ffs_setup_state_clear_cancelled(ffs) == FFS_SETUP_CANCELLED)
		return -EIDRM;

	/* Acquire mutex */
	ret = ffs_mutex_lock(&ffs->mutex, file->f_flags & O_NONBLOCK);
	if (unlikely(ret < 0))
		return ret;

	/* Check state */
	if (ffs->state != FFS_ACTIVE) {
		ret = -EBADFD;
		goto done_mutex;
	}

	/*
	 * We're called from user space, we can use _irq rather then
	 * _irqsave
	 */
	spin_lock_irq(&ffs->ev.waitq.lock);

	switch (ffs_setup_state_clear_cancelled(ffs)) {
	case FFS_SETUP_CANCELLED:
		ret = -EIDRM;
		break;

	case FFS_NO_SETUP:
		n = len / sizeof(struct usb_functionfs_event);
		if (unlikely(!n)) {
			ret = -EINVAL;
			break;
		}

		if ((file->f_flags & O_NONBLOCK) && !ffs->ev.count) {
			ret = -EAGAIN;
			break;
		}

		if (wait_event_interruptible_exclusive_locked_irq(ffs->ev.waitq,
							ffs->ev.count)) {
			ret = -EINTR;
			break;
		}

		return __ffs_ep0_read_events(ffs, buf,
					     min(n, (size_t)ffs->ev.count));

	case FFS_SETUP_PENDING:
		if (ffs->ev.setup.bRequestType & USB_DIR_IN) {
			spin_unlock_irq(&ffs->ev.waitq.lock);
			ret = __ffs_ep0_stall(ffs);
			goto done_mutex;
		}

		len = min(len, (size_t)le16_to_cpu(ffs->ev.setup.wLength));

		spin_unlock_irq(&ffs->ev.waitq.lock);

		if (likely(len)) {
			data = kmalloc(len, GFP_KERNEL);
			if (unlikely(!data)) {
				ret = -ENOMEM;
				goto done_mutex;
			}
		}

		spin_lock_irq(&ffs->ev.waitq.lock);

		/* See ffs_ep0_write() */
		if (ffs_setup_state_clear_cancelled(ffs) ==
		    FFS_SETUP_CANCELLED) {
			ret = -EIDRM;
			break;
		}

		/* unlocks spinlock */
		ret = __ffs_ep0_queue_wait(ffs, data, len);
		if (likely(ret > 0) && unlikely(copy_to_user(buf, data, len)))
			ret = -EFAULT;
		goto done_mutex;

	default:
		ret = -EBADFD;
		break;
	}

	spin_unlock_irq(&ffs->ev.waitq.lock);
done_mutex:
	ffs_log("exit:ret %d state %d setup_state %d flags %lu", ret,
		ffs->state, ffs->setup_state, ffs->flags);

	mutex_unlock(&ffs->mutex);
	kfree(data);

	return ret;
}

static int ffs_ep0_open(struct inode *inode, struct file *file)
{
	struct ffs_data *ffs = inode->i_private;
	int ret;

	ENTER();

	ffs_log("state %d setup_state %d flags %lu opened %d", ffs->state,
		ffs->setup_state, ffs->flags, atomic_read(&ffs->opened));

	ret = ffs_inst_exist_check(ffs->dev_name);
	if (ret < 0)
		return ret;

	/* to get updated opened atomic variable value */
	smp_mb__before_atomic();
	if (atomic_read(&ffs->opened))
		return -EBUSY;

	if (unlikely(ffs->state == FFS_CLOSING))
		return -EBUSY;

	file->private_data = ffs;
	ffs_data_opened(ffs);

	return 0;
}

static int ffs_ep0_release(struct inode *inode, struct file *file)
{
	struct ffs_data *ffs = file->private_data;

	ENTER();

	ffs_log("state %d setup_state %d flags %lu opened %d", ffs->state,
		ffs->setup_state, ffs->flags, atomic_read(&ffs->opened));

	ffs_data_closed(ffs);

	return 0;
}

static long ffs_ep0_ioctl(struct file *file, unsigned code, unsigned long value)
{
	struct ffs_data *ffs = file->private_data;
	struct usb_gadget *gadget = ffs->gadget;
	long ret;

	ENTER();

	ffs_log("state %d setup_state %d flags %lu opened %d", ffs->state,
		ffs->setup_state, ffs->flags, atomic_read(&ffs->opened));

	ret = ffs_inst_exist_check(ffs->dev_name);
	if (ret < 0)
		return ret;

	if (code == FUNCTIONFS_INTERFACE_REVMAP) {
		struct ffs_function *func = ffs->func;
		ret = func ? ffs_func_revmap_intf(func, value) : -ENODEV;
	} else if (gadget && gadget->ops->ioctl) {
		ret = gadget->ops->ioctl(gadget, code, value);
	} else {
		ret = -ENOTTY;
	}

	return ret;
}

static unsigned int ffs_ep0_poll(struct file *file, poll_table *wait)
{
	struct ffs_data *ffs = file->private_data;
	unsigned int mask = POLLWRNORM;
	int ret;

	ffs_log("enter:state %d setup_state %d flags %lu opened %d", ffs->state,
		ffs->setup_state, ffs->flags, atomic_read(&ffs->opened));

	ret = ffs_inst_exist_check(ffs->dev_name);
	if (ret < 0)
		return ret;

	poll_wait(file, &ffs->ev.waitq, wait);

	ret = ffs_mutex_lock(&ffs->mutex, file->f_flags & O_NONBLOCK);
	if (unlikely(ret < 0))
		return mask;

	switch (ffs->state) {
	case FFS_READ_DESCRIPTORS:
	case FFS_READ_STRINGS:
		mask |= POLLOUT;
		break;

	case FFS_ACTIVE:
		switch (ffs->setup_state) {
		case FFS_NO_SETUP:
			if (ffs->ev.count)
				mask |= POLLIN;
			break;

		case FFS_SETUP_PENDING:
		case FFS_SETUP_CANCELLED:
			mask |= (POLLIN | POLLOUT);
			break;
		}
	case FFS_CLOSING:
		break;
	case FFS_DEACTIVATED:
		break;
	}

	ffs_log("exit: mask %u", mask);

	mutex_unlock(&ffs->mutex);

	return mask;
}

static const struct file_operations ffs_ep0_operations = {
	.llseek =	no_llseek,

	.open =		ffs_ep0_open,
	.write =	ffs_ep0_write,
	.read =		ffs_ep0_read,
	.release =	ffs_ep0_release,
	.unlocked_ioctl =	ffs_ep0_ioctl,
	.poll =		ffs_ep0_poll,
};


/* "Normal" endpoints operations ********************************************/

static void ffs_epfile_io_complete(struct usb_ep *_ep, struct usb_request *req)
{
	struct ffs_ep *ep = _ep->driver_data;

	ENTER();

	/* req may be freed during unbind */
	if (ep && ep->req && likely(req->context)) {
		struct ffs_ep *ep = _ep->driver_data;
		ep->status = req->status ? req->status : req->actual;
		ffs_log("ep status %d for req %pK", ep->status, req);
		/* Set is_busy false to indicate completion of last request */
		ep->is_busy = false;
		complete(req->context);
	}
}

static ssize_t ffs_copy_to_iter(void *data, int data_len, struct iov_iter *iter)
{
	ssize_t ret = copy_to_iter(data, data_len, iter);
	if (likely(ret == data_len))
		return ret;

	if (unlikely(iov_iter_count(iter)))
		return -EFAULT;

	/*
	 * Dear user space developer!
	 *
	 * TL;DR: To stop getting below error message in your kernel log, change
	 * user space code using functionfs to align read buffers to a max
	 * packet size.
	 *
	 * Some UDCs (e.g. dwc3) require request sizes to be a multiple of a max
	 * packet size.  When unaligned buffer is passed to functionfs, it
	 * internally uses a larger, aligned buffer so that such UDCs are happy.
	 *
	 * Unfortunately, this means that host may send more data than was
	 * requested in read(2) system call.  f_fs doesn’t know what to do with
	 * that excess data so it simply drops it.
	 *
	 * Was the buffer aligned in the first place, no such problem would
	 * happen.
	 *
	 * Data may be dropped only in AIO reads.  Synchronous reads are handled
	 * by splitting a request into multiple parts.  This splitting may still
	 * be a problem though so it’s likely best to align the buffer
	 * regardless of it being AIO or not..
	 *
	 * This only affects OUT endpoints, i.e. reading data with a read(2),
	 * aio_read(2) etc. system calls.  Writing data to an IN endpoint is not
	 * affected.
	 */
	pr_err("functionfs read size %d > requested size %zd, dropping excess data. "
	       "Align read buffer size to max packet size to avoid the problem.\n",
	       data_len, ret);

	return ret;
}

static void ffs_user_copy_worker(struct work_struct *work)
{
	struct ffs_io_data *io_data = container_of(work, struct ffs_io_data,
						   work);
	int ret = io_data->req->status ? io_data->req->status :
					 io_data->req->actual;
	bool kiocb_has_eventfd = io_data->kiocb->ki_flags & IOCB_EVENTFD;

	ffs_log("enter: ret %d", ret);

	if (io_data->read && ret > 0) {
		mm_segment_t oldfs = get_fs();

		set_fs(USER_DS);
		use_mm(io_data->mm);
		ret = ffs_copy_to_iter(io_data->buf, ret, &io_data->data);
		unuse_mm(io_data->mm);
		set_fs(oldfs);
	}

	io_data->kiocb->ki_complete(io_data->kiocb, ret, ret);

	if (io_data->ffs->ffs_eventfd && !kiocb_has_eventfd)
		eventfd_signal(io_data->ffs->ffs_eventfd, 1);

	usb_ep_free_request(io_data->ep, io_data->req);

	if (io_data->read)
		kfree(io_data->to_free);
	kfree(io_data->buf);
	kfree(io_data);

	ffs_log("exit");
}

static void ffs_epfile_async_io_complete(struct usb_ep *_ep,
					 struct usb_request *req)
{
	struct ffs_io_data *io_data = req->context;

	ENTER();

	ffs_log("enter");

	INIT_WORK(&io_data->work, ffs_user_copy_worker);
	schedule_work(&io_data->work);

	ffs_log("exit");
}

static void __ffs_epfile_read_buffer_free(struct ffs_epfile *epfile)
{
	/*
	 * See comment in struct ffs_epfile for full read_buffer pointer
	 * synchronisation story.
	 */
	struct ffs_buffer *buf = xchg(&epfile->read_buffer, READ_BUFFER_DROP);
	if (buf && buf != READ_BUFFER_DROP)
		kfree(buf);
}

/* Assumes epfile->mutex is held. */
static ssize_t __ffs_epfile_read_buffered(struct ffs_epfile *epfile,
					  struct iov_iter *iter)
{
	/*
	 * Null out epfile->read_buffer so ffs_func_eps_disable does not free
	 * the buffer while we are using it.  See comment in struct ffs_epfile
	 * for full read_buffer pointer synchronisation story.
	 */
	struct ffs_buffer *buf = xchg(&epfile->read_buffer, NULL);
	ssize_t ret;
	if (!buf || buf == READ_BUFFER_DROP)
		return 0;

	ret = copy_to_iter(buf->data, buf->length, iter);
	if (buf->length == ret) {
		kfree(buf);
		return ret;
	}

	if (unlikely(iov_iter_count(iter))) {
		ret = -EFAULT;
	} else {
		buf->length -= ret;
		buf->data += ret;
	}

	if (cmpxchg(&epfile->read_buffer, NULL, buf))
		kfree(buf);

	return ret;
}

/* Assumes epfile->mutex is held. */
static ssize_t __ffs_epfile_read_data(struct ffs_epfile *epfile,
				      void *data, int data_len,
				      struct iov_iter *iter)
{
	struct ffs_buffer *buf;

	ssize_t ret = copy_to_iter(data, data_len, iter);
	if (likely(data_len == ret))
		return ret;

	if (unlikely(iov_iter_count(iter)))
		return -EFAULT;

	/* See ffs_copy_to_iter for more context. */
	pr_warn("functionfs read size %d > requested size %zd, splitting request into multiple reads.",
		data_len, ret);

	data_len -= ret;
	buf = kmalloc(sizeof(*buf) + data_len, GFP_KERNEL);
	if (!buf)
		return -ENOMEM;
	buf->length = data_len;
	buf->data = buf->storage;
	memcpy(buf->storage, data + ret, data_len);

	/*
	 * At this point read_buffer is NULL or READ_BUFFER_DROP (if
	 * ffs_func_eps_disable has been called in the meanwhile).  See comment
	 * in struct ffs_epfile for full read_buffer pointer synchronisation
	 * story.
	 */
	if (unlikely(cmpxchg(&epfile->read_buffer, NULL, buf)))
		kfree(buf);

	return ret;
}

static ssize_t ffs_epfile_io(struct file *file, struct ffs_io_data *io_data)
{
	struct ffs_epfile *epfile = file->private_data;
	struct usb_request *req;
	struct ffs_ep *ep;
	char *data = NULL;
	ssize_t ret, data_len = -EINVAL;
	int halt;
	size_t extra_buf_alloc = 0;

	ffs_log("enter: epfile name %s epfile err %d (%s)", epfile->name,
		atomic_read(&epfile->error), io_data->read ? "READ" : "WRITE");

	ret = ffs_inst_exist_check(epfile->ffs->dev_name);
	if (ret < 0)
		return ret;

	/* to get updated error atomic variable value */
	smp_mb__before_atomic();
	if (atomic_read(&epfile->error))
		return -ENODEV;

	/* Are we still active? */
	if (WARN_ON(epfile->ffs->state != FFS_ACTIVE))
		return -ENODEV;

	/* Wait for endpoint to be enabled */
	ep = epfile->ep;
	if (!ep) {
		if (file->f_flags & O_NONBLOCK)
			return -EAGAIN;

		/* Don't wait on write if device is offline */
		if (!io_data->read)
			return -ENODEV;

		/* to get updated error atomic variable value */
		smp_mb__before_atomic();

		/*
		 * if ep is disabled, this fails all current IOs
		 * and wait for next epfile open to happen
		 */
		if (!atomic_read(&epfile->error)) {
			ret = wait_event_interruptible(epfile->wait,
					(ep = epfile->ep));
			if (ret < 0)
				return -EINTR;
		}

		if (!ep)
			return -ENODEV;
	}

	/* Do we halt? */
	halt = (!io_data->read == !epfile->in);
	if (halt && epfile->isoc)
		return -EINVAL;

	/* We will be using request and read_buffer */
	ret = ffs_mutex_lock(&epfile->mutex, file->f_flags & O_NONBLOCK);
	if (unlikely(ret))
		goto error;

	/* Allocate & copy */
	if (!halt) {
		struct usb_gadget *gadget;

		/*
		 * Do we have buffered data from previous partial read?  Check
		 * that for synchronous case only because we do not have
		 * facility to ‘wake up’ a pending asynchronous read and push
		 * buffered data to it which we would need to make things behave
		 * consistently.
		 */
		if (!io_data->aio && io_data->read) {
			ret = __ffs_epfile_read_buffered(epfile, &io_data->data);
			if (ret)
				goto error_mutex;
		}

		/*
		 * if we _do_ wait above, the epfile->ffs->gadget might be NULL
		 * before the waiting completes, so do not assign to 'gadget'
		 * earlier
		 */
		gadget = epfile->ffs->gadget;

		spin_lock_irq(&epfile->ffs->eps_lock);
		/* In the meantime, endpoint got disabled or changed. */
		if (epfile->ep != ep) {
			ret = -ESHUTDOWN;
			goto error_lock;
		}
		data_len = iov_iter_count(&io_data->data);
		/*
		 * Controller may require buffer size to be aligned to
		 * maxpacketsize of an out endpoint.
		 */
		if (io_data->read)
			data_len = usb_ep_align_maybe(gadget, ep->ep, data_len);
		spin_unlock_irq(&epfile->ffs->eps_lock);

		extra_buf_alloc = gadget->extra_buf_alloc;
		if (!io_data->read)
			data = kmalloc(data_len + extra_buf_alloc,
					GFP_KERNEL);
		else
			data = kmalloc(data_len, GFP_KERNEL);
		if (unlikely(!data)) {
			ret = -ENOMEM;
			goto error_mutex;
		}
		if (!io_data->read &&
		    copy_from_iter(data, data_len, &io_data->data) != data_len) {
			ret = -EFAULT;
			goto error_mutex;
		}
	}

	spin_lock_irq(&epfile->ffs->eps_lock);

	if (epfile->ep != ep) {
		/* In the meantime, endpoint got disabled or changed. */
		ret = -ESHUTDOWN;
	} else if (halt) {
		/* Halt */
		if (likely(epfile->ep == ep) && !WARN_ON(!ep->ep))
			usb_ep_set_halt(ep->ep);
		ret = -EBADMSG;
	} else if (unlikely(data_len == -EINVAL)) {
		/*
		 * Sanity Check: even though data_len can't be used
		 * uninitialized at the time I write this comment, some
		 * compilers complain about this situation.
		 * In order to keep the code clean from warnings, data_len is
		 * being initialized to -EINVAL during its declaration, which
		 * means we can't rely on compiler anymore to warn no future
		 * changes won't result in data_len being used uninitialized.
		 * For such reason, we're adding this redundant sanity check
		 * here.
		 */
		WARN(1, "%s: data_len == -EINVAL\n", __func__);
		ret = -EINVAL;
	} else if (!io_data->aio) {
		struct completion *done;
		bool interrupted = false;

		req = ep->req;
		req->buf      = data;
		req->length   = data_len;
		ret           = 0;
		req->complete = ffs_epfile_io_complete;

		if (io_data->read) {
			reinit_completion(&epfile->ffs->epout_completion);
			done = &epfile->ffs->epout_completion;
		} else {
			reinit_completion(&epfile->ffs->epin_completion);
			done = &epfile->ffs->epin_completion;
		}

		req->context = done;
		/*
		 * Don't queue another read request if previous is
		 * still busy.
		 */
		if (!(io_data->read && ep->is_busy)) {
			ret = usb_ep_queue(ep->ep, req, GFP_ATOMIC);
			ep->is_busy = true;
		}

		if (unlikely(ret < 0)) {
			ret = -EIO;
			ep->is_busy = false;
			goto error_lock;
		}

		spin_unlock_irq(&epfile->ffs->eps_lock);

		if (unlikely(wait_for_completion_interruptible(done))) {
			/*
			 * To avoid race condition with ffs_epfile_io_complete,
			 * dequeue the request first then check
			 * status. usb_ep_dequeue API should guarantee no race
			 * condition with req->complete callback.
			 */
			spin_lock_irq(&epfile->ffs->eps_lock);
			interrupted = true;
			/*
			 * While we were acquiring lock endpoint got
			 * disabled (disconnect) or changed
			 (composition switch) ?
			 */
			if (epfile->ep == ep) {
				usb_ep_dequeue(ep->ep, req);
				spin_unlock_irq(&epfile->ffs->eps_lock);
				wait_for_completion(done);
				interrupted = ep->status < 0;
			} else {
				spin_unlock_irq(&epfile->ffs->eps_lock);
			}
		}

		if (interrupted) {
			ret = -EINTR;
			goto error_mutex;
		}

		ret = -ENODEV;
		spin_lock_irq(&epfile->ffs->eps_lock);
		/*
		 * While we were acquiring lock endpoint got
		 * disabled (disconnect) or changed
		 * (composition switch) ?
		 */
		if (epfile->ep == ep)
			ret = ep->status;
		spin_unlock_irq(&epfile->ffs->eps_lock);
		if (io_data->read && ret > 0)
			ret = __ffs_epfile_read_data(epfile, data, ep->status,
						     &io_data->data);
		goto error_mutex;
	} else if (!(req = usb_ep_alloc_request(ep->ep, GFP_ATOMIC))) {
		ret = -ENOMEM;
	} else {
		req->buf      = data;
		req->length   = data_len;

		io_data->buf = data;
		io_data->ep = ep->ep;
		io_data->req = req;
		io_data->ffs = epfile->ffs;

		req->context  = io_data;
		req->complete = ffs_epfile_async_io_complete;

		ret = usb_ep_queue(ep->ep, req, GFP_ATOMIC);
		if (unlikely(ret)) {
			io_data->req = NULL;
			usb_ep_free_request(ep->ep, req);
			goto error_lock;
		}

		ret = -EIOCBQUEUED;
		/*
		 * Do not kfree the buffer in this function.  It will be freed
		 * by ffs_user_copy_worker.
		 */
		data = NULL;
	}

error_lock:
	spin_unlock_irq(&epfile->ffs->eps_lock);
error_mutex:
	mutex_unlock(&epfile->mutex);
error:
	kfree(data);

	ffs_log("exit: ret %zu", ret);

	return ret;
}

static int
ffs_epfile_open(struct inode *inode, struct file *file)
{
	struct ffs_epfile *epfile = inode->i_private;
	int ret;

	ENTER();

	ffs_log("enter:state %d setup_state %d flag %lu", epfile->ffs->state,
		epfile->ffs->setup_state, epfile->ffs->flags);

	ret = ffs_inst_exist_check(epfile->ffs->dev_name);
	if (ret < 0)
		return ret;

	if (WARN_ON(epfile->ffs->state != FFS_ACTIVE))
		return -ENODEV;

	/* to get updated opened atomic variable value */
	smp_mb__before_atomic();
	if (atomic_read(&epfile->opened)) {
		pr_err("%s(): ep(%s) is already opened.\n",
					__func__, epfile->name);
		return -EBUSY;
	}

	atomic_set(&epfile->opened, 1);
	file->private_data = epfile;
	ffs_data_opened(epfile->ffs);
	atomic_set(&epfile->error, 0);

	ffs_log("exit:state %d setup_state %d flag %lu", epfile->ffs->state,
		epfile->ffs->setup_state, epfile->ffs->flags);

	return 0;
}

static int ffs_aio_cancel(struct kiocb *kiocb)
{
	struct ffs_io_data *io_data = kiocb->private;
	struct ffs_epfile *epfile = kiocb->ki_filp->private_data;
	unsigned long flags;
	int value;

	ENTER();

	ffs_log("enter:state %d setup_state %d flag %lu", epfile->ffs->state,
		epfile->ffs->setup_state, epfile->ffs->flags);

	spin_lock_irqsave(&epfile->ffs->eps_lock, flags);

	if (likely(io_data && io_data->ep && io_data->req))
		value = usb_ep_dequeue(io_data->ep, io_data->req);
	else
		value = -EINVAL;

	spin_unlock_irqrestore(&epfile->ffs->eps_lock, flags);

	ffs_log("exit: value %d", value);

	return value;
}

static ssize_t ffs_epfile_write_iter(struct kiocb *kiocb, struct iov_iter *from)
{
	struct ffs_io_data io_data, *p = &io_data;
	ssize_t res;

	ENTER();

	ffs_log("enter");

	if (!is_sync_kiocb(kiocb)) {
		p = kzalloc(sizeof(io_data), GFP_KERNEL);
		if (unlikely(!p))
			return -ENOMEM;
		p->aio = true;
	} else {
		memset(p, 0, sizeof(*p));
		p->aio = false;
	}

	p->read = false;
	p->kiocb = kiocb;
	p->data = *from;
	p->mm = current->mm;

	kiocb->private = p;

	if (p->aio)
		kiocb_set_cancel_fn(kiocb, ffs_aio_cancel);

	res = ffs_epfile_io(kiocb->ki_filp, p);
	if (res == -EIOCBQUEUED)
		return res;
	if (p->aio)
		kfree(p);
	else
		*from = p->data;

	ffs_log("exit");

	return res;
}

static ssize_t ffs_epfile_read_iter(struct kiocb *kiocb, struct iov_iter *to)
{
	struct ffs_io_data io_data, *p = &io_data;
	ssize_t res;

	ENTER();

	ffs_log("enter");

	if (!is_sync_kiocb(kiocb)) {
		p = kzalloc(sizeof(io_data), GFP_KERNEL);
		if (unlikely(!p))
			return -ENOMEM;
		p->aio = true;
	} else {
		memset(p, 0, sizeof(*p));
		p->aio = false;
	}

	p->read = true;
	p->kiocb = kiocb;
	if (p->aio) {
		p->to_free = dup_iter(&p->data, to, GFP_KERNEL);
		if (!p->to_free) {
			kfree(p);
			return -ENOMEM;
		}
	} else {
		p->data = *to;
		p->to_free = NULL;
	}
	p->mm = current->mm;

	kiocb->private = p;

	if (p->aio)
		kiocb_set_cancel_fn(kiocb, ffs_aio_cancel);

	res = ffs_epfile_io(kiocb->ki_filp, p);
	if (res == -EIOCBQUEUED)
		return res;

	if (p->aio) {
		kfree(p->to_free);
		kfree(p);
	} else {
		*to = p->data;
	}

	ffs_log("exit");

	return res;
}

static int
ffs_epfile_release(struct inode *inode, struct file *file)
{
	struct ffs_epfile *epfile = inode->i_private;

	ENTER();

	atomic_set(&epfile->opened, 0);
	__ffs_epfile_read_buffer_free(epfile);
	ffs_log("enter:state %d setup_state %d flag %lu", epfile->ffs->state,
		epfile->ffs->setup_state, epfile->ffs->flags);
	atomic_set(&epfile->error, 1);
	ffs_data_closed(epfile->ffs);
	file->private_data = NULL;

	ffs_log("exit");

	return 0;
}

static long ffs_epfile_ioctl(struct file *file, unsigned code,
			     unsigned long value)
{
	struct ffs_epfile *epfile = file->private_data;
	int ret;

	ENTER();

	ffs_log("enter:state %d setup_state %d flag %lu", epfile->ffs->state,
		epfile->ffs->setup_state, epfile->ffs->flags);

	ret = ffs_inst_exist_check(epfile->ffs->dev_name);
	if (ret < 0)
		return ret;

	if (WARN_ON(epfile->ffs->state != FFS_ACTIVE))
		return -ENODEV;

	spin_lock_irq(&epfile->ffs->eps_lock);
	if (likely(epfile->ep)) {
		switch (code) {
		case FUNCTIONFS_FIFO_STATUS:
			ret = usb_ep_fifo_status(epfile->ep->ep);
			break;
		case FUNCTIONFS_FIFO_FLUSH:
			usb_ep_fifo_flush(epfile->ep->ep);
			ret = 0;
			break;
		case FUNCTIONFS_CLEAR_HALT:
			ret = usb_ep_clear_halt(epfile->ep->ep);
			break;
		case FUNCTIONFS_ENDPOINT_REVMAP:
			ret = epfile->ep->num;
			break;
		case FUNCTIONFS_ENDPOINT_DESC:
		{
			int desc_idx;
			struct usb_endpoint_descriptor *desc;

			switch (epfile->ffs->gadget->speed) {
			case USB_SPEED_SUPER:
				desc_idx = 2;
				break;
			case USB_SPEED_HIGH:
				desc_idx = 1;
				break;
			default:
				desc_idx = 0;
			}
			desc = epfile->ep->descs[desc_idx];

			spin_unlock_irq(&epfile->ffs->eps_lock);
			ret = copy_to_user((void *)value, desc, sizeof(*desc));
			if (ret)
				ret = -EFAULT;
			return ret;
		}
		default:
			ret = -ENOTTY;
		}
	} else {
		ret = -ENODEV;
	}
	spin_unlock_irq(&epfile->ffs->eps_lock);

	ffs_log("exit:ret %d", ret);

	return ret;
}

static const struct file_operations ffs_epfile_operations = {
	.llseek =	no_llseek,

	.open =		ffs_epfile_open,
	.write_iter =	ffs_epfile_write_iter,
	.read_iter =	ffs_epfile_read_iter,
	.release =	ffs_epfile_release,
	.unlocked_ioctl =	ffs_epfile_ioctl,
};


/* File system and super block operations ***********************************/

/*
 * Mounting the file system creates a controller file, used first for
 * function configuration then later for event monitoring.
 */

static struct inode *__must_check
ffs_sb_make_inode(struct super_block *sb, void *data,
		  const struct file_operations *fops,
		  const struct inode_operations *iops,
		  struct ffs_file_perms *perms)
{
	struct inode *inode;

	ENTER();

	ffs_log("enter");

	inode = new_inode(sb);

	if (likely(inode)) {
		struct timespec ts = current_time(inode);

		inode->i_ino	 = get_next_ino();
		inode->i_mode    = perms->mode;
		inode->i_uid     = perms->uid;
		inode->i_gid     = perms->gid;
		inode->i_atime   = ts;
		inode->i_mtime   = ts;
		inode->i_ctime   = ts;
		inode->i_private = data;
		if (fops)
			inode->i_fop = fops;
		if (iops)
			inode->i_op  = iops;
	}

	ffs_log("exit");

	return inode;
}

/* Create "regular" file */
static struct dentry *ffs_sb_create_file(struct super_block *sb,
					const char *name, void *data,
					const struct file_operations *fops)
{
	struct ffs_data	*ffs = sb->s_fs_info;
	struct dentry	*dentry;
	struct inode	*inode;

	ENTER();

	ffs_log("enter");

	dentry = d_alloc_name(sb->s_root, name);
	if (unlikely(!dentry))
		return NULL;

	inode = ffs_sb_make_inode(sb, data, fops, NULL, &ffs->file_perms);
	if (unlikely(!inode)) {
		dput(dentry);
		return NULL;
	}

	d_add(dentry, inode);

	ffs_log("exit");

	return dentry;
}

/* Super block */
static const struct super_operations ffs_sb_operations = {
	.statfs =	simple_statfs,
	.drop_inode =	generic_delete_inode,
};

struct ffs_sb_fill_data {
	struct ffs_file_perms perms;
	umode_t root_mode;
	const char *dev_name;
	bool no_disconnect;
	struct ffs_data *ffs_data;
};

static int ffs_sb_fill(struct super_block *sb, void *_data, int silent)
{
	struct ffs_sb_fill_data *data = _data;
	struct inode	*inode;
	struct ffs_data	*ffs = data->ffs_data;

	ENTER();

	ffs_log("enter");

	ffs->sb              = sb;
	data->ffs_data       = NULL;
	sb->s_fs_info        = ffs;
	sb->s_blocksize      = PAGE_SIZE;
	sb->s_blocksize_bits = PAGE_SHIFT;
	sb->s_magic          = FUNCTIONFS_MAGIC;
	sb->s_op             = &ffs_sb_operations;
	sb->s_time_gran      = 1;

	/* Root inode */
	data->perms.mode = data->root_mode;
	inode = ffs_sb_make_inode(sb, NULL,
				  &simple_dir_operations,
				  &simple_dir_inode_operations,
				  &data->perms);
	sb->s_root = d_make_root(inode);
	if (unlikely(!sb->s_root))
		return -ENOMEM;

	/* EP0 file */
	if (unlikely(!ffs_sb_create_file(sb, "ep0", ffs,
					 &ffs_ep0_operations)))
		return -ENOMEM;

	ffs_log("exit");

	return 0;
}

static int ffs_fs_parse_opts(struct ffs_sb_fill_data *data, char *opts)
{
	ENTER();

	ffs_log("enter");

	if (!opts || !*opts)
		return 0;

	for (;;) {
		unsigned long value;
		char *eq, *comma;

		/* Option limit */
		comma = strchr(opts, ',');
		if (comma)
			*comma = 0;

		/* Value limit */
		eq = strchr(opts, '=');
		if (unlikely(!eq)) {
			pr_err("'=' missing in %s\n", opts);
			return -EINVAL;
		}
		*eq = 0;

		/* Parse value */
		if (kstrtoul(eq + 1, 0, &value)) {
			pr_err("%s: invalid value: %s\n", opts, eq + 1);
			return -EINVAL;
		}

		/* Interpret option */
		switch (eq - opts) {
		case 13:
			if (!memcmp(opts, "no_disconnect", 13))
				data->no_disconnect = !!value;
			else
				goto invalid;
			break;
		case 5:
			if (!memcmp(opts, "rmode", 5))
				data->root_mode  = (value & 0555) | S_IFDIR;
			else if (!memcmp(opts, "fmode", 5))
				data->perms.mode = (value & 0666) | S_IFREG;
			else
				goto invalid;
			break;

		case 4:
			if (!memcmp(opts, "mode", 4)) {
				data->root_mode  = (value & 0555) | S_IFDIR;
				data->perms.mode = (value & 0666) | S_IFREG;
			} else {
				goto invalid;
			}
			break;

		case 3:
			if (!memcmp(opts, "uid", 3)) {
				data->perms.uid = make_kuid(current_user_ns(), value);
				if (!uid_valid(data->perms.uid)) {
					pr_err("%s: unmapped value: %lu\n", opts, value);
					return -EINVAL;
				}
			} else if (!memcmp(opts, "gid", 3)) {
				data->perms.gid = make_kgid(current_user_ns(), value);
				if (!gid_valid(data->perms.gid)) {
					pr_err("%s: unmapped value: %lu\n", opts, value);
					return -EINVAL;
				}
			} else {
				goto invalid;
			}
			break;

		default:
invalid:
			pr_err("%s: invalid option\n", opts);
			return -EINVAL;
		}

		/* Next iteration */
		if (!comma)
			break;
		opts = comma + 1;
	}

	ffs_log("exit");

	return 0;
}

/* "mount -t functionfs dev_name /dev/function" ends up here */

static struct dentry *
ffs_fs_mount(struct file_system_type *t, int flags,
	      const char *dev_name, void *opts)
{
	struct ffs_sb_fill_data data = {
		.perms = {
			.mode = S_IFREG | 0600,
			.uid = GLOBAL_ROOT_UID,
			.gid = GLOBAL_ROOT_GID,
		},
		.root_mode = S_IFDIR | 0500,
		.no_disconnect = false,
	};
	struct dentry *rv;
	int ret;
	void *ffs_dev;
	struct ffs_data	*ffs;
	struct ffs_inst_status *inst_status;

	ENTER();

	ffs_log("enter");

	ret = ffs_fs_parse_opts(&data, opts);
	if (unlikely(ret < 0))
		return ERR_PTR(ret);

	ffs = ffs_data_new();
	if (unlikely(!ffs))
		return ERR_PTR(-ENOMEM);
	ffs->file_perms = data.perms;
	ffs->no_disconnect = data.no_disconnect;

	ffs->dev_name = kstrdup(dev_name, GFP_KERNEL);
	if (unlikely(!ffs->dev_name)) {
		ffs_data_put(ffs);
		return ERR_PTR(-ENOMEM);
	}

	ffs_dev = ffs_acquire_dev(dev_name);
	if (IS_ERR(ffs_dev)) {
		ffs_data_put(ffs);
		return ERR_CAST(ffs_dev);
	}
	ffs->private_data = ffs_dev;
	data.ffs_data = ffs;

	inst_status = name_to_inst_status(ffs->dev_name, false);
	if (IS_ERR(inst_status)) {
		ffs_log("failed to find instance (%s)\n",
				ffs->dev_name);
		return ERR_PTR(-EINVAL);
	}

	/* Store ffs to global status structure */
	ffs_dev_lock();
	inst_status->ffs_data = ffs;
	ffs_dev_unlock();

	rv = mount_nodev(t, flags, &data, ffs_sb_fill);
	if (IS_ERR(rv) && data.ffs_data) {
		ffs_release_dev(data.ffs_data);
		ffs_data_put(data.ffs_data);
	}

	ffs_log("exit");

	return rv;
}

static void
ffs_fs_kill_sb(struct super_block *sb)
{
	ENTER();

	ffs_log("enter");

	kill_litter_super(sb);
	if (sb->s_fs_info) {
		ffs_release_dev(sb->s_fs_info);
		ffs_data_closed(sb->s_fs_info);
	}

	ffs_log("exit");
}

static struct file_system_type ffs_fs_type = {
	.owner		= THIS_MODULE,
	.name		= "functionfs",
	.mount		= ffs_fs_mount,
	.kill_sb	= ffs_fs_kill_sb,
};
MODULE_ALIAS_FS("functionfs");


/* Driver's main init/cleanup functions *************************************/

static int functionfs_init(void)
{
	int ret;

	ENTER();

	ret = register_filesystem(&ffs_fs_type);
	if (likely(!ret))
		pr_info("file system registered\n");
	else
		pr_err("failed registering file system (%d)\n", ret);

	ffs_ipc_log = ipc_log_context_create(NUM_PAGES, "f_fs", 0);
	if (IS_ERR_OR_NULL(ffs_ipc_log))
		ffs_ipc_log =  NULL;

	return ret;
}

static void functionfs_cleanup(void)
{
	ENTER();

	pr_info("unloading\n");
	unregister_filesystem(&ffs_fs_type);

	if (ffs_ipc_log) {
		ipc_log_context_destroy(ffs_ipc_log);
		ffs_ipc_log = NULL;
	}
}


/* ffs_data and ffs_function construction and destruction code **************/

static void ffs_data_clear(struct ffs_data *ffs);
static void ffs_data_reset(struct ffs_data *ffs);

static void ffs_data_get(struct ffs_data *ffs)
{
	ENTER();

	ffs_log("enter");

	/* to get updated ref atomic variable value */
	smp_mb__before_atomic();
	atomic_inc(&ffs->ref);

	ffs_log("exit");
}

static void ffs_data_opened(struct ffs_data *ffs)
{
	ENTER();

	ffs_log("enter: state %d setup_state %d flag %lu opened %d", ffs->state,
		ffs->setup_state, ffs->flags, atomic_read(&ffs->opened));

	/* to get updated ref atomic variable value */
	smp_mb__before_atomic();
	atomic_inc(&ffs->ref);
	if (atomic_add_return(1, &ffs->opened) == 1 &&
			ffs->state == FFS_DEACTIVATED) {
		ffs->state = FFS_CLOSING;
		ffs_data_reset(ffs);
	}

	ffs_log("exit: state %d setup_state %d flag %lu", ffs->state,
		ffs->setup_state, ffs->flags);
}

static void ffs_data_put(struct ffs_data *ffs)
{
	struct ffs_inst_status *inst_status;
	const char *dev_name;

	ENTER();

	ffs_log("enter");

	/* to get updated ref atomic variable value */
	smp_mb__before_atomic();
	if (unlikely(atomic_dec_and_test(&ffs->ref))) {
		pr_info("%s(): freeing\n", __func__);
		/* Clear ffs from global structure */
		inst_status = name_to_inst_status(ffs->dev_name, false);
		if (!IS_ERR(inst_status)) {
			ffs_dev_lock();
			inst_status->ffs_data = NULL;
			ffs_dev_unlock();
		}
		ffs_data_clear(ffs);
		BUG_ON(waitqueue_active(&ffs->ev.waitq) ||
		       waitqueue_active(&ffs->ep0req_completion.wait));
		dev_name = ffs->dev_name;
		kfree(ffs);
		ffs_inst_clean_delay(dev_name);
		kfree(dev_name);
	}

	ffs_log("exit");
}

static void ffs_data_closed(struct ffs_data *ffs)
{
	ENTER();

	ffs_log("enter: state %d setup_state %d flag %lu opened %d", ffs->state,
		ffs->setup_state, ffs->flags, atomic_read(&ffs->opened));

	/* to get updated opened atomic variable value */
	smp_mb__before_atomic();
	if (atomic_dec_and_test(&ffs->opened)) {
		if (ffs->no_disconnect) {
			ffs->state = FFS_DEACTIVATED;
			if (ffs->epfiles) {
				ffs_epfiles_destroy(ffs->epfiles,
						   ffs->eps_count);
				ffs->epfiles = NULL;
			}
			if (ffs->setup_state == FFS_SETUP_PENDING)
				__ffs_ep0_stall(ffs);
		} else {
			ffs->state = FFS_CLOSING;
			ffs_data_reset(ffs);
		}
	}

	/* to get updated opened atomic variable value */
	smp_mb__before_atomic();
	if (atomic_read(&ffs->opened) < 0) {
		ffs->state = FFS_CLOSING;
		ffs_data_reset(ffs);
	}

	ffs_log("exit: state %d setup_state %d flag %lu", ffs->state,
		ffs->setup_state, ffs->flags);

	ffs_data_put(ffs);
}

static struct ffs_data *ffs_data_new(void)
{
	struct ffs_data *ffs = kzalloc(sizeof *ffs, GFP_KERNEL);
	if (unlikely(!ffs))
		return NULL;

	ENTER();

	ffs_log("enter");

	atomic_set(&ffs->ref, 1);
	atomic_set(&ffs->opened, 0);
	ffs->state = FFS_READ_DESCRIPTORS;
	mutex_init(&ffs->mutex);
	spin_lock_init(&ffs->eps_lock);
	init_waitqueue_head(&ffs->ev.waitq);
	init_completion(&ffs->ep0req_completion);
	init_completion(&ffs->epout_completion);
	init_completion(&ffs->epin_completion);

	/* XXX REVISIT need to update it in some places, or do we? */
	ffs->ev.can_stall = 1;

	ffs_log("exit");

	return ffs;
}

static void ffs_data_clear(struct ffs_data *ffs)
{
	ENTER();

	ffs_log("enter: state %d setup_state %d flag %lu", ffs->state,
		ffs->setup_state, ffs->flags);

	pr_debug("%s: ffs->gadget= %pK, ffs->flags= %lu\n",
				__func__, ffs->gadget, ffs->flags);
	ffs_closed(ffs);

	BUG_ON(ffs->gadget);

	if (ffs->epfiles)
		ffs_epfiles_destroy(ffs->epfiles, ffs->eps_count);

	if (ffs->ffs_eventfd)
		eventfd_ctx_put(ffs->ffs_eventfd);

	kfree(ffs->raw_descs_data);
	kfree(ffs->raw_strings);
	kfree(ffs->stringtabs);

	ffs_log("exit: state %d setup_state %d flag %lu", ffs->state,
		ffs->setup_state, ffs->flags);
}

static void ffs_data_reset(struct ffs_data *ffs)
{
	ENTER();

	ffs_log("enter: state %d setup_state %d flag %lu", ffs->state,
		ffs->setup_state, ffs->flags);

	ffs_data_clear(ffs);

	ffs->epfiles = NULL;
	ffs->raw_descs_data = NULL;
	ffs->raw_descs = NULL;
	ffs->raw_strings = NULL;
	ffs->stringtabs = NULL;

	ffs->raw_descs_length = 0;
	ffs->fs_descs_count = 0;
	ffs->hs_descs_count = 0;
	ffs->ss_descs_count = 0;

	ffs->strings_count = 0;
	ffs->interfaces_count = 0;
	ffs->eps_count = 0;

	ffs->ev.count = 0;

	ffs->state = FFS_READ_DESCRIPTORS;
	ffs->setup_state = FFS_NO_SETUP;
	ffs->flags = 0;

<<<<<<< HEAD
	ffs_log("exit: state %d setup_state %d flag %lu", ffs->state,
		ffs->setup_state, ffs->flags);
=======
	ffs->ms_os_descs_ext_prop_count = 0;
	ffs->ms_os_descs_ext_prop_name_len = 0;
	ffs->ms_os_descs_ext_prop_data_len = 0;
>>>>>>> cf77b7c4
}


static int functionfs_bind(struct ffs_data *ffs, struct usb_composite_dev *cdev)
{
	struct usb_gadget_strings **lang;
	int first_id;

	ENTER();

	ffs_log("enter: state %d setup_state %d flag %lu", ffs->state,
		ffs->setup_state, ffs->flags);

	if (WARN_ON(ffs->state != FFS_ACTIVE
		 || test_and_set_bit(FFS_FL_BOUND, &ffs->flags)))
		return -EBADFD;

	first_id = usb_string_ids_n(cdev, ffs->strings_count);
	if (unlikely(first_id < 0))
		return first_id;

	ffs->ep0req = usb_ep_alloc_request(cdev->gadget->ep0, GFP_KERNEL);
	if (unlikely(!ffs->ep0req))
		return -ENOMEM;
	ffs->ep0req->complete = ffs_ep0_complete;
	ffs->ep0req->context = ffs;

	lang = ffs->stringtabs;
	if (lang) {
		for (; *lang; ++lang) {
			struct usb_string *str = (*lang)->strings;
			int id = first_id;
			for (; str->s; ++id, ++str)
				str->id = id;
		}
	}

	ffs->gadget = cdev->gadget;

	ffs_log("exit: state %d setup_state %d flag %lu gadget %pK\n",
			ffs->state, ffs->setup_state, ffs->flags, ffs->gadget);

	ffs_data_get(ffs);
	return 0;
}

static void functionfs_unbind(struct ffs_data *ffs)
{
	ENTER();

	if (!WARN_ON(!ffs->gadget)) {
		usb_ep_free_request(ffs->gadget->ep0, ffs->ep0req);
		ffs->ep0req = NULL;
		ffs->gadget = NULL;
		clear_bit(FFS_FL_BOUND, &ffs->flags);
		ffs_log("state %d setup_state %d flag %lu gadget %pK\n",
			ffs->state, ffs->setup_state, ffs->flags, ffs->gadget);
		ffs_data_put(ffs);
	}
}

static int ffs_epfiles_create(struct ffs_data *ffs)
{
	struct ffs_epfile *epfile, *epfiles;
	unsigned i, count;

	ENTER();

	ffs_log("enter: state %d setup_state %d flag %lu", ffs->state,
		ffs->setup_state, ffs->flags);

	count = ffs->eps_count;
	epfiles = kcalloc(count, sizeof(*epfiles), GFP_KERNEL);
	if (!epfiles)
		return -ENOMEM;

	epfile = epfiles;
	for (i = 1; i <= count; ++i, ++epfile) {
		epfile->ffs = ffs;
		mutex_init(&epfile->mutex);
		init_waitqueue_head(&epfile->wait);
		atomic_set(&epfile->opened, 0);
		if (ffs->user_flags & FUNCTIONFS_VIRTUAL_ADDR)
			sprintf(epfile->name, "ep%02x", ffs->eps_addrmap[i]);
		else
			sprintf(epfile->name, "ep%u", i);
		epfile->dentry = ffs_sb_create_file(ffs->sb, epfile->name,
						 epfile,
						 &ffs_epfile_operations);
		if (unlikely(!epfile->dentry)) {
			ffs_epfiles_destroy(epfiles, i - 1);
			return -ENOMEM;
		}
	}

	ffs->epfiles = epfiles;

	ffs_log("exit: eps_count %u state %d setup_state %d flag %lu",
		count, ffs->state, ffs->setup_state, ffs->flags);

	return 0;
}

static void ffs_epfiles_destroy(struct ffs_epfile *epfiles, unsigned count)
{
	struct ffs_epfile *epfile = epfiles;

	ENTER();

	ffs_log("enter: count %u", count);

	for (; count; --count, ++epfile) {
		BUG_ON(mutex_is_locked(&epfile->mutex) ||
		       waitqueue_active(&epfile->wait));
		if (epfile->dentry) {
			d_delete(epfile->dentry);
			dput(epfile->dentry);
			epfile->dentry = NULL;
		}
	}

	kfree(epfiles);

	ffs_log("exit");
}

static void ffs_func_eps_disable(struct ffs_function *func)
{
	struct ffs_ep *ep         = func->eps;
	struct ffs_epfile *epfile = func->ffs->epfiles;
	unsigned count            = func->ffs->eps_count;
	unsigned long flags;

	ffs_log("enter: state %d setup_state %d flag %lu", func->ffs->state,
		func->ffs->setup_state, func->ffs->flags);

	spin_lock_irqsave(&func->ffs->eps_lock, flags);
	do {

		if (epfile)
			atomic_set(&epfile->error, 1);

		/* pending requests get nuked */
		if (likely(ep->ep))
			usb_ep_disable(ep->ep);
		++ep;

		if (epfile) {
			epfile->ep = NULL;
			__ffs_epfile_read_buffer_free(epfile);
			++epfile;
		}
	} while (--count);
	spin_unlock_irqrestore(&func->ffs->eps_lock, flags);

	ffs_log("exit");
}

static int ffs_func_eps_enable(struct ffs_function *func)
{
	struct ffs_data *ffs      = func->ffs;
	struct ffs_ep *ep         = func->eps;
	struct ffs_epfile *epfile = ffs->epfiles;
	unsigned count            = ffs->eps_count;
	unsigned long flags;
	int ret = 0;

	ffs_log("enter: state %d setup_state %d flag %lu", func->ffs->state,
		func->ffs->setup_state, func->ffs->flags);

	spin_lock_irqsave(&func->ffs->eps_lock, flags);
	do {
		struct usb_endpoint_descriptor *ds;
		int desc_idx;

		if (ffs->gadget->speed == USB_SPEED_SUPER)
			desc_idx = 2;
		else if (ffs->gadget->speed == USB_SPEED_HIGH)
			desc_idx = 1;
		else
			desc_idx = 0;

		/* fall-back to lower speed if desc missing for current speed */
		do {
			ds = ep->descs[desc_idx];
		} while (!ds && --desc_idx >= 0);

		if (!ds) {
			ret = -EINVAL;
			break;
		}

		ep->ep->driver_data = ep;
		ep->ep->desc = ds;

		ret = config_ep_by_speed(func->gadget, &func->function, ep->ep);
		if (ret) {
			pr_err("%s(): config_ep_by_speed(%d) err for %s\n",
						__func__, ret, ep->ep->name);
			break;
		}

		ret = usb_ep_enable(ep->ep);
		if (likely(!ret)) {
			epfile->ep = ep;
			epfile->in = usb_endpoint_dir_in(ds);
			epfile->isoc = usb_endpoint_xfer_isoc(ds);
			ffs_log("usb_ep_enable %s", ep->ep->name);
		} else {
			break;
		}

		wake_up(&epfile->wait);

		++ep;
		++epfile;
	} while (--count);
	spin_unlock_irqrestore(&func->ffs->eps_lock, flags);

	ffs_log("exit: ret %d", ret);

	return ret;
}


/* Parsing and building descriptors and strings *****************************/

/*
 * This validates if data pointed by data is a valid USB descriptor as
 * well as record how many interfaces, endpoints and strings are
 * required by given configuration.  Returns address after the
 * descriptor or NULL if data is invalid.
 */

enum ffs_entity_type {
	FFS_DESCRIPTOR, FFS_INTERFACE, FFS_STRING, FFS_ENDPOINT
};

enum ffs_os_desc_type {
	FFS_OS_DESC, FFS_OS_DESC_EXT_COMPAT, FFS_OS_DESC_EXT_PROP
};

typedef int (*ffs_entity_callback)(enum ffs_entity_type entity,
				   u8 *valuep,
				   struct usb_descriptor_header *desc,
				   void *priv);

typedef int (*ffs_os_desc_callback)(enum ffs_os_desc_type entity,
				    struct usb_os_desc_header *h, void *data,
				    unsigned len, void *priv);

static int __must_check ffs_do_single_desc(char *data, unsigned len,
					   ffs_entity_callback entity,
					   void *priv)
{
	struct usb_descriptor_header *_ds = (void *)data;
	u8 length;
	int ret;

	ENTER();

	ffs_log("enter: len %u", len);

	/* At least two bytes are required: length and type */
	if (len < 2) {
		pr_vdebug("descriptor too short\n");
		return -EINVAL;
	}

	/* If we have at least as many bytes as the descriptor takes? */
	length = _ds->bLength;
	if (len < length) {
		pr_vdebug("descriptor longer then available data\n");
		return -EINVAL;
	}

#define __entity_check_INTERFACE(val)  1
#define __entity_check_STRING(val)     (val)
#define __entity_check_ENDPOINT(val)   ((val) & USB_ENDPOINT_NUMBER_MASK)
#define __entity(type, val) do {					\
		pr_vdebug("entity " #type "(%02x)\n", (val));		\
		if (unlikely(!__entity_check_ ##type(val))) {		\
			pr_vdebug("invalid entity's value\n");		\
			return -EINVAL;					\
		}							\
		ret = entity(FFS_ ##type, &val, _ds, priv);		\
		if (unlikely(ret < 0)) {				\
			pr_debug("entity " #type "(%02x); ret = %d\n",	\
				 (val), ret);				\
			return ret;					\
		}							\
	} while (0)

	/* Parse descriptor depending on type. */
	switch (_ds->bDescriptorType) {
	case USB_DT_DEVICE:
	case USB_DT_CONFIG:
	case USB_DT_STRING:
	case USB_DT_DEVICE_QUALIFIER:
		/* function can't have any of those */
		pr_vdebug("descriptor reserved for gadget: %d\n",
		      _ds->bDescriptorType);
		return -EINVAL;

	case USB_DT_INTERFACE: {
		struct usb_interface_descriptor *ds = (void *)_ds;
		pr_vdebug("interface descriptor\n");
		if (length != sizeof *ds)
			goto inv_length;

		__entity(INTERFACE, ds->bInterfaceNumber);
		if (ds->iInterface)
			__entity(STRING, ds->iInterface);
	}
		break;

	case USB_DT_ENDPOINT: {
		struct usb_endpoint_descriptor *ds = (void *)_ds;
		pr_vdebug("endpoint descriptor\n");
		if (length != USB_DT_ENDPOINT_SIZE &&
		    length != USB_DT_ENDPOINT_AUDIO_SIZE)
			goto inv_length;
		__entity(ENDPOINT, ds->bEndpointAddress);
	}
		break;

	case HID_DT_HID:
		pr_vdebug("hid descriptor\n");
		if (length != sizeof(struct hid_descriptor))
			goto inv_length;
		break;

	case USB_DT_OTG:
		if (length != sizeof(struct usb_otg_descriptor))
			goto inv_length;
		break;

	case USB_DT_INTERFACE_ASSOCIATION: {
		struct usb_interface_assoc_descriptor *ds = (void *)_ds;
		pr_vdebug("interface association descriptor\n");
		if (length != sizeof *ds)
			goto inv_length;
		if (ds->iFunction)
			__entity(STRING, ds->iFunction);
	}
		break;

	case USB_DT_SS_ENDPOINT_COMP:
		pr_vdebug("EP SS companion descriptor\n");
		if (length != sizeof(struct usb_ss_ep_comp_descriptor))
			goto inv_length;
		break;

	case USB_DT_OTHER_SPEED_CONFIG:
	case USB_DT_INTERFACE_POWER:
	case USB_DT_DEBUG:
	case USB_DT_SECURITY:
	case USB_DT_CS_RADIO_CONTROL:
		/* TODO */
		pr_vdebug("unimplemented descriptor: %d\n", _ds->bDescriptorType);
		return -EINVAL;

	default:
		/* We should never be here */
		pr_vdebug("unknown descriptor: %d\n", _ds->bDescriptorType);
		return -EINVAL;

inv_length:
		pr_vdebug("invalid length: %d (descriptor %d)\n",
			  _ds->bLength, _ds->bDescriptorType);
		return -EINVAL;
	}

#undef __entity
#undef __entity_check_DESCRIPTOR
#undef __entity_check_INTERFACE
#undef __entity_check_STRING
#undef __entity_check_ENDPOINT

	ffs_log("exit: desc type %d length %d", _ds->bDescriptorType, length);

	return length;
}

static int __must_check ffs_do_descs(unsigned count, char *data, unsigned len,
				     ffs_entity_callback entity, void *priv)
{
	const unsigned _len = len;
	unsigned long num = 0;

	ENTER();

	ffs_log("enter: len %u", len);

	for (;;) {
		int ret;

		if (num == count)
			data = NULL;

		/* Record "descriptor" entity */
		ret = entity(FFS_DESCRIPTOR, (u8 *)num, (void *)data, priv);
		if (unlikely(ret < 0)) {
			pr_debug("entity DESCRIPTOR(%02lx); ret = %d\n",
				 num, ret);
			return ret;
		}

		if (!data)
			return _len - len;

		ret = ffs_do_single_desc(data, len, entity, priv);
		if (unlikely(ret < 0)) {
			pr_debug("%s returns %d\n", __func__, ret);
			return ret;
		}

		len -= ret;
		data += ret;
		++num;
	}

	ffs_log("exit: len %u", len);
}

static int __ffs_data_do_entity(enum ffs_entity_type type,
				u8 *valuep, struct usb_descriptor_header *desc,
				void *priv)
{
	struct ffs_desc_helper *helper = priv;
	struct usb_endpoint_descriptor *d;

	ENTER();

	ffs_log("enter: type %u", type);

	switch (type) {
	case FFS_DESCRIPTOR:
		break;

	case FFS_INTERFACE:
		/*
		 * Interfaces are indexed from zero so if we
		 * encountered interface "n" then there are at least
		 * "n+1" interfaces.
		 */
		if (*valuep >= helper->interfaces_count)
			helper->interfaces_count = *valuep + 1;
		break;

	case FFS_STRING:
		/*
		 * Strings are indexed from 1 (0 is magic ;) reserved
		 * for languages list or some such)
		 */
		if (*valuep > helper->ffs->strings_count)
			helper->ffs->strings_count = *valuep;
		break;

	case FFS_ENDPOINT:
		d = (void *)desc;
		helper->eps_count++;
		if (helper->eps_count >= 15)
			return -EINVAL;
		/* Check if descriptors for any speed were already parsed */
		if (!helper->ffs->eps_count && !helper->ffs->interfaces_count)
			helper->ffs->eps_addrmap[helper->eps_count] =
				d->bEndpointAddress;
		else if (helper->ffs->eps_addrmap[helper->eps_count] !=
				d->bEndpointAddress)
			return -EINVAL;
		break;
	}

	ffs_log("exit");

	return 0;
}

static int __ffs_do_os_desc_header(enum ffs_os_desc_type *next_type,
				   struct usb_os_desc_header *desc)
{
	u16 bcd_version = le16_to_cpu(desc->bcdVersion);
	u16 w_index = le16_to_cpu(desc->wIndex);

	ffs_log("enter");

	if (bcd_version != 1) {
		pr_vdebug("unsupported os descriptors version: %d",
			  bcd_version);
		return -EINVAL;
	}
	switch (w_index) {
	case 0x4:
		*next_type = FFS_OS_DESC_EXT_COMPAT;
		break;
	case 0x5:
		*next_type = FFS_OS_DESC_EXT_PROP;
		break;
	default:
		pr_vdebug("unsupported os descriptor type: %d", w_index);
		return -EINVAL;
	}

	ffs_log("exit: size of desc %zu", sizeof(*desc));

	return sizeof(*desc);
}

/*
 * Process all extended compatibility/extended property descriptors
 * of a feature descriptor
 */
static int __must_check ffs_do_single_os_desc(char *data, unsigned len,
					      enum ffs_os_desc_type type,
					      u16 feature_count,
					      ffs_os_desc_callback entity,
					      void *priv,
					      struct usb_os_desc_header *h)
{
	int ret;
	const unsigned _len = len;

	ENTER();

	ffs_log("enter: len %u os desc type %d", len, type);

	/* loop over all ext compat/ext prop descriptors */
	while (feature_count--) {
		ret = entity(type, h, data, len, priv);
		if (unlikely(ret < 0)) {
			pr_debug("bad OS descriptor, type: %d\n", type);
			return ret;
		}
		data += ret;
		len -= ret;
	}

	ffs_log("exit");

	return _len - len;
}

/* Process a number of complete Feature Descriptors (Ext Compat or Ext Prop) */
static int __must_check ffs_do_os_descs(unsigned count,
					char *data, unsigned len,
					ffs_os_desc_callback entity, void *priv)
{
	const unsigned _len = len;
	unsigned long num = 0;

	ENTER();

	ffs_log("enter: len %u", len);

	for (num = 0; num < count; ++num) {
		int ret;
		enum ffs_os_desc_type type;
		u16 feature_count;
		struct usb_os_desc_header *desc = (void *)data;

		if (len < sizeof(*desc))
			return -EINVAL;

		/*
		 * Record "descriptor" entity.
		 * Process dwLength, bcdVersion, wIndex, get b/wCount.
		 * Move the data pointer to the beginning of extended
		 * compatibilities proper or extended properties proper
		 * portions of the data
		 */
		if (le32_to_cpu(desc->dwLength) > len)
			return -EINVAL;

		ret = __ffs_do_os_desc_header(&type, desc);
		if (unlikely(ret < 0)) {
			pr_debug("entity OS_DESCRIPTOR(%02lx); ret = %d\n",
				 num, ret);
			return ret;
		}
		/*
		 * 16-bit hex "?? 00" Little Endian looks like 8-bit hex "??"
		 */
		feature_count = le16_to_cpu(desc->wCount);
		if (type == FFS_OS_DESC_EXT_COMPAT &&
		    (feature_count > 255 || desc->Reserved))
				return -EINVAL;
		len -= ret;
		data += ret;

		/*
		 * Process all function/property descriptors
		 * of this Feature Descriptor
		 */
		ret = ffs_do_single_os_desc(data, len, type,
					    feature_count, entity, priv, desc);
		if (unlikely(ret < 0)) {
			pr_debug("%s returns %d\n", __func__, ret);
			return ret;
		}

		len -= ret;
		data += ret;
	}

	ffs_log("exit");

	return _len - len;
}

/**
 * Validate contents of the buffer from userspace related to OS descriptors.
 */
static int __ffs_data_do_os_desc(enum ffs_os_desc_type type,
				 struct usb_os_desc_header *h, void *data,
				 unsigned len, void *priv)
{
	struct ffs_data *ffs = priv;
	u8 length;

	ENTER();

	ffs_log("enter: len %u", len);

	switch (type) {
	case FFS_OS_DESC_EXT_COMPAT: {
		struct usb_ext_compat_desc *d = data;
		int i;

		if (len < sizeof(*d) ||
		    d->bFirstInterfaceNumber >= ffs->interfaces_count)
			return -EINVAL;
		if (d->Reserved1 != 1) {
			/*
			 * According to the spec, Reserved1 must be set to 1
			 * but older kernels incorrectly rejected non-zero
			 * values.  We fix it here to avoid returning EINVAL
			 * in response to values we used to accept.
			 */
			pr_debug("usb_ext_compat_desc::Reserved1 forced to 1\n");
			d->Reserved1 = 1;
		}
		for (i = 0; i < ARRAY_SIZE(d->Reserved2); ++i)
			if (d->Reserved2[i])
				return -EINVAL;

		length = sizeof(struct usb_ext_compat_desc);
	}
		break;
	case FFS_OS_DESC_EXT_PROP: {
		struct usb_ext_prop_desc *d = data;
		u32 type, pdl;
		u16 pnl;

		if (len < sizeof(*d) || h->interface >= ffs->interfaces_count)
			return -EINVAL;
		length = le32_to_cpu(d->dwSize);
		if (len < length)
			return -EINVAL;
		type = le32_to_cpu(d->dwPropertyDataType);
		if (type < USB_EXT_PROP_UNICODE ||
		    type > USB_EXT_PROP_UNICODE_MULTI) {
			pr_vdebug("unsupported os descriptor property type: %d",
				  type);
			return -EINVAL;
		}
		pnl = le16_to_cpu(d->wPropertyNameLength);
		if (length < 14 + pnl) {
			pr_vdebug("invalid os descriptor length: %d pnl:%d (descriptor %d)\n",
				  length, pnl, type);
			return -EINVAL;
		}
		pdl = le32_to_cpu(*(u32 *)((u8 *)data + 10 + pnl));
		if (length != 14 + pnl + pdl) {
			pr_vdebug("invalid os descriptor length: %d pnl:%d pdl:%d (descriptor %d)\n",
				  length, pnl, pdl, type);
			return -EINVAL;
		}
		++ffs->ms_os_descs_ext_prop_count;
		/* property name reported to the host as "WCHAR"s */
		ffs->ms_os_descs_ext_prop_name_len += pnl * 2;
		ffs->ms_os_descs_ext_prop_data_len += pdl;
	}
		break;
	default:
		pr_vdebug("unknown descriptor: %d\n", type);
		return -EINVAL;
	}

	ffs_log("exit");

	return length;
}

static int __ffs_data_got_descs(struct ffs_data *ffs,
				char *const _data, size_t len)
{
	char *data = _data, *raw_descs;
	unsigned os_descs_count = 0, counts[3], flags;
	int ret = -EINVAL, i;
	struct ffs_desc_helper helper;

	ENTER();

	ffs_log("enter: len %zu", len);

	if (get_unaligned_le32(data + 4) != len)
		goto error;

	switch (get_unaligned_le32(data)) {
	case FUNCTIONFS_DESCRIPTORS_MAGIC:
		flags = FUNCTIONFS_HAS_FS_DESC | FUNCTIONFS_HAS_HS_DESC;
		data += 8;
		len  -= 8;
		break;
	case FUNCTIONFS_DESCRIPTORS_MAGIC_V2:
		flags = get_unaligned_le32(data + 8);
		ffs->user_flags = flags;
		if (flags & ~(FUNCTIONFS_HAS_FS_DESC |
			      FUNCTIONFS_HAS_HS_DESC |
			      FUNCTIONFS_HAS_SS_DESC |
			      FUNCTIONFS_HAS_MS_OS_DESC |
			      FUNCTIONFS_VIRTUAL_ADDR |
			      FUNCTIONFS_EVENTFD |
			      FUNCTIONFS_ALL_CTRL_RECIP |
			      FUNCTIONFS_CONFIG0_SETUP)) {
			ret = -ENOSYS;
			goto error;
		}
		data += 12;
		len  -= 12;
		break;
	default:
		goto error;
	}

	if (flags & FUNCTIONFS_EVENTFD) {
		if (len < 4)
			goto error;
		ffs->ffs_eventfd =
			eventfd_ctx_fdget((int)get_unaligned_le32(data));
		if (IS_ERR(ffs->ffs_eventfd)) {
			ret = PTR_ERR(ffs->ffs_eventfd);
			ffs->ffs_eventfd = NULL;
			goto error;
		}
		data += 4;
		len  -= 4;
	}

	/* Read fs_count, hs_count and ss_count (if present) */
	for (i = 0; i < 3; ++i) {
		if (!(flags & (1 << i))) {
			counts[i] = 0;
		} else if (len < 4) {
			goto error;
		} else {
			counts[i] = get_unaligned_le32(data);
			data += 4;
			len  -= 4;
		}
	}
	if (flags & (1 << i)) {
		if (len < 4) {
			goto error;
		}
		os_descs_count = get_unaligned_le32(data);
		data += 4;
		len -= 4;
	};

	/* Read descriptors */
	raw_descs = data;
	helper.ffs = ffs;
	for (i = 0; i < 3; ++i) {
		if (!counts[i])
			continue;
		helper.interfaces_count = 0;
		helper.eps_count = 0;
		ret = ffs_do_descs(counts[i], data, len,
				   __ffs_data_do_entity, &helper);
		if (ret < 0)
			goto error;
		if (!ffs->eps_count && !ffs->interfaces_count) {
			ffs->eps_count = helper.eps_count;
			ffs->interfaces_count = helper.interfaces_count;
		} else {
			if (ffs->eps_count != helper.eps_count) {
				ret = -EINVAL;
				goto error;
			}
			if (ffs->interfaces_count != helper.interfaces_count) {
				ret = -EINVAL;
				goto error;
			}
		}
		data += ret;
		len  -= ret;
	}
	if (os_descs_count) {
		ret = ffs_do_os_descs(os_descs_count, data, len,
				      __ffs_data_do_os_desc, ffs);
		if (ret < 0)
			goto error;
		data += ret;
		len -= ret;
	}

	if (raw_descs == data || len) {
		ret = -EINVAL;
		goto error;
	}

	ffs->raw_descs_data	= _data;
	ffs->raw_descs		= raw_descs;
	ffs->raw_descs_length	= data - raw_descs;
	ffs->fs_descs_count	= counts[0];
	ffs->hs_descs_count	= counts[1];
	ffs->ss_descs_count	= counts[2];
	ffs->ms_os_descs_count	= os_descs_count;

	ffs_log("exit");

	return 0;

error:
	kfree(_data);
	ffs_log("exit: ret %d", ret);
	return ret;
}

static int __ffs_data_got_strings(struct ffs_data *ffs,
				  char *const _data, size_t len)
{
	u32 str_count, needed_count, lang_count;
	struct usb_gadget_strings **stringtabs, *t;
	const char *data = _data;
	struct usb_string *s;

	ENTER();

	ffs_log("enter: len %zu", len);

	if (unlikely(len < 16 ||
		     get_unaligned_le32(data) != FUNCTIONFS_STRINGS_MAGIC ||
		     get_unaligned_le32(data + 4) != len))
		goto error;
	str_count  = get_unaligned_le32(data + 8);
	lang_count = get_unaligned_le32(data + 12);

	/* if one is zero the other must be zero */
	if (unlikely(!str_count != !lang_count))
		goto error;

	/* Do we have at least as many strings as descriptors need? */
	needed_count = ffs->strings_count;
	if (unlikely(str_count < needed_count))
		goto error;

	/*
	 * If we don't need any strings just return and free all
	 * memory.
	 */
	if (!needed_count) {
		kfree(_data);
		return 0;
	}

	/* Allocate everything in one chunk so there's less maintenance. */
	{
		unsigned i = 0;
		vla_group(d);
		vla_item(d, struct usb_gadget_strings *, stringtabs,
			lang_count + 1);
		vla_item(d, struct usb_gadget_strings, stringtab, lang_count);
		vla_item(d, struct usb_string, strings,
			lang_count*(needed_count+1));

		char *vlabuf = kmalloc(vla_group_size(d), GFP_KERNEL);

		if (unlikely(!vlabuf)) {
			kfree(_data);
			return -ENOMEM;
		}

		/* Initialize the VLA pointers */
		stringtabs = vla_ptr(vlabuf, d, stringtabs);
		t = vla_ptr(vlabuf, d, stringtab);
		i = lang_count;
		do {
			*stringtabs++ = t++;
		} while (--i);
		*stringtabs = NULL;

		/* stringtabs = vlabuf = d_stringtabs for later kfree */
		stringtabs = vla_ptr(vlabuf, d, stringtabs);
		t = vla_ptr(vlabuf, d, stringtab);
		s = vla_ptr(vlabuf, d, strings);
	}

	/* For each language */
	data += 16;
	len -= 16;

	do { /* lang_count > 0 so we can use do-while */
		unsigned needed = needed_count;

		if (unlikely(len < 3))
			goto error_free;
		t->language = get_unaligned_le16(data);
		t->strings  = s;
		++t;

		data += 2;
		len -= 2;

		/* For each string */
		do { /* str_count > 0 so we can use do-while */
			size_t length = strnlen(data, len);

			if (unlikely(length == len))
				goto error_free;

			/*
			 * User may provide more strings then we need,
			 * if that's the case we simply ignore the
			 * rest
			 */
			if (likely(needed)) {
				/*
				 * s->id will be set while adding
				 * function to configuration so for
				 * now just leave garbage here.
				 */
				s->s = data;
				--needed;
				++s;
			}

			data += length + 1;
			len -= length + 1;
		} while (--str_count);

		s->id = 0;   /* terminator */
		s->s = NULL;
		++s;

	} while (--lang_count);

	/* Some garbage left? */
	if (unlikely(len))
		goto error_free;

	/* Done! */
	ffs->stringtabs = stringtabs;
	ffs->raw_strings = _data;

	ffs_log("exit");
	return 0;

error_free:
	kfree(stringtabs);
error:
	kfree(_data);
	ffs_log("exit: -EINVAL");
	return -EINVAL;
}


/* Events handling and management *******************************************/

static void __ffs_event_add(struct ffs_data *ffs,
			    enum usb_functionfs_event_type type)
{
	enum usb_functionfs_event_type rem_type1, rem_type2 = type;
	int neg = 0;

	ffs_log("enter: type %d state %d setup_state %d flag %lu", type,
		ffs->state, ffs->setup_state, ffs->flags);

	/*
	 * Abort any unhandled setup
	 *
	 * We do not need to worry about some cmpxchg() changing value
	 * of ffs->setup_state without holding the lock because when
	 * state is FFS_SETUP_PENDING cmpxchg() in several places in
	 * the source does nothing.
	 */
	if (ffs->setup_state == FFS_SETUP_PENDING)
		ffs->setup_state = FFS_SETUP_CANCELLED;

	/*
	 * Logic of this function guarantees that there are at most four pending
	 * evens on ffs->ev.types queue.  This is important because the queue
	 * has space for four elements only and __ffs_ep0_read_events function
	 * depends on that limit as well.  If more event types are added, those
	 * limits have to be revisited or guaranteed to still hold.
	 */
	switch (type) {
	case FUNCTIONFS_RESUME:
		rem_type2 = FUNCTIONFS_SUSPEND;
		/* FALL THROUGH */
	case FUNCTIONFS_SUSPEND:
	case FUNCTIONFS_SETUP:
		rem_type1 = type;
		/* Discard all similar events */
		break;

	case FUNCTIONFS_BIND:
	case FUNCTIONFS_UNBIND:
	case FUNCTIONFS_DISABLE:
	case FUNCTIONFS_ENABLE:
		/* Discard everything other then power management. */
		rem_type1 = FUNCTIONFS_SUSPEND;
		rem_type2 = FUNCTIONFS_RESUME;
		neg = 1;
		break;

	default:
		WARN(1, "%d: unknown event, this should not happen\n", type);
		return;
	}

	{
		u8 *ev  = ffs->ev.types, *out = ev;
		unsigned n = ffs->ev.count;
		for (; n; --n, ++ev)
			if ((*ev == rem_type1 || *ev == rem_type2) == neg)
				*out++ = *ev;
			else
				pr_vdebug("purging event %d\n", *ev);
		ffs->ev.count = out - ffs->ev.types;
	}

	pr_vdebug("adding event %d\n", type);
	ffs->ev.types[ffs->ev.count++] = type;
	wake_up_locked(&ffs->ev.waitq);
	if (ffs->ffs_eventfd)
		eventfd_signal(ffs->ffs_eventfd, 1);

	ffs_log("exit: state %d setup_state %d flag %lu", ffs->state,
		ffs->setup_state, ffs->flags);
}

static void ffs_event_add(struct ffs_data *ffs,
			  enum usb_functionfs_event_type type)
{
	unsigned long flags;
	spin_lock_irqsave(&ffs->ev.waitq.lock, flags);
	__ffs_event_add(ffs, type);
	spin_unlock_irqrestore(&ffs->ev.waitq.lock, flags);
}

/* Bind/unbind USB function hooks *******************************************/

static int ffs_ep_addr2idx(struct ffs_data *ffs, u8 endpoint_address)
{
	int i;

	for (i = 1; i < ARRAY_SIZE(ffs->eps_addrmap); ++i)
		if (ffs->eps_addrmap[i] == endpoint_address)
			return i;
	return -ENOENT;
}

static int __ffs_func_bind_do_descs(enum ffs_entity_type type, u8 *valuep,
				    struct usb_descriptor_header *desc,
				    void *priv)
{
	struct usb_endpoint_descriptor *ds = (void *)desc;
	struct ffs_function *func = priv;
	struct ffs_ep *ffs_ep;
	unsigned ep_desc_id;
	int idx;
	static const char *speed_names[] = { "full", "high", "super" };

	ffs_log("enter");

	if (type != FFS_DESCRIPTOR)
		return 0;

	/*
	 * If ss_descriptors is not NULL, we are reading super speed
	 * descriptors; if hs_descriptors is not NULL, we are reading high
	 * speed descriptors; otherwise, we are reading full speed
	 * descriptors.
	 */
	if (func->function.ss_descriptors) {
		ep_desc_id = 2;
		func->function.ss_descriptors[(long)valuep] = desc;
	} else if (func->function.hs_descriptors) {
		ep_desc_id = 1;
		func->function.hs_descriptors[(long)valuep] = desc;
	} else {
		ep_desc_id = 0;
		func->function.fs_descriptors[(long)valuep]    = desc;
	}

	if (!desc || desc->bDescriptorType != USB_DT_ENDPOINT)
		return 0;

	idx = ffs_ep_addr2idx(func->ffs, ds->bEndpointAddress) - 1;
	if (idx < 0)
		return idx;

	ffs_ep = func->eps + idx;

	if (unlikely(ffs_ep->descs[ep_desc_id])) {
		pr_err("two %sspeed descriptors for EP %d\n",
			  speed_names[ep_desc_id],
			  ds->bEndpointAddress & USB_ENDPOINT_NUMBER_MASK);
		return -EINVAL;
	}
	ffs_ep->descs[ep_desc_id] = ds;

	ffs_dump_mem(": Original  ep desc", ds, ds->bLength);
	if (ffs_ep->ep) {
		ds->bEndpointAddress = ffs_ep->descs[0]->bEndpointAddress;
		if (!ds->wMaxPacketSize)
			ds->wMaxPacketSize = ffs_ep->descs[0]->wMaxPacketSize;
	} else {
		struct usb_request *req;
		struct usb_ep *ep;
		u8 bEndpointAddress;

		/*
		 * We back up bEndpointAddress because autoconfig overwrites
		 * it with physical endpoint address.
		 */
		bEndpointAddress = ds->bEndpointAddress;
		pr_vdebug("autoconfig\n");
		ep = usb_ep_autoconfig(func->gadget, ds);
		if (unlikely(!ep))
			return -ENOTSUPP;
		ep->driver_data = func->eps + idx;

		req = usb_ep_alloc_request(ep, GFP_KERNEL);
		if (unlikely(!req))
			return -ENOMEM;

		ffs_ep->ep  = ep;
		ffs_ep->req = req;
		func->eps_revmap[ds->bEndpointAddress &
				 USB_ENDPOINT_NUMBER_MASK] = idx + 1;
		/*
		 * If we use virtual address mapping, we restore
		 * original bEndpointAddress value.
		 */
		if (func->ffs->user_flags & FUNCTIONFS_VIRTUAL_ADDR)
			ds->bEndpointAddress = bEndpointAddress;
	}
	ffs_dump_mem(": Rewritten ep desc", ds, ds->bLength);

	ffs_log("exit");

	return 0;
}

static int __ffs_func_bind_do_nums(enum ffs_entity_type type, u8 *valuep,
				   struct usb_descriptor_header *desc,
				   void *priv)
{
	struct ffs_function *func = priv;
	unsigned idx;
	u8 newValue;

	ffs_log("enter: type %d", type);

	switch (type) {
	default:
	case FFS_DESCRIPTOR:
		/* Handled in previous pass by __ffs_func_bind_do_descs() */
		return 0;

	case FFS_INTERFACE:
		idx = *valuep;
		if (func->interfaces_nums[idx] < 0) {
			int id = usb_interface_id(func->conf, &func->function);
			if (unlikely(id < 0))
				return id;
			func->interfaces_nums[idx] = id;
		}
		newValue = func->interfaces_nums[idx];
		break;

	case FFS_STRING:
		/* String' IDs are allocated when fsf_data is bound to cdev */
		newValue = func->ffs->stringtabs[0]->strings[*valuep - 1].id;
		break;

	case FFS_ENDPOINT:
		/*
		 * USB_DT_ENDPOINT are handled in
		 * __ffs_func_bind_do_descs().
		 */
		if (desc->bDescriptorType == USB_DT_ENDPOINT)
			return 0;

		idx = (*valuep & USB_ENDPOINT_NUMBER_MASK) - 1;
		if (unlikely(!func->eps[idx].ep))
			return -EINVAL;

		{
			struct usb_endpoint_descriptor **descs;
			descs = func->eps[idx].descs;
			newValue = descs[descs[0] ? 0 : 1]->bEndpointAddress;
		}
		break;
	}

	pr_vdebug("%02x -> %02x\n", *valuep, newValue);
	*valuep = newValue;

	ffs_log("exit: newValue %d", newValue);

	return 0;
}

static int __ffs_func_bind_do_os_desc(enum ffs_os_desc_type type,
				      struct usb_os_desc_header *h, void *data,
				      unsigned len, void *priv)
{
	struct ffs_function *func = priv;
	u8 length = 0;

	ffs_log("enter: type %d", type);

	switch (type) {
	case FFS_OS_DESC_EXT_COMPAT: {
		struct usb_ext_compat_desc *desc = data;
		struct usb_os_desc_table *t;

		t = &func->function.os_desc_table[desc->bFirstInterfaceNumber];
		t->if_id = func->interfaces_nums[desc->bFirstInterfaceNumber];
		memcpy(t->os_desc->ext_compat_id, &desc->CompatibleID,
		       ARRAY_SIZE(desc->CompatibleID) +
		       ARRAY_SIZE(desc->SubCompatibleID));
		length = sizeof(*desc);
	}
		break;
	case FFS_OS_DESC_EXT_PROP: {
		struct usb_ext_prop_desc *desc = data;
		struct usb_os_desc_table *t;
		struct usb_os_desc_ext_prop *ext_prop;
		char *ext_prop_name;
		char *ext_prop_data;

		t = &func->function.os_desc_table[h->interface];
		t->if_id = func->interfaces_nums[h->interface];

		ext_prop = func->ffs->ms_os_descs_ext_prop_avail;
		func->ffs->ms_os_descs_ext_prop_avail += sizeof(*ext_prop);

		ext_prop->type = le32_to_cpu(desc->dwPropertyDataType);
		ext_prop->name_len = le16_to_cpu(desc->wPropertyNameLength);
		ext_prop->data_len = le32_to_cpu(*(u32 *)
			usb_ext_prop_data_len_ptr(data, ext_prop->name_len));
		length = ext_prop->name_len + ext_prop->data_len + 14;

		ext_prop_name = func->ffs->ms_os_descs_ext_prop_name_avail;
		func->ffs->ms_os_descs_ext_prop_name_avail +=
			ext_prop->name_len;

		ext_prop_data = func->ffs->ms_os_descs_ext_prop_data_avail;
		func->ffs->ms_os_descs_ext_prop_data_avail +=
			ext_prop->data_len;
		memcpy(ext_prop_data,
		       usb_ext_prop_data_ptr(data, ext_prop->name_len),
		       ext_prop->data_len);
		/* unicode data reported to the host as "WCHAR"s */
		switch (ext_prop->type) {
		case USB_EXT_PROP_UNICODE:
		case USB_EXT_PROP_UNICODE_ENV:
		case USB_EXT_PROP_UNICODE_LINK:
		case USB_EXT_PROP_UNICODE_MULTI:
			ext_prop->data_len *= 2;
			break;
		}
		ext_prop->data = ext_prop_data;

		memcpy(ext_prop_name, usb_ext_prop_name_ptr(data),
		       ext_prop->name_len);
		/* property name reported to the host as "WCHAR"s */
		ext_prop->name_len *= 2;
		ext_prop->name = ext_prop_name;

		t->os_desc->ext_prop_len +=
			ext_prop->name_len + ext_prop->data_len + 14;
		++t->os_desc->ext_prop_count;
		list_add_tail(&ext_prop->entry, &t->os_desc->ext_prop);
	}
		break;
	default:
		pr_vdebug("unknown descriptor: %d\n", type);
	}

	ffs_log("exit");

	return length;
}

static inline struct f_fs_opts *ffs_do_functionfs_bind(struct usb_function *f,
						struct usb_configuration *c)
{
	struct ffs_function *func = ffs_func_from_usb(f);
	struct f_fs_opts *ffs_opts =
		container_of(f->fi, struct f_fs_opts, func_inst);
	int ret;

	ENTER();

	ffs_log("enter");

	/*
	 * Legacy gadget triggers binding in functionfs_ready_callback,
	 * which already uses locking; taking the same lock here would
	 * cause a deadlock.
	 *
	 * Configfs-enabled gadgets however do need ffs_dev_lock.
	 */
	if (!ffs_opts->no_configfs)
		ffs_dev_lock();
	ret = ffs_opts->dev->desc_ready ? 0 : -ENODEV;
	func->ffs = ffs_opts->dev->ffs_data;
	if (!ffs_opts->no_configfs)
		ffs_dev_unlock();
	if (ret)
		return ERR_PTR(ret);

	func->conf = c;
	func->gadget = c->cdev->gadget;

	/*
	 * in drivers/usb/gadget/configfs.c:configfs_composite_bind()
	 * configurations are bound in sequence with list_for_each_entry,
	 * in each configuration its functions are bound in sequence
	 * with list_for_each_entry, so we assume no race condition
	 * with regard to ffs_opts->bound access
	 */
	if (!ffs_opts->refcnt) {
		ret = functionfs_bind(func->ffs, c->cdev);
		if (ret)
			return ERR_PTR(ret);
	}
	ffs_opts->refcnt++;
	func->function.strings = func->ffs->stringtabs;

	ffs_log("exit");

	return ffs_opts;
}

static int _ffs_func_bind(struct usb_configuration *c,
			  struct usb_function *f)
{
	struct ffs_function *func = ffs_func_from_usb(f);
	struct ffs_data *ffs = func->ffs;

	const int full = !!func->ffs->fs_descs_count;
	const int high = !!func->ffs->hs_descs_count;
	const int super = !!func->ffs->ss_descs_count;

	int fs_len, hs_len, ss_len, ret, i;
	struct ffs_ep *eps_ptr;

	/* Make it a single chunk, less management later on */
	vla_group(d);
	vla_item_with_sz(d, struct ffs_ep, eps, ffs->eps_count);
	vla_item_with_sz(d, struct usb_descriptor_header *, fs_descs,
		full ? ffs->fs_descs_count + 1 : 0);
	vla_item_with_sz(d, struct usb_descriptor_header *, hs_descs,
		high ? ffs->hs_descs_count + 1 : 0);
	vla_item_with_sz(d, struct usb_descriptor_header *, ss_descs,
		super ? ffs->ss_descs_count + 1 : 0);
	vla_item_with_sz(d, short, inums, ffs->interfaces_count);
	vla_item_with_sz(d, struct usb_os_desc_table, os_desc_table,
			 c->cdev->use_os_string ? ffs->interfaces_count : 0);
	vla_item_with_sz(d, char[16], ext_compat,
			 c->cdev->use_os_string ? ffs->interfaces_count : 0);
	vla_item_with_sz(d, struct usb_os_desc, os_desc,
			 c->cdev->use_os_string ? ffs->interfaces_count : 0);
	vla_item_with_sz(d, struct usb_os_desc_ext_prop, ext_prop,
			 ffs->ms_os_descs_ext_prop_count);
	vla_item_with_sz(d, char, ext_prop_name,
			 ffs->ms_os_descs_ext_prop_name_len);
	vla_item_with_sz(d, char, ext_prop_data,
			 ffs->ms_os_descs_ext_prop_data_len);
	vla_item_with_sz(d, char, raw_descs, ffs->raw_descs_length);
	char *vlabuf;

	ENTER();

	ffs_log("enter: state %d setup_state %d flag %lu", ffs->state,
		ffs->setup_state, ffs->flags);

	/* Has descriptors only for speeds gadget does not support */
	if (unlikely(!(full | high | super)))
		return -ENOTSUPP;

	/* Allocate a single chunk, less management later on */
	vlabuf = kzalloc(vla_group_size(d), GFP_KERNEL);
	if (unlikely(!vlabuf))
		return -ENOMEM;

	ffs->ms_os_descs_ext_prop_avail = vla_ptr(vlabuf, d, ext_prop);
	ffs->ms_os_descs_ext_prop_name_avail =
		vla_ptr(vlabuf, d, ext_prop_name);
	ffs->ms_os_descs_ext_prop_data_avail =
		vla_ptr(vlabuf, d, ext_prop_data);

	/* Copy descriptors  */
	memcpy(vla_ptr(vlabuf, d, raw_descs), ffs->raw_descs,
	       ffs->raw_descs_length);

	memset(vla_ptr(vlabuf, d, inums), 0xff, d_inums__sz);
	eps_ptr = vla_ptr(vlabuf, d, eps);
	for (i = 0; i < ffs->eps_count; i++)
		eps_ptr[i].num = -1;

	/* Save pointers
	 * d_eps == vlabuf, func->eps used to kfree vlabuf later
	*/
	func->eps             = vla_ptr(vlabuf, d, eps);
	func->interfaces_nums = vla_ptr(vlabuf, d, inums);

	/*
	 * Go through all the endpoint descriptors and allocate
	 * endpoints first, so that later we can rewrite the endpoint
	 * numbers without worrying that it may be described later on.
	 */
	if (likely(full)) {
		func->function.fs_descriptors = vla_ptr(vlabuf, d, fs_descs);
		fs_len = ffs_do_descs(ffs->fs_descs_count,
				      vla_ptr(vlabuf, d, raw_descs),
				      d_raw_descs__sz,
				      __ffs_func_bind_do_descs, func);
		if (unlikely(fs_len < 0)) {
			ret = fs_len;
			goto error;
		}
	} else {
		fs_len = 0;
	}

	if (likely(high)) {
		func->function.hs_descriptors = vla_ptr(vlabuf, d, hs_descs);
		hs_len = ffs_do_descs(ffs->hs_descs_count,
				      vla_ptr(vlabuf, d, raw_descs) + fs_len,
				      d_raw_descs__sz - fs_len,
				      __ffs_func_bind_do_descs, func);
		if (unlikely(hs_len < 0)) {
			ret = hs_len;
			goto error;
		}
	} else {
		hs_len = 0;
	}

	if (likely(super)) {
		func->function.ss_descriptors = vla_ptr(vlabuf, d, ss_descs);
		ss_len = ffs_do_descs(ffs->ss_descs_count,
				vla_ptr(vlabuf, d, raw_descs) + fs_len + hs_len,
				d_raw_descs__sz - fs_len - hs_len,
				__ffs_func_bind_do_descs, func);
		if (unlikely(ss_len < 0)) {
			ret = ss_len;
			goto error;
		}
	} else {
		ss_len = 0;
	}

	/*
	 * Now handle interface numbers allocation and interface and
	 * endpoint numbers rewriting.  We can do that in one go
	 * now.
	 */
	ret = ffs_do_descs(ffs->fs_descs_count +
			   (high ? ffs->hs_descs_count : 0) +
			   (super ? ffs->ss_descs_count : 0),
			   vla_ptr(vlabuf, d, raw_descs), d_raw_descs__sz,
			   __ffs_func_bind_do_nums, func);
	if (unlikely(ret < 0))
		goto error;

	func->function.os_desc_table = vla_ptr(vlabuf, d, os_desc_table);
	if (c->cdev->use_os_string) {
		for (i = 0; i < ffs->interfaces_count; ++i) {
			struct usb_os_desc *desc;

			desc = func->function.os_desc_table[i].os_desc =
				vla_ptr(vlabuf, d, os_desc) +
				i * sizeof(struct usb_os_desc);
			desc->ext_compat_id =
				vla_ptr(vlabuf, d, ext_compat) + i * 16;
			INIT_LIST_HEAD(&desc->ext_prop);
		}
		ret = ffs_do_os_descs(ffs->ms_os_descs_count,
				      vla_ptr(vlabuf, d, raw_descs) +
				      fs_len + hs_len + ss_len,
				      d_raw_descs__sz - fs_len - hs_len -
				      ss_len,
				      __ffs_func_bind_do_os_desc, func);
		if (unlikely(ret < 0))
			goto error;
	}
	func->function.os_desc_n =
		c->cdev->use_os_string ? ffs->interfaces_count : 0;

	/* And we're done */
	ffs_event_add(ffs, FUNCTIONFS_BIND);

	ffs_log("exit: state %d setup_state %d flag %lu", ffs->state,
		ffs->setup_state, ffs->flags);

	return 0;

error:
	/* XXX Do we need to release all claimed endpoints here? */
	ffs_log("exit: ret %d", ret);
	return ret;
}

static int ffs_func_bind(struct usb_configuration *c,
			 struct usb_function *f)
{
	struct f_fs_opts *ffs_opts = ffs_do_functionfs_bind(f, c);
	struct ffs_function *func = ffs_func_from_usb(f);
	int ret;

	ffs_log("enter");

	if (IS_ERR(ffs_opts))
		return PTR_ERR(ffs_opts);

	ret = _ffs_func_bind(c, f);
	if (ret && !--ffs_opts->refcnt)
		functionfs_unbind(func->ffs);

	ffs_log("exit: ret %d", ret);

	return ret;
}


/* Other USB function hooks *************************************************/

static void ffs_reset_work(struct work_struct *work)
{
	struct ffs_data *ffs = container_of(work,
		struct ffs_data, reset_work);

	ffs_log("enter");

	ffs_data_reset(ffs);

	ffs_log("exit");
}

static int ffs_func_set_alt(struct usb_function *f,
			    unsigned interface, unsigned alt)
{
	struct ffs_function *func = ffs_func_from_usb(f);
	struct ffs_data *ffs = func->ffs;
	int ret = 0, intf;

	ffs_log("enter");

	if (alt != (unsigned)-1) {
		intf = ffs_func_revmap_intf(func, interface);
		if (unlikely(intf < 0))
			return intf;
	}

	if (ffs->func) {
		ffs_func_eps_disable(ffs->func);
		ffs->func = NULL;
		/* matching put to allow LPM on disconnect */
		usb_gadget_autopm_put_async(ffs->gadget);
	}

	if (ffs->state == FFS_DEACTIVATED) {
		ffs->state = FFS_CLOSING;
		INIT_WORK(&ffs->reset_work, ffs_reset_work);
		schedule_work(&ffs->reset_work);
		return -ENODEV;
	}

	if (ffs->state != FFS_ACTIVE)
		return -ENODEV;

	if (alt == (unsigned)-1) {
		ffs->func = NULL;
		ffs_event_add(ffs, FUNCTIONFS_DISABLE);
		return 0;
	}

	ffs->func = func;
	ret = ffs_func_eps_enable(func);
	if (likely(ret >= 0)) {
		ffs_event_add(ffs, FUNCTIONFS_ENABLE);
		/* Disable USB LPM later on bus_suspend */
		usb_gadget_autopm_get_async(ffs->gadget);
	}
	ffs_log("exit: ret %d", ret);

	return ret;
}

static void ffs_func_disable(struct usb_function *f)
{
	ffs_log("enter");
	ffs_func_set_alt(f, 0, (unsigned)-1);

	ffs_log("exit");
}

static int ffs_func_setup(struct usb_function *f,
			  const struct usb_ctrlrequest *creq)
{
	struct ffs_function *func = ffs_func_from_usb(f);
	struct ffs_data *ffs = func->ffs;
	unsigned long flags;
	int ret;

	ENTER();

	ffs_log("enter");

	pr_vdebug("creq->bRequestType = %02x\n", creq->bRequestType);
	pr_vdebug("creq->bRequest     = %02x\n", creq->bRequest);
	pr_vdebug("creq->wValue       = %04x\n", le16_to_cpu(creq->wValue));
	pr_vdebug("creq->wIndex       = %04x\n", le16_to_cpu(creq->wIndex));
	pr_vdebug("creq->wLength      = %04x\n", le16_to_cpu(creq->wLength));

	/*
	 * Most requests directed to interface go through here
	 * (notable exceptions are set/get interface) so we need to
	 * handle them.  All other either handled by composite or
	 * passed to usb_configuration->setup() (if one is set).  No
	 * matter, we will handle requests directed to endpoint here
	 * as well (as it's straightforward).  Other request recipient
	 * types are only handled when the user flag FUNCTIONFS_ALL_CTRL_RECIP
	 * is being used.
	 */
	if (ffs->state != FFS_ACTIVE)
		return -ENODEV;

	switch (creq->bRequestType & USB_RECIP_MASK) {
	case USB_RECIP_INTERFACE:
		ret = ffs_func_revmap_intf(func, le16_to_cpu(creq->wIndex));
		if (unlikely(ret < 0))
			return ret;
		break;

	case USB_RECIP_ENDPOINT:
		ret = ffs_func_revmap_ep(func, le16_to_cpu(creq->wIndex));
		if (unlikely(ret < 0))
			return ret;
		if (func->ffs->user_flags & FUNCTIONFS_VIRTUAL_ADDR)
			ret = func->ffs->eps_addrmap[ret];
		break;

	default:
		if (func->ffs->user_flags & FUNCTIONFS_ALL_CTRL_RECIP)
			ret = le16_to_cpu(creq->wIndex);
		else
			return -EOPNOTSUPP;
	}

	spin_lock_irqsave(&ffs->ev.waitq.lock, flags);
	ffs->ev.setup = *creq;
	ffs->ev.setup.wIndex = cpu_to_le16(ret);
	__ffs_event_add(ffs, FUNCTIONFS_SETUP);
	spin_unlock_irqrestore(&ffs->ev.waitq.lock, flags);

	ffs_log("exit");

	return creq->wLength == 0 ? USB_GADGET_DELAYED_STATUS : 0;
}

static bool ffs_func_req_match(struct usb_function *f,
			       const struct usb_ctrlrequest *creq,
			       bool config0)
{
	struct ffs_function *func = ffs_func_from_usb(f);

	if (!test_bit(FFS_FL_BOUND, &func->ffs->flags)) {
		ffs_log("ffs function do not bind yet.\n");
		return false;
	}

	if (config0 && !(func->ffs->user_flags & FUNCTIONFS_CONFIG0_SETUP))
		return false;

	switch (creq->bRequestType & USB_RECIP_MASK) {
	case USB_RECIP_INTERFACE:
		return (ffs_func_revmap_intf(func,
					     le16_to_cpu(creq->wIndex)) >= 0);
	case USB_RECIP_ENDPOINT:
		return (ffs_func_revmap_ep(func,
					   le16_to_cpu(creq->wIndex)) >= 0);
	default:
		return (bool) (func->ffs->user_flags &
			       FUNCTIONFS_ALL_CTRL_RECIP);
	}
}

static void ffs_func_suspend(struct usb_function *f)
{
	ENTER();

	ffs_log("enter");

	ffs_event_add(ffs_func_from_usb(f)->ffs, FUNCTIONFS_SUSPEND);

	ffs_log("exit");
}

static void ffs_func_resume(struct usb_function *f)
{
	ENTER();

	ffs_log("enter");

	ffs_event_add(ffs_func_from_usb(f)->ffs, FUNCTIONFS_RESUME);

	ffs_log("exit");
}


/* Endpoint and interface numbers reverse mapping ***************************/

static int ffs_func_revmap_ep(struct ffs_function *func, u8 num)
{
	num = func->eps_revmap[num & USB_ENDPOINT_NUMBER_MASK];
	return num ? num : -EDOM;
}

static int ffs_func_revmap_intf(struct ffs_function *func, u8 intf)
{
	short *nums = func->interfaces_nums;
	unsigned count = func->ffs->interfaces_count;

	ffs_log("enter");

	for (; count; --count, ++nums) {
		if (*nums >= 0 && *nums == intf)
			return nums - func->interfaces_nums;
	}

	ffs_log("exit");

	return -EDOM;
}


/* Devices management *******************************************************/

static LIST_HEAD(ffs_devices);

static struct ffs_dev *_ffs_do_find_dev(const char *name)
{
	struct ffs_dev *dev;

	ffs_log("enter");

	list_for_each_entry(dev, &ffs_devices, entry) {
		if (!dev->name || !name)
			continue;
		if (strcmp(dev->name, name) == 0)
			return dev;
	}

	ffs_log("exit");

	return NULL;
}

/*
 * ffs_lock must be taken by the caller of this function
 */
static struct ffs_dev *_ffs_get_single_dev(void)
{
	struct ffs_dev *dev;

	ffs_log("enter");

	if (list_is_singular(&ffs_devices)) {
		dev = list_first_entry(&ffs_devices, struct ffs_dev, entry);
		if (dev->single)
			return dev;
	}

	ffs_log("exit");

	return NULL;
}

/*
 * ffs_lock must be taken by the caller of this function
 */
static struct ffs_dev *_ffs_find_dev(const char *name)
{
	struct ffs_dev *dev;

	ffs_log("enter");

	dev = _ffs_get_single_dev();
	if (dev)
		return dev;

	dev = _ffs_do_find_dev(name);

	ffs_log("exit");

	return dev;
}

/* Configfs support *********************************************************/

static inline struct f_fs_opts *to_ffs_opts(struct config_item *item)
{
	return container_of(to_config_group(item), struct f_fs_opts,
			    func_inst.group);
}

static void ffs_attr_release(struct config_item *item)
{
	struct f_fs_opts *opts = to_ffs_opts(item);

	usb_put_function_instance(&opts->func_inst);
}

static struct configfs_item_operations ffs_item_ops = {
	.release	= ffs_attr_release,
};

static struct config_item_type ffs_func_type = {
	.ct_item_ops	= &ffs_item_ops,
	.ct_owner	= THIS_MODULE,
};


/* Function registration interface ******************************************/

static struct ffs_inst_status *name_to_inst_status(
		const char *inst_name, bool create_inst)
{
	struct ffs_inst_status *inst_status;

	list_for_each_entry(inst_status, &inst_list, list) {
		if (!strncasecmp(inst_status->inst_name,
					inst_name, strlen(inst_name)))
			return inst_status;
	}

	if (!create_inst)
		return ERR_PTR(-ENODEV);

	inst_status = kzalloc(sizeof(struct ffs_inst_status),
					GFP_KERNEL);
	if (!inst_status)
		return ERR_PTR(-ENOMEM);

	mutex_init(&inst_status->ffs_lock);
	snprintf(inst_status->inst_name, INST_NAME_SIZE, inst_name);
	list_add_tail(&inst_status->list, &inst_list);

	return inst_status;
}

static int ffs_inst_exist_check(const char *inst_name)
{
	struct ffs_inst_status *inst_status;

	inst_status = name_to_inst_status(inst_name, false);
	if (IS_ERR(inst_status)) {
		pr_err_ratelimited(
				"%s: failed to find instance (%s)\n",
				__func__, inst_name);
		return -ENODEV;
	}

	mutex_lock(&inst_status->ffs_lock);

	if (unlikely(inst_status->inst_exist == false)) {
		mutex_unlock(&inst_status->ffs_lock);
		pr_err_ratelimited(
				"%s: f_fs instance (%s) has been freed already.\n",
				__func__, inst_name);
		return -ENODEV;
	}

	mutex_unlock(&inst_status->ffs_lock);

	return 0;
}

static void ffs_inst_clean(struct f_fs_opts *opts,
		const char *inst_name)
{
	struct ffs_inst_status *inst_status;

	inst_status = name_to_inst_status(inst_name, false);
	if (IS_ERR(inst_status)) {
		pr_err_ratelimited(
				"%s: failed to find instance (%s)\n",
				__func__, inst_name);
		return;
	}

	inst_status->opts = NULL;

	ffs_dev_lock();
	_ffs_free_dev(opts->dev);
	ffs_dev_unlock();
	kfree(opts);
}

static void ffs_inst_clean_delay(const char *inst_name)
{
	struct ffs_inst_status *inst_status;

	inst_status = name_to_inst_status(inst_name, false);
	if (IS_ERR(inst_status)) {
		pr_err_ratelimited(
				"%s: failed to find (%s) instance\n",
				__func__, inst_name);
		return;
	}

	mutex_lock(&inst_status->ffs_lock);

	if (unlikely(inst_status->inst_exist == false)) {
		if (inst_status->opts) {
			ffs_inst_clean(inst_status->opts, inst_name);
			pr_err_ratelimited("%s: Delayed free memory\n",
					__func__);
		}
		mutex_unlock(&inst_status->ffs_lock);
		return;
	}

	mutex_unlock(&inst_status->ffs_lock);
}

static void ffs_free_inst(struct usb_function_instance *f)
{
	struct f_fs_opts *opts;
	struct ffs_inst_status *inst_status;

	opts = to_f_fs_opts(f);

	inst_status = name_to_inst_status(opts->dev->name, false);
	if (IS_ERR(inst_status)) {
		ffs_log("failed to find (%s) instance\n",
				opts->dev->name);
		return;
	}

	mutex_lock(&inst_status->ffs_lock);
	if (opts->dev->ffs_data
			&& atomic_read(&opts->dev->ffs_data->opened)) {
		inst_status->inst_exist = false;
		mutex_unlock(&inst_status->ffs_lock);
		ffs_log("Dev is open, free mem when dev (%s) close\n",
				opts->dev->name);
		return;
	}

	ffs_inst_clean(opts, opts->dev->name);
	inst_status->inst_exist = false;
	mutex_unlock(&inst_status->ffs_lock);
}

#define MAX_INST_NAME_LEN	40

static int ffs_set_inst_name(struct usb_function_instance *fi, const char *name)
{
	struct f_fs_opts *opts, *opts_prev;
	struct ffs_data *ffs_data_tmp;
	char *ptr;
	const char *tmp;
	int name_len, ret;
	struct ffs_inst_status *inst_status;

	name_len = strlen(name) + 1;
	if (name_len > MAX_INST_NAME_LEN)
		return -ENAMETOOLONG;

	ptr = kstrndup(name, name_len, GFP_KERNEL);
	if (!ptr)
		return -ENOMEM;

	inst_status = name_to_inst_status(ptr, true);
	if (IS_ERR(inst_status)) {
		ffs_log("failed to create status struct for (%s) instance\n",
				ptr);
		return -EINVAL;
	}

	mutex_lock(&inst_status->ffs_lock);
	opts_prev = inst_status->opts;
	if (opts_prev) {
		mutex_unlock(&inst_status->ffs_lock);
		ffs_log("instance (%s): prev inst do not freed yet\n",
				inst_status->inst_name);
		return -EBUSY;
	}
	mutex_unlock(&inst_status->ffs_lock);

	opts = to_f_fs_opts(fi);
	tmp = NULL;

	ffs_dev_lock();

	tmp = opts->dev->name_allocated ? opts->dev->name : NULL;
	ret = _ffs_name_dev(opts->dev, ptr);
	if (ret) {
		kfree(ptr);
		ffs_dev_unlock();
		return ret;
	}
	opts->dev->name_allocated = true;

	/*
	 * If ffs instance is freed and created once, new allocated
	 * opts->dev need to initialize opts->dev->ffs_data, and
	 * ffs_private_data also need to update new allocated opts->dev
	 * address.
	 */
	ffs_data_tmp = inst_status->ffs_data;
	if (ffs_data_tmp)
		opts->dev->ffs_data = ffs_data_tmp;

	if (opts->dev->ffs_data)
		opts->dev->ffs_data->private_data = opts->dev;

	ffs_dev_unlock();

	kfree(tmp);

	mutex_lock(&inst_status->ffs_lock);
	inst_status->inst_exist = true;
	inst_status->opts = opts;
	mutex_unlock(&inst_status->ffs_lock);

	return 0;
}

static struct usb_function_instance *ffs_alloc_inst(void)
{
	struct f_fs_opts *opts;
	struct ffs_dev *dev;

	opts = kzalloc(sizeof(*opts), GFP_KERNEL);
	if (!opts)
		return ERR_PTR(-ENOMEM);

	opts->func_inst.set_inst_name = ffs_set_inst_name;
	opts->func_inst.free_func_inst = ffs_free_inst;
	ffs_dev_lock();
	dev = _ffs_alloc_dev();
	ffs_dev_unlock();
	if (IS_ERR(dev)) {
		kfree(opts);
		return ERR_CAST(dev);
	}
	opts->dev = dev;
	dev->opts = opts;

	config_group_init_type_name(&opts->func_inst.group, "",
				    &ffs_func_type);
	return &opts->func_inst;
}

static void ffs_free(struct usb_function *f)
{
	kfree(ffs_func_from_usb(f));
}

static void ffs_func_unbind(struct usb_configuration *c,
			    struct usb_function *f)
{
	struct ffs_function *func = ffs_func_from_usb(f);
	struct ffs_data *ffs = func->ffs;
	struct f_fs_opts *opts =
		container_of(f->fi, struct f_fs_opts, func_inst);
	struct ffs_ep *ep = func->eps;
	unsigned count = ffs->eps_count;
	unsigned long flags;

	ENTER();

	ffs_log("enter: state %d setup_state %d flag %lu", ffs->state,
		ffs->setup_state, ffs->flags);

	if (ffs->func == func) {
		ffs_func_eps_disable(func);
		ffs->func = NULL;
	}

	if (!--opts->refcnt)
		functionfs_unbind(ffs);

	/* cleanup after autoconfig */
	spin_lock_irqsave(&func->ffs->eps_lock, flags);
	do {
		if (ep->ep && ep->req)
			usb_ep_free_request(ep->ep, ep->req);
		ep->req = NULL;
		ep->ep = NULL;
		++ep;
	} while (--count);
	spin_unlock_irqrestore(&func->ffs->eps_lock, flags);
	kfree(func->eps);
	func->eps = NULL;
	/*
	 * eps, descriptors and interfaces_nums are allocated in the
	 * same chunk so only one free is required.
	 */
	func->function.fs_descriptors = NULL;
	func->function.hs_descriptors = NULL;
	func->function.ss_descriptors = NULL;
	func->interfaces_nums = NULL;

	ffs_event_add(ffs, FUNCTIONFS_UNBIND);

	ffs_log("exit: state %d setup_state %d flag %lu", ffs->state,
	ffs->setup_state, ffs->flags);
}

static struct usb_function *ffs_alloc(struct usb_function_instance *fi)
{
	struct ffs_function *func;

	ENTER();

	func = kzalloc(sizeof(*func), GFP_KERNEL);
	if (unlikely(!func))
		return ERR_PTR(-ENOMEM);

	func->function.name    = "Function FS Gadget";

	func->function.bind    = ffs_func_bind;
	func->function.unbind  = ffs_func_unbind;
	func->function.set_alt = ffs_func_set_alt;
	func->function.disable = ffs_func_disable;
	func->function.setup   = ffs_func_setup;
	func->function.req_match = ffs_func_req_match;
	func->function.suspend = ffs_func_suspend;
	func->function.resume  = ffs_func_resume;
	func->function.free_func = ffs_free;

	return &func->function;
}

/*
 * ffs_lock must be taken by the caller of this function
 */
static struct ffs_dev *_ffs_alloc_dev(void)
{
	struct ffs_dev *dev;
	int ret;

	if (_ffs_get_single_dev())
			return ERR_PTR(-EBUSY);

	dev = kzalloc(sizeof(*dev), GFP_KERNEL);
	if (!dev)
		return ERR_PTR(-ENOMEM);

	if (list_empty(&ffs_devices)) {
		ret = functionfs_init();
		if (ret) {
			kfree(dev);
			return ERR_PTR(ret);
		}
	}

	list_add(&dev->entry, &ffs_devices);

	return dev;
}

/*
 * ffs_lock must be taken by the caller of this function
 * The caller is responsible for "name" being available whenever f_fs needs it
 */
static int _ffs_name_dev(struct ffs_dev *dev, const char *name)
{
	struct ffs_dev *existing;

	ffs_log("enter");

	existing = _ffs_do_find_dev(name);
	if (existing)
		return -EBUSY;

	dev->name = name;

	ffs_log("exit");

	return 0;
}

/*
 * The caller is responsible for "name" being available whenever f_fs needs it
 */
int ffs_name_dev(struct ffs_dev *dev, const char *name)
{
	int ret;

	ffs_log("enter");

	ffs_dev_lock();
	ret = _ffs_name_dev(dev, name);
	ffs_dev_unlock();

	ffs_log("exit");

	return ret;
}
EXPORT_SYMBOL_GPL(ffs_name_dev);

int ffs_single_dev(struct ffs_dev *dev)
{
	int ret;

	ffs_log("enter");

	ret = 0;
	ffs_dev_lock();

	if (!list_is_singular(&ffs_devices))
		ret = -EBUSY;
	else
		dev->single = true;

	ffs_dev_unlock();

	ffs_log("exit");

	return ret;
}
EXPORT_SYMBOL_GPL(ffs_single_dev);

/*
 * ffs_lock must be taken by the caller of this function
 */
static void _ffs_free_dev(struct ffs_dev *dev)
{

	ffs_log("enter");

	list_del(&dev->entry);
	if (dev->name_allocated)
		kfree(dev->name);

	/* Clear the private_data pointer to stop incorrect dev access */
	if (dev->ffs_data)
		dev->ffs_data->private_data = NULL;

	kfree(dev);
	if (list_empty(&ffs_devices))
		functionfs_cleanup();

	ffs_log("exit");
}

static void *ffs_acquire_dev(const char *dev_name)
{
	struct ffs_dev *ffs_dev;

	ENTER();

	ffs_log("enter");

	ffs_dev_lock();

	ffs_dev = _ffs_find_dev(dev_name);
	if (!ffs_dev)
		ffs_dev = ERR_PTR(-ENOENT);
	else if (ffs_dev->mounted)
		ffs_dev = ERR_PTR(-EBUSY);
	else if (ffs_dev->ffs_acquire_dev_callback &&
	    ffs_dev->ffs_acquire_dev_callback(ffs_dev))
		ffs_dev = ERR_PTR(-ENOENT);
	else
		ffs_dev->mounted = true;

	ffs_dev_unlock();

	ffs_log("exit");

	return ffs_dev;
}

static void ffs_release_dev(struct ffs_data *ffs_data)
{
	struct ffs_dev *ffs_dev;

	ENTER();

	ffs_log("enter");

	ffs_dev_lock();

	ffs_dev = ffs_data->private_data;
	if (ffs_dev) {
		ffs_dev->mounted = false;

		if (ffs_dev->ffs_release_dev_callback)
			ffs_dev->ffs_release_dev_callback(ffs_dev);
	}

	ffs_dev_unlock();

	ffs_log("exit");
}

static int ffs_ready(struct ffs_data *ffs)
{
	struct ffs_dev *ffs_obj;
	int ret = 0;

	ENTER();

	ffs_log("enter");

	ffs_dev_lock();

	ffs_obj = ffs->private_data;
	if (!ffs_obj) {
		ret = -EINVAL;
		goto done;
	}
	if (WARN_ON(ffs_obj->desc_ready)) {
		ret = -EBUSY;
		goto done;
	}

	ffs_obj->desc_ready = true;
	ffs_obj->ffs_data = ffs;

	if (ffs_obj->ffs_ready_callback) {
		ret = ffs_obj->ffs_ready_callback(ffs);
		if (ret)
			goto done;
	}

	set_bit(FFS_FL_CALL_CLOSED_CALLBACK, &ffs->flags);
done:
	ffs_dev_unlock();

	ffs_log("exit");

	return ret;
}

static void ffs_closed(struct ffs_data *ffs)
{
	struct ffs_dev *ffs_obj;
	struct f_fs_opts *opts;

	ENTER();

	ffs_log("enter");

	ffs_dev_lock();

	ffs_obj = ffs->private_data;
	if (!ffs_obj) {
		ffs_dev_unlock();
		goto done;
	}

	ffs_obj->desc_ready = false;
	ffs_obj->ffs_data = NULL;

	if (test_and_clear_bit(FFS_FL_CALL_CLOSED_CALLBACK, &ffs->flags) &&
	    ffs_obj->ffs_closed_callback)
		ffs_obj->ffs_closed_callback(ffs);

	if (ffs_obj->opts) {
		opts = ffs_obj->opts;
	} else {
		ffs_dev_unlock();
		goto done;
	}

	/* to get updated refcount atomic variable value */
	smp_mb__before_atomic();
	if (opts->no_configfs || !opts->func_inst.group.cg_item.ci_parent
	    || !atomic_read(&opts->func_inst.group.cg_item.ci_kref.refcount)) {
		ffs_dev_unlock();
		goto done;
	}

	ffs_dev_unlock();

	if (test_bit(FFS_FL_BOUND, &ffs->flags)) {
		unregister_gadget_item(opts->
			       func_inst.group.cg_item.ci_parent->ci_parent);
		ffs_log("unreg gadget done");
	}
done:
	ffs_log("exit");
}

/* Misc helper functions ****************************************************/

static int ffs_mutex_lock(struct mutex *mutex, unsigned nonblock)
{
	return nonblock
		? likely(mutex_trylock(mutex)) ? 0 : -EAGAIN
		: mutex_lock_interruptible(mutex);
}

/**
 * ffs_prepare_buffer() - copy userspace buffer into kernel.
 * @buf: userspace buffer
 * @len: length of the buffer
 * @extra_alloc_buf: Extra buffer allocation if required by UDC.
 *
 * This function returns pointer to the copied buffer
 */
static char *ffs_prepare_buffer(const char __user *buf, size_t len,
		size_t extra_buf_alloc)
{
	char *data;

	if (unlikely(!len))
		return NULL;

	data = kmalloc(len + extra_buf_alloc, GFP_KERNEL);
	if (unlikely(!data))
		return ERR_PTR(-ENOMEM);

	if (unlikely(copy_from_user(data, buf, len))) {
		kfree(data);
		return ERR_PTR(-EFAULT);
	}

	pr_vdebug("Buffer from user space:\n");
	ffs_dump_mem("", data, len);

	return data;
}

static void __exit ffs_exit(void)
{
	struct ffs_inst_status *inst_status, *inst_status_tmp = NULL;

	list_for_each_entry(inst_status, &inst_list, list) {
		if (inst_status_tmp) {
			list_del(&inst_status_tmp->list);
			kfree(inst_status_tmp);
		}
		inst_status_tmp = inst_status;
	}
	if (inst_status_tmp) {
		list_del(&inst_status_tmp->list);
		kfree(inst_status_tmp);
	}
}
module_exit(ffs_exit);

DECLARE_USB_FUNCTION_INIT(ffs, ffs_alloc_inst, ffs_alloc);
MODULE_LICENSE("GPL");
MODULE_AUTHOR("Michal Nazarewicz");<|MERGE_RESOLUTION|>--- conflicted
+++ resolved
@@ -2060,14 +2060,13 @@
 	ffs->setup_state = FFS_NO_SETUP;
 	ffs->flags = 0;
 
-<<<<<<< HEAD
+
 	ffs_log("exit: state %d setup_state %d flag %lu", ffs->state,
 		ffs->setup_state, ffs->flags);
-=======
+
 	ffs->ms_os_descs_ext_prop_count = 0;
 	ffs->ms_os_descs_ext_prop_name_len = 0;
 	ffs->ms_os_descs_ext_prop_data_len = 0;
->>>>>>> cf77b7c4
 }
 
 
