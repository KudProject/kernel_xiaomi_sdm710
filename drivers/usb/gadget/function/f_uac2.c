--- conflicted
+++ resolved
@@ -1081,9 +1081,9 @@
 	enum usb_device_speed speed, bool is_playback)
 {
 	int chmask, srate, ssize;
-<<<<<<< HEAD
 	u16 max_size_bw, max_size_ep;
 	unsigned int factor;
+	u8 bInterval;
 
 	switch (speed) {
 	case USB_SPEED_FULL:
@@ -1099,10 +1099,6 @@
 	default:
 		return -EINVAL;
 	}
-=======
-	u16 max_packet_size;
-	u8 bInterval;
->>>>>>> d54cf895
 
 	if (is_playback) {
 		chmask = uac2_opts->p_chmask;
@@ -1114,39 +1110,32 @@
 		ssize = uac2_opts->c_ssize;
 	}
 
-<<<<<<< HEAD
 	max_size_bw = num_channels(chmask) * ssize *
 		((srate / (factor / (1 << (ep_desc->bInterval - 1)))) + 1);
-	ep_desc->wMaxPacketSize = cpu_to_le16(min_t(u16, max_size_bw,
-						    max_size_ep));
-
-	return 0;
-=======
-	max_packet_size = num_channels(chmask) * ssize *
-		DIV_ROUND_UP(srate, factor / (1 << (ep_desc->bInterval - 1)));
-
-	/* max_packet_size can vary based on sample rate, no. of channels &
+
+	/* max_size_bw can vary based on sample rate, no. of channels &
 	 * sample size. If max_packet_size > ep_desc->wMaxPacketSize(i.e 1024),
 	 * reduce bInterval accordingly & recalculate max_packet_size. Else
 	 * required data rate may not fit per second.
 	 */
 	if (factor == 8000) {
-		if (max_packet_size > ep_desc->wMaxPacketSize) {
+		if (max_size_bw > ep_desc->wMaxPacketSize) {
 			bInterval = ep_desc->bInterval -
-				(max_packet_size/ep_desc->wMaxPacketSize);
+				(max_size_bw/ep_desc->wMaxPacketSize);
 			if ((bInterval < 1) || (bInterval > ep_desc->bInterval))
 				ep_desc->bInterval = 1;
 			else
 				ep_desc->bInterval = bInterval;
 
-			max_packet_size = num_channels(chmask) * ssize *
-				DIV_ROUND_UP(srate,
-				factor / (1 << (ep_desc->bInterval - 1)));
+			max_size_bw = num_channels(chmask) * ssize *
+				((srate /
+				(factor / (1 << (ep_desc->bInterval - 1)))) + 1);
 		}
 	}
-	ep_desc->wMaxPacketSize = cpu_to_le16(min_t(u16, max_packet_size,
-				le16_to_cpu(ep_desc->wMaxPacketSize)));
->>>>>>> d54cf895
+	ep_desc->wMaxPacketSize = cpu_to_le16(min_t(u16, max_size_bw,
+						    max_size_ep));
+
+	return 0;
 }
 
 static int
