/*
 * f_uac2.c -- USB Audio Class 2.0 Function
 *
 * Copyright (C) 2011
 *    Yadwinder Singh (yadi.brar01@gmail.com)
 *    Jaswinder Singh (jaswinder.singh@linaro.org)
 *
 * This program is free software; you can redistribute it and/or modify
 * it under the terms of the GNU General Public License as published by
 * the Free Software Foundation; either version 2 of the License, or
 * (at your option) any later version.
 */

#include <linux/usb/audio.h>
#include <linux/usb/audio-v2.h>
#include <linux/platform_device.h>
#include <linux/module.h>

#include <sound/core.h>
#include <sound/pcm.h>
#include <sound/pcm_params.h>

#include "u_uac2.h"

/* Keep everyone on toes */
#define USB_XFERS	32

/*
 * The driver implements a simple UAC_2 topology.
 * USB-OUT -> IT_1 -> OT_3 -> ALSA_Capture
 * ALSA_Playback -> IT_2 -> OT_4 -> USB-IN
 * Capture and Playback sampling rates are independently
 *  controlled by two clock sources :
 *    CLK_5 := c_srate, and CLK_6 := p_srate
 */
#define USB_OUT_IT_ID	1
#define IO_IN_IT_ID	2
#define IO_OUT_OT_ID	3
#define USB_IN_OT_ID	4
#define USB_OUT_CLK_ID	5
#define USB_IN_CLK_ID	6

#define CONTROL_ABSENT	0
#define CONTROL_RDONLY	1
#define CONTROL_RDWR	3

#define CLK_FREQ_CTRL	0
#define CLK_VLD_CTRL	2

#define COPY_CTRL	0
#define CONN_CTRL	2
#define OVRLD_CTRL	4
#define CLSTR_CTRL	6
#define UNFLW_CTRL	8
#define OVFLW_CTRL	10

static bool enable_capture;
module_param(enable_capture, bool, 0644);
MODULE_PARM_DESC(enable_capture, "Enable USB Peripheral speaker function");

static const char *uac2_name = "snd_uac2";

struct uac2_req {
	struct uac2_rtd_params *pp; /* parent param */
	struct usb_request *req;
};

struct uac2_rtd_params {
	struct snd_uac2_chip *uac2; /* parent chip */
	bool ep_enabled; /* if the ep is enabled */
	/* Size of the ring buffer */
	size_t dma_bytes;
	unsigned char *dma_area;

	struct snd_pcm_substream *ss;

	/* Ring buffer */
	ssize_t hw_ptr;

	void *rbuf;

	size_t period_size;

	unsigned max_psize;
	struct uac2_req ureq[USB_XFERS];

	spinlock_t lock;
};

struct snd_uac2_chip {
	struct platform_device pdev;
	struct platform_driver pdrv;

	struct uac2_rtd_params p_prm;
	struct uac2_rtd_params c_prm;

	struct snd_card *card;
	struct snd_pcm *pcm;

	/* timekeeping for the playback endpoint */
	unsigned int p_interval;
	unsigned int p_residue;

	/* pre-calculated values for playback iso completion */
	unsigned int p_pktsize;
	unsigned int p_pktsize_residue;
	unsigned int p_framesize;
};

#define BUFF_SIZE_MAX	(PAGE_SIZE * 16)
#define PRD_SIZE_MAX	PAGE_SIZE
#define MIN_PERIODS	4

static struct snd_pcm_hardware uac2_pcm_hardware = {
	.info = SNDRV_PCM_INFO_INTERLEAVED | SNDRV_PCM_INFO_BLOCK_TRANSFER
		 | SNDRV_PCM_INFO_MMAP | SNDRV_PCM_INFO_MMAP_VALID
		 | SNDRV_PCM_INFO_PAUSE | SNDRV_PCM_INFO_RESUME,
	.rates = SNDRV_PCM_RATE_CONTINUOUS,
	.periods_max = BUFF_SIZE_MAX / PRD_SIZE_MAX,
	.buffer_bytes_max = BUFF_SIZE_MAX,
	.period_bytes_max = PRD_SIZE_MAX,
	.periods_min = MIN_PERIODS,
};

struct audio_dev {
	u8 ac_intf, ac_alt;
	u8 as_out_intf, as_out_alt;
	u8 as_in_intf, as_in_alt;

	struct usb_ep *in_ep, *out_ep;
	struct usb_function func;

	bool enable_capture;

	/* The ALSA Sound Card it represents on the USB-Client side */
	struct snd_uac2_chip uac2;
	struct device *gdev;
};

static inline
struct audio_dev *func_to_agdev(struct usb_function *f)
{
	return container_of(f, struct audio_dev, func);
}

static inline
struct audio_dev *uac2_to_agdev(struct snd_uac2_chip *u)
{
	return container_of(u, struct audio_dev, uac2);
}

static inline
struct snd_uac2_chip *pdev_to_uac2(struct platform_device *p)
{
	return container_of(p, struct snd_uac2_chip, pdev);
}

static inline
struct f_uac2_opts *agdev_to_uac2_opts(struct audio_dev *agdev)
{
	return container_of(agdev->func.fi, struct f_uac2_opts, func_inst);
}

static inline
uint num_channels(uint chanmask)
{
	uint num = 0;

	while (chanmask) {
		num += (chanmask & 1);
		chanmask >>= 1;
	}

	return num;
}

static void
agdev_iso_complete(struct usb_ep *ep, struct usb_request *req)
{
	unsigned pending;
	unsigned long flags;
	unsigned int hw_ptr;
	bool update_alsa = false;
	int status = req->status;
	struct uac2_req *ur = req->context;
	struct snd_pcm_substream *substream;
	struct uac2_rtd_params *prm = ur->pp;
	struct snd_uac2_chip *uac2 = prm->uac2;

	/* i/f shutting down */
	if (!prm->ep_enabled || req->status == -ESHUTDOWN)
		return;

	/*
	 * We can't really do much about bad xfers.
	 * Afterall, the ISOCH xfers could fail legitimately.
	 */
	if (status)
		pr_debug("%s: iso_complete status(%d) %d/%d\n",
			__func__, status, req->actual, req->length);

	substream = prm->ss;

	/* Do nothing if ALSA isn't active */
	if (!substream)
		goto exit;

	spin_lock_irqsave(&prm->lock, flags);

	if (substream->stream == SNDRV_PCM_STREAM_PLAYBACK) {
		/*
		 * For each IN packet, take the quotient of the current data
		 * rate and the endpoint's interval as the base packet size.
		 * If there is a residue from this division, add it to the
		 * residue accumulator.
		 */
		req->length = uac2->p_pktsize;
		uac2->p_residue += uac2->p_pktsize_residue;

		/*
		 * Whenever there are more bytes in the accumulator than we
		 * need to add one more sample frame, increase this packet's
		 * size and decrease the accumulator.
		 */
		if (uac2->p_residue / uac2->p_interval >= uac2->p_framesize) {
			req->length += uac2->p_framesize;
			uac2->p_residue -= uac2->p_framesize *
					   uac2->p_interval;
		}

		req->actual = req->length;
	}

	pending = prm->hw_ptr % prm->period_size;
	pending += req->actual;
	if (pending >= prm->period_size)
		update_alsa = true;

	hw_ptr = prm->hw_ptr;
	prm->hw_ptr = (prm->hw_ptr + req->actual) % prm->dma_bytes;

	spin_unlock_irqrestore(&prm->lock, flags);

	/* Pack USB load in ALSA ring buffer */
	pending = prm->dma_bytes - hw_ptr;

	if (substream->stream == SNDRV_PCM_STREAM_PLAYBACK) {
		if (unlikely(pending < req->actual)) {
			memcpy(req->buf, prm->dma_area + hw_ptr, pending);
			memcpy(req->buf + pending, prm->dma_area,
			       req->actual - pending);
		} else {
			memcpy(req->buf, prm->dma_area + hw_ptr, req->actual);
		}
	} else {
		if (unlikely(pending < req->actual)) {
			memcpy(prm->dma_area + hw_ptr, req->buf, pending);
			memcpy(prm->dma_area, req->buf + pending,
			       req->actual - pending);
		} else {
			memcpy(prm->dma_area + hw_ptr, req->buf, req->actual);
		}
	}

exit:
	if (usb_ep_queue(ep, req, GFP_ATOMIC))
		dev_err(&uac2->pdev.dev, "%d Error!\n", __LINE__);

	if (update_alsa)
		snd_pcm_period_elapsed(substream);

	return;
}

static int
uac2_pcm_trigger(struct snd_pcm_substream *substream, int cmd)
{
	struct snd_uac2_chip *uac2 = snd_pcm_substream_chip(substream);
	struct uac2_rtd_params *prm;
	unsigned long flags;
	int err = 0;

	if (substream->stream == SNDRV_PCM_STREAM_PLAYBACK)
		prm = &uac2->p_prm;
	else
		prm = &uac2->c_prm;

	spin_lock_irqsave(&prm->lock, flags);

	/* Reset */
	prm->hw_ptr = 0;

	switch (cmd) {
	case SNDRV_PCM_TRIGGER_START:
	case SNDRV_PCM_TRIGGER_RESUME:
		prm->ss = substream;
		break;
	case SNDRV_PCM_TRIGGER_STOP:
	case SNDRV_PCM_TRIGGER_SUSPEND:
		prm->ss = NULL;
		break;
	default:
		err = -EINVAL;
	}

	spin_unlock_irqrestore(&prm->lock, flags);

	/* Clear buffer after Play stops */
	if (substream->stream == SNDRV_PCM_STREAM_PLAYBACK && !prm->ss)
		memset(prm->rbuf, 0, prm->max_psize * USB_XFERS);

	return err;
}

static snd_pcm_uframes_t uac2_pcm_pointer(struct snd_pcm_substream *substream)
{
	struct snd_uac2_chip *uac2 = snd_pcm_substream_chip(substream);
	struct uac2_rtd_params *prm;

	if (substream->stream == SNDRV_PCM_STREAM_PLAYBACK)
		prm = &uac2->p_prm;
	else
		prm = &uac2->c_prm;

	return bytes_to_frames(substream->runtime, prm->hw_ptr);
}

static int uac2_pcm_hw_params(struct snd_pcm_substream *substream,
			       struct snd_pcm_hw_params *hw_params)
{
	struct snd_uac2_chip *uac2 = snd_pcm_substream_chip(substream);
	struct uac2_rtd_params *prm;
	int err;

	if (substream->stream == SNDRV_PCM_STREAM_PLAYBACK)
		prm = &uac2->p_prm;
	else
		prm = &uac2->c_prm;

	err = snd_pcm_lib_malloc_pages(substream,
					params_buffer_bytes(hw_params));
	if (err >= 0) {
		prm->dma_bytes = substream->runtime->dma_bytes;
		prm->dma_area = substream->runtime->dma_area;
		prm->period_size = params_period_bytes(hw_params);
	}

	return err;
}

static int uac2_pcm_hw_free(struct snd_pcm_substream *substream)
{
	struct snd_uac2_chip *uac2 = snd_pcm_substream_chip(substream);
	struct uac2_rtd_params *prm;

	if (substream->stream == SNDRV_PCM_STREAM_PLAYBACK)
		prm = &uac2->p_prm;
	else
		prm = &uac2->c_prm;

	prm->dma_area = NULL;
	prm->dma_bytes = 0;
	prm->period_size = 0;

	return snd_pcm_lib_free_pages(substream);
}

static int uac2_pcm_open(struct snd_pcm_substream *substream)
{
	struct snd_uac2_chip *uac2 = snd_pcm_substream_chip(substream);
	struct snd_pcm_runtime *runtime = substream->runtime;
	struct audio_dev *audio_dev;
	struct f_uac2_opts *opts;
	int p_ssize, c_ssize;
	int p_srate, c_srate;
	int p_chmask, c_chmask;

	audio_dev = uac2_to_agdev(uac2);
	opts = container_of(audio_dev->func.fi, struct f_uac2_opts, func_inst);
	p_ssize = opts->p_ssize;
	c_ssize = opts->c_ssize;
	p_srate = opts->p_srate;
	c_srate = opts->c_srate;
	p_chmask = opts->p_chmask;
	c_chmask = opts->c_chmask;
	uac2->p_residue = 0;

	runtime->hw = uac2_pcm_hardware;

	if (substream->stream == SNDRV_PCM_STREAM_PLAYBACK) {
		spin_lock_init(&uac2->p_prm.lock);
		runtime->hw.rate_min = p_srate;
		switch (p_ssize) {
		case 3:
			runtime->hw.formats = SNDRV_PCM_FMTBIT_S24_3LE;
			break;
		case 4:
			runtime->hw.formats = SNDRV_PCM_FMTBIT_S32_LE;
			break;
		default:
			runtime->hw.formats = SNDRV_PCM_FMTBIT_S16_LE;
			break;
		}
		runtime->hw.channels_min = num_channels(p_chmask);
		runtime->hw.period_bytes_min = 2 * uac2->p_prm.max_psize
						/ runtime->hw.periods_min;
	} else {
		spin_lock_init(&uac2->c_prm.lock);
		runtime->hw.rate_min = c_srate;
		switch (c_ssize) {
		case 3:
			runtime->hw.formats = SNDRV_PCM_FMTBIT_S24_3LE;
			break;
		case 4:
			runtime->hw.formats = SNDRV_PCM_FMTBIT_S32_LE;
			break;
		default:
			runtime->hw.formats = SNDRV_PCM_FMTBIT_S16_LE;
			break;
		}
		runtime->hw.channels_min = num_channels(c_chmask);
		runtime->hw.period_bytes_min = 2 * uac2->c_prm.max_psize
						/ runtime->hw.periods_min;
	}

	runtime->hw.rate_max = runtime->hw.rate_min;
	runtime->hw.channels_max = runtime->hw.channels_min;

	snd_pcm_hw_constraint_integer(runtime, SNDRV_PCM_HW_PARAM_PERIODS);

	return 0;
}

/* ALSA cries without these function pointers */
static int uac2_pcm_null(struct snd_pcm_substream *substream)
{
	return 0;
}

static struct snd_pcm_ops uac2_pcm_ops = {
	.open = uac2_pcm_open,
	.close = uac2_pcm_null,
	.ioctl = snd_pcm_lib_ioctl,
	.hw_params = uac2_pcm_hw_params,
	.hw_free = uac2_pcm_hw_free,
	.trigger = uac2_pcm_trigger,
	.pointer = uac2_pcm_pointer,
	.prepare = uac2_pcm_null,
};

static int snd_uac2_probe(struct platform_device *pdev)
{
	struct snd_uac2_chip *uac2 = pdev_to_uac2(pdev);
	struct snd_card *card;
	struct snd_pcm *pcm;
	struct audio_dev *audio_dev;
	struct f_uac2_opts *opts;
	int err;
	int p_chmask, c_chmask;

	audio_dev = uac2_to_agdev(uac2);
	opts = container_of(audio_dev->func.fi, struct f_uac2_opts, func_inst);
	p_chmask = opts->p_chmask;
	c_chmask = opts->c_chmask;

	/* Choose any slot, with no id */
	err = snd_card_new(audio_dev->gdev, -1, NULL, THIS_MODULE, 0, &card);
	if (err < 0)
		return err;

	uac2->card = card;

	/*
	 * Create first PCM device
	 * Create a substream only for non-zero channel streams
	 */
	err = snd_pcm_new(uac2->card, "UAC2 PCM", 0,
			       p_chmask ? 1 : 0,
			       (c_chmask && audio_dev->enable_capture) ? 1 : 0,
			       &pcm);
	if (err < 0)
		goto snd_fail;

	strcpy(pcm->name, "UAC2 PCM");
	pcm->private_data = uac2;

	uac2->pcm = pcm;

	snd_pcm_set_ops(pcm, SNDRV_PCM_STREAM_PLAYBACK, &uac2_pcm_ops);
	snd_pcm_set_ops(pcm, SNDRV_PCM_STREAM_CAPTURE, &uac2_pcm_ops);

	strcpy(card->driver, "UAC2_Gadget");
	strcpy(card->shortname, "UAC2_Gadget");
	sprintf(card->longname, "UAC2_Gadget %i", pdev->id);

	snd_pcm_lib_preallocate_pages_for_all(pcm, SNDRV_DMA_TYPE_CONTINUOUS,
		snd_dma_continuous_data(GFP_KERNEL), 0, BUFF_SIZE_MAX);

	err = snd_card_register(card);
	if (!err) {
		platform_set_drvdata(pdev, card);
		return 0;
	}

snd_fail:
	snd_card_free(card);

	uac2->pcm = NULL;
	uac2->card = NULL;

	return err;
}

static int snd_uac2_remove(struct platform_device *pdev)
{
	struct snd_card *card = platform_get_drvdata(pdev);

	if (card)
		return snd_card_free(card);

	return 0;
}

static void snd_uac2_release(struct device *dev)
{
	dev_dbg(dev, "releasing '%s'\n", dev_name(dev));
}

static int alsa_uac2_init(struct audio_dev *agdev)
{
	struct snd_uac2_chip *uac2 = &agdev->uac2;
	int err;

	uac2->pdrv.probe = snd_uac2_probe;
	uac2->pdrv.remove = snd_uac2_remove;
	uac2->pdrv.driver.name = uac2_name;

	uac2->pdev.id = 0;
	uac2->pdev.name = uac2_name;
	uac2->pdev.dev.release = snd_uac2_release;

	/* Register snd_uac2 driver */
	err = platform_driver_register(&uac2->pdrv);
	if (err)
		return err;

	/* Register snd_uac2 device */
	err = platform_device_register(&uac2->pdev);
	if (err)
		platform_driver_unregister(&uac2->pdrv);

	return err;
}

static void alsa_uac2_exit(struct audio_dev *agdev)
{
	struct snd_uac2_chip *uac2 = &agdev->uac2;

	platform_driver_unregister(&uac2->pdrv);
	platform_device_unregister(&uac2->pdev);
}


/* --------- USB Function Interface ------------- */

enum {
	STR_ASSOC,
	STR_IF_CTRL,
	STR_CLKSRC_IN,
	STR_CLKSRC_OUT,
	STR_USB_IT,
	STR_IO_IT,
	STR_USB_OT,
	STR_IO_OT,
	STR_AS_OUT_ALT0,
	STR_AS_OUT_ALT1,
	STR_AS_IN_ALT0,
	STR_AS_IN_ALT1,
};

static char clksrc_in[8];
static char clksrc_out[8];

static struct usb_string strings_fn[] = {
	[STR_ASSOC].s = "Source/Sink",
	[STR_IF_CTRL].s = "Topology Control",
	[STR_CLKSRC_IN].s = clksrc_in,
	[STR_CLKSRC_OUT].s = clksrc_out,
	[STR_USB_IT].s = "USBH Out",
	[STR_IO_IT].s = "USBD Out",
	[STR_USB_OT].s = "USBH In",
	[STR_IO_OT].s = "USBD In",
	[STR_AS_OUT_ALT0].s = "Playback Inactive",
	[STR_AS_OUT_ALT1].s = "Playback Active",
	[STR_AS_IN_ALT0].s = "Capture Inactive",
	[STR_AS_IN_ALT1].s = "Capture Active",
	{ },
};

static struct usb_gadget_strings str_fn = {
	.language = 0x0409,	/* en-us */
	.strings = strings_fn,
};

static struct usb_gadget_strings *fn_strings[] = {
	&str_fn,
	NULL,
};

static struct usb_interface_assoc_descriptor iad_desc = {
	.bLength = sizeof iad_desc,
	.bDescriptorType = USB_DT_INTERFACE_ASSOCIATION,

	.bFirstInterface = 0,
	.bInterfaceCount = 3,
	.bFunctionClass = USB_CLASS_AUDIO,
	.bFunctionSubClass = UAC2_FUNCTION_SUBCLASS_UNDEFINED,
	.bFunctionProtocol = UAC_VERSION_2,
};

/* Audio Control Interface */
static struct usb_interface_descriptor std_ac_if_desc = {
	.bLength = sizeof std_ac_if_desc,
	.bDescriptorType = USB_DT_INTERFACE,

	.bAlternateSetting = 0,
	.bNumEndpoints = 0,
	.bInterfaceClass = USB_CLASS_AUDIO,
	.bInterfaceSubClass = USB_SUBCLASS_AUDIOCONTROL,
	.bInterfaceProtocol = UAC_VERSION_2,
};

/* Clock source for IN traffic */
static struct uac_clock_source_descriptor in_clk_src_desc = {
	.bLength = sizeof in_clk_src_desc,
	.bDescriptorType = USB_DT_CS_INTERFACE,

	.bDescriptorSubtype = UAC2_CLOCK_SOURCE,
	.bClockID = USB_IN_CLK_ID,
	.bmAttributes = UAC_CLOCK_SOURCE_TYPE_INT_FIXED,
	.bmControls = (CONTROL_RDONLY << CLK_FREQ_CTRL),
	.bAssocTerminal = 0,
};

/* Clock source for OUT traffic */
static struct uac_clock_source_descriptor out_clk_src_desc = {
	.bLength = sizeof out_clk_src_desc,
	.bDescriptorType = USB_DT_CS_INTERFACE,

	.bDescriptorSubtype = UAC2_CLOCK_SOURCE,
	.bClockID = USB_OUT_CLK_ID,
	.bmAttributes = UAC_CLOCK_SOURCE_TYPE_INT_FIXED,
	.bmControls = (CONTROL_RDONLY << CLK_FREQ_CTRL),
	.bAssocTerminal = 0,
};

/* Input Terminal for USB_OUT */
static struct uac2_input_terminal_descriptor usb_out_it_desc = {
	.bLength = sizeof usb_out_it_desc,
	.bDescriptorType = USB_DT_CS_INTERFACE,

	.bDescriptorSubtype = UAC_INPUT_TERMINAL,
	.bTerminalID = USB_OUT_IT_ID,
	.wTerminalType = cpu_to_le16(UAC_TERMINAL_STREAMING),
	.bAssocTerminal = 0,
	.bCSourceID = USB_OUT_CLK_ID,
	.iChannelNames = 0,
	.bmControls = (CONTROL_RDWR << COPY_CTRL),
};

/* Input Terminal for I/O-In */
static struct uac2_input_terminal_descriptor io_in_it_desc = {
	.bLength = sizeof io_in_it_desc,
	.bDescriptorType = USB_DT_CS_INTERFACE,

	.bDescriptorSubtype = UAC_INPUT_TERMINAL,
	.bTerminalID = IO_IN_IT_ID,
	.wTerminalType = cpu_to_le16(UAC_INPUT_TERMINAL_UNDEFINED),
	.bAssocTerminal = 0,
	.bCSourceID = USB_IN_CLK_ID,
	.iChannelNames = 0,
	.bmControls = (CONTROL_RDWR << COPY_CTRL),
};

/* Ouput Terminal for USB_IN */
static struct uac2_output_terminal_descriptor usb_in_ot_desc = {
	.bLength = sizeof usb_in_ot_desc,
	.bDescriptorType = USB_DT_CS_INTERFACE,

	.bDescriptorSubtype = UAC_OUTPUT_TERMINAL,
	.bTerminalID = USB_IN_OT_ID,
	.wTerminalType = cpu_to_le16(UAC_TERMINAL_STREAMING),
	.bAssocTerminal = 0,
	.bSourceID = IO_IN_IT_ID,
	.bCSourceID = USB_IN_CLK_ID,
	.bmControls = (CONTROL_RDWR << COPY_CTRL),
};

/* Ouput Terminal for I/O-Out */
static struct uac2_output_terminal_descriptor io_out_ot_desc = {
	.bLength = sizeof io_out_ot_desc,
	.bDescriptorType = USB_DT_CS_INTERFACE,

	.bDescriptorSubtype = UAC_OUTPUT_TERMINAL,
	.bTerminalID = IO_OUT_OT_ID,
	.wTerminalType = cpu_to_le16(UAC_OUTPUT_TERMINAL_UNDEFINED),
	.bAssocTerminal = 0,
	.bSourceID = USB_OUT_IT_ID,
	.bCSourceID = USB_OUT_CLK_ID,
	.bmControls = (CONTROL_RDWR << COPY_CTRL),
};

static struct uac2_ac_header_descriptor ac_hdr_desc = {
	.bLength = sizeof ac_hdr_desc,
	.bDescriptorType = USB_DT_CS_INTERFACE,

	.bDescriptorSubtype = UAC_MS_HEADER,
	.bcdADC = cpu_to_le16(0x200),
	.bCategory = UAC2_FUNCTION_IO_BOX,
	.wTotalLength = sizeof in_clk_src_desc + sizeof out_clk_src_desc
			 + sizeof usb_out_it_desc + sizeof io_in_it_desc
			+ sizeof usb_in_ot_desc + sizeof io_out_ot_desc,
	.bmControls = 0,
};

/* Audio Streaming OUT Interface - Alt0 */
static struct usb_interface_descriptor std_as_out_if0_desc = {
	.bLength = sizeof std_as_out_if0_desc,
	.bDescriptorType = USB_DT_INTERFACE,

	.bAlternateSetting = 0,
	.bNumEndpoints = 0,
	.bInterfaceClass = USB_CLASS_AUDIO,
	.bInterfaceSubClass = USB_SUBCLASS_AUDIOSTREAMING,
	.bInterfaceProtocol = UAC_VERSION_2,
};

/* Audio Streaming OUT Interface - Alt1 */
static struct usb_interface_descriptor std_as_out_if1_desc = {
	.bLength = sizeof std_as_out_if1_desc,
	.bDescriptorType = USB_DT_INTERFACE,

	.bAlternateSetting = 1,
	.bNumEndpoints = 1,
	.bInterfaceClass = USB_CLASS_AUDIO,
	.bInterfaceSubClass = USB_SUBCLASS_AUDIOSTREAMING,
	.bInterfaceProtocol = UAC_VERSION_2,
};

/* Audio Stream OUT Intface Desc */
static struct uac2_as_header_descriptor as_out_hdr_desc = {
	.bLength = sizeof as_out_hdr_desc,
	.bDescriptorType = USB_DT_CS_INTERFACE,

	.bDescriptorSubtype = UAC_AS_GENERAL,
	.bTerminalLink = USB_OUT_IT_ID,
	.bmControls = 0,
	.bFormatType = UAC_FORMAT_TYPE_I,
	.bmFormats = cpu_to_le32(UAC_FORMAT_TYPE_I_PCM),
	.iChannelNames = 0,
};

/* Audio USB_OUT Format */
static struct uac2_format_type_i_descriptor as_out_fmt1_desc = {
	.bLength = sizeof as_out_fmt1_desc,
	.bDescriptorType = USB_DT_CS_INTERFACE,
	.bDescriptorSubtype = UAC_FORMAT_TYPE,
	.bFormatType = UAC_FORMAT_TYPE_I,
};

/* STD AS ISO OUT Endpoint */
static struct usb_endpoint_descriptor fs_epout_desc = {
	.bLength = USB_DT_ENDPOINT_SIZE,
	.bDescriptorType = USB_DT_ENDPOINT,

	.bEndpointAddress = USB_DIR_OUT,
	.bmAttributes = USB_ENDPOINT_XFER_ISOC | USB_ENDPOINT_SYNC_ASYNC,
	/* .wMaxPacketSize = DYNAMIC */
	.bInterval = 1,
};

static struct usb_endpoint_descriptor hs_epout_desc = {
	.bLength = USB_DT_ENDPOINT_SIZE,
	.bDescriptorType = USB_DT_ENDPOINT,

	.bmAttributes = USB_ENDPOINT_XFER_ISOC | USB_ENDPOINT_SYNC_ASYNC,
	/* .wMaxPacketSize = DYNAMIC */
	.bInterval = 4,
};

static struct usb_ss_ep_comp_descriptor ss_epout_comp_desc = {
	 .bLength =		 sizeof(ss_epout_comp_desc),
	 .bDescriptorType =	 USB_DT_SS_ENDPOINT_COMP,

	 .wBytesPerInterval =	cpu_to_le16(1024),
};

/* CS AS ISO OUT Endpoint */
static struct uac2_iso_endpoint_descriptor as_iso_out_desc = {
	.bLength = sizeof as_iso_out_desc,
	.bDescriptorType = USB_DT_CS_ENDPOINT,

	.bDescriptorSubtype = UAC_EP_GENERAL,
	.bmAttributes = 0,
	.bmControls = 0,
	.bLockDelayUnits = 0,
	.wLockDelay = 0,
};

/* Audio Streaming IN Interface - Alt0 */
static struct usb_interface_descriptor std_as_in_if0_desc = {
	.bLength = sizeof std_as_in_if0_desc,
	.bDescriptorType = USB_DT_INTERFACE,

	.bAlternateSetting = 0,
	.bNumEndpoints = 0,
	.bInterfaceClass = USB_CLASS_AUDIO,
	.bInterfaceSubClass = USB_SUBCLASS_AUDIOSTREAMING,
	.bInterfaceProtocol = UAC_VERSION_2,
};

/* Audio Streaming IN Interface - Alt1 */
static struct usb_interface_descriptor std_as_in_if1_desc = {
	.bLength = sizeof std_as_in_if1_desc,
	.bDescriptorType = USB_DT_INTERFACE,

	.bAlternateSetting = 1,
	.bNumEndpoints = 1,
	.bInterfaceClass = USB_CLASS_AUDIO,
	.bInterfaceSubClass = USB_SUBCLASS_AUDIOSTREAMING,
	.bInterfaceProtocol = UAC_VERSION_2,
};

/* Audio Stream IN Intface Desc */
static struct uac2_as_header_descriptor as_in_hdr_desc = {
	.bLength = sizeof as_in_hdr_desc,
	.bDescriptorType = USB_DT_CS_INTERFACE,

	.bDescriptorSubtype = UAC_AS_GENERAL,
	.bTerminalLink = USB_IN_OT_ID,
	.bmControls = 0,
	.bFormatType = UAC_FORMAT_TYPE_I,
	.bmFormats = cpu_to_le32(UAC_FORMAT_TYPE_I_PCM),
	.iChannelNames = 0,
};

/* Audio USB_IN Format */
static struct uac2_format_type_i_descriptor as_in_fmt1_desc = {
	.bLength = sizeof as_in_fmt1_desc,
	.bDescriptorType = USB_DT_CS_INTERFACE,
	.bDescriptorSubtype = UAC_FORMAT_TYPE,
	.bFormatType = UAC_FORMAT_TYPE_I,
};

/* STD AS ISO IN Endpoint */
static struct usb_endpoint_descriptor fs_epin_desc = {
	.bLength = USB_DT_ENDPOINT_SIZE,
	.bDescriptorType = USB_DT_ENDPOINT,

	.bEndpointAddress = USB_DIR_IN,
	.bmAttributes = USB_ENDPOINT_XFER_ISOC | USB_ENDPOINT_SYNC_ASYNC,
	/* .wMaxPacketSize = DYNAMIC */
	.bInterval = 1,
};

static struct usb_endpoint_descriptor hs_epin_desc = {
	.bLength = USB_DT_ENDPOINT_SIZE,
	.bDescriptorType = USB_DT_ENDPOINT,

	.bmAttributes = USB_ENDPOINT_XFER_ISOC | USB_ENDPOINT_SYNC_ASYNC,
	/* .wMaxPacketSize = DYNAMIC */
	.bInterval = 4,
};

static struct usb_ss_ep_comp_descriptor ss_epin_comp_desc = {
	 .bLength =		 sizeof(ss_epin_comp_desc),
	 .bDescriptorType =	 USB_DT_SS_ENDPOINT_COMP,

	 .wBytesPerInterval =	cpu_to_le16(1024),
};

/* CS AS ISO IN Endpoint */
static struct uac2_iso_endpoint_descriptor as_iso_in_desc = {
	.bLength = sizeof as_iso_in_desc,
	.bDescriptorType = USB_DT_CS_ENDPOINT,

	.bDescriptorSubtype = UAC_EP_GENERAL,
	.bmAttributes = 0,
	.bmControls = 0,
	.bLockDelayUnits = 0,
	.wLockDelay = 0,
};

static struct usb_descriptor_header *fs_audio_desc[] = {
	(struct usb_descriptor_header *)&iad_desc,
	(struct usb_descriptor_header *)&std_ac_if_desc,

	(struct usb_descriptor_header *)&ac_hdr_desc,
	(struct usb_descriptor_header *)&in_clk_src_desc,
	(struct usb_descriptor_header *)&out_clk_src_desc,
	(struct usb_descriptor_header *)&usb_out_it_desc,
	(struct usb_descriptor_header *)&io_in_it_desc,
	(struct usb_descriptor_header *)&usb_in_ot_desc,
	(struct usb_descriptor_header *)&io_out_ot_desc,

	(struct usb_descriptor_header *)&std_as_out_if0_desc,
	(struct usb_descriptor_header *)&std_as_out_if1_desc,

	(struct usb_descriptor_header *)&as_out_hdr_desc,
	(struct usb_descriptor_header *)&as_out_fmt1_desc,
	(struct usb_descriptor_header *)&fs_epout_desc,
	(struct usb_descriptor_header *)&as_iso_out_desc,

	(struct usb_descriptor_header *)&std_as_in_if0_desc,
	(struct usb_descriptor_header *)&std_as_in_if1_desc,

	(struct usb_descriptor_header *)&as_in_hdr_desc,
	(struct usb_descriptor_header *)&as_in_fmt1_desc,
	(struct usb_descriptor_header *)&fs_epin_desc,
	(struct usb_descriptor_header *)&as_iso_in_desc,
	NULL,
};

static struct usb_descriptor_header *fs_playback_audio_desc[] = {
	(struct usb_descriptor_header *)&iad_desc,
	(struct usb_descriptor_header *)&std_ac_if_desc,

	(struct usb_descriptor_header *)&ac_hdr_desc,
	(struct usb_descriptor_header *)&in_clk_src_desc,
	(struct usb_descriptor_header *)&io_in_it_desc,
	(struct usb_descriptor_header *)&usb_in_ot_desc,

	(struct usb_descriptor_header *)&std_as_in_if0_desc,
	(struct usb_descriptor_header *)&std_as_in_if1_desc,

	(struct usb_descriptor_header *)&as_in_hdr_desc,
	(struct usb_descriptor_header *)&as_in_fmt1_desc,
	(struct usb_descriptor_header *)&fs_epin_desc,
	(struct usb_descriptor_header *)&as_iso_in_desc,
	NULL,
};

static struct usb_descriptor_header *hs_audio_desc[] = {
	(struct usb_descriptor_header *)&iad_desc,
	(struct usb_descriptor_header *)&std_ac_if_desc,

	(struct usb_descriptor_header *)&ac_hdr_desc,
	(struct usb_descriptor_header *)&in_clk_src_desc,
	(struct usb_descriptor_header *)&out_clk_src_desc,
	(struct usb_descriptor_header *)&usb_out_it_desc,
	(struct usb_descriptor_header *)&io_in_it_desc,
	(struct usb_descriptor_header *)&usb_in_ot_desc,
	(struct usb_descriptor_header *)&io_out_ot_desc,

	(struct usb_descriptor_header *)&std_as_out_if0_desc,
	(struct usb_descriptor_header *)&std_as_out_if1_desc,

	(struct usb_descriptor_header *)&as_out_hdr_desc,
	(struct usb_descriptor_header *)&as_out_fmt1_desc,
	(struct usb_descriptor_header *)&hs_epout_desc,
	(struct usb_descriptor_header *)&as_iso_out_desc,

	(struct usb_descriptor_header *)&std_as_in_if0_desc,
	(struct usb_descriptor_header *)&std_as_in_if1_desc,

	(struct usb_descriptor_header *)&as_in_hdr_desc,
	(struct usb_descriptor_header *)&as_in_fmt1_desc,
	(struct usb_descriptor_header *)&hs_epin_desc,
	(struct usb_descriptor_header *)&as_iso_in_desc,
	NULL,
};

static struct usb_descriptor_header *hs_playback_audio_desc[] = {
	(struct usb_descriptor_header *)&iad_desc,
	(struct usb_descriptor_header *)&std_ac_if_desc,

	(struct usb_descriptor_header *)&ac_hdr_desc,
	(struct usb_descriptor_header *)&in_clk_src_desc,
	(struct usb_descriptor_header *)&io_in_it_desc,
	(struct usb_descriptor_header *)&usb_in_ot_desc,

	(struct usb_descriptor_header *)&std_as_in_if0_desc,
	(struct usb_descriptor_header *)&std_as_in_if1_desc,

	(struct usb_descriptor_header *)&as_in_hdr_desc,
	(struct usb_descriptor_header *)&as_in_fmt1_desc,
	(struct usb_descriptor_header *)&hs_epin_desc,
	(struct usb_descriptor_header *)&as_iso_in_desc,
	NULL,
};

static struct usb_descriptor_header *ss_audio_desc[] = {
	(struct usb_descriptor_header *)&iad_desc,
	(struct usb_descriptor_header *)&std_ac_if_desc,

	(struct usb_descriptor_header *)&ac_hdr_desc,
	(struct usb_descriptor_header *)&in_clk_src_desc,
	(struct usb_descriptor_header *)&out_clk_src_desc,
	(struct usb_descriptor_header *)&usb_out_it_desc,
	(struct usb_descriptor_header *)&io_in_it_desc,
	(struct usb_descriptor_header *)&usb_in_ot_desc,
	(struct usb_descriptor_header *)&io_out_ot_desc,

	(struct usb_descriptor_header *)&std_as_out_if0_desc,
	(struct usb_descriptor_header *)&std_as_out_if1_desc,

	(struct usb_descriptor_header *)&as_out_hdr_desc,
	(struct usb_descriptor_header *)&as_out_fmt1_desc,
	(struct usb_descriptor_header *)&hs_epout_desc,
	(struct usb_descriptor_header *)&ss_epout_comp_desc,
	(struct usb_descriptor_header *)&as_iso_out_desc,

	(struct usb_descriptor_header *)&std_as_in_if0_desc,
	(struct usb_descriptor_header *)&std_as_in_if1_desc,

	(struct usb_descriptor_header *)&as_in_hdr_desc,
	(struct usb_descriptor_header *)&as_in_fmt1_desc,
	(struct usb_descriptor_header *)&hs_epin_desc,
	(struct usb_descriptor_header *)&ss_epin_comp_desc,
	(struct usb_descriptor_header *)&as_iso_in_desc,
	NULL,
};

static struct usb_descriptor_header *ss_playback_audio_desc[] = {
	(struct usb_descriptor_header *)&iad_desc,
	(struct usb_descriptor_header *)&std_ac_if_desc,

	(struct usb_descriptor_header *)&ac_hdr_desc,
	(struct usb_descriptor_header *)&in_clk_src_desc,
	(struct usb_descriptor_header *)&io_in_it_desc,
	(struct usb_descriptor_header *)&usb_in_ot_desc,

	(struct usb_descriptor_header *)&std_as_in_if0_desc,
	(struct usb_descriptor_header *)&std_as_in_if1_desc,

	(struct usb_descriptor_header *)&as_in_hdr_desc,
	(struct usb_descriptor_header *)&as_in_fmt1_desc,
	(struct usb_descriptor_header *)&hs_epin_desc,
	(struct usb_descriptor_header *)&ss_epin_comp_desc,
	(struct usb_descriptor_header *)&as_iso_in_desc,
	NULL,
};

struct cntrl_cur_lay3 {
	__le32	dCUR;
};

struct cntrl_range_lay3 {
	__le16	wNumSubRanges;
	__le32	dMIN;
	__le32	dMAX;
	__le32	dRES;
} __packed;

static inline void
free_ep(struct uac2_rtd_params *prm, struct usb_ep *ep)
{
	struct snd_uac2_chip *uac2 = prm->uac2;
	int i;

	if (!prm->ep_enabled)
		return;

	prm->ep_enabled = false;

	for (i = 0; i < USB_XFERS; i++) {
		if (prm->ureq[i].req) {
			usb_ep_dequeue(ep, prm->ureq[i].req);
			usb_ep_free_request(ep, prm->ureq[i].req);
			prm->ureq[i].req = NULL;
		}
	}

	if (usb_ep_disable(ep))
		dev_err(&uac2->pdev.dev,
			"%s:%d Error!\n", __func__, __LINE__);
}

static int set_ep_max_packet_size(const struct f_uac2_opts *uac2_opts,
	struct usb_endpoint_descriptor *ep_desc,
	enum usb_device_speed speed, bool is_playback)
{
	int chmask, srate, ssize;
<<<<<<< HEAD
	u16 max_packet_size;
	u8 bInterval;
=======
	u16 max_size_bw, max_size_ep;
	unsigned int factor;

	switch (speed) {
	case USB_SPEED_FULL:
		max_size_ep = 1023;
		factor = 1000;
		break;

	case USB_SPEED_HIGH:
		max_size_ep = 1024;
		factor = 8000;
		break;

	default:
		return -EINVAL;
	}
>>>>>>> 2a8b2696

	if (is_playback) {
		chmask = uac2_opts->p_chmask;
		srate = uac2_opts->p_srate;
		ssize = uac2_opts->p_ssize;
	} else {
		chmask = uac2_opts->c_chmask;
		srate = uac2_opts->c_srate;
		ssize = uac2_opts->c_ssize;
	}

<<<<<<< HEAD
	max_packet_size = num_channels(chmask) * ssize *
		DIV_ROUND_UP(srate, factor / (1 << (ep_desc->bInterval - 1)));

	/* max_packet_size can vary based on sample rate, no. of channels &
	 * sample size. If max_packet_size > ep_desc->wMaxPacketSize(i.e 1024),
	 * reduce bInterval accordingly & recalculate max_packet_size. Else
	 * required data rate may not fit per second.
	 */
	if (factor == 8000) {
		if (max_packet_size > ep_desc->wMaxPacketSize) {
			bInterval = ep_desc->bInterval -
				(max_packet_size/ep_desc->wMaxPacketSize);
			if ((bInterval < 1) || (bInterval > ep_desc->bInterval))
				ep_desc->bInterval = 1;
			else
				ep_desc->bInterval = bInterval;

			max_packet_size = num_channels(chmask) * ssize *
				DIV_ROUND_UP(srate,
				factor / (1 << (ep_desc->bInterval - 1)));
		}
	}
	ep_desc->wMaxPacketSize = cpu_to_le16(min_t(u16, max_packet_size,
				le16_to_cpu(ep_desc->wMaxPacketSize)));
=======
	max_size_bw = num_channels(chmask) * ssize *
		((srate / (factor / (1 << (ep_desc->bInterval - 1)))) + 1);
	ep_desc->wMaxPacketSize = cpu_to_le16(min_t(u16, max_size_bw,
						    max_size_ep));

	return 0;
>>>>>>> 2a8b2696
}

static int
afunc_bind(struct usb_configuration *cfg, struct usb_function *fn)
{
	struct audio_dev *agdev = func_to_agdev(fn);
	struct snd_uac2_chip *uac2 = &agdev->uac2;
	struct usb_composite_dev *cdev = cfg->cdev;
	struct usb_gadget *gadget = cdev->gadget;
	struct device *dev = &uac2->pdev.dev;
	struct uac2_rtd_params *prm;
	struct f_uac2_opts *uac2_opts;
	struct usb_string *us;
	int ret;

	uac2_opts = container_of(fn->fi, struct f_uac2_opts, func_inst);

	us = usb_gstrings_attach(cdev, fn_strings, ARRAY_SIZE(strings_fn));
	if (IS_ERR(us))
		return PTR_ERR(us);
	iad_desc.iFunction = us[STR_ASSOC].id;
	std_ac_if_desc.iInterface = us[STR_IF_CTRL].id;
	in_clk_src_desc.iClockSource = us[STR_CLKSRC_IN].id;
	out_clk_src_desc.iClockSource = us[STR_CLKSRC_OUT].id;
	usb_out_it_desc.iTerminal = us[STR_USB_IT].id;
	io_in_it_desc.iTerminal = us[STR_IO_IT].id;
	usb_in_ot_desc.iTerminal = us[STR_USB_OT].id;
	io_out_ot_desc.iTerminal = us[STR_IO_OT].id;
	std_as_out_if0_desc.iInterface = us[STR_AS_OUT_ALT0].id;
	std_as_out_if1_desc.iInterface = us[STR_AS_OUT_ALT1].id;
	std_as_in_if0_desc.iInterface = us[STR_AS_IN_ALT0].id;
	std_as_in_if1_desc.iInterface = us[STR_AS_IN_ALT1].id;


	/* Initialize the configurable parameters */
	usb_out_it_desc.bNrChannels = num_channels(uac2_opts->c_chmask);
	usb_out_it_desc.bmChannelConfig = cpu_to_le32(uac2_opts->c_chmask);
	io_in_it_desc.bNrChannels = num_channels(uac2_opts->p_chmask);
	io_in_it_desc.bmChannelConfig = cpu_to_le32(uac2_opts->p_chmask);
	as_out_hdr_desc.bNrChannels = num_channels(uac2_opts->c_chmask);
	as_out_hdr_desc.bmChannelConfig = cpu_to_le32(uac2_opts->c_chmask);
	as_in_hdr_desc.bNrChannels = num_channels(uac2_opts->p_chmask);
	as_in_hdr_desc.bmChannelConfig = cpu_to_le32(uac2_opts->p_chmask);
	as_out_fmt1_desc.bSubslotSize = uac2_opts->c_ssize;
	as_out_fmt1_desc.bBitResolution = uac2_opts->c_ssize * 8;
	as_in_fmt1_desc.bSubslotSize = uac2_opts->p_ssize;
	as_in_fmt1_desc.bBitResolution = uac2_opts->p_ssize * 8;

	snprintf(clksrc_in, sizeof(clksrc_in), "%uHz", uac2_opts->p_srate);
	snprintf(clksrc_out, sizeof(clksrc_out), "%uHz", uac2_opts->c_srate);

	pr_debug("%s bind with capture enabled(%d)\n", __func__,
							enable_capture);
	agdev->enable_capture = enable_capture;
	ret = usb_interface_id(cfg, fn);
	if (ret < 0) {
		dev_err(dev, "%s:%d Error!\n", __func__, __LINE__);
		return ret;
	}
	iad_desc.bFirstInterface = ret;

	std_ac_if_desc.bInterfaceNumber = ret;
	iad_desc.bFirstInterface = ret;
	agdev->ac_intf = ret;
	agdev->ac_alt = 0;

	if (agdev->enable_capture) {
		ret = usb_interface_id(cfg, fn);
		if (ret < 0) {
			dev_err(dev, "%s:%d Error!\n", __func__, __LINE__);
			return ret;
		}
		std_as_out_if0_desc.bInterfaceNumber = ret;
		std_as_out_if1_desc.bInterfaceNumber = ret;
		agdev->as_out_intf = ret;
		agdev->as_out_alt = 0;
	}

	ret = usb_interface_id(cfg, fn);
	if (ret < 0) {
		dev_err(dev, "%s:%d Error!\n", __func__, __LINE__);
		return ret;
	}
	std_as_in_if0_desc.bInterfaceNumber = ret;
	std_as_in_if1_desc.bInterfaceNumber = ret;
	agdev->as_in_intf = ret;
	agdev->as_in_alt = 0;

	if (agdev->enable_capture) {
		agdev->out_ep = usb_ep_autoconfig(gadget, &fs_epout_desc);
		if (!agdev->out_ep) {
			dev_err(dev, "%s:%d Error!\n", __func__, __LINE__);
			return -ENODEV;
		}
	}

	agdev->in_ep = usb_ep_autoconfig(gadget, &fs_epin_desc);
	if (!agdev->in_ep) {
		dev_err(dev, "%s:%d Error!\n", __func__, __LINE__);
		return -ENODEV;
	}

	uac2->p_prm.uac2 = uac2;
	uac2->c_prm.uac2 = uac2;

	hs_epin_desc.bInterval = 4;
	hs_epout_desc.bInterval = 4;
	hs_epin_desc.wMaxPacketSize = cpu_to_le16(1024);
	hs_epout_desc.wMaxPacketSize = cpu_to_le16(1024);
	/* Calculate wMaxPacketSize according to audio bandwidth */
	ret = set_ep_max_packet_size(uac2_opts, &fs_epin_desc, USB_SPEED_FULL,
				     true);
	if (ret < 0) {
		dev_err(dev, "%s:%d Error!\n", __func__, __LINE__);
		return ret;
	}

	ret = set_ep_max_packet_size(uac2_opts, &fs_epout_desc, USB_SPEED_FULL,
				     false);
	if (ret < 0) {
		dev_err(dev, "%s:%d Error!\n", __func__, __LINE__);
		return ret;
	}

	ret = set_ep_max_packet_size(uac2_opts, &hs_epin_desc, USB_SPEED_HIGH,
				     true);
	if (ret < 0) {
		dev_err(dev, "%s:%d Error!\n", __func__, __LINE__);
		return ret;
	}

	ret = set_ep_max_packet_size(uac2_opts, &hs_epout_desc, USB_SPEED_HIGH,
				     false);
	if (ret < 0) {
		dev_err(dev, "%s:%d Error!\n", __func__, __LINE__);
		return ret;
	}

	hs_epout_desc.bEndpointAddress = fs_epout_desc.bEndpointAddress;
	hs_epin_desc.bEndpointAddress = fs_epin_desc.bEndpointAddress;

	if (agdev->enable_capture) {
		ret = usb_assign_descriptors(fn, fs_audio_desc, hs_audio_desc,
					ss_audio_desc, NULL);
	} else {
		ret = usb_assign_descriptors(fn, fs_playback_audio_desc,
						hs_playback_audio_desc,
						ss_playback_audio_desc, NULL);
	}
	if (ret)
		return ret;

	if (agdev->enable_capture) {
		prm = &agdev->uac2.c_prm;
		prm->max_psize = hs_epout_desc.wMaxPacketSize;
		prm->rbuf = kzalloc(prm->max_psize * USB_XFERS, GFP_KERNEL);
		if (!prm->rbuf) {
			prm->max_psize = 0;
			goto err_free_descs;
		}
	}

	prm = &agdev->uac2.p_prm;
	prm->max_psize = hs_epin_desc.wMaxPacketSize;
	prm->rbuf = kzalloc(prm->max_psize * USB_XFERS, GFP_KERNEL);
	if (!prm->rbuf) {
		prm->max_psize = 0;
		goto err;
	}

	agdev->gdev = &gadget->dev;
	ret = alsa_uac2_init(agdev);
	if (ret)
		goto err;
	return 0;

err:
	kfree(agdev->uac2.p_prm.rbuf);
	kfree(agdev->uac2.c_prm.rbuf);
err_free_descs:
	usb_free_all_descriptors(fn);
	return -EINVAL;
}

static int
afunc_set_alt(struct usb_function *fn, unsigned intf, unsigned alt)
{
	struct usb_composite_dev *cdev = fn->config->cdev;
	struct audio_dev *agdev = func_to_agdev(fn);
	struct snd_uac2_chip *uac2 = &agdev->uac2;
	struct usb_gadget *gadget = cdev->gadget;
	struct device *dev = &uac2->pdev.dev;
	struct usb_request *req;
	struct usb_ep *ep;
	struct uac2_rtd_params *prm;
	int req_len, i;

	/* No i/f has more than 2 alt settings */
	if (alt > 1) {
		dev_err(dev, "%s:%d Error!\n", __func__, __LINE__);
		return -EINVAL;
	}

	if (intf == agdev->ac_intf) {
		/* Control I/f has only 1 AltSetting - 0 */
		if (alt) {
			dev_err(dev, "%s:%d Error!\n", __func__, __LINE__);
			return -EINVAL;
		}
		return 0;
	}

	if (intf == agdev->as_out_intf && agdev->enable_capture) {
		ep = agdev->out_ep;
		prm = &uac2->c_prm;
		config_ep_by_speed(gadget, fn, ep);
		agdev->as_out_alt = alt;
		req_len = prm->max_psize;
	} else if (intf == agdev->as_in_intf) {
		struct f_uac2_opts *opts = agdev_to_uac2_opts(agdev);
		unsigned int factor, rate;
		struct usb_endpoint_descriptor *ep_desc;

		ep = agdev->in_ep;
		prm = &uac2->p_prm;
		config_ep_by_speed(gadget, fn, ep);
		agdev->as_in_alt = alt;

		/* pre-calculate the playback endpoint's interval */
		if (gadget->speed == USB_SPEED_FULL) {
			ep_desc = &fs_epin_desc;
			factor = 1000;
		} else {
			ep_desc = &hs_epin_desc;
			factor = 8000;
		}

		/* pre-compute some values for iso_complete() */
		uac2->p_framesize = opts->p_ssize *
				    num_channels(opts->p_chmask);
		rate = opts->p_srate * uac2->p_framesize;
		uac2->p_interval = factor / (1 << (ep_desc->bInterval - 1));
		uac2->p_pktsize = min_t(unsigned int, rate / uac2->p_interval,
					prm->max_psize);

		if (uac2->p_pktsize < prm->max_psize)
			uac2->p_pktsize_residue = rate % uac2->p_interval;
		else
			uac2->p_pktsize_residue = 0;

		req_len = uac2->p_pktsize;
		uac2->p_residue = 0;
	} else {
		dev_err(dev, "%s:%d Error!\n", __func__, __LINE__);
		return -EINVAL;
	}

	if (alt == 0) {
		free_ep(prm, ep);
		return 0;
	}

	if (intf == agdev->as_in_intf ||
		(intf == agdev->as_out_intf && agdev->enable_capture)) {
		prm->ep_enabled = true;
		usb_ep_enable(ep);

		for (i = 0; i < USB_XFERS; i++) {
			if (!prm->ureq[i].req) {
				req = usb_ep_alloc_request(ep, GFP_ATOMIC);
				if (req == NULL)
					return -ENOMEM;

				prm->ureq[i].req = req;
				prm->ureq[i].pp = prm;

				req->zero = 0;
				req->context = &prm->ureq[i];
				req->length = req_len;
				req->complete = agdev_iso_complete;
				req->buf = prm->rbuf + i * prm->max_psize;
			}

			if (usb_ep_queue(ep, prm->ureq[i].req, GFP_ATOMIC))
				dev_err(dev, "%s:%d Error!\n", __func__,
						__LINE__);
		}
	}

	return 0;
}

static int
afunc_get_alt(struct usb_function *fn, unsigned intf)
{
	struct audio_dev *agdev = func_to_agdev(fn);
	struct snd_uac2_chip *uac2 = &agdev->uac2;

	if (intf == agdev->ac_intf)
		return agdev->ac_alt;
	else if (intf == agdev->as_out_intf && agdev->enable_capture)
		return agdev->as_out_alt;
	else if (intf == agdev->as_in_intf)
		return agdev->as_in_alt;
	else
		dev_err(&uac2->pdev.dev,
			"%s:%d Invalid Interface %d!\n",
			__func__, __LINE__, intf);

	return -EINVAL;
}

static void
afunc_disable(struct usb_function *fn)
{
	struct audio_dev *agdev = func_to_agdev(fn);
	struct snd_uac2_chip *uac2 = &agdev->uac2;

	free_ep(&uac2->p_prm, agdev->in_ep);
	agdev->as_in_alt = 0;

	if (agdev->enable_capture) {
		free_ep(&uac2->c_prm, agdev->out_ep);
		agdev->as_out_alt = 0;
	}
}

static int
in_rq_cur(struct usb_function *fn, const struct usb_ctrlrequest *cr)
{
	struct usb_request *req = fn->config->cdev->req;
	struct audio_dev *agdev = func_to_agdev(fn);
	struct snd_uac2_chip *uac2 = &agdev->uac2;
	struct f_uac2_opts *opts;
	u16 w_length = le16_to_cpu(cr->wLength);
	u16 w_index = le16_to_cpu(cr->wIndex);
	u16 w_value = le16_to_cpu(cr->wValue);
	u8 entity_id = (w_index >> 8) & 0xff;
	u8 control_selector = w_value >> 8;
	int value = -EOPNOTSUPP;
	int p_srate, c_srate;

	opts = agdev_to_uac2_opts(agdev);
	p_srate = opts->p_srate;
	c_srate = opts->c_srate;

	if (control_selector == UAC2_CS_CONTROL_SAM_FREQ) {
		struct cntrl_cur_lay3 c;
		memset(&c, 0, sizeof(struct cntrl_cur_lay3));

		if (entity_id == USB_IN_CLK_ID)
			c.dCUR = cpu_to_le32(p_srate);
		else if (entity_id == USB_OUT_CLK_ID)
			c.dCUR = cpu_to_le32(c_srate);

		value = min_t(unsigned, w_length, sizeof c);
		memcpy(req->buf, &c, value);
	} else if (control_selector == UAC2_CS_CONTROL_CLOCK_VALID) {
		*(u8 *)req->buf = 1;
		value = min_t(unsigned, w_length, 1);
	} else {
		dev_err(&uac2->pdev.dev,
			"%s:%d control_selector=%d TODO!\n",
			__func__, __LINE__, control_selector);
	}

	return value;
}

static int
in_rq_range(struct usb_function *fn, const struct usb_ctrlrequest *cr)
{
	struct usb_request *req = fn->config->cdev->req;
	struct audio_dev *agdev = func_to_agdev(fn);
	struct snd_uac2_chip *uac2 = &agdev->uac2;
	struct f_uac2_opts *opts;
	u16 w_length = le16_to_cpu(cr->wLength);
	u16 w_index = le16_to_cpu(cr->wIndex);
	u16 w_value = le16_to_cpu(cr->wValue);
	u8 entity_id = (w_index >> 8) & 0xff;
	u8 control_selector = w_value >> 8;
	struct cntrl_range_lay3 r;
	int value = -EOPNOTSUPP;
	int p_srate, c_srate;

	opts = agdev_to_uac2_opts(agdev);
	p_srate = opts->p_srate;
	c_srate = opts->c_srate;

	if (control_selector == UAC2_CS_CONTROL_SAM_FREQ) {
		if (entity_id == USB_IN_CLK_ID)
			r.dMIN = cpu_to_le32(p_srate);
		else if (entity_id == USB_OUT_CLK_ID)
			r.dMIN = cpu_to_le32(c_srate);
		else
			return -EOPNOTSUPP;

		r.dMAX = r.dMIN;
		r.dRES = 0;
		r.wNumSubRanges = cpu_to_le16(1);

		value = min_t(unsigned, w_length, sizeof r);
		memcpy(req->buf, &r, value);
	} else {
		dev_err(&uac2->pdev.dev,
			"%s:%d control_selector=%d TODO!\n",
			__func__, __LINE__, control_selector);
	}

	return value;
}

static int
ac_rq_in(struct usb_function *fn, const struct usb_ctrlrequest *cr)
{
	if (cr->bRequest == UAC2_CS_CUR)
		return in_rq_cur(fn, cr);
	else if (cr->bRequest == UAC2_CS_RANGE)
		return in_rq_range(fn, cr);
	else
		return -EOPNOTSUPP;
}

static int
out_rq_cur(struct usb_function *fn, const struct usb_ctrlrequest *cr)
{
	u16 w_length = le16_to_cpu(cr->wLength);
	u16 w_value = le16_to_cpu(cr->wValue);
	u8 control_selector = w_value >> 8;

	if (control_selector == UAC2_CS_CONTROL_SAM_FREQ)
		return w_length;

	return -EOPNOTSUPP;
}

static int
setup_rq_inf(struct usb_function *fn, const struct usb_ctrlrequest *cr)
{
	struct audio_dev *agdev = func_to_agdev(fn);
	struct snd_uac2_chip *uac2 = &agdev->uac2;
	u16 w_index = le16_to_cpu(cr->wIndex);
	u8 intf = w_index & 0xff;

	if (intf != agdev->ac_intf) {
		dev_err(&uac2->pdev.dev,
			"%s:%d Error!\n", __func__, __LINE__);
		return -EOPNOTSUPP;
	}

	if (cr->bRequestType & USB_DIR_IN)
		return ac_rq_in(fn, cr);
	else if (cr->bRequest == UAC2_CS_CUR)
		return out_rq_cur(fn, cr);

	return -EOPNOTSUPP;
}

static int
afunc_setup(struct usb_function *fn, const struct usb_ctrlrequest *cr)
{
	struct usb_composite_dev *cdev = fn->config->cdev;
	struct audio_dev *agdev = func_to_agdev(fn);
	struct snd_uac2_chip *uac2 = &agdev->uac2;
	struct usb_request *req = cdev->req;
	u16 w_length = le16_to_cpu(cr->wLength);
	int value = -EOPNOTSUPP;

	/* Only Class specific requests are supposed to reach here */
	if ((cr->bRequestType & USB_TYPE_MASK) != USB_TYPE_CLASS)
		return -EOPNOTSUPP;

	if ((cr->bRequestType & USB_RECIP_MASK) == USB_RECIP_INTERFACE)
		value = setup_rq_inf(fn, cr);
	else
		dev_err(&uac2->pdev.dev, "%s:%d Error!\n", __func__, __LINE__);

	if (value >= 0) {
		req->length = value;
		req->zero = value < w_length;
		value = usb_ep_queue(cdev->gadget->ep0, req, GFP_ATOMIC);
		if (value < 0) {
			dev_err(&uac2->pdev.dev,
				"%s:%d Error!\n", __func__, __LINE__);
			req->status = 0;
		}
	}

	return value;
}

static inline struct f_uac2_opts *to_f_uac2_opts(struct config_item *item)
{
	return container_of(to_config_group(item), struct f_uac2_opts,
			    func_inst.group);
}

static void f_uac2_attr_release(struct config_item *item)
{
	struct f_uac2_opts *opts = to_f_uac2_opts(item);

	usb_put_function_instance(&opts->func_inst);
}

static struct configfs_item_operations f_uac2_item_ops = {
	.release	= f_uac2_attr_release,
};

#define UAC2_ATTRIBUTE(name)						\
static ssize_t f_uac2_opts_##name##_show(struct config_item *item,	\
					 char *page)			\
{									\
	struct f_uac2_opts *opts = to_f_uac2_opts(item);		\
	int result;							\
									\
	mutex_lock(&opts->lock);					\
	result = sprintf(page, "%u\n", opts->name);			\
	mutex_unlock(&opts->lock);					\
									\
	return result;							\
}									\
									\
static ssize_t f_uac2_opts_##name##_store(struct config_item *item,	\
					  const char *page, size_t len)	\
{									\
	struct f_uac2_opts *opts = to_f_uac2_opts(item);		\
	int ret;							\
	u32 num;							\
									\
	mutex_lock(&opts->lock);					\
	if (opts->refcnt) {						\
		ret = -EBUSY;						\
		goto end;						\
	}								\
									\
	ret = kstrtou32(page, 0, &num);					\
	if (ret)							\
		goto end;						\
									\
	opts->name = num;						\
	ret = len;							\
									\
end:									\
	mutex_unlock(&opts->lock);					\
	return ret;							\
}									\
									\
CONFIGFS_ATTR(f_uac2_opts_, name)

UAC2_ATTRIBUTE(p_chmask);
UAC2_ATTRIBUTE(p_srate);
UAC2_ATTRIBUTE(p_ssize);
UAC2_ATTRIBUTE(c_chmask);
UAC2_ATTRIBUTE(c_srate);
UAC2_ATTRIBUTE(c_ssize);

static struct configfs_attribute *f_uac2_attrs[] = {
	&f_uac2_opts_attr_p_chmask,
	&f_uac2_opts_attr_p_srate,
	&f_uac2_opts_attr_p_ssize,
	&f_uac2_opts_attr_c_chmask,
	&f_uac2_opts_attr_c_srate,
	&f_uac2_opts_attr_c_ssize,
	NULL,
};

static struct config_item_type f_uac2_func_type = {
	.ct_item_ops	= &f_uac2_item_ops,
	.ct_attrs	= f_uac2_attrs,
	.ct_owner	= THIS_MODULE,
};

static void afunc_free_inst(struct usb_function_instance *f)
{
	struct f_uac2_opts *opts;

	opts = container_of(f, struct f_uac2_opts, func_inst);
	kfree(opts);
}

static struct usb_function_instance *afunc_alloc_inst(void)
{
	struct f_uac2_opts *opts;

	opts = kzalloc(sizeof(*opts), GFP_KERNEL);
	if (!opts)
		return ERR_PTR(-ENOMEM);

	mutex_init(&opts->lock);
	opts->func_inst.free_func_inst = afunc_free_inst;

	config_group_init_type_name(&opts->func_inst.group, "",
				    &f_uac2_func_type);

	opts->p_chmask = UAC2_DEF_PCHMASK;
	opts->p_srate = UAC2_DEF_PSRATE;
	opts->p_ssize = UAC2_DEF_PSSIZE;
	opts->c_chmask = UAC2_DEF_CCHMASK;
	opts->c_srate = UAC2_DEF_CSRATE;
	opts->c_ssize = UAC2_DEF_CSSIZE;
	return &opts->func_inst;
}

static void afunc_free(struct usb_function *f)
{
	struct audio_dev *agdev;
	struct f_uac2_opts *opts;

	agdev = func_to_agdev(f);
	opts = container_of(f->fi, struct f_uac2_opts, func_inst);
	kfree(agdev);
	mutex_lock(&opts->lock);
	--opts->refcnt;
	mutex_unlock(&opts->lock);
}

static void afunc_unbind(struct usb_configuration *c, struct usb_function *f)
{
	struct audio_dev *agdev = func_to_agdev(f);
	struct uac2_rtd_params *prm;

	alsa_uac2_exit(agdev);

	prm = &agdev->uac2.p_prm;
	kfree(prm->rbuf);

	if (agdev->enable_capture) {
		prm = &agdev->uac2.c_prm;
		kfree(prm->rbuf);
	}
	usb_free_all_descriptors(f);
}

static struct usb_function *afunc_alloc(struct usb_function_instance *fi)
{
	struct audio_dev *agdev;
	struct f_uac2_opts *opts;

	agdev = kzalloc(sizeof(*agdev), GFP_KERNEL);
	if (agdev == NULL)
		return ERR_PTR(-ENOMEM);

	opts = container_of(fi, struct f_uac2_opts, func_inst);
	mutex_lock(&opts->lock);
	++opts->refcnt;
	mutex_unlock(&opts->lock);

	agdev->func.name = "uac2_func";
	agdev->func.bind = afunc_bind;
	agdev->func.unbind = afunc_unbind;
	agdev->func.set_alt = afunc_set_alt;
	agdev->func.get_alt = afunc_get_alt;
	agdev->func.disable = afunc_disable;
	agdev->func.setup = afunc_setup;
	agdev->func.free_func = afunc_free;

	return &agdev->func;
}

DECLARE_USB_FUNCTION_INIT(uac2, afunc_alloc_inst, afunc_alloc);

static int afunc_init(void)
{
	return usb_function_register(&uac2usb_func);
}
module_init(afunc_init);

static void __exit afunc_exit(void)
{
	usb_function_unregister(&uac2usb_func);
}
module_exit(afunc_exit);

MODULE_LICENSE("GPL");
MODULE_AUTHOR("Yadwinder Singh");
MODULE_AUTHOR("Jaswinder Singh");<|MERGE_RESOLUTION|>--- conflicted
+++ resolved
@@ -1076,33 +1076,13 @@
 			"%s:%d Error!\n", __func__, __LINE__);
 }
 
-static int set_ep_max_packet_size(const struct f_uac2_opts *uac2_opts,
+static void set_ep_max_packet_size(const struct f_uac2_opts *uac2_opts,
 	struct usb_endpoint_descriptor *ep_desc,
-	enum usb_device_speed speed, bool is_playback)
+	unsigned int factor, bool is_playback)
 {
 	int chmask, srate, ssize;
-<<<<<<< HEAD
 	u16 max_packet_size;
 	u8 bInterval;
-=======
-	u16 max_size_bw, max_size_ep;
-	unsigned int factor;
-
-	switch (speed) {
-	case USB_SPEED_FULL:
-		max_size_ep = 1023;
-		factor = 1000;
-		break;
-
-	case USB_SPEED_HIGH:
-		max_size_ep = 1024;
-		factor = 8000;
-		break;
-
-	default:
-		return -EINVAL;
-	}
->>>>>>> 2a8b2696
 
 	if (is_playback) {
 		chmask = uac2_opts->p_chmask;
@@ -1114,7 +1094,6 @@
 		ssize = uac2_opts->c_ssize;
 	}
 
-<<<<<<< HEAD
 	max_packet_size = num_channels(chmask) * ssize *
 		DIV_ROUND_UP(srate, factor / (1 << (ep_desc->bInterval - 1)));
 
@@ -1139,14 +1118,6 @@
 	}
 	ep_desc->wMaxPacketSize = cpu_to_le16(min_t(u16, max_packet_size,
 				le16_to_cpu(ep_desc->wMaxPacketSize)));
-=======
-	max_size_bw = num_channels(chmask) * ssize *
-		((srate / (factor / (1 << (ep_desc->bInterval - 1)))) + 1);
-	ep_desc->wMaxPacketSize = cpu_to_le16(min_t(u16, max_size_bw,
-						    max_size_ep));
-
-	return 0;
->>>>>>> 2a8b2696
 }
 
 static int
@@ -1257,33 +1228,10 @@
 	hs_epin_desc.wMaxPacketSize = cpu_to_le16(1024);
 	hs_epout_desc.wMaxPacketSize = cpu_to_le16(1024);
 	/* Calculate wMaxPacketSize according to audio bandwidth */
-	ret = set_ep_max_packet_size(uac2_opts, &fs_epin_desc, USB_SPEED_FULL,
-				     true);
-	if (ret < 0) {
-		dev_err(dev, "%s:%d Error!\n", __func__, __LINE__);
-		return ret;
-	}
-
-	ret = set_ep_max_packet_size(uac2_opts, &fs_epout_desc, USB_SPEED_FULL,
-				     false);
-	if (ret < 0) {
-		dev_err(dev, "%s:%d Error!\n", __func__, __LINE__);
-		return ret;
-	}
-
-	ret = set_ep_max_packet_size(uac2_opts, &hs_epin_desc, USB_SPEED_HIGH,
-				     true);
-	if (ret < 0) {
-		dev_err(dev, "%s:%d Error!\n", __func__, __LINE__);
-		return ret;
-	}
-
-	ret = set_ep_max_packet_size(uac2_opts, &hs_epout_desc, USB_SPEED_HIGH,
-				     false);
-	if (ret < 0) {
-		dev_err(dev, "%s:%d Error!\n", __func__, __LINE__);
-		return ret;
-	}
+	set_ep_max_packet_size(uac2_opts, &fs_epin_desc, 1000, true);
+	set_ep_max_packet_size(uac2_opts, &fs_epout_desc, 1000, false);
+	set_ep_max_packet_size(uac2_opts, &hs_epin_desc, 8000, true);
+	set_ep_max_packet_size(uac2_opts, &hs_epout_desc, 8000, false);
 
 	hs_epout_desc.bEndpointAddress = fs_epout_desc.bEndpointAddress;
 	hs_epin_desc.bEndpointAddress = fs_epin_desc.bEndpointAddress;
