/*
 * xhci-plat.c - xHCI host controller driver platform Bus Glue.
 *
 * Copyright (C) 2012 Texas Instruments Incorporated - http://www.ti.com
 * Author: Sebastian Andrzej Siewior <bigeasy@linutronix.de>
 *
 * A lot of code borrowed from the Linux xHCI driver.
 *
 * This program is free software; you can redistribute it and/or
 * modify it under the terms of the GNU General Public License
 * version 2 as published by the Free Software Foundation.
 */

#include <linux/clk.h>
#include <linux/dma-mapping.h>
#include <linux/module.h>
#include <linux/pci.h>
#include <linux/of.h>
#include <linux/platform_device.h>
#include <linux/usb/phy.h>
#include <linux/slab.h>
#include <linux/acpi.h>

#include "xhci.h"
#include "xhci-plat.h"
#include "xhci-mvebu.h"
#include "xhci-rcar.h"

static struct hc_driver __read_mostly xhci_plat_hc_driver;

static int xhci_plat_setup(struct usb_hcd *hcd);
static int xhci_plat_start(struct usb_hcd *hcd);

static const struct xhci_driver_overrides xhci_plat_overrides __initconst = {
	.extra_priv_size = sizeof(struct xhci_plat_priv),
	.reset = xhci_plat_setup,
	.start = xhci_plat_start,
};

static void xhci_priv_plat_start(struct usb_hcd *hcd)
{
	struct xhci_plat_priv *priv = hcd_to_xhci_priv(hcd);

	if (priv->plat_start)
		priv->plat_start(hcd);
}

static int xhci_priv_init_quirk(struct usb_hcd *hcd)
{
	struct xhci_plat_priv *priv = hcd_to_xhci_priv(hcd);

	if (!priv->init_quirk)
		return 0;

	return priv->init_quirk(hcd);
}

static void xhci_plat_quirks(struct device *dev, struct xhci_hcd *xhci)
{
	/*
	 * As of now platform drivers don't provide MSI support so we ensure
	 * here that the generic code does not try to make a pci_dev from our
	 * dev struct in order to setup MSI
	 */
	xhci->quirks |= XHCI_PLAT;
}

/* called during probe() after chip reset completes */
static int xhci_plat_setup(struct usb_hcd *hcd)
{
	int ret;


	ret = xhci_priv_init_quirk(hcd);
	if (ret)
		return ret;

	return xhci_gen_setup(hcd, xhci_plat_quirks);
}

static int xhci_plat_start(struct usb_hcd *hcd)
{
	xhci_priv_plat_start(hcd);
	return xhci_run(hcd);
}

#ifdef CONFIG_OF
static const struct xhci_plat_priv xhci_plat_marvell_armada = {
	.init_quirk = xhci_mvebu_mbus_init_quirk,
};

static const struct xhci_plat_priv xhci_plat_renesas_rcar_gen2 = {
	.firmware_name = XHCI_RCAR_FIRMWARE_NAME_V1,
	.init_quirk = xhci_rcar_init_quirk,
	.plat_start = xhci_rcar_start,
};

static const struct xhci_plat_priv xhci_plat_renesas_rcar_gen3 = {
	.firmware_name = XHCI_RCAR_FIRMWARE_NAME_V2,
	.init_quirk = xhci_rcar_init_quirk,
	.plat_start = xhci_rcar_start,
};

static const struct of_device_id usb_xhci_of_match[] = {
	{
		.compatible = "generic-xhci",
	}, {
		.compatible = "xhci-platform",
	}, {
		.compatible = "marvell,armada-375-xhci",
		.data = &xhci_plat_marvell_armada,
	}, {
		.compatible = "marvell,armada-380-xhci",
		.data = &xhci_plat_marvell_armada,
	}, {
		.compatible = "renesas,xhci-r8a7790",
		.data = &xhci_plat_renesas_rcar_gen2,
	}, {
		.compatible = "renesas,xhci-r8a7791",
		.data = &xhci_plat_renesas_rcar_gen2,
	}, {
		.compatible = "renesas,xhci-r8a7793",
		.data = &xhci_plat_renesas_rcar_gen2,
	}, {
		.compatible = "renesas,xhci-r8a7795",
		.data = &xhci_plat_renesas_rcar_gen3,
	}, {
		.compatible = "renesas,rcar-gen2-xhci",
		.data = &xhci_plat_renesas_rcar_gen2,
	}, {
		.compatible = "renesas,rcar-gen3-xhci",
		.data = &xhci_plat_renesas_rcar_gen3,
	},
	{},
};
MODULE_DEVICE_TABLE(of, usb_xhci_of_match);
#endif

static ssize_t config_imod_store(struct device *pdev,
		struct device_attribute *attr, const char *buff, size_t size)
{
	struct usb_hcd *hcd = dev_get_drvdata(pdev);
	struct xhci_hcd *xhci;
	u32 temp;
	u32 imod;
	unsigned long flags;

	if (kstrtouint(buff, 10, &imod) != 1)
		return 0;

	imod &= ER_IRQ_INTERVAL_MASK;
	xhci = hcd_to_xhci(hcd);

	if (xhci->shared_hcd->state == HC_STATE_SUSPENDED
		&& hcd->state == HC_STATE_SUSPENDED)
		return -EACCES;

	spin_lock_irqsave(&xhci->lock, flags);
	temp = readl_relaxed(&xhci->ir_set->irq_control);
	temp &= ~ER_IRQ_INTERVAL_MASK;
	temp |= imod;
	writel_relaxed(temp, &xhci->ir_set->irq_control);
	spin_unlock_irqrestore(&xhci->lock, flags);

	return size;
}

static ssize_t config_imod_show(struct device *pdev,
		struct device_attribute *attr, char *buff)
{
	struct usb_hcd *hcd = dev_get_drvdata(pdev);
	struct xhci_hcd *xhci;
	u32 temp;
	unsigned long flags;

	xhci = hcd_to_xhci(hcd);

	if (xhci->shared_hcd->state == HC_STATE_SUSPENDED
		&& hcd->state == HC_STATE_SUSPENDED)
		return -EACCES;

	spin_lock_irqsave(&xhci->lock, flags);
	temp = readl_relaxed(&xhci->ir_set->irq_control) &
			ER_IRQ_INTERVAL_MASK;
	spin_unlock_irqrestore(&xhci->lock, flags);

	return snprintf(buff, PAGE_SIZE, "%08u\n", temp);
}

static DEVICE_ATTR(config_imod, 0644, config_imod_show, config_imod_store);

static int xhci_plat_probe(struct platform_device *pdev)
{
	const struct of_device_id *match;
	const struct hc_driver	*driver;
	struct device		*sysdev, *phydev;
	struct xhci_hcd		*xhci;
	struct resource         *res;
	struct usb_hcd		*hcd;
	struct clk              *clk;
	int			ret;
	int			irq;
	u32			temp, imod;
	unsigned long		flags;

	if (usb_disabled())
		return -ENODEV;

	driver = &xhci_plat_hc_driver;

	irq = platform_get_irq(pdev, 0);
	if (irq < 0)
		return irq;

	/*
	 * sysdev must point to a device that is known to the system firmware
	 * or PCI hardware. We handle these three cases here:
	 * 1. xhci_plat comes from firmware
	 * 2. xhci_plat is child of a device from firmware (dwc3-plat)
	 * 3. xhci_plat is grandchild of a pci device (dwc3-pci)
	 */
	sysdev = &pdev->dev;
	phydev = &pdev->dev;
	if (sysdev->parent && !sysdev->of_node && sysdev->parent->of_node)
		phydev = sysdev->parent;
	/*
	 * If sysdev->parent->parent is available and part of IOMMU group
	 * (indicating possible usage of SMMU enablement), then use
	 * sysdev->parent->parent as sysdev.
	 */
	if (sysdev->parent && !sysdev->of_node && sysdev->parent->of_node &&
		sysdev->parent->parent && sysdev->parent->parent->iommu_group)
		sysdev = sysdev->parent->parent;
	else if (sysdev->parent && !sysdev->of_node && sysdev->parent->of_node)
		sysdev = sysdev->parent;
#ifdef CONFIG_PCI
	else if (sysdev->parent && sysdev->parent->parent &&
		 sysdev->parent->parent->bus == &pci_bus_type)
		sysdev = sysdev->parent->parent;
#endif

	/* Try to set 64-bit DMA first */
	if (WARN_ON(!sysdev->dma_mask))
		/* Platform did not initialize dma_mask */
		ret = dma_coerce_mask_and_coherent(sysdev,
						   DMA_BIT_MASK(64));
	else
		ret = dma_set_mask_and_coherent(sysdev, DMA_BIT_MASK(64));

	/* If seting 64-bit DMA mask fails, fall back to 32-bit DMA mask */
	if (ret) {
		ret = dma_set_mask_and_coherent(sysdev, DMA_BIT_MASK(32));
		if (ret)
			return ret;
	}

	hcd = __usb_create_hcd(driver, sysdev, &pdev->dev,
			       dev_name(&pdev->dev), NULL);
	if (!hcd)
		return -ENOMEM;

	hcd_to_bus(hcd)->skip_resume = true;

	res = platform_get_resource(pdev, IORESOURCE_MEM, 0);
	hcd->regs = devm_ioremap_resource(&pdev->dev, res);
	if (IS_ERR(hcd->regs)) {
		ret = PTR_ERR(hcd->regs);
		goto put_hcd;
	}

	hcd->rsrc_start = res->start;
	hcd->rsrc_len = resource_size(res);

	/*
	 * Not all platforms have a clk so it is not an error if the
	 * clock does not exists.
	 */
	clk = devm_clk_get(&pdev->dev, NULL);
	if (!IS_ERR(clk)) {
		ret = clk_prepare_enable(clk);
		if (ret)
			goto put_hcd;
	} else if (PTR_ERR(clk) == -EPROBE_DEFER) {
		ret = -EPROBE_DEFER;
		goto put_hcd;
	}

	if (pdev->dev.parent)
		pm_runtime_resume(pdev->dev.parent);

	pm_runtime_use_autosuspend(&pdev->dev);
	pm_runtime_set_autosuspend_delay(&pdev->dev, 1000);
	pm_runtime_set_active(&pdev->dev);
	pm_runtime_enable(&pdev->dev);
	pm_runtime_get_sync(&pdev->dev);

	xhci = hcd_to_xhci(hcd);
	match = of_match_node(usb_xhci_of_match, pdev->dev.of_node);
	if (match) {
		const struct xhci_plat_priv *priv_match = match->data;
		struct xhci_plat_priv *priv = hcd_to_xhci_priv(hcd);

		/* Just copy data for now */
		if (priv_match)
			*priv = *priv_match;
	}

	device_wakeup_enable(hcd->self.controller);

	xhci->clk = clk;
	xhci->main_hcd = hcd;
	xhci->shared_hcd = __usb_create_hcd(driver, sysdev, &pdev->dev,
			dev_name(&pdev->dev), hcd);
	if (!xhci->shared_hcd) {
		ret = -ENOMEM;
		goto disable_clk;
	}

	hcd_to_bus(xhci->shared_hcd)->skip_resume = true;

	if (device_property_read_bool(&pdev->dev, "usb3-lpm-capable"))
		xhci->quirks |= XHCI_LPM_SUPPORT;

	if (device_property_read_bool(&pdev->dev, "quirk-broken-port-ped"))
		xhci->quirks |= XHCI_BROKEN_PORT_PED;

	if (device_property_read_u32(&pdev->dev, "xhci-imod-value", &imod))
		imod = 0;

	if (device_property_read_u32(&pdev->dev, "usb-core-id", &xhci->core_id))
		xhci->core_id = -EINVAL;

	hcd->usb_phy = devm_usb_get_phy_by_phandle(phydev, "usb-phy", 0);
	if (IS_ERR(hcd->usb_phy)) {
		ret = PTR_ERR(hcd->usb_phy);
		if (ret == -EPROBE_DEFER)
			goto put_usb3_hcd;
		hcd->usb_phy = NULL;
	} else {
		ret = usb_phy_init(hcd->usb_phy);
		if (ret)
			goto put_usb3_hcd;
	}

	ret = usb_add_hcd(hcd, irq, IRQF_SHARED);
	if (ret)
		goto disable_usb_phy;

	device_wakeup_enable(&hcd->self.root_hub->dev);

	if (HCC_MAX_PSA(xhci->hcc_params) >= 4)
		xhci->shared_hcd->can_do_streams = 1;

	ret = usb_add_hcd(xhci->shared_hcd, irq, IRQF_SHARED);
	if (ret)
		goto dealloc_usb2_hcd;

	device_wakeup_enable(&xhci->shared_hcd->self.root_hub->dev);

	/* override imod interval if specified */
	if (imod) {
		imod &= ER_IRQ_INTERVAL_MASK;
		spin_lock_irqsave(&xhci->lock, flags);
		temp = readl_relaxed(&xhci->ir_set->irq_control);
		temp &= ~ER_IRQ_INTERVAL_MASK;
		temp |= imod;
		writel_relaxed(temp, &xhci->ir_set->irq_control);
		spin_unlock_irqrestore(&xhci->lock, flags);
		dev_dbg(&pdev->dev, "%s: imod set to %u\n", __func__, imod);
	}

	ret = device_create_file(&pdev->dev, &dev_attr_config_imod);
	if (ret)
		dev_err(&pdev->dev, "%s: unable to create imod sysfs entry\n",
					__func__);

	pm_runtime_mark_last_busy(&pdev->dev);
	pm_runtime_put_autosuspend(&pdev->dev);

	return 0;


dealloc_usb2_hcd:
	usb_remove_hcd(hcd);

disable_usb_phy:
	usb_phy_shutdown(hcd->usb_phy);

put_usb3_hcd:
	usb_put_hcd(xhci->shared_hcd);

disable_clk:
	if (!IS_ERR(clk))
		clk_disable_unprepare(clk);

put_hcd:
	usb_put_hcd(hcd);

	return ret;
}

static int xhci_plat_remove(struct platform_device *dev)
{
	struct usb_hcd	*hcd = platform_get_drvdata(dev);
	struct xhci_hcd	*xhci = hcd_to_xhci(hcd);
	struct clk *clk = xhci->clk;

	pm_runtime_disable(&dev->dev);
	xhci->xhc_state |= XHCI_STATE_REMOVING;

	device_remove_file(&dev->dev, &dev_attr_config_imod);
	usb_remove_hcd(xhci->shared_hcd);
	usb_phy_shutdown(hcd->usb_phy);

	usb_remove_hcd(hcd);
	usb_put_hcd(xhci->shared_hcd);

	if (!IS_ERR(clk))
		clk_disable_unprepare(clk);
	usb_put_hcd(hcd);

	return 0;
}

#ifdef CONFIG_PM
static int xhci_plat_runtime_idle(struct device *dev)
{
	/*
	 * When pm_runtime_put_autosuspend() is called on this device,
	 * after this idle callback returns the PM core will schedule the
	 * autosuspend if there is any remaining time until expiry. However,
	 * when reaching this point because the child_count becomes 0, the
	 * core does not honor autosuspend in that case and results in
	 * idle/suspend happening immediately. In order to have a delay
	 * before suspend we have to call pm_runtime_autosuspend() manually.
	 */
	pm_runtime_mark_last_busy(dev);
	pm_runtime_autosuspend(dev);
	return -EBUSY;
}

static int xhci_plat_pm_freeze(struct device *dev)
{
	struct usb_hcd *hcd = dev_get_drvdata(dev);
	struct xhci_hcd *xhci = hcd_to_xhci(hcd);

	if (!xhci)
		return 0;

	dev_dbg(dev, "xhci-plat freeze\n");

	return xhci_suspend(xhci, false);
}

static int xhci_plat_pm_restore(struct device *dev)
{
	struct usb_hcd *hcd = dev_get_drvdata(dev);
	struct xhci_hcd *xhci = hcd_to_xhci(hcd);
	int ret;

	if (!xhci)
		return 0;

	dev_dbg(dev, "xhci-plat restore\n");

	ret = xhci_resume(xhci, true);
	pm_runtime_disable(dev);
	pm_runtime_set_active(dev);
	pm_runtime_enable(dev);
	pm_runtime_mark_last_busy(dev);

	return ret;
}

static int xhci_plat_runtime_suspend(struct device *dev)
{
	struct usb_hcd *hcd = dev_get_drvdata(dev);
	struct xhci_hcd *xhci = hcd_to_xhci(hcd);

	if (!xhci)
		return 0;

	dev_dbg(dev, "xhci-plat runtime suspend\n");

	return xhci_suspend(xhci, true);
}

static int xhci_plat_runtime_resume(struct device *dev)
{
	struct usb_hcd *hcd = dev_get_drvdata(dev);
	struct xhci_hcd *xhci = hcd_to_xhci(hcd);
	int ret;

	if (!xhci)
		return 0;

	dev_dbg(dev, "xhci-plat runtime resume\n");

	ret = xhci_resume(xhci, false);
	pm_runtime_mark_last_busy(dev);

	return ret;
}

static int xhci_plat_suspend(struct device *dev)
{
	struct usb_hcd	*hcd = dev_get_drvdata(dev);
	struct xhci_hcd	*xhci = hcd_to_xhci(hcd);

	if (!xhci || hcd_to_bus(hcd)->skip_resume)
		return 0;

	return xhci_suspend(xhci, true);
}

static int xhci_plat_resume(struct device *dev)
{
	struct usb_hcd	*hcd = dev_get_drvdata(dev);
	struct xhci_hcd	*xhci = hcd_to_xhci(hcd);
<<<<<<< HEAD
	int ret;

	if (!xhci || hcd_to_bus(hcd)->skip_resume)
		return 0;

	ret = xhci_resume(xhci, 0);
	if (ret)
		return ret;

	pm_runtime_disable(dev);
	pm_runtime_set_active(dev);
	pm_runtime_enable(dev);
=======
>>>>>>> f0363833

	return xhci_resume(xhci, 0);
}

static const struct dev_pm_ops xhci_plat_pm_ops = {
	.freeze		= xhci_plat_pm_freeze,
	.restore	= xhci_plat_pm_restore,
	.thaw		= xhci_plat_pm_restore,
	.suspend 	= xhci_plat_suspend,
	.resume 	= xhci_plat_resume,
	SET_RUNTIME_PM_OPS(xhci_plat_runtime_suspend, xhci_plat_runtime_resume,
			   xhci_plat_runtime_idle)
};
#define DEV_PM_OPS	(&xhci_plat_pm_ops)
#else
#define DEV_PM_OPS	NULL
#endif /* CONFIG_PM */

static const struct acpi_device_id usb_xhci_acpi_match[] = {
	/* XHCI-compliant USB Controller */
	{ "PNP0D10", },
	{ }
};
MODULE_DEVICE_TABLE(acpi, usb_xhci_acpi_match);

static struct platform_driver usb_xhci_driver = {
	.probe	= xhci_plat_probe,
	.remove	= xhci_plat_remove,
	.shutdown = usb_hcd_platform_shutdown,
	.driver	= {
		.name = "xhci-hcd",
		.pm = DEV_PM_OPS,
		.of_match_table = of_match_ptr(usb_xhci_of_match),
		.acpi_match_table = ACPI_PTR(usb_xhci_acpi_match),
	},
};
MODULE_ALIAS("platform:xhci-hcd");

static int __init xhci_plat_init(void)
{
	xhci_init_driver(&xhci_plat_hc_driver, &xhci_plat_overrides);
	return platform_driver_register(&usb_xhci_driver);
}
module_init(xhci_plat_init);

static void __exit xhci_plat_exit(void)
{
	platform_driver_unregister(&usb_xhci_driver);
}
module_exit(xhci_plat_exit);

MODULE_DESCRIPTION("xHCI Platform Host Controller Driver");
MODULE_LICENSE("GPL");<|MERGE_RESOLUTION|>--- conflicted
+++ resolved
@@ -517,21 +517,9 @@
 {
 	struct usb_hcd	*hcd = dev_get_drvdata(dev);
 	struct xhci_hcd	*xhci = hcd_to_xhci(hcd);
-<<<<<<< HEAD
-	int ret;
 
 	if (!xhci || hcd_to_bus(hcd)->skip_resume)
 		return 0;
-
-	ret = xhci_resume(xhci, 0);
-	if (ret)
-		return ret;
-
-	pm_runtime_disable(dev);
-	pm_runtime_set_active(dev);
-	pm_runtime_enable(dev);
-=======
->>>>>>> f0363833
 
 	return xhci_resume(xhci, 0);
 }
