--- conflicted
+++ resolved
@@ -1267,11 +1267,7 @@
 	 * Schedule the first trb for one interval in the future or at
 	 * least 4 microframes.
 	 */
-<<<<<<< HEAD
-	uf = cur_uf + max_t(u32, 4, dep->interval);
-=======
 	uf = cur_uf + max_t(u32, 16, dep->interval);
->>>>>>> 38ef2dbc
 
 	ret = __dwc3_gadget_kick_transfer(dep, uf);
 	if (ret < 0)
