--- conflicted
+++ resolved
@@ -565,11 +565,7 @@
 	  with only one of them on a given platform.
 
 config MSM_IPC_ROUTER_MHI_XPRT
-<<<<<<< HEAD
-	depends on MSM_MHI
-=======
 	depends on MHI_BUS
->>>>>>> 4ee42b70
 	depends on IPC_ROUTER
 	bool "MSM MHI XPRT Layer"
 	help
