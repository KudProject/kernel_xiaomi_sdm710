/* Copyright (c) 2015-2019, The Linux Foundation. All rights reserved.
 *
 * This program is free software; you can redistribute it and/or modify
 * it under the terms of the GNU General Public License version 2 and
 * only version 2 as published by the Free Software Foundation.
 *
 * This program is distributed in the hope that it will be useful,
 * but WITHOUT ANY WARRANTY; without even the implied warranty of
 * MERCHANTABILITY or FITNESS FOR A PARTICULAR PURPOSE.  See the
 * GNU General Public License for more details.
 */

#define pr_fmt(fmt) "icnss: " fmt

#include <asm/dma-iommu.h>
#include <linux/of_address.h>
#include <linux/clk.h>
#include <linux/iommu.h>
#include <linux/export.h>
#include <linux/err.h>
#include <linux/of.h>
#include <linux/init.h>
#include <linux/io.h>
#include <linux/module.h>
#include <linux/kernel.h>
#include <linux/debugfs.h>
#include <linux/seq_file.h>
#include <linux/slab.h>
#include <linux/platform_device.h>
#include <linux/regulator/consumer.h>
#include <linux/interrupt.h>
#include <linux/sched.h>
#include <linux/delay.h>
#include <linux/dma-mapping.h>
#include <linux/qmi_encdec.h>
#include <linux/ipc_logging.h>
#include <linux/thread_info.h>
#include <linux/uaccess.h>
#include <linux/qpnp/qpnp-adc.h>
#include <linux/etherdevice.h>
#include <linux/of_gpio.h>
#include <soc/qcom/memory_dump.h>
#include <soc/qcom/icnss.h>
#include <soc/qcom/msm_qmi_interface.h>
#include <soc/qcom/secure_buffer.h>
#include <soc/qcom/subsystem_notif.h>
#include <soc/qcom/subsystem_restart.h>
#include <soc/qcom/service-locator.h>
#include <soc/qcom/service-notifier.h>
#include <soc/qcom/socinfo.h>
#include <soc/qcom/ramdump.h>
#include <linux/thermal.h>

#include "wlan_firmware_service_v01.h"

#ifdef CONFIG_ICNSS_DEBUG
unsigned long qmi_timeout = 10000;
module_param(qmi_timeout, ulong, 0600);

#define WLFW_TIMEOUT_MS			qmi_timeout
#else
#define WLFW_TIMEOUT_MS			10000
#endif
#define WLFW_SERVICE_INS_ID_V01		0
#define WLFW_CLIENT_ID			0x4b4e454c
#define MAX_PROP_SIZE			32
#define NUM_LOG_PAGES			10
#define NUM_LOG_LONG_PAGES		4
#define ICNSS_MAGIC			0x5abc5abc

#define ICNSS_SERVICE_LOCATION_CLIENT_NAME			"ICNSS-WLAN"
#define ICNSS_WLAN_SERVICE_NAME					"wlan/fw"

#define ICNSS_THRESHOLD_HIGH		3600000
#define ICNSS_THRESHOLD_LOW		3450000
#define ICNSS_THRESHOLD_GUARD		20000

#define ICNSS_MAX_PROBE_CNT		2

#define PROBE_TIMEOUT			5000

#define icnss_ipc_log_string(_x...) do {				\
	if (icnss_ipc_log_context)					\
		ipc_log_string(icnss_ipc_log_context, _x);		\
	} while (0)

#define icnss_ipc_log_long_string(_x...) do {				\
	if (icnss_ipc_log_long_context)					\
		ipc_log_string(icnss_ipc_log_long_context, _x);		\
	} while (0)

#define icnss_pr_err(_fmt, ...) do {					\
	printk("%s" pr_fmt(_fmt), KERN_ERR, ##__VA_ARGS__);		\
	icnss_ipc_log_string("%s" pr_fmt(_fmt), "",			\
			     ##__VA_ARGS__);				\
	} while (0)

#define icnss_pr_warn(_fmt, ...) do {					\
	printk("%s" pr_fmt(_fmt), KERN_WARNING, ##__VA_ARGS__);		\
	icnss_ipc_log_string("%s" pr_fmt(_fmt), "",			\
			     ##__VA_ARGS__);				\
	} while (0)

#define icnss_pr_info(_fmt, ...) do {					\
	printk("%s" pr_fmt(_fmt), KERN_INFO, ##__VA_ARGS__);		\
	icnss_ipc_log_string("%s" pr_fmt(_fmt), "",			\
			     ##__VA_ARGS__);				\
	} while (0)

#if defined(CONFIG_DYNAMIC_DEBUG)
#define icnss_pr_dbg(_fmt, ...) do {					\
	pr_debug(_fmt, ##__VA_ARGS__);					\
	icnss_ipc_log_string(pr_fmt(_fmt), ##__VA_ARGS__);		\
	} while (0)

#define icnss_pr_vdbg(_fmt, ...) do {					\
	pr_debug(_fmt, ##__VA_ARGS__);					\
	icnss_ipc_log_long_string(pr_fmt(_fmt), ##__VA_ARGS__);		\
	} while (0)
#elif defined(DEBUG)
#define icnss_pr_dbg(_fmt, ...) do {					\
	printk("%s" pr_fmt(_fmt), KERN_DEBUG, ##__VA_ARGS__);		\
	icnss_ipc_log_string("%s" pr_fmt(_fmt), "",			\
			     ##__VA_ARGS__);				\
	} while (0)

#define icnss_pr_vdbg(_fmt, ...) do {					\
	printk("%s" pr_fmt(_fmt), KERN_DEBUG, ##__VA_ARGS__);		\
	icnss_ipc_log_long_string("%s" pr_fmt(_fmt), "",		\
				  ##__VA_ARGS__);			\
	} while (0)
#else
#define icnss_pr_dbg(_fmt, ...) do {					\
	no_printk("%s" pr_fmt(_fmt), KERN_DEBUG, ##__VA_ARGS__);	\
	icnss_ipc_log_string("%s" pr_fmt(_fmt), "",			\
		     ##__VA_ARGS__);					\
	} while (0)

#define icnss_pr_vdbg(_fmt, ...) do {					\
	no_printk("%s" pr_fmt(_fmt), KERN_DEBUG, ##__VA_ARGS__);	\
	icnss_ipc_log_long_string("%s" pr_fmt(_fmt), "",		\
				  ##__VA_ARGS__);			\
	} while (0)
#endif

#ifdef CONFIG_ICNSS_DEBUG
#define ICNSS_ASSERT(_condition) do {					\
		if (!(_condition)) {					\
			icnss_pr_err("ASSERT at line %d\n", __LINE__);	\
			BUG_ON(1);					\
		}							\
	} while (0)

bool ignore_qmi_timeout;
#define ICNSS_QMI_ASSERT() ICNSS_ASSERT(ignore_qmi_timeout)
#else
#define ICNSS_ASSERT(_condition) do { } while (0)
#define ICNSS_QMI_ASSERT() do { } while (0)
#endif

#define QMI_ERR_PLAT_CCPM_CLK_INIT_FAILED 0x77

enum icnss_debug_quirks {
	HW_ALWAYS_ON,
	HW_DEBUG_ENABLE,
	SKIP_QMI,
	HW_ONLY_TOP_LEVEL_RESET,
	RECOVERY_DISABLE,
	SSR_ONLY,
	PDR_ONLY,
	VBATT_DISABLE,
	FW_REJUVENATE_ENABLE,
};

#define ICNSS_QUIRKS_DEFAULT		(BIT(VBATT_DISABLE) | \
					 BIT(FW_REJUVENATE_ENABLE))

unsigned long quirks = ICNSS_QUIRKS_DEFAULT;
module_param(quirks, ulong, 0600);

uint64_t dynamic_feature_mask = QMI_WLFW_FW_REJUVENATE_V01;
module_param(dynamic_feature_mask, ullong, 0600);

void *icnss_ipc_log_context;
void *icnss_ipc_log_long_context;

#define ICNSS_EVENT_PENDING			2989

#define ICNSS_EVENT_SYNC			BIT(0)
#define ICNSS_EVENT_UNINTERRUPTIBLE		BIT(1)
#define ICNSS_EVENT_SYNC_UNINTERRUPTIBLE	(ICNSS_EVENT_UNINTERRUPTIBLE | \
						 ICNSS_EVENT_SYNC)

enum icnss_driver_event_type {
	ICNSS_DRIVER_EVENT_SERVER_ARRIVE,
	ICNSS_DRIVER_EVENT_SERVER_EXIT,
	ICNSS_DRIVER_EVENT_FW_READY_IND,
	ICNSS_DRIVER_EVENT_REGISTER_DRIVER,
	ICNSS_DRIVER_EVENT_UNREGISTER_DRIVER,
	ICNSS_DRIVER_EVENT_PD_SERVICE_DOWN,
	ICNSS_DRIVER_EVENT_FW_EARLY_CRASH_IND,
	ICNSS_DRIVER_EVENT_MAX,
};

enum icnss_msa_perm {
	ICNSS_MSA_PERM_HLOS_ALL = 0,
	ICNSS_MSA_PERM_WLAN_HW_RW = 1,
	ICNSS_MSA_PERM_MAX,
};

#define ICNSS_MAX_VMIDS     4

struct icnss_mem_region_info {
	uint64_t reg_addr;
	uint32_t size;
	uint8_t secure_flag;
	enum icnss_msa_perm perm;
};

struct icnss_msa_perm_list_t {
	int vmids[ICNSS_MAX_VMIDS];
	int perms[ICNSS_MAX_VMIDS];
	int nelems;
};

struct icnss_msa_perm_list_t msa_perm_secure_list[ICNSS_MSA_PERM_MAX] = {
	[ICNSS_MSA_PERM_HLOS_ALL] = {
		.vmids = {VMID_HLOS},
		.perms = {PERM_READ | PERM_WRITE | PERM_EXEC},
		.nelems = 1,
	},

	[ICNSS_MSA_PERM_WLAN_HW_RW] = {
		.vmids = {VMID_MSS_MSA, VMID_WLAN},
		.perms = {PERM_READ | PERM_WRITE,
			PERM_READ | PERM_WRITE},
		.nelems = 2,
	},

};

struct icnss_msa_perm_list_t msa_perm_list[ICNSS_MSA_PERM_MAX] = {
	[ICNSS_MSA_PERM_HLOS_ALL] = {
		.vmids = {VMID_HLOS},
		.perms = {PERM_READ | PERM_WRITE | PERM_EXEC},
		.nelems = 1,
	},

	[ICNSS_MSA_PERM_WLAN_HW_RW] = {
		.vmids = {VMID_MSS_MSA, VMID_WLAN, VMID_WLAN_CE},
		.perms = {PERM_READ | PERM_WRITE,
			PERM_READ | PERM_WRITE,
			PERM_READ | PERM_WRITE},
		.nelems = 3,
	},

};

struct icnss_event_pd_service_down_data {
	bool crashed;
	bool fw_rejuvenate;
};

struct icnss_driver_event {
	struct list_head list;
	enum icnss_driver_event_type type;
	bool sync;
	struct completion complete;
	int ret;
	void *data;
};

enum icnss_driver_state {
	ICNSS_WLFW_QMI_CONNECTED,
	ICNSS_POWER_ON,
	ICNSS_FW_READY,
	ICNSS_DRIVER_PROBED,
	ICNSS_FW_TEST_MODE,
	ICNSS_PM_SUSPEND,
	ICNSS_PM_SUSPEND_NOIRQ,
	ICNSS_SSR_REGISTERED,
	ICNSS_PDR_REGISTERED,
	ICNSS_PD_RESTART,
	ICNSS_MSA0_ASSIGNED,
	ICNSS_WLFW_EXISTS,
	ICNSS_SHUTDOWN_DONE,
	ICNSS_HOST_TRIGGERED_PDR,
	ICNSS_FW_DOWN,
	ICNSS_DRIVER_UNLOADING,
	ICNSS_REJUVENATE,
	ICNSS_MODE_ON,
	ICNSS_BLOCK_SHUTDOWN,
	ICNSS_PDR,
};

struct ce_irq_list {
	int irq;
	irqreturn_t (*handler)(int, void *);
};

struct icnss_vreg_info {
	struct regulator *reg;
	const char *name;
	u32 min_v;
	u32 max_v;
	u32 load_ua;
	unsigned long settle_delay;
	bool required;
};

struct icnss_clk_info {
	struct clk *handle;
	const char *name;
	u32 freq;
	bool required;
};

static struct icnss_vreg_info icnss_vreg_info[] = {
	{NULL, "vdd-0.8-cx-mx", 800000, 800000, 0, 0, false},
	{NULL, "vdd-1.8-xo", 1800000, 1800000, 0, 0, false},
	{NULL, "vdd-1.3-rfa", 1304000, 1304000, 0, 0, false},
	{NULL, "vdd-3.3-ch0", 3312000, 3312000, 0, 0, false},
};

#define ICNSS_VREG_INFO_SIZE		ARRAY_SIZE(icnss_vreg_info)

static struct icnss_clk_info icnss_clk_info[] = {
	{NULL, "cxo_ref_clk_pin", 0, false},
};

#define ICNSS_CLK_INFO_SIZE		ARRAY_SIZE(icnss_clk_info)

struct icnss_stats {
	struct {
		uint32_t posted;
		uint32_t processed;
	} events[ICNSS_DRIVER_EVENT_MAX];

	struct {
		uint32_t request;
		uint32_t free;
		uint32_t enable;
		uint32_t disable;
	} ce_irqs[ICNSS_MAX_IRQ_REGISTRATIONS];

	struct {
		uint32_t pdr_fw_crash;
		uint32_t pdr_host_error;
		uint32_t root_pd_crash;
		uint32_t root_pd_shutdown;
	} recovery;

	uint32_t pm_suspend;
	uint32_t pm_suspend_err;
	uint32_t pm_resume;
	uint32_t pm_resume_err;
	uint32_t pm_suspend_noirq;
	uint32_t pm_suspend_noirq_err;
	uint32_t pm_resume_noirq;
	uint32_t pm_resume_noirq_err;
	uint32_t pm_stay_awake;
	uint32_t pm_relax;

	uint32_t ind_register_req;
	uint32_t ind_register_resp;
	uint32_t ind_register_err;
	uint32_t msa_info_req;
	uint32_t msa_info_resp;
	uint32_t msa_info_err;
	uint32_t msa_ready_req;
	uint32_t msa_ready_resp;
	uint32_t msa_ready_err;
	uint32_t msa_ready_ind;
	uint32_t cap_req;
	uint32_t cap_resp;
	uint32_t cap_err;
	uint32_t pin_connect_result;
	uint32_t cfg_req;
	uint32_t cfg_resp;
	uint32_t cfg_req_err;
	uint32_t mode_req;
	uint32_t mode_resp;
	uint32_t mode_req_err;
	uint32_t ini_req;
	uint32_t ini_resp;
	uint32_t ini_req_err;
	uint32_t vbatt_req;
	uint32_t vbatt_resp;
	uint32_t vbatt_req_err;
	u32 rejuvenate_ind;
	uint32_t rejuvenate_ack_req;
	uint32_t rejuvenate_ack_resp;
	uint32_t rejuvenate_ack_err;
};

enum icnss_pdr_cause_index {
	ICNSS_FW_CRASH,
	ICNSS_ROOT_PD_CRASH,
	ICNSS_ROOT_PD_SHUTDOWN,
	ICNSS_HOST_ERROR,
};

static const char * const icnss_pdr_cause[] = {
	[ICNSS_FW_CRASH] = "FW crash",
	[ICNSS_ROOT_PD_CRASH] = "Root PD crashed",
	[ICNSS_ROOT_PD_SHUTDOWN] = "Root PD shutdown",
	[ICNSS_HOST_ERROR] = "Host error",
};

struct service_notifier_context {
	void *handle;
	uint32_t instance_id;
	char name[QMI_SERVREG_LOC_NAME_LENGTH_V01 + 1];
};

static struct icnss_priv {
	uint32_t magic;
	struct platform_device *pdev;
	struct icnss_driver_ops *ops;
	struct ce_irq_list ce_irq_list[ICNSS_MAX_IRQ_REGISTRATIONS];
	struct icnss_vreg_info vreg_info[ICNSS_VREG_INFO_SIZE];
	struct icnss_clk_info clk_info[ICNSS_CLK_INFO_SIZE];
	u32 ce_irqs[ICNSS_MAX_IRQ_REGISTRATIONS];
	phys_addr_t mem_base_pa;
	void __iomem *mem_base_va;
	struct dma_iommu_mapping *smmu_mapping;
	dma_addr_t smmu_iova_start;
	size_t smmu_iova_len;
	dma_addr_t smmu_iova_ipa_start;
	size_t smmu_iova_ipa_len;
	struct qmi_handle *wlfw_clnt;
	struct list_head event_list;
	spinlock_t event_lock;
	struct work_struct event_work;
	struct work_struct qmi_recv_msg_work;
	struct workqueue_struct *event_wq;
	phys_addr_t msa_pa;
	uint32_t msa_mem_size;
	void *msa_va;
	unsigned long state;
	struct wlfw_rf_chip_info_s_v01 chip_info;
	struct wlfw_rf_board_info_s_v01 board_info;
	struct wlfw_soc_info_s_v01 soc_info;
	struct wlfw_fw_version_info_s_v01 fw_version_info;
	char fw_build_id[QMI_WLFW_MAX_BUILD_ID_LEN_V01 + 1];
	u32 pwr_pin_result;
	u32 phy_io_pin_result;
	u32 rf_pin_result;
	uint32_t nr_mem_region;
	struct icnss_mem_region_info
		mem_region[QMI_WLFW_MAX_NUM_MEMORY_REGIONS_V01];
	struct dentry *root_dentry;
	spinlock_t on_off_lock;
	struct icnss_stats stats;
	struct work_struct service_notifier_work;
	struct service_notifier_context *service_notifier;
	struct notifier_block service_notifier_nb;
	int total_domains;
	struct notifier_block get_service_nb;
	void *modem_notify_handler;
	struct notifier_block modem_ssr_nb;
	uint32_t diag_reg_read_addr;
	uint32_t diag_reg_read_mem_type;
	uint32_t diag_reg_read_len;
	uint8_t *diag_reg_read_buf;
	struct qpnp_adc_tm_btm_param vph_monitor_params;
	struct qpnp_adc_tm_chip *adc_tm_dev;
	struct qpnp_vadc_chip *vadc_dev;
	uint64_t vph_pwr;
	atomic_t pm_count;
	struct ramdump_device *msa0_dump_dev;
	bool bypass_s1_smmu;
	bool force_err_fatal;
	bool allow_recursive_recovery;
	bool early_crash_ind;
	u8 cause_for_rejuvenation;
	u8 requesting_sub_system;
	u16 line_number;
	char function_name[QMI_WLFW_FUNCTION_NAME_LEN_V01 + 1];
	struct mutex dev_lock;
	uint32_t fw_error_fatal_irq;
	uint32_t fw_early_crash_irq;
	struct completion unblock_shutdown;
<<<<<<< HEAD
	bool is_ssr;
=======
	struct thermal_cooling_device *tcdev;
	unsigned long curr_thermal_state;
	unsigned long max_thermal_state;
>>>>>>> 3a81044a
} *penv;

#ifdef CONFIG_ICNSS_DEBUG
static void icnss_ignore_qmi_timeout(bool ignore)
{
	ignore_qmi_timeout = ignore;
}
#else
static void icnss_ignore_qmi_timeout(bool ignore) { }
#endif

static int icnss_assign_msa_perm(struct icnss_mem_region_info
				 *mem_region, enum icnss_msa_perm new_perm)
{
	int ret = 0;
	phys_addr_t addr;
	u32 size;
	u32 i = 0;
	u32 source_vmids[ICNSS_MAX_VMIDS] = {0};
	u32 source_nelems;
	u32 dest_vmids[ICNSS_MAX_VMIDS] = {0};
	u32 dest_perms[ICNSS_MAX_VMIDS] = {0};
	u32 dest_nelems;
	enum icnss_msa_perm cur_perm = mem_region->perm;
	struct icnss_msa_perm_list_t *new_perm_list, *old_perm_list;

	addr = mem_region->reg_addr;
	size = mem_region->size;

	if (mem_region->secure_flag) {
		new_perm_list = &msa_perm_secure_list[new_perm];
		old_perm_list = &msa_perm_secure_list[cur_perm];
	} else {
		new_perm_list = &msa_perm_list[new_perm];
		old_perm_list = &msa_perm_list[cur_perm];
	}

	source_nelems = old_perm_list->nelems;
	dest_nelems = new_perm_list->nelems;

	for (i = 0; i < source_nelems; ++i)
		source_vmids[i] = old_perm_list->vmids[i];

	for (i = 0; i < dest_nelems; ++i) {
		dest_vmids[i] = new_perm_list->vmids[i];
		dest_perms[i] = new_perm_list->perms[i];
	}

	ret = hyp_assign_phys(addr, size, source_vmids, source_nelems,
			      dest_vmids, dest_perms, dest_nelems);
	if (ret) {
		icnss_pr_err("Hyperviser map failed for PA=%pa size=%u err=%d\n",
			     &addr, size, ret);
		goto out;
	}

	icnss_pr_dbg("Hypervisor map for source_nelems=%d, source[0]=%x, source[1]=%x, source[2]=%x,"
		     "source[3]=%x, dest_nelems=%d, dest[0]=%x, dest[1]=%x, dest[2]=%x, dest[3]=%x\n",
		     source_nelems, source_vmids[0], source_vmids[1],
		     source_vmids[2], source_vmids[3], dest_nelems,
		     dest_vmids[0], dest_vmids[1], dest_vmids[2],
		     dest_vmids[3]);
out:
	return ret;
}

static int icnss_assign_msa_perm_all(struct icnss_priv *priv,
				     enum icnss_msa_perm new_perm)
{
	int ret;
	int i;
	enum icnss_msa_perm old_perm;

	if (priv->nr_mem_region > QMI_WLFW_MAX_NUM_MEMORY_REGIONS_V01) {
		icnss_pr_err("Invalid memory region len %d\n",
			     priv->nr_mem_region);
		return -EINVAL;
	}

	for (i = 0; i < priv->nr_mem_region; i++) {
		old_perm = priv->mem_region[i].perm;
		ret = icnss_assign_msa_perm(&priv->mem_region[i], new_perm);
		if (ret)
			goto err_unmap;
		priv->mem_region[i].perm = new_perm;
	}
	return 0;

err_unmap:
	for (i--; i >= 0; i--) {
		icnss_assign_msa_perm(&priv->mem_region[i], old_perm);
	}
	return ret;
}

static void icnss_pm_stay_awake(struct icnss_priv *priv)
{
	if (atomic_inc_return(&priv->pm_count) != 1)
		return;

	icnss_pr_vdbg("PM stay awake, state: 0x%lx, count: %d\n", priv->state,
		     atomic_read(&priv->pm_count));

	pm_stay_awake(&priv->pdev->dev);

	priv->stats.pm_stay_awake++;
}

static void icnss_pm_relax(struct icnss_priv *priv)
{
	int r = atomic_dec_return(&priv->pm_count);

	WARN_ON(r < 0);

	if (r != 0)
		return;

	icnss_pr_vdbg("PM relax, state: 0x%lx, count: %d\n", priv->state,
		     atomic_read(&priv->pm_count));

	pm_relax(&priv->pdev->dev);
	priv->stats.pm_relax++;
}

static char *icnss_driver_event_to_str(enum icnss_driver_event_type type)
{
	switch (type) {
	case ICNSS_DRIVER_EVENT_SERVER_ARRIVE:
		return "SERVER_ARRIVE";
	case ICNSS_DRIVER_EVENT_SERVER_EXIT:
		return "SERVER_EXIT";
	case ICNSS_DRIVER_EVENT_FW_READY_IND:
		return "FW_READY";
	case ICNSS_DRIVER_EVENT_REGISTER_DRIVER:
		return "REGISTER_DRIVER";
	case ICNSS_DRIVER_EVENT_UNREGISTER_DRIVER:
		return "UNREGISTER_DRIVER";
	case ICNSS_DRIVER_EVENT_PD_SERVICE_DOWN:
		return "PD_SERVICE_DOWN";
	case ICNSS_DRIVER_EVENT_FW_EARLY_CRASH_IND:
		return "FW_EARLY_CRASH_IND";
	case ICNSS_DRIVER_EVENT_MAX:
		return "EVENT_MAX";
	}

	return "UNKNOWN";
};

static int icnss_driver_event_post(enum icnss_driver_event_type type,
				   u32 flags, void *data)
{
	struct icnss_driver_event *event;
	unsigned long irq_flags;
	int gfp = GFP_KERNEL;
	int ret = 0;

	icnss_pr_dbg("Posting event: %s(%d), %s, flags: 0x%x, state: 0x%lx\n",
		     icnss_driver_event_to_str(type), type, current->comm,
		     flags, penv->state);

	if (type >= ICNSS_DRIVER_EVENT_MAX) {
		icnss_pr_err("Invalid Event type: %d, can't post", type);
		return -EINVAL;
	}

	if (in_interrupt() || irqs_disabled())
		gfp = GFP_ATOMIC;

	event = kzalloc(sizeof(*event), gfp);
	if (event == NULL)
		return -ENOMEM;

	icnss_pm_stay_awake(penv);

	event->type = type;
	event->data = data;
	init_completion(&event->complete);
	event->ret = ICNSS_EVENT_PENDING;
	event->sync = !!(flags & ICNSS_EVENT_SYNC);

	spin_lock_irqsave(&penv->event_lock, irq_flags);
	list_add_tail(&event->list, &penv->event_list);
	spin_unlock_irqrestore(&penv->event_lock, irq_flags);

	penv->stats.events[type].posted++;
	queue_work(penv->event_wq, &penv->event_work);

	if (!(flags & ICNSS_EVENT_SYNC))
		goto out;

	if (flags & ICNSS_EVENT_UNINTERRUPTIBLE)
		wait_for_completion(&event->complete);
	else
		ret = wait_for_completion_interruptible(&event->complete);

	icnss_pr_dbg("Completed event: %s(%d), state: 0x%lx, ret: %d/%d\n",
		     icnss_driver_event_to_str(type), type, penv->state, ret,
		     event->ret);

	spin_lock_irqsave(&penv->event_lock, irq_flags);
	if (ret == -ERESTARTSYS && event->ret == ICNSS_EVENT_PENDING) {
		event->sync = false;
		spin_unlock_irqrestore(&penv->event_lock, irq_flags);
		ret = -EINTR;
		goto out;
	}
	spin_unlock_irqrestore(&penv->event_lock, irq_flags);

	ret = event->ret;
	kfree(event);

out:
	icnss_pm_relax(penv);
	return ret;
}

static int wlfw_vbatt_send_sync_msg(struct icnss_priv *priv,
				    uint64_t voltage_uv)
{
	int ret;
	struct wlfw_vbatt_req_msg_v01 req;
	struct wlfw_vbatt_resp_msg_v01 resp;
	struct msg_desc req_desc, resp_desc;

	if (!priv->wlfw_clnt) {
		ret = -ENODEV;
		goto out;
	}

	icnss_pr_dbg("Sending Vbatt message, state: 0x%lx\n",
		     penv->state);

	memset(&req, 0, sizeof(req));
	memset(&resp, 0, sizeof(resp));

	req.voltage_uv = voltage_uv;

	req_desc.max_msg_len = WLFW_VBATT_REQ_MSG_V01_MAX_MSG_LEN;
	req_desc.msg_id = QMI_WLFW_VBATT_REQ_V01;
	req_desc.ei_array = wlfw_vbatt_req_msg_v01_ei;

	resp_desc.max_msg_len = WLFW_VBATT_RESP_MSG_V01_MAX_MSG_LEN;
	resp_desc.msg_id = QMI_WLFW_VBATT_RESP_V01;
	resp_desc.ei_array = wlfw_vbatt_resp_msg_v01_ei;

	priv->stats.vbatt_req++;

	ret = qmi_send_req_wait(priv->wlfw_clnt, &req_desc, &req, sizeof(req),
			&resp_desc, &resp, sizeof(resp), WLFW_TIMEOUT_MS);
	if (ret < 0) {
		icnss_pr_err("Send vbatt req failed %d\n", ret);
		goto out;
	}

	if (resp.resp.result != QMI_RESULT_SUCCESS_V01) {
		icnss_pr_err("QMI vbatt request rejected, result:%d error:%d\n",
			resp.resp.result, resp.resp.error);
		ret = -resp.resp.result;
		goto out;
	}
	priv->stats.vbatt_resp++;

out:
	priv->stats.vbatt_req_err++;
	return ret;
}

static int icnss_get_phone_power(struct icnss_priv *priv, uint64_t *result_uv)
{
	int ret = 0;
	struct qpnp_vadc_result adc_result;

	if (!priv->vadc_dev) {
		icnss_pr_err("VADC dev doesn't exists\n");
		ret = -EINVAL;
		goto out;
	}

	ret = qpnp_vadc_read(penv->vadc_dev, VADC_VPH_PWR, &adc_result);
	if (ret) {
		icnss_pr_err("Error reading ADC channel %d, ret = %d\n",
			     VADC_VPH_PWR, ret);
		goto out;
	}

	icnss_pr_dbg("Phone power read phy=%lld meas=0x%llx\n",
		       adc_result.physical, adc_result.measurement);

	*result_uv = adc_result.physical;
out:
	return ret;
}

static void icnss_vph_notify(enum qpnp_tm_state state, void *ctx)
{
	struct icnss_priv *priv = ctx;
	uint64_t vph_pwr = 0;
	uint64_t vph_pwr_prev;
	int ret = 0;
	bool update = true;

	if (!priv) {
		icnss_pr_err("Priv pointer is NULL\n");
		return;
	}

	vph_pwr_prev = priv->vph_pwr;

	ret = icnss_get_phone_power(priv, &vph_pwr);
	if (ret)
		return;

	if (vph_pwr < ICNSS_THRESHOLD_LOW) {
		if (vph_pwr_prev < ICNSS_THRESHOLD_LOW)
			update = false;
		priv->vph_monitor_params.state_request =
			ADC_TM_HIGH_THR_ENABLE;
		priv->vph_monitor_params.high_thr = ICNSS_THRESHOLD_LOW +
			ICNSS_THRESHOLD_GUARD;
		priv->vph_monitor_params.low_thr = 0;
	} else if (vph_pwr > ICNSS_THRESHOLD_HIGH) {
		if (vph_pwr_prev > ICNSS_THRESHOLD_HIGH)
			update = false;
		priv->vph_monitor_params.state_request =
			ADC_TM_LOW_THR_ENABLE;
		priv->vph_monitor_params.low_thr = ICNSS_THRESHOLD_HIGH -
			ICNSS_THRESHOLD_GUARD;
		priv->vph_monitor_params.high_thr = 0;
	} else {
		if (vph_pwr_prev > ICNSS_THRESHOLD_LOW &&
		    vph_pwr_prev < ICNSS_THRESHOLD_HIGH)
			update = false;
		priv->vph_monitor_params.state_request =
			ADC_TM_HIGH_LOW_THR_ENABLE;
		priv->vph_monitor_params.low_thr = ICNSS_THRESHOLD_LOW;
		priv->vph_monitor_params.high_thr = ICNSS_THRESHOLD_HIGH;
	}

	priv->vph_pwr = vph_pwr;

	if (update)
		wlfw_vbatt_send_sync_msg(priv, vph_pwr);

	icnss_pr_dbg("set low threshold to %d, high threshold to %d\n",
		       priv->vph_monitor_params.low_thr,
		       priv->vph_monitor_params.high_thr);
	ret = qpnp_adc_tm_channel_measure(priv->adc_tm_dev,
					  &priv->vph_monitor_params);
	if (ret)
		icnss_pr_err("TM channel setup failed %d\n", ret);
}

static int icnss_setup_vph_monitor(struct icnss_priv *priv)
{
	int ret = 0;

	if (!priv->adc_tm_dev) {
		icnss_pr_err("ADC TM handler is NULL\n");
		ret = -EINVAL;
		goto out;
	}

	priv->vph_monitor_params.low_thr = ICNSS_THRESHOLD_LOW;
	priv->vph_monitor_params.high_thr = ICNSS_THRESHOLD_HIGH;
	priv->vph_monitor_params.state_request = ADC_TM_HIGH_LOW_THR_ENABLE;
	priv->vph_monitor_params.channel = VADC_VPH_PWR;
	priv->vph_monitor_params.btm_ctx = priv;
	priv->vph_monitor_params.timer_interval = ADC_MEAS1_INTERVAL_1S;
	priv->vph_monitor_params.threshold_notification = &icnss_vph_notify;
	icnss_pr_dbg("Set low threshold to %d, high threshold to %d\n",
		       priv->vph_monitor_params.low_thr,
		       priv->vph_monitor_params.high_thr);

	ret = qpnp_adc_tm_channel_measure(priv->adc_tm_dev,
					  &priv->vph_monitor_params);
	if (ret)
		icnss_pr_err("TM channel setup failed %d\n", ret);
out:
	return ret;
}

static int icnss_init_vph_monitor(struct icnss_priv *priv)
{
	int ret = 0;

	if (test_bit(VBATT_DISABLE, &quirks))
		goto out;

	ret = icnss_get_phone_power(priv, &priv->vph_pwr);
	if (ret)
		goto out;

	wlfw_vbatt_send_sync_msg(priv, priv->vph_pwr);

	ret = icnss_setup_vph_monitor(priv);
	if (ret)
		goto out;
out:
	return ret;
}


static int icnss_qmi_pin_connect_result_ind(void *msg, unsigned int msg_len)
{
	struct msg_desc ind_desc;
	struct wlfw_pin_connect_result_ind_msg_v01 ind_msg;
	int ret = 0;

	if (!penv || !penv->wlfw_clnt) {
		ret = -ENODEV;
		goto out;
	}

	memset(&ind_msg, 0, sizeof(ind_msg));

	ind_desc.msg_id = QMI_WLFW_PIN_CONNECT_RESULT_IND_V01;
	ind_desc.max_msg_len = WLFW_PIN_CONNECT_RESULT_IND_MSG_V01_MAX_MSG_LEN;
	ind_desc.ei_array = wlfw_pin_connect_result_ind_msg_v01_ei;

	ret = qmi_kernel_decode(&ind_desc, &ind_msg, msg, msg_len);
	if (ret < 0) {
		icnss_pr_err("Failed to decode message: %d, msg_len: %u\n",
			     ret, msg_len);
		goto out;
	}

	/* store pin result locally */
	if (ind_msg.pwr_pin_result_valid)
		penv->pwr_pin_result = ind_msg.pwr_pin_result;
	if (ind_msg.phy_io_pin_result_valid)
		penv->phy_io_pin_result = ind_msg.phy_io_pin_result;
	if (ind_msg.rf_pin_result_valid)
		penv->rf_pin_result = ind_msg.rf_pin_result;

	icnss_pr_dbg("Pin connect Result: pwr_pin: 0x%x phy_io_pin: 0x%x rf_io_pin: 0x%x\n",
		     ind_msg.pwr_pin_result, ind_msg.phy_io_pin_result,
		     ind_msg.rf_pin_result);

	penv->stats.pin_connect_result++;
out:
	return ret;
}

static int icnss_vreg_on(struct icnss_priv *priv)
{
	int ret = 0;
	struct icnss_vreg_info *vreg_info;
	int i;

	for (i = 0; i < ICNSS_VREG_INFO_SIZE; i++) {
		vreg_info = &priv->vreg_info[i];

		if (!vreg_info->reg)
			continue;

		icnss_pr_vdbg("Regulator %s being enabled\n", vreg_info->name);

		ret = regulator_set_voltage(vreg_info->reg, vreg_info->min_v,
					    vreg_info->max_v);
		if (ret) {
			icnss_pr_err("Regulator %s, can't set voltage: min_v: %u, max_v: %u, ret: %d\n",
				     vreg_info->name, vreg_info->min_v,
				     vreg_info->max_v, ret);
			break;
		}

		if (vreg_info->load_ua) {
			ret = regulator_set_load(vreg_info->reg,
						 vreg_info->load_ua);
			if (ret < 0) {
				icnss_pr_err("Regulator %s, can't set load: %u, ret: %d\n",
					     vreg_info->name,
					     vreg_info->load_ua, ret);
				break;
			}
		}

		ret = regulator_enable(vreg_info->reg);
		if (ret) {
			icnss_pr_err("Regulator %s, can't enable: %d\n",
				     vreg_info->name, ret);
			break;
		}

		if (vreg_info->settle_delay)
			udelay(vreg_info->settle_delay);
	}

	if (!ret)
		return 0;

	for (; i >= 0; i--) {
		vreg_info = &priv->vreg_info[i];

		if (!vreg_info->reg)
			continue;

		regulator_disable(vreg_info->reg);
		regulator_set_load(vreg_info->reg, 0);
		regulator_set_voltage(vreg_info->reg, 0, vreg_info->max_v);
	}

	return ret;
}

static int icnss_vreg_off(struct icnss_priv *priv)
{
	int ret = 0;
	struct icnss_vreg_info *vreg_info;
	int i;

	for (i = ICNSS_VREG_INFO_SIZE - 1; i >= 0; i--) {
		vreg_info = &priv->vreg_info[i];

		if (!vreg_info->reg)
			continue;

		icnss_pr_vdbg("Regulator %s being disabled\n", vreg_info->name);

		ret = regulator_disable(vreg_info->reg);
		if (ret)
			icnss_pr_err("Regulator %s, can't disable: %d\n",
				     vreg_info->name, ret);

		ret = regulator_set_load(vreg_info->reg, 0);
		if (ret < 0)
			icnss_pr_err("Regulator %s, can't set load: %d\n",
				     vreg_info->name, ret);

		ret = regulator_set_voltage(vreg_info->reg, 0,
					    vreg_info->max_v);
		if (ret)
			icnss_pr_err("Regulator %s, can't set voltage: %d\n",
				     vreg_info->name, ret);
	}

	return ret;
}

static int icnss_clk_init(struct icnss_priv *priv)
{
	struct icnss_clk_info *clk_info;
	int i;
	int ret = 0;

	for (i = 0; i < ICNSS_CLK_INFO_SIZE; i++) {
		clk_info = &priv->clk_info[i];

		if (!clk_info->handle)
			continue;

		icnss_pr_vdbg("Clock %s being enabled\n", clk_info->name);

		if (clk_info->freq) {
			ret = clk_set_rate(clk_info->handle, clk_info->freq);

			if (ret) {
				icnss_pr_err("Clock %s, can't set frequency: %u, ret: %d\n",
					     clk_info->name, clk_info->freq,
					     ret);
				break;
			}
		}

		ret = clk_prepare_enable(clk_info->handle);
		if (ret) {
			icnss_pr_err("Clock %s, can't enable: %d\n",
				     clk_info->name, ret);
			break;
		}
	}

	if (ret == 0)
		return 0;

	for (; i >= 0; i--) {
		clk_info = &priv->clk_info[i];

		if (!clk_info->handle)
			continue;

		clk_disable_unprepare(clk_info->handle);
	}

	return ret;
}

static int icnss_clk_deinit(struct icnss_priv *priv)
{
	struct icnss_clk_info *clk_info;
	int i;

	for (i = 0; i < ICNSS_CLK_INFO_SIZE; i++) {
		clk_info = &priv->clk_info[i];

		if (!clk_info->handle)
			continue;

		icnss_pr_vdbg("Clock %s being disabled\n", clk_info->name);

		clk_disable_unprepare(clk_info->handle);
	}

	return 0;
}

static int icnss_hw_power_on(struct icnss_priv *priv)
{
	int ret = 0;

	icnss_pr_dbg("HW Power on: state: 0x%lx\n", priv->state);

	spin_lock(&priv->on_off_lock);
	if (test_bit(ICNSS_POWER_ON, &priv->state)) {
		spin_unlock(&priv->on_off_lock);
		return ret;
	}
	set_bit(ICNSS_POWER_ON, &priv->state);
	spin_unlock(&priv->on_off_lock);

	ret = icnss_vreg_on(priv);
	if (ret)
		goto out;

	ret = icnss_clk_init(priv);
	if (ret)
		goto vreg_off;

	return ret;

vreg_off:
	icnss_vreg_off(priv);
out:
	clear_bit(ICNSS_POWER_ON, &priv->state);
	return ret;
}

static int icnss_hw_power_off(struct icnss_priv *priv)
{
	int ret = 0;

	if (test_bit(HW_ALWAYS_ON, &quirks))
		return 0;

	if (test_bit(ICNSS_FW_DOWN, &priv->state))
		return 0;

	icnss_pr_dbg("HW Power off: 0x%lx\n", priv->state);

	spin_lock(&priv->on_off_lock);
	if (!test_bit(ICNSS_POWER_ON, &priv->state)) {
		spin_unlock(&priv->on_off_lock);
		return ret;
	}
	clear_bit(ICNSS_POWER_ON, &priv->state);
	spin_unlock(&priv->on_off_lock);

	icnss_clk_deinit(priv);

	ret = icnss_vreg_off(priv);

	return ret;
}

int icnss_power_on(struct device *dev)
{
	struct icnss_priv *priv = dev_get_drvdata(dev);

	if (!priv) {
		icnss_pr_err("Invalid drvdata: dev %p, data %p\n",
			     dev, priv);
		return -EINVAL;
	}

	icnss_pr_dbg("Power On: 0x%lx\n", priv->state);

	return icnss_hw_power_on(priv);
}
EXPORT_SYMBOL(icnss_power_on);

bool icnss_is_fw_ready(void)
{
	if (!penv)
		return false;
	else
		return test_bit(ICNSS_FW_READY, &penv->state);
}
EXPORT_SYMBOL(icnss_is_fw_ready);

void icnss_block_shutdown(bool status)
{
	if (!penv)
		return;

	if (status) {
		set_bit(ICNSS_BLOCK_SHUTDOWN, &penv->state);
		reinit_completion(&penv->unblock_shutdown);
	} else {
		clear_bit(ICNSS_BLOCK_SHUTDOWN, &penv->state);
		complete(&penv->unblock_shutdown);
	}
}
EXPORT_SYMBOL(icnss_block_shutdown);

bool icnss_is_fw_down(void)
{
	if (!penv)
		return false;

	return test_bit(ICNSS_FW_DOWN, &penv->state) ||
		test_bit(ICNSS_PD_RESTART, &penv->state);
}
EXPORT_SYMBOL(icnss_is_fw_down);

bool icnss_is_rejuvenate(void)
{
	if (!penv)
		return false;
	else
		return test_bit(ICNSS_REJUVENATE, &penv->state);
}
EXPORT_SYMBOL(icnss_is_rejuvenate);

bool icnss_is_pdr(void)
{
	if (!penv)
		return false;
	else
		return test_bit(ICNSS_PDR, &penv->state);
}
EXPORT_SYMBOL(icnss_is_pdr);

int icnss_power_off(struct device *dev)
{
	struct icnss_priv *priv = dev_get_drvdata(dev);

	if (!priv) {
		icnss_pr_err("Invalid drvdata: dev %p, data %p\n",
			     dev, priv);
		return -EINVAL;
	}

	icnss_pr_dbg("Power Off: 0x%lx\n", priv->state);

	return icnss_hw_power_off(priv);
}
EXPORT_SYMBOL(icnss_power_off);

static irqreturn_t fw_error_fatal_handler(int irq, void *ctx)
{
	struct icnss_priv *priv = ctx;

	if (priv)
		priv->force_err_fatal = true;

	icnss_pr_err("Received force error fatal request from FW\n");

	return IRQ_HANDLED;
}

static irqreturn_t fw_crash_indication_handler(int irq, void *ctx)
{
	struct icnss_priv *priv = ctx;

	icnss_pr_err("Received early crash indication from FW\n");

	if (priv) {
		set_bit(ICNSS_FW_DOWN, &priv->state);
		icnss_ignore_qmi_timeout(true);
	}

	icnss_driver_event_post(ICNSS_DRIVER_EVENT_FW_EARLY_CRASH_IND,
				0, NULL);

	return IRQ_HANDLED;
}

static void register_fw_error_notifications(struct device *dev)
{
	struct icnss_priv *priv = dev_get_drvdata(dev);
	int gpio = 0, irq = 0, ret = 0;

	if (!priv)
		return;

	if (!of_find_property(dev->of_node, "qcom,gpio-force-fatal-error",
			      NULL)) {
		icnss_pr_dbg("Error fatal smp2p handler not registered\n");
		return;
	}
	gpio = of_get_named_gpio(dev->of_node, "qcom,gpio-force-fatal-error",
				 0);
	if (!gpio_is_valid(gpio)) {
		icnss_pr_err("Invalid GPIO for error fatal smp2p %d\n", gpio);
		return;
	}
	irq = gpio_to_irq(gpio);
	if (irq < 0) {
		icnss_pr_err("Invalid IRQ for error fatal smp2p %u\n", irq);
		return;
	}
	ret = devm_request_irq(dev, irq, fw_error_fatal_handler,
			       IRQF_TRIGGER_RISING, "wlanfw-err", priv);
	if (ret < 0) {
		icnss_pr_err("Unable to register for error fatal IRQ handler %d",
			     irq);
		return;
	}
	icnss_pr_dbg("FW force error fatal handler registered irq = %d\n", irq);
	priv->fw_error_fatal_irq = irq;
}

static void register_early_crash_notifications(struct device *dev)
{
	struct icnss_priv *priv = dev_get_drvdata(dev);
	int gpio = 0, irq = 0, ret = 0;

	if (!priv)
		return;

	if (!of_find_property(dev->of_node, "qcom,gpio-early-crash-ind",
			      NULL)) {
		icnss_pr_dbg("FW early crash indication handler not registered\n");
		return;
	}
	gpio = of_get_named_gpio(dev->of_node, "qcom,gpio-early-crash-ind", 0);
	if (!gpio_is_valid(gpio)) {
		icnss_pr_err("Invalid GPIO for early crash indication %d\n",
				gpio);
		return;
	}
	irq = gpio_to_irq(gpio);
	if (irq < 0) {
		icnss_pr_err("Invalid IRQ for early crash indication %u\n",
				irq);
		return;
	}
	ret = devm_request_irq(dev, irq, fw_crash_indication_handler,
			       IRQF_TRIGGER_RISING, "wlanfw-early-crash-ind",
			       priv);
	if (ret < 0) {
		icnss_pr_err("Unable to register for early crash indication IRQ handler %d",
				irq);
		return;
	}
	icnss_pr_dbg("FW crash indication handler registered irq = %d\n", irq);
	priv->fw_early_crash_irq = irq;
}

static int wlfw_msa_mem_info_send_sync_msg(void)
{
	int ret;
	int i;
	struct wlfw_msa_info_req_msg_v01 req;
	struct wlfw_msa_info_resp_msg_v01 resp;
	struct msg_desc req_desc, resp_desc;
	uint64_t max_mapped_addr;

	if (!penv || !penv->wlfw_clnt)
		return -ENODEV;

	icnss_pr_dbg("Sending MSA mem info, state: 0x%lx\n", penv->state);

	memset(&req, 0, sizeof(req));
	memset(&resp, 0, sizeof(resp));

	req.msa_addr = penv->msa_pa;
	req.size = penv->msa_mem_size;

	req_desc.max_msg_len = WLFW_MSA_INFO_REQ_MSG_V01_MAX_MSG_LEN;
	req_desc.msg_id = QMI_WLFW_MSA_INFO_REQ_V01;
	req_desc.ei_array = wlfw_msa_info_req_msg_v01_ei;

	resp_desc.max_msg_len = WLFW_MSA_INFO_RESP_MSG_V01_MAX_MSG_LEN;
	resp_desc.msg_id = QMI_WLFW_MSA_INFO_RESP_V01;
	resp_desc.ei_array = wlfw_msa_info_resp_msg_v01_ei;

	penv->stats.msa_info_req++;

	ret = qmi_send_req_wait(penv->wlfw_clnt, &req_desc, &req, sizeof(req),
			&resp_desc, &resp, sizeof(resp), WLFW_TIMEOUT_MS);
	if (ret < 0) {
		icnss_pr_err("Send MSA Mem info req failed %d\n", ret);
		goto out;
	}

	if (resp.resp.result != QMI_RESULT_SUCCESS_V01) {
		icnss_pr_err("QMI MSA Mem info request rejected, result:%d error:%d\n",
			resp.resp.result, resp.resp.error);
		ret = -resp.resp.result;
		goto out;
	}

	icnss_pr_dbg("Receive mem_region_info_len: %d\n",
		     resp.mem_region_info_len);

	if (resp.mem_region_info_len > QMI_WLFW_MAX_NUM_MEMORY_REGIONS_V01) {
		icnss_pr_err("Invalid memory region length received: %d\n",
			     resp.mem_region_info_len);
		ret = -EINVAL;
		goto out;
	}

	max_mapped_addr = penv->msa_pa + penv->msa_mem_size;
	penv->stats.msa_info_resp++;
	penv->nr_mem_region = resp.mem_region_info_len;
	for (i = 0; i < resp.mem_region_info_len; i++) {

		if (resp.mem_region_info[i].size > penv->msa_mem_size ||
		    resp.mem_region_info[i].region_addr > max_mapped_addr ||
		    resp.mem_region_info[i].region_addr < penv->msa_pa ||
		    resp.mem_region_info[i].size +
		    resp.mem_region_info[i].region_addr > max_mapped_addr) {
			icnss_pr_dbg("Received out of range Addr: 0x%llx Size: 0x%x\n",
					resp.mem_region_info[i].region_addr,
					resp.mem_region_info[i].size);
			ret = -EINVAL;
			goto fail_unwind;
		}

		penv->mem_region[i].reg_addr =
			resp.mem_region_info[i].region_addr;
		penv->mem_region[i].size =
			resp.mem_region_info[i].size;
		penv->mem_region[i].secure_flag =
			resp.mem_region_info[i].secure_flag;
		icnss_pr_dbg("Memory Region: %d Addr: 0x%llx Size: 0x%x Flag: 0x%08x\n",
			     i, penv->mem_region[i].reg_addr,
			     penv->mem_region[i].size,
			     penv->mem_region[i].secure_flag);
	}

	return 0;

fail_unwind:
	memset(&penv->mem_region[0], 0, sizeof(penv->mem_region[0]) * i);
out:
	penv->stats.msa_info_err++;
	ICNSS_QMI_ASSERT();
	return ret;
}

static int wlfw_msa_ready_send_sync_msg(void)
{
	int ret;
	struct wlfw_msa_ready_req_msg_v01 req;
	struct wlfw_msa_ready_resp_msg_v01 resp;
	struct msg_desc req_desc, resp_desc;

	if (!penv || !penv->wlfw_clnt)
		return -ENODEV;

	icnss_pr_dbg("Sending MSA ready request message, state: 0x%lx\n",
		     penv->state);

	memset(&req, 0, sizeof(req));
	memset(&resp, 0, sizeof(resp));

	req_desc.max_msg_len = WLFW_MSA_READY_REQ_MSG_V01_MAX_MSG_LEN;
	req_desc.msg_id = QMI_WLFW_MSA_READY_REQ_V01;
	req_desc.ei_array = wlfw_msa_ready_req_msg_v01_ei;

	resp_desc.max_msg_len = WLFW_MSA_READY_RESP_MSG_V01_MAX_MSG_LEN;
	resp_desc.msg_id = QMI_WLFW_MSA_READY_RESP_V01;
	resp_desc.ei_array = wlfw_msa_ready_resp_msg_v01_ei;

	penv->stats.msa_ready_req++;
	ret = qmi_send_req_wait(penv->wlfw_clnt, &req_desc, &req, sizeof(req),
			&resp_desc, &resp, sizeof(resp), WLFW_TIMEOUT_MS);
	if (ret < 0) {
		icnss_pr_err("Send MSA ready req failed %d\n", ret);
		goto out;
	}

	if (resp.resp.result != QMI_RESULT_SUCCESS_V01) {
		icnss_pr_err("QMI MSA ready request rejected: result:%d error:%d\n",
			resp.resp.result, resp.resp.error);
		ret = -resp.resp.result;
		goto out;
	}
	penv->stats.msa_ready_resp++;

	return 0;

out:
	penv->stats.msa_ready_err++;
	ICNSS_QMI_ASSERT();
	return ret;
}

static int wlfw_ind_register_send_sync_msg(void)
{
	int ret;
	struct wlfw_ind_register_req_msg_v01 req;
	struct wlfw_ind_register_resp_msg_v01 resp;
	struct msg_desc req_desc, resp_desc;

	if (!penv || !penv->wlfw_clnt)
		return -ENODEV;

	icnss_pr_dbg("Sending indication register message, state: 0x%lx\n",
		     penv->state);

	memset(&req, 0, sizeof(req));
	memset(&resp, 0, sizeof(resp));

	req.client_id_valid = 1;
	req.client_id = WLFW_CLIENT_ID;
	req.fw_ready_enable_valid = 1;
	req.fw_ready_enable = 1;
	req.msa_ready_enable_valid = 1;
	req.msa_ready_enable = 1;
	req.pin_connect_result_enable_valid = 1;
	req.pin_connect_result_enable = 1;
	if (test_bit(FW_REJUVENATE_ENABLE, &quirks)) {
		req.rejuvenate_enable_valid = 1;
		req.rejuvenate_enable = 1;
	}

	req_desc.max_msg_len = WLFW_IND_REGISTER_REQ_MSG_V01_MAX_MSG_LEN;
	req_desc.msg_id = QMI_WLFW_IND_REGISTER_REQ_V01;
	req_desc.ei_array = wlfw_ind_register_req_msg_v01_ei;

	resp_desc.max_msg_len = WLFW_IND_REGISTER_RESP_MSG_V01_MAX_MSG_LEN;
	resp_desc.msg_id = QMI_WLFW_IND_REGISTER_RESP_V01;
	resp_desc.ei_array = wlfw_ind_register_resp_msg_v01_ei;

	penv->stats.ind_register_req++;

	ret = qmi_send_req_wait(penv->wlfw_clnt, &req_desc, &req, sizeof(req),
				&resp_desc, &resp, sizeof(resp),
				WLFW_TIMEOUT_MS);
	if (ret < 0) {
		icnss_pr_err("Send indication register req failed %d\n", ret);
		goto out;
	}

	if (resp.resp.result != QMI_RESULT_SUCCESS_V01) {
		icnss_pr_err("QMI indication register request rejected, resut:%d error:%d\n",
		       resp.resp.result, resp.resp.error);
		ret = -resp.resp.result;
		goto out;
	}
	penv->stats.ind_register_resp++;

	return 0;

out:
	penv->stats.ind_register_err++;
	ICNSS_QMI_ASSERT();
	return ret;
}

static int wlfw_cap_send_sync_msg(void)
{
	int ret;
	struct wlfw_cap_req_msg_v01 req;
	struct wlfw_cap_resp_msg_v01 resp;
	struct msg_desc req_desc, resp_desc;

	if (!penv || !penv->wlfw_clnt)
		return -ENODEV;

	icnss_pr_dbg("Sending capability message, state: 0x%lx\n", penv->state);

	memset(&resp, 0, sizeof(resp));

	req_desc.max_msg_len = WLFW_CAP_REQ_MSG_V01_MAX_MSG_LEN;
	req_desc.msg_id = QMI_WLFW_CAP_REQ_V01;
	req_desc.ei_array = wlfw_cap_req_msg_v01_ei;

	resp_desc.max_msg_len = WLFW_CAP_RESP_MSG_V01_MAX_MSG_LEN;
	resp_desc.msg_id = QMI_WLFW_CAP_RESP_V01;
	resp_desc.ei_array = wlfw_cap_resp_msg_v01_ei;

	penv->stats.cap_req++;
	ret = qmi_send_req_wait(penv->wlfw_clnt, &req_desc, &req, sizeof(req),
				&resp_desc, &resp, sizeof(resp),
				WLFW_TIMEOUT_MS);
	if (ret < 0) {
		icnss_pr_err("Send capability req failed %d\n", ret);
		goto out;
	}

	if (resp.resp.result != QMI_RESULT_SUCCESS_V01) {
		icnss_pr_err("QMI capability request rejected, result:%d error:%d\n",
		       resp.resp.result, resp.resp.error);
		ret = -resp.resp.result;
		if (resp.resp.error == QMI_ERR_PLAT_CCPM_CLK_INIT_FAILED)
			icnss_pr_err("RF card Not present");
		goto out;
	}

	penv->stats.cap_resp++;
	/* store cap locally */
	if (resp.chip_info_valid)
		penv->chip_info = resp.chip_info;
	if (resp.board_info_valid)
		penv->board_info = resp.board_info;
	else
		penv->board_info.board_id = 0xFF;
	if (resp.soc_info_valid)
		penv->soc_info = resp.soc_info;
	if (resp.fw_version_info_valid)
		penv->fw_version_info = resp.fw_version_info;
	if (resp.fw_build_id_valid)
		strlcpy(penv->fw_build_id, resp.fw_build_id,
			QMI_WLFW_MAX_BUILD_ID_LEN_V01 + 1);

	icnss_pr_dbg("Capability, chip_id: 0x%x, chip_family: 0x%x, board_id: 0x%x, soc_id: 0x%x, fw_version: 0x%x, fw_build_timestamp: %s, fw_build_id: %s",
		     penv->chip_info.chip_id, penv->chip_info.chip_family,
		     penv->board_info.board_id, penv->soc_info.soc_id,
		     penv->fw_version_info.fw_version,
		     penv->fw_version_info.fw_build_timestamp,
		     penv->fw_build_id);

	return 0;

out:
	penv->stats.cap_err++;
	ICNSS_QMI_ASSERT();
	return ret;
}

static int wlfw_wlan_mode_send_sync_msg(enum wlfw_driver_mode_enum_v01 mode)
{
	int ret;
	struct wlfw_wlan_mode_req_msg_v01 req;
	struct wlfw_wlan_mode_resp_msg_v01 resp;
	struct msg_desc req_desc, resp_desc;

	if (!penv || !penv->wlfw_clnt)
		return -ENODEV;

	/* During recovery do not send mode request for WLAN OFF as
	 * FW not able to process it.
	 */
	if (test_bit(ICNSS_PD_RESTART, &penv->state) &&
	    mode == QMI_WLFW_OFF_V01)
		return 0;

	icnss_pr_dbg("Sending Mode request, state: 0x%lx, mode: %d\n",
		     penv->state, mode);

	memset(&req, 0, sizeof(req));
	memset(&resp, 0, sizeof(resp));

	req.mode = mode;
	req.hw_debug_valid = 1;
	req.hw_debug = !!test_bit(HW_DEBUG_ENABLE, &quirks);

	req_desc.max_msg_len = WLFW_WLAN_MODE_REQ_MSG_V01_MAX_MSG_LEN;
	req_desc.msg_id = QMI_WLFW_WLAN_MODE_REQ_V01;
	req_desc.ei_array = wlfw_wlan_mode_req_msg_v01_ei;

	resp_desc.max_msg_len = WLFW_WLAN_MODE_RESP_MSG_V01_MAX_MSG_LEN;
	resp_desc.msg_id = QMI_WLFW_WLAN_MODE_RESP_V01;
	resp_desc.ei_array = wlfw_wlan_mode_resp_msg_v01_ei;

	penv->stats.mode_req++;
	ret = qmi_send_req_wait(penv->wlfw_clnt, &req_desc, &req, sizeof(req),
				&resp_desc, &resp, sizeof(resp),
				WLFW_TIMEOUT_MS);
	if (ret < 0) {
		icnss_pr_err("Send mode req failed, mode: %d ret: %d\n",
			     mode, ret);
		goto out;
	}

	if (resp.resp.result != QMI_RESULT_SUCCESS_V01) {
		icnss_pr_err("QMI mode request rejected, mode:%d result:%d error:%d\n",
			     mode, resp.resp.result, resp.resp.error);
		ret = -resp.resp.result;
		goto out;
	}
	penv->stats.mode_resp++;

	if (mode == QMI_WLFW_OFF_V01) {
		icnss_pr_dbg("Clear mode on 0x%lx, mode: %d\n",
			     penv->state, mode);
		clear_bit(ICNSS_MODE_ON, &penv->state);
	} else {
		icnss_pr_dbg("Set mode on 0x%lx, mode: %d\n",
			     penv->state, mode);
		set_bit(ICNSS_MODE_ON, &penv->state);
	}

	return 0;

out:
	penv->stats.mode_req_err++;
	ICNSS_QMI_ASSERT();
	return ret;
}

static int wlfw_wlan_cfg_send_sync_msg(struct wlfw_wlan_cfg_req_msg_v01 *data)
{
	int ret;
	struct wlfw_wlan_cfg_req_msg_v01 req;
	struct wlfw_wlan_cfg_resp_msg_v01 resp;
	struct msg_desc req_desc, resp_desc;

	if (!penv || !penv->wlfw_clnt)
		return -ENODEV;

	icnss_pr_dbg("Sending config request, state: 0x%lx\n", penv->state);

	memset(&req, 0, sizeof(req));
	memset(&resp, 0, sizeof(resp));

	memcpy(&req, data, sizeof(req));

	req_desc.max_msg_len = WLFW_WLAN_CFG_REQ_MSG_V01_MAX_MSG_LEN;
	req_desc.msg_id = QMI_WLFW_WLAN_CFG_REQ_V01;
	req_desc.ei_array = wlfw_wlan_cfg_req_msg_v01_ei;

	resp_desc.max_msg_len = WLFW_WLAN_CFG_RESP_MSG_V01_MAX_MSG_LEN;
	resp_desc.msg_id = QMI_WLFW_WLAN_CFG_RESP_V01;
	resp_desc.ei_array = wlfw_wlan_cfg_resp_msg_v01_ei;

	penv->stats.cfg_req++;
	ret = qmi_send_req_wait(penv->wlfw_clnt, &req_desc, &req, sizeof(req),
				&resp_desc, &resp, sizeof(resp),
				WLFW_TIMEOUT_MS);
	if (ret < 0) {
		icnss_pr_err("Send config req failed %d\n", ret);
		goto out;
	}

	if (resp.resp.result != QMI_RESULT_SUCCESS_V01) {
		icnss_pr_err("QMI config request rejected, result:%d error:%d\n",
		       resp.resp.result, resp.resp.error);
		ret = -resp.resp.result;
		goto out;
	}
	penv->stats.cfg_resp++;

	return 0;

out:
	penv->stats.cfg_req_err++;
	ICNSS_QMI_ASSERT();
	return ret;
}

static int wlfw_ini_send_sync_msg(uint8_t fw_log_mode)
{
	int ret;
	struct wlfw_ini_req_msg_v01 req;
	struct wlfw_ini_resp_msg_v01 resp;
	struct msg_desc req_desc, resp_desc;

	if (!penv || !penv->wlfw_clnt)
		return -ENODEV;

	icnss_pr_dbg("Sending ini sync request, state: 0x%lx, fw_log_mode: %d\n",
		     penv->state, fw_log_mode);

	memset(&req, 0, sizeof(req));
	memset(&resp, 0, sizeof(resp));

	req.enablefwlog_valid = 1;
	req.enablefwlog = fw_log_mode;

	req_desc.max_msg_len = WLFW_INI_REQ_MSG_V01_MAX_MSG_LEN;
	req_desc.msg_id = QMI_WLFW_INI_REQ_V01;
	req_desc.ei_array = wlfw_ini_req_msg_v01_ei;

	resp_desc.max_msg_len = WLFW_INI_RESP_MSG_V01_MAX_MSG_LEN;
	resp_desc.msg_id = QMI_WLFW_INI_RESP_V01;
	resp_desc.ei_array = wlfw_ini_resp_msg_v01_ei;

	penv->stats.ini_req++;

	ret = qmi_send_req_wait(penv->wlfw_clnt, &req_desc, &req, sizeof(req),
			&resp_desc, &resp, sizeof(resp), WLFW_TIMEOUT_MS);
	if (ret < 0) {
		icnss_pr_err("Send INI req failed fw_log_mode: %d, ret: %d\n",
			     fw_log_mode, ret);
		goto out;
	}

	if (resp.resp.result != QMI_RESULT_SUCCESS_V01) {
		icnss_pr_err("QMI INI request rejected, fw_log_mode:%d result:%d error:%d\n",
			     fw_log_mode, resp.resp.result, resp.resp.error);
		ret = -resp.resp.result;
		goto out;
	}
	penv->stats.ini_resp++;

	return 0;

out:
	penv->stats.ini_req_err++;
	ICNSS_QMI_ASSERT();
	return ret;
}

static int wlfw_athdiag_read_send_sync_msg(struct icnss_priv *priv,
					   uint32_t offset, uint32_t mem_type,
					   uint32_t data_len, uint8_t *data)
{
	int ret;
	struct wlfw_athdiag_read_req_msg_v01 req;
	struct wlfw_athdiag_read_resp_msg_v01 *resp = NULL;
	struct msg_desc req_desc, resp_desc;

	if (!priv->wlfw_clnt) {
		ret = -ENODEV;
		goto out;
	}

	icnss_pr_dbg("Diag read: state 0x%lx, offset %x, mem_type %x, data_len %u\n",
		     priv->state, offset, mem_type, data_len);

	resp = kzalloc(sizeof(*resp), GFP_KERNEL);
	if (!resp) {
		ret = -ENOMEM;
		goto out;
	}
	memset(&req, 0, sizeof(req));

	req.offset = offset;
	req.mem_type = mem_type;
	req.data_len = data_len;

	req_desc.max_msg_len = WLFW_ATHDIAG_READ_REQ_MSG_V01_MAX_MSG_LEN;
	req_desc.msg_id = QMI_WLFW_ATHDIAG_READ_REQ_V01;
	req_desc.ei_array = wlfw_athdiag_read_req_msg_v01_ei;

	resp_desc.max_msg_len = WLFW_ATHDIAG_READ_RESP_MSG_V01_MAX_MSG_LEN;
	resp_desc.msg_id = QMI_WLFW_ATHDIAG_READ_RESP_V01;
	resp_desc.ei_array = wlfw_athdiag_read_resp_msg_v01_ei;

	ret = qmi_send_req_wait(penv->wlfw_clnt, &req_desc, &req, sizeof(req),
				&resp_desc, resp, sizeof(*resp),
				WLFW_TIMEOUT_MS);
	if (ret < 0) {
		icnss_pr_err("send athdiag read req failed %d\n", ret);
		goto out;
	}

	if (resp->resp.result != QMI_RESULT_SUCCESS_V01) {
		icnss_pr_err("QMI athdiag read request rejected, result:%d error:%d\n",
			     resp->resp.result, resp->resp.error);
		ret = -resp->resp.result;
		goto out;
	}

	if (!resp->data_valid || resp->data_len < data_len) {
		icnss_pr_err("Athdiag read data is invalid, data_valid = %u, data_len = %u\n",
			     resp->data_valid, resp->data_len);
		ret = -EINVAL;
		goto out;
	}

	memcpy(data, resp->data, resp->data_len);

out:
	kfree(resp);
	return ret;
}

static int wlfw_athdiag_write_send_sync_msg(struct icnss_priv *priv,
					    uint32_t offset, uint32_t mem_type,
					    uint32_t data_len, uint8_t *data)
{
	int ret;
	struct wlfw_athdiag_write_req_msg_v01 *req = NULL;
	struct wlfw_athdiag_write_resp_msg_v01 resp;
	struct msg_desc req_desc, resp_desc;

	if (!priv->wlfw_clnt) {
		ret = -ENODEV;
		goto out;
	}

	icnss_pr_dbg("Diag write: state 0x%lx, offset %x, mem_type %x, data_len %u, data %p\n",
		     priv->state, offset, mem_type, data_len, data);

	req = kzalloc(sizeof(*req), GFP_KERNEL);
	if (!req) {
		ret = -ENOMEM;
		goto out;
	}
	memset(&resp, 0, sizeof(resp));

	req->offset = offset;
	req->mem_type = mem_type;
	req->data_len = data_len;
	memcpy(req->data, data, data_len);

	req_desc.max_msg_len = WLFW_ATHDIAG_WRITE_REQ_MSG_V01_MAX_MSG_LEN;
	req_desc.msg_id = QMI_WLFW_ATHDIAG_WRITE_REQ_V01;
	req_desc.ei_array = wlfw_athdiag_write_req_msg_v01_ei;

	resp_desc.max_msg_len = WLFW_ATHDIAG_WRITE_RESP_MSG_V01_MAX_MSG_LEN;
	resp_desc.msg_id = QMI_WLFW_ATHDIAG_WRITE_RESP_V01;
	resp_desc.ei_array = wlfw_athdiag_write_resp_msg_v01_ei;

	ret = qmi_send_req_wait(penv->wlfw_clnt, &req_desc, req, sizeof(*req),
				&resp_desc, &resp, sizeof(resp),
				WLFW_TIMEOUT_MS);
	if (ret < 0) {
		icnss_pr_err("send athdiag write req failed %d\n", ret);
		goto out;
	}

	if (resp.resp.result != QMI_RESULT_SUCCESS_V01) {
		icnss_pr_err("QMI athdiag write request rejected, result:%d error:%d\n",
			     resp.resp.result, resp.resp.error);
		ret = -resp.resp.result;
		goto out;
	}
out:
	kfree(req);
	return ret;
}

static int icnss_decode_rejuvenate_ind(void *msg, unsigned int msg_len)
{
	struct msg_desc ind_desc;
	struct wlfw_rejuvenate_ind_msg_v01 ind_msg;
	int ret = 0;

	if (!penv || !penv->wlfw_clnt) {
		ret = -ENODEV;
		goto out;
	}

	memset(&ind_msg, 0, sizeof(ind_msg));

	ind_desc.msg_id = QMI_WLFW_REJUVENATE_IND_V01;
	ind_desc.max_msg_len = WLFW_REJUVENATE_IND_MSG_V01_MAX_MSG_LEN;
	ind_desc.ei_array = wlfw_rejuvenate_ind_msg_v01_ei;

	ret = qmi_kernel_decode(&ind_desc, &ind_msg, msg, msg_len);
	if (ret < 0) {
		icnss_pr_err("Failed to decode rejuvenate ind message: ret %d, msg_len %u\n",
			     ret, msg_len);
		goto out;
	}

	if (ind_msg.cause_for_rejuvenation_valid)
		penv->cause_for_rejuvenation = ind_msg.cause_for_rejuvenation;
	else
		penv->cause_for_rejuvenation = 0;
	if (ind_msg.requesting_sub_system_valid)
		penv->requesting_sub_system = ind_msg.requesting_sub_system;
	else
		penv->requesting_sub_system = 0;
	if (ind_msg.line_number_valid)
		penv->line_number = ind_msg.line_number;
	else
		penv->line_number = 0;
	if (ind_msg.function_name_valid)
		memcpy(penv->function_name, ind_msg.function_name,
		       QMI_WLFW_FUNCTION_NAME_LEN_V01 + 1);
	else
		memset(penv->function_name, 0,
		       QMI_WLFW_FUNCTION_NAME_LEN_V01 + 1);

	icnss_pr_info("Cause for rejuvenation: 0x%x, requesting sub-system: 0x%x, line number: %u, function name: %s\n",
		      penv->cause_for_rejuvenation,
		      penv->requesting_sub_system,
		      penv->line_number,
		      penv->function_name);

	penv->stats.rejuvenate_ind++;
out:
	return ret;
}

static int wlfw_rejuvenate_ack_send_sync_msg(struct icnss_priv *priv)
{
	int ret;
	struct wlfw_rejuvenate_ack_req_msg_v01 req;
	struct wlfw_rejuvenate_ack_resp_msg_v01 resp;
	struct msg_desc req_desc, resp_desc;

	icnss_pr_dbg("Sending rejuvenate ack request, state: 0x%lx\n",
		     priv->state);

	memset(&req, 0, sizeof(req));
	memset(&resp, 0, sizeof(resp));

	req_desc.max_msg_len = WLFW_REJUVENATE_ACK_REQ_MSG_V01_MAX_MSG_LEN;
	req_desc.msg_id = QMI_WLFW_REJUVENATE_ACK_REQ_V01;
	req_desc.ei_array = wlfw_rejuvenate_ack_req_msg_v01_ei;

	resp_desc.max_msg_len = WLFW_REJUVENATE_ACK_RESP_MSG_V01_MAX_MSG_LEN;
	resp_desc.msg_id = QMI_WLFW_REJUVENATE_ACK_RESP_V01;
	resp_desc.ei_array = wlfw_rejuvenate_ack_resp_msg_v01_ei;

	priv->stats.rejuvenate_ack_req++;
	ret = qmi_send_req_wait(priv->wlfw_clnt, &req_desc, &req, sizeof(req),
				&resp_desc, &resp, sizeof(resp),
				WLFW_TIMEOUT_MS);
	if (ret < 0) {
		icnss_pr_err("Send rejuvenate ack req failed %d\n", ret);
		goto out;
	}

	if (resp.resp.result != QMI_RESULT_SUCCESS_V01) {
		icnss_pr_err("QMI rejuvenate ack request rejected, result:%d error %d\n",
			     resp.resp.result, resp.resp.error);
		ret = -resp.resp.result;
		goto out;
	}
	priv->stats.rejuvenate_ack_resp++;
	return 0;

out:
	priv->stats.rejuvenate_ack_err++;
	ICNSS_QMI_ASSERT();
	return ret;
}

static int wlfw_dynamic_feature_mask_send_sync_msg(struct icnss_priv *priv,
					   uint64_t dynamic_feature_mask)
{
	int ret;
	struct wlfw_dynamic_feature_mask_req_msg_v01 req;
	struct wlfw_dynamic_feature_mask_resp_msg_v01 resp;
	struct msg_desc req_desc, resp_desc;

	if (!test_bit(ICNSS_WLFW_QMI_CONNECTED, &priv->state)) {
		icnss_pr_err("Invalid state for dynamic feature: 0x%lx\n",
			     priv->state);
		return -EINVAL;
	}

	if (!test_bit(FW_REJUVENATE_ENABLE, &quirks)) {
		icnss_pr_dbg("FW rejuvenate is disabled from quirks\n");
		return 0;
	}

	icnss_pr_dbg("Sending dynamic feature mask request, val 0x%llx, state: 0x%lx\n",
		     dynamic_feature_mask, priv->state);

	memset(&req, 0, sizeof(req));
	memset(&resp, 0, sizeof(resp));

	req.mask_valid = 1;
	req.mask = dynamic_feature_mask;

	req_desc.max_msg_len =
		WLFW_DYNAMIC_FEATURE_MASK_REQ_MSG_V01_MAX_MSG_LEN;
	req_desc.msg_id = QMI_WLFW_DYNAMIC_FEATURE_MASK_REQ_V01;
	req_desc.ei_array = wlfw_dynamic_feature_mask_req_msg_v01_ei;

	resp_desc.max_msg_len =
		WLFW_DYNAMIC_FEATURE_MASK_RESP_MSG_V01_MAX_MSG_LEN;
	resp_desc.msg_id = QMI_WLFW_DYNAMIC_FEATURE_MASK_RESP_V01;
	resp_desc.ei_array = wlfw_dynamic_feature_mask_resp_msg_v01_ei;

	ret = qmi_send_req_wait(priv->wlfw_clnt, &req_desc, &req, sizeof(req),
				&resp_desc, &resp, sizeof(resp),
				WLFW_TIMEOUT_MS);
	if (ret < 0) {
		icnss_pr_err("Send dynamic feature mask req failed %d\n", ret);
		goto out;
	}

	if (resp.resp.result != QMI_RESULT_SUCCESS_V01) {
		icnss_pr_err("QMI dynamic feature mask request rejected, result:%d error %d\n",
			     resp.resp.result, resp.resp.error);
		ret = -resp.resp.result;
		goto out;
	}

	icnss_pr_dbg("prev_mask_valid %u, prev_mask 0x%llx, curr_maks_valid %u, curr_mask 0x%llx\n",
		     resp.prev_mask_valid, resp.prev_mask,
		     resp.curr_mask_valid, resp.curr_mask);

	return 0;

out:
	return ret;
}

static void icnss_qmi_wlfw_clnt_notify_work(struct work_struct *work)
{
	int ret;

	if (!penv || !penv->wlfw_clnt)
		return;

	icnss_pr_vdbg("Receiving Event in work queue context\n");

	do {
	} while ((ret = qmi_recv_msg(penv->wlfw_clnt)) == 0);

	if (ret != -ENOMSG)
		icnss_pr_err("Error receiving message: %d\n", ret);

	icnss_pr_vdbg("Receiving Event completed\n");
}

static void icnss_qmi_wlfw_clnt_notify(struct qmi_handle *handle,
			     enum qmi_event_type event, void *notify_priv)
{
	icnss_pr_vdbg("QMI client notify: %d\n", event);

	if (!penv || !penv->wlfw_clnt)
		return;

	switch (event) {
	case QMI_RECV_MSG:
		schedule_work(&penv->qmi_recv_msg_work);
		break;
	default:
		icnss_pr_dbg("Unknown Event:  %d\n", event);
		break;
	}
}

static int icnss_call_driver_uevent(struct icnss_priv *priv,
				    enum icnss_uevent uevent, void *data)
{
	struct icnss_uevent_data uevent_data;

	if (!priv->ops || !priv->ops->uevent)
		return 0;

	icnss_pr_dbg("Calling driver uevent state: 0x%lx, uevent: %d\n",
		     priv->state, uevent);

	uevent_data.uevent = uevent;
	uevent_data.data = data;

	return priv->ops->uevent(&priv->pdev->dev, &uevent_data);
}

static void icnss_qmi_wlfw_clnt_ind(struct qmi_handle *handle,
			  unsigned int msg_id, void *msg,
			  unsigned int msg_len, void *ind_cb_priv)
{
	struct icnss_event_pd_service_down_data *event_data;
	struct icnss_uevent_fw_down_data fw_down_data;

	if (!penv)
		return;

	icnss_pr_dbg("Received Ind 0x%x, msg_len: %d\n", msg_id, msg_len);

	if (test_bit(ICNSS_FW_DOWN, &penv->state)) {
		icnss_pr_dbg("FW down, ignoring 0x%x, state: 0x%lx\n",
				msg_id, penv->state);
		return;
	}

	switch (msg_id) {
	case QMI_WLFW_FW_READY_IND_V01:
		icnss_driver_event_post(ICNSS_DRIVER_EVENT_FW_READY_IND,
					0, NULL);
		break;
	case QMI_WLFW_MSA_READY_IND_V01:
		icnss_pr_dbg("Received MSA Ready Indication msg_id 0x%x\n",
			     msg_id);
		penv->stats.msa_ready_ind++;
		break;
	case QMI_WLFW_PIN_CONNECT_RESULT_IND_V01:
		icnss_pr_dbg("Received Pin Connect Test Result msg_id 0x%x\n",
			     msg_id);
		icnss_qmi_pin_connect_result_ind(msg, msg_len);
		break;
	case QMI_WLFW_REJUVENATE_IND_V01:
		icnss_pr_dbg("Received Rejuvenate Indication msg_id 0x%x, state: 0x%lx\n",
			     msg_id, penv->state);

		icnss_ignore_qmi_timeout(true);
		icnss_decode_rejuvenate_ind(msg, msg_len);
		event_data = kzalloc(sizeof(*event_data), GFP_KERNEL);
		if (event_data == NULL)
			return;
		event_data->crashed = true;
		event_data->fw_rejuvenate = true;
		fw_down_data.crashed = true;
		set_bit(ICNSS_REJUVENATE, &penv->state);
		icnss_call_driver_uevent(penv, ICNSS_UEVENT_FW_DOWN,
					 &fw_down_data);
		icnss_driver_event_post(ICNSS_DRIVER_EVENT_PD_SERVICE_DOWN,
					0, event_data);
		break;
	default:
		icnss_pr_err("Invalid msg_id 0x%x\n", msg_id);
		break;
	}
}

static int icnss_driver_event_server_arrive(void *data)
{
	int ret = 0;

	if (!penv)
		return -ENODEV;

	set_bit(ICNSS_WLFW_EXISTS, &penv->state);
	clear_bit(ICNSS_FW_DOWN, &penv->state);
	icnss_ignore_qmi_timeout(false);

	penv->wlfw_clnt = qmi_handle_create(icnss_qmi_wlfw_clnt_notify, penv);
	if (!penv->wlfw_clnt) {
		icnss_pr_err("QMI client handle create failed\n");
		ret = -ENOMEM;
		goto out;
	}

	ret = qmi_connect_to_service(penv->wlfw_clnt, WLFW_SERVICE_ID_V01,
				     WLFW_SERVICE_VERS_V01,
				     WLFW_SERVICE_INS_ID_V01);
	if (ret < 0) {
		icnss_pr_err("QMI WLAN Service not found : %d\n", ret);
		goto fail;
	}

	ret = qmi_register_ind_cb(penv->wlfw_clnt,
				  icnss_qmi_wlfw_clnt_ind, penv);
	if (ret < 0) {
		icnss_pr_err("Failed to register indication callback: %d\n",
			     ret);
		goto fail;
	}

	set_bit(ICNSS_WLFW_QMI_CONNECTED, &penv->state);

	icnss_pr_info("QMI Server Connected: state: 0x%lx\n", penv->state);

	ret = icnss_hw_power_on(penv);
	if (ret)
		goto fail;

	ret = wlfw_ind_register_send_sync_msg();
	if (ret < 0)
		goto err_power_on;

	if (!penv->msa_va) {
		icnss_pr_err("Invalid MSA address\n");
		ret = -EINVAL;
		goto err_power_on;
	}

	ret = wlfw_msa_mem_info_send_sync_msg();
	if (ret < 0)
		goto err_power_on;

	if (!test_bit(ICNSS_MSA0_ASSIGNED, &penv->state)) {
		ret = icnss_assign_msa_perm_all(penv, ICNSS_MSA_PERM_WLAN_HW_RW);
		if (ret < 0)
			goto err_power_on;
		set_bit(ICNSS_MSA0_ASSIGNED, &penv->state);
	}

	ret = wlfw_msa_ready_send_sync_msg();
	if (ret < 0)
		goto err_setup_msa;

	ret = wlfw_cap_send_sync_msg();
	if (ret < 0)
		goto err_setup_msa;

	wlfw_dynamic_feature_mask_send_sync_msg(penv,
						dynamic_feature_mask);

	icnss_init_vph_monitor(penv);

	if (!penv->fw_error_fatal_irq)
		register_fw_error_notifications(&penv->pdev->dev);

	if (!penv->fw_early_crash_irq)
		register_early_crash_notifications(&penv->pdev->dev);

	return ret;

err_setup_msa:
	icnss_assign_msa_perm_all(penv, ICNSS_MSA_PERM_HLOS_ALL);
	clear_bit(ICNSS_MSA0_ASSIGNED, &penv->state);
err_power_on:
	icnss_hw_power_off(penv);
fail:
	qmi_handle_destroy(penv->wlfw_clnt);
	penv->wlfw_clnt = NULL;
out:
	ICNSS_ASSERT(0);
	return ret;
}

static int icnss_driver_event_server_exit(void *data)
{
	if (!penv || !penv->wlfw_clnt)
		return -ENODEV;

	icnss_pr_info("QMI Service Disconnected: 0x%lx\n", penv->state);

	if (!test_bit(VBATT_DISABLE, &quirks) && penv->adc_tm_dev)
		qpnp_adc_tm_disable_chan_meas(penv->adc_tm_dev,
					      &penv->vph_monitor_params);

	qmi_handle_destroy(penv->wlfw_clnt);

	clear_bit(ICNSS_WLFW_QMI_CONNECTED, &penv->state);
	penv->wlfw_clnt = NULL;

	return 0;
}

static int icnss_call_driver_probe(struct icnss_priv *priv)
{
	int ret = 0;
	int probe_cnt = 0;

	if (!priv->ops || !priv->ops->probe)
		return 0;

	if (test_bit(ICNSS_DRIVER_PROBED, &priv->state))
		return -EINVAL;

	icnss_pr_dbg("Calling driver probe state: 0x%lx\n", priv->state);

	icnss_hw_power_on(priv);

	icnss_block_shutdown(true);
	while (probe_cnt < ICNSS_MAX_PROBE_CNT) {
		ret = priv->ops->probe(&priv->pdev->dev);
		probe_cnt++;
		if (ret != -EPROBE_DEFER)
			break;
	}
	if (ret < 0) {
		icnss_pr_err("Driver probe failed: %d, state: 0x%lx, probe_cnt: %d\n",
			     ret, priv->state, probe_cnt);
		icnss_block_shutdown(false);
		goto out;
	}

	icnss_block_shutdown(false);
	set_bit(ICNSS_DRIVER_PROBED, &priv->state);

	return 0;

out:
	icnss_hw_power_off(priv);
	return ret;
}

static int icnss_call_driver_shutdown(struct icnss_priv *priv)
{
	if (!test_bit(ICNSS_DRIVER_PROBED, &penv->state))
		goto out;

	if (!priv->ops || !priv->ops->shutdown)
		goto out;

	if (test_bit(ICNSS_SHUTDOWN_DONE, &penv->state))
		goto out;

	icnss_pr_dbg("Calling driver shutdown state: 0x%lx\n", priv->state);

	priv->ops->shutdown(&priv->pdev->dev);
	set_bit(ICNSS_SHUTDOWN_DONE, &penv->state);

out:
	return 0;
}

static int icnss_pd_restart_complete(struct icnss_priv *priv)
{
	int ret;

	icnss_pm_relax(priv);

	icnss_call_driver_shutdown(priv);

	clear_bit(ICNSS_PDR, &priv->state);
	clear_bit(ICNSS_REJUVENATE, &penv->state);
	clear_bit(ICNSS_PD_RESTART, &priv->state);
	priv->early_crash_ind = false;
	priv->is_ssr = false;

	if (!priv->ops || !priv->ops->reinit)
		goto out;

	if (test_bit(ICNSS_FW_DOWN, &priv->state)) {
		icnss_pr_err("FW is in bad state, state: 0x%lx\n",
			     priv->state);
		goto out;
	}

	if (!test_bit(ICNSS_DRIVER_PROBED, &priv->state))
		goto call_probe;

	icnss_pr_dbg("Calling driver reinit state: 0x%lx\n", priv->state);

	icnss_hw_power_on(priv);

	icnss_block_shutdown(true);

	ret = priv->ops->reinit(&priv->pdev->dev);
	if (ret < 0) {
		icnss_pr_err("Driver reinit failed: %d, state: 0x%lx\n",
			     ret, priv->state);
		if (!priv->allow_recursive_recovery)
			ICNSS_ASSERT(false);
		icnss_block_shutdown(false);
		goto out_power_off;
	}

out:
	icnss_block_shutdown(false);
	clear_bit(ICNSS_SHUTDOWN_DONE, &penv->state);
	return 0;

call_probe:
	return icnss_call_driver_probe(priv);

out_power_off:
	icnss_hw_power_off(priv);

	return ret;
}


static int icnss_driver_event_fw_ready_ind(void *data)
{
	int ret = 0;

	if (!penv)
		return -ENODEV;

	set_bit(ICNSS_FW_READY, &penv->state);
	clear_bit(ICNSS_MODE_ON, &penv->state);

	icnss_pr_info("WLAN FW is ready: 0x%lx\n", penv->state);

	icnss_hw_power_off(penv);

	if (!penv->pdev) {
		icnss_pr_err("Device is not ready\n");
		ret = -ENODEV;
		goto out;
	}

	if (test_bit(ICNSS_PD_RESTART, &penv->state))
		ret = icnss_pd_restart_complete(penv);
	else
		ret = icnss_call_driver_probe(penv);

out:
	return ret;
}

static int icnss_tcdev_get_max_state(struct thermal_cooling_device *tcdev,
					unsigned long *thermal_state)
{
	struct icnss_priv *priv = tcdev->devdata;

	*thermal_state = priv->max_thermal_state;

	return 0;
}


static int icnss_tcdev_get_cur_state(struct thermal_cooling_device *tcdev,
					unsigned long *thermal_state)
{
	struct icnss_priv *priv = tcdev->devdata;

	*thermal_state = priv->curr_thermal_state;

	return 0;
}


static int icnss_tcdev_set_cur_state(struct thermal_cooling_device *tcdev,
					unsigned long thermal_state)
{
	struct icnss_priv *priv = tcdev->devdata;
	struct device *dev = &priv->pdev->dev;
	int ret = 0;

	priv->curr_thermal_state = thermal_state;

	if (!priv->ops || !priv->ops->set_therm_state)
		return 0;

	icnss_pr_vdbg("Cooling device set current state: %ld",
							thermal_state);

	ret = priv->ops->set_therm_state(dev, thermal_state);

	if (ret)
		icnss_pr_err("Setting Current Thermal State Failed: %d\n", ret);

	return 0;
}

static struct thermal_cooling_device_ops icnss_cooling_ops = {
	.get_max_state = icnss_tcdev_get_max_state,
	.get_cur_state = icnss_tcdev_get_cur_state,
	.set_cur_state = icnss_tcdev_set_cur_state,
};

int icnss_thermal_register(struct device *dev, unsigned long max_state)
{
	struct icnss_priv *priv = dev_get_drvdata(dev);
	int ret = 0;

	priv->max_thermal_state = max_state;

	if (of_find_property(dev->of_node, "#cooling-cells", NULL)) {
		priv->tcdev = thermal_of_cooling_device_register(dev->of_node,
						"icnss", priv,
						&icnss_cooling_ops);
		if (IS_ERR_OR_NULL(priv->tcdev)) {
			ret = PTR_ERR(priv->tcdev);
			icnss_pr_err("Cooling device register failed: %d\n",
								ret);
		} else {
			icnss_pr_vdbg("Cooling device registered");
		}
	} else {
		icnss_pr_dbg("Cooling device registration not supported");
		ret = -EOPNOTSUPP;
	}

	return ret;
}
EXPORT_SYMBOL(icnss_thermal_register);

void icnss_thermal_unregister(struct device *dev)
{
	struct icnss_priv *priv = dev_get_drvdata(dev);

	if (!IS_ERR_OR_NULL(priv->tcdev))
		thermal_cooling_device_unregister(priv->tcdev);

	priv->tcdev = NULL;
}
EXPORT_SYMBOL(icnss_thermal_unregister);

int icnss_get_curr_therm_state(struct device *dev,
					unsigned long *thermal_state)
{
	struct icnss_priv *priv = dev_get_drvdata(dev);
	int ret = 0;

	if (IS_ERR_OR_NULL(priv->tcdev)) {
		ret = PTR_ERR(priv->tcdev);
		icnss_pr_err("Get current thermal state failed: %d\n", ret);
		return ret;
	}

	icnss_pr_vdbg("Cooling device current state: %ld",
					priv->curr_thermal_state);

	*thermal_state = priv->curr_thermal_state;
	return ret;
}
EXPORT_SYMBOL(icnss_get_curr_therm_state);

static int icnss_driver_event_register_driver(void *data)
{
	int ret = 0;
	int probe_cnt = 0;

	if (penv->ops)
		return -EEXIST;

	penv->ops = data;

	if (test_bit(SKIP_QMI, &quirks))
		set_bit(ICNSS_FW_READY, &penv->state);

	if (test_bit(ICNSS_FW_DOWN, &penv->state)) {
		icnss_pr_err("FW is in bad state, state: 0x%lx\n",
			     penv->state);
		return -ENODEV;
	}

	if (!test_bit(ICNSS_FW_READY, &penv->state)) {
		icnss_pr_dbg("FW is not ready yet, state: 0x%lx\n",
			     penv->state);
		goto out;
	}

	ret = icnss_hw_power_on(penv);
	if (ret)
		goto out;

	icnss_block_shutdown(true);
	while (probe_cnt < ICNSS_MAX_PROBE_CNT) {
		ret = penv->ops->probe(&penv->pdev->dev);
		probe_cnt++;
		if (ret != -EPROBE_DEFER)
			break;
	}
	if (ret) {
		icnss_pr_err("Driver probe failed: %d, state: 0x%lx, probe_cnt: %d\n",
			     ret, penv->state, probe_cnt);
		icnss_block_shutdown(false);
		goto power_off;
	}

	icnss_block_shutdown(false);
	set_bit(ICNSS_DRIVER_PROBED, &penv->state);

	return 0;

power_off:
	icnss_hw_power_off(penv);
out:
	return ret;
}

static int icnss_driver_event_unregister_driver(void *data)
{
	if (!test_bit(ICNSS_DRIVER_PROBED, &penv->state)) {
		penv->ops = NULL;
		goto out;
	}

	set_bit(ICNSS_DRIVER_UNLOADING, &penv->state);

	icnss_block_shutdown(true);

	if (penv->ops)
		penv->ops->remove(&penv->pdev->dev);

	icnss_block_shutdown(false);

	clear_bit(ICNSS_DRIVER_UNLOADING, &penv->state);
	clear_bit(ICNSS_DRIVER_PROBED, &penv->state);

	penv->ops = NULL;

	icnss_hw_power_off(penv);

out:
	return 0;
}

static int icnss_fw_crashed(struct icnss_priv *priv,
			    struct icnss_event_pd_service_down_data *event_data)
{
	icnss_pr_dbg("FW crashed, state: 0x%lx\n", priv->state);

	set_bit(ICNSS_PD_RESTART, &priv->state);
	clear_bit(ICNSS_FW_READY, &priv->state);

	icnss_pm_stay_awake(priv);

	if (test_bit(ICNSS_DRIVER_PROBED, &priv->state))
		icnss_call_driver_uevent(priv, ICNSS_UEVENT_FW_CRASHED, NULL);

	if (event_data && event_data->fw_rejuvenate)
		wlfw_rejuvenate_ack_send_sync_msg(priv);

	return 0;
}

static int icnss_driver_event_pd_service_down(struct icnss_priv *priv,
					      void *data)
{
	int ret = 0;
	struct icnss_event_pd_service_down_data *event_data = data;

	if (!test_bit(ICNSS_WLFW_EXISTS, &priv->state)) {
		icnss_ignore_qmi_timeout(false);
		goto out;
	}

	if (priv->force_err_fatal)
		ICNSS_ASSERT(0);

	if (priv->early_crash_ind) {
		icnss_pr_dbg("PD Down ignored as early indication is processed: %d, state: 0x%lx\n",
			     event_data->crashed, priv->state);
		goto out;
	}

	if (test_bit(ICNSS_PD_RESTART, &priv->state) && event_data->crashed) {
		icnss_pr_err("PD Down while recovery inprogress, crashed: %d, state: 0x%lx\n",
			     event_data->crashed, priv->state);
		if (!priv->allow_recursive_recovery)
			ICNSS_ASSERT(0);
		goto out;
	}

	if (!test_bit(ICNSS_PD_RESTART, &priv->state))
		icnss_fw_crashed(priv, event_data);

out:
	kfree(data);

	return ret;
}

static int icnss_driver_event_early_crash_ind(struct icnss_priv *priv,
					      void *data)
{
	struct icnss_uevent_fw_down_data fw_down_data = {0};
	int ret = 0;

	if (!test_bit(ICNSS_WLFW_EXISTS, &priv->state)) {
		icnss_ignore_qmi_timeout(false);
		goto out;
	}

	if (test_bit(ICNSS_FW_READY, &priv->state) &&
	    !test_bit(ICNSS_DRIVER_UNLOADING, &priv->state)) {
		fw_down_data.crashed = true;
		icnss_call_driver_uevent(priv, ICNSS_UEVENT_FW_DOWN,
					 &fw_down_data);
	}

	priv->early_crash_ind = true;
	icnss_fw_crashed(priv, NULL);

out:
	kfree(data);

	return ret;
}


static void icnss_driver_event_work(struct work_struct *work)
{
	struct icnss_driver_event *event;
	unsigned long flags;
	int ret;

	icnss_pm_stay_awake(penv);

	spin_lock_irqsave(&penv->event_lock, flags);

	while (!list_empty(&penv->event_list)) {
		event = list_first_entry(&penv->event_list,
					 struct icnss_driver_event, list);
		list_del(&event->list);
		spin_unlock_irqrestore(&penv->event_lock, flags);

		icnss_pr_dbg("Processing event: %s%s(%d), state: 0x%lx\n",
			     icnss_driver_event_to_str(event->type),
			     event->sync ? "-sync" : "", event->type,
			     penv->state);

		switch (event->type) {
		case ICNSS_DRIVER_EVENT_SERVER_ARRIVE:
			ret = icnss_driver_event_server_arrive(event->data);
			break;
		case ICNSS_DRIVER_EVENT_SERVER_EXIT:
			ret = icnss_driver_event_server_exit(event->data);
			break;
		case ICNSS_DRIVER_EVENT_FW_READY_IND:
			ret = icnss_driver_event_fw_ready_ind(event->data);
			break;
		case ICNSS_DRIVER_EVENT_REGISTER_DRIVER:
			ret = icnss_driver_event_register_driver(event->data);
			break;
		case ICNSS_DRIVER_EVENT_UNREGISTER_DRIVER:
			ret = icnss_driver_event_unregister_driver(event->data);
			break;
		case ICNSS_DRIVER_EVENT_PD_SERVICE_DOWN:
			ret = icnss_driver_event_pd_service_down(penv,
								 event->data);
			break;
		case ICNSS_DRIVER_EVENT_FW_EARLY_CRASH_IND:
			ret = icnss_driver_event_early_crash_ind(penv,
								 event->data);
			break;
		default:
			icnss_pr_err("Invalid Event type: %d", event->type);
			kfree(event);
			continue;
		}

		penv->stats.events[event->type].processed++;

		icnss_pr_dbg("Event Processed: %s%s(%d), ret: %d, state: 0x%lx\n",
			     icnss_driver_event_to_str(event->type),
			     event->sync ? "-sync" : "", event->type, ret,
			     penv->state);

		spin_lock_irqsave(&penv->event_lock, flags);
		if (event->sync) {
			event->ret = ret;
			complete(&event->complete);
			continue;
		}
		spin_unlock_irqrestore(&penv->event_lock, flags);

		kfree(event);

		spin_lock_irqsave(&penv->event_lock, flags);
	}
	spin_unlock_irqrestore(&penv->event_lock, flags);

	icnss_pm_relax(penv);
}

static int icnss_qmi_wlfw_clnt_svc_event_notify(struct notifier_block *this,
					       unsigned long code,
					       void *_cmd)
{
	int ret = 0;

	if (!penv)
		return -ENODEV;

	icnss_pr_dbg("Event Notify: code: %ld", code);

	switch (code) {
	case QMI_SERVER_ARRIVE:
		ret = icnss_driver_event_post(ICNSS_DRIVER_EVENT_SERVER_ARRIVE,
					      0, NULL);
		break;

	case QMI_SERVER_EXIT:
		set_bit(ICNSS_FW_DOWN, &penv->state);
		icnss_ignore_qmi_timeout(true);
		ret = icnss_driver_event_post(ICNSS_DRIVER_EVENT_SERVER_EXIT,
					      0, NULL);
		break;
	default:
		icnss_pr_dbg("Invalid code: %ld", code);
		break;
	}
	return ret;
}

static int icnss_msa0_ramdump(struct icnss_priv *priv)
{
	struct ramdump_segment segment;

	memset(&segment, 0, sizeof(segment));
	segment.v_address = priv->msa_va;
	segment.size = priv->msa_mem_size;
	return do_ramdump(priv->msa0_dump_dev, &segment, 1);
}

static struct notifier_block wlfw_clnt_nb = {
	.notifier_call = icnss_qmi_wlfw_clnt_svc_event_notify,
};

static int icnss_modem_notifier_nb(struct notifier_block *nb,
				  unsigned long code,
				  void *data)
{
	struct icnss_event_pd_service_down_data *event_data;
	struct notif_data *notif = data;
	struct icnss_priv *priv = container_of(nb, struct icnss_priv,
					       modem_ssr_nb);
	struct icnss_uevent_fw_down_data fw_down_data;
	int ret = 0;

	icnss_pr_vdbg("Modem-Notify: event %lu\n", code);

	if (code == SUBSYS_AFTER_SHUTDOWN &&
	    notif->crashed == CRASH_STATUS_ERR_FATAL) {
		ret = icnss_assign_msa_perm_all(priv,
						ICNSS_MSA_PERM_HLOS_ALL);
		if (!ret) {
			icnss_pr_info("Collecting msa0 segment dump\n");
			icnss_msa0_ramdump(priv);
			icnss_assign_msa_perm_all(priv,
						  ICNSS_MSA_PERM_WLAN_HW_RW);
		} else {
			icnss_pr_err("Not able to Collect msa0 segment dump"
				     "Apps permissions not assigned %d\n", ret);
		}
		return NOTIFY_OK;
	}

	if (code != SUBSYS_BEFORE_SHUTDOWN)
		return NOTIFY_OK;

	priv->is_ssr = true;

	if (code == SUBSYS_BEFORE_SHUTDOWN && !notif->crashed &&
	    test_bit(ICNSS_BLOCK_SHUTDOWN, &priv->state)) {
		if (!wait_for_completion_timeout(&priv->unblock_shutdown,
						 PROBE_TIMEOUT))
			icnss_pr_err("wlan driver probe timeout\n");
	}

	if (test_bit(ICNSS_PDR_REGISTERED, &priv->state)) {
		set_bit(ICNSS_FW_DOWN, &priv->state);
		icnss_ignore_qmi_timeout(true);

		fw_down_data.crashed = !!notif->crashed;
		if (test_bit(ICNSS_FW_READY, &priv->state) &&
		    !test_bit(ICNSS_DRIVER_UNLOADING, &priv->state))
			icnss_call_driver_uevent(priv,
						 ICNSS_UEVENT_FW_DOWN,
						 &fw_down_data);
		return NOTIFY_OK;
	}

	icnss_pr_info("Modem went down, state: 0x%lx, crashed: %d\n",
		      priv->state, notif->crashed);

	set_bit(ICNSS_FW_DOWN, &priv->state);

	if (notif->crashed)
		priv->stats.recovery.root_pd_crash++;
	else
		priv->stats.recovery.root_pd_shutdown++;

	icnss_ignore_qmi_timeout(true);

	event_data = kzalloc(sizeof(*event_data), GFP_KERNEL);

	if (event_data == NULL)
		return notifier_from_errno(-ENOMEM);

	event_data->crashed = notif->crashed;

	fw_down_data.crashed = !!notif->crashed;
	icnss_call_driver_uevent(priv, ICNSS_UEVENT_FW_DOWN, &fw_down_data);

	icnss_driver_event_post(ICNSS_DRIVER_EVENT_PD_SERVICE_DOWN,
				ICNSS_EVENT_SYNC, event_data);

	return NOTIFY_OK;
}

static int icnss_modem_ssr_register_notifier(struct icnss_priv *priv)
{
	int ret = 0;

	priv->modem_ssr_nb.notifier_call = icnss_modem_notifier_nb;

	priv->modem_notify_handler =
		subsys_notif_register_notifier("modem", &priv->modem_ssr_nb);

	if (IS_ERR(priv->modem_notify_handler)) {
		ret = PTR_ERR(priv->modem_notify_handler);
		icnss_pr_err("Modem register notifier failed: %d\n", ret);
	}

	set_bit(ICNSS_SSR_REGISTERED, &priv->state);

	return ret;
}

static int icnss_modem_ssr_unregister_notifier(struct icnss_priv *priv)
{
	if (!test_and_clear_bit(ICNSS_SSR_REGISTERED, &priv->state))
		return 0;

	subsys_notif_unregister_notifier(priv->modem_notify_handler,
					 &priv->modem_ssr_nb);
	priv->modem_notify_handler = NULL;

	return 0;
}

static int icnss_pdr_unregister_notifier(struct icnss_priv *priv)
{
	int i;

	if (!test_and_clear_bit(ICNSS_PDR_REGISTERED, &priv->state))
		return 0;

	for (i = 0; i < priv->total_domains; i++)
		service_notif_unregister_notifier(
				priv->service_notifier[i].handle,
				&priv->service_notifier_nb);

	kfree(priv->service_notifier);

	priv->service_notifier = NULL;

	return 0;
}

static int icnss_service_notifier_notify(struct notifier_block *nb,
					 unsigned long notification, void *data)
{
	struct icnss_priv *priv = container_of(nb, struct icnss_priv,
					       service_notifier_nb);
	enum pd_subsys_state *state = data;
	struct icnss_event_pd_service_down_data *event_data;
	struct icnss_uevent_fw_down_data fw_down_data;
	enum icnss_pdr_cause_index cause = ICNSS_ROOT_PD_CRASH;

	icnss_pr_dbg("PD service notification: 0x%lx state: 0x%lx\n",
		     notification, priv->state);

	if (notification != SERVREG_NOTIF_SERVICE_STATE_DOWN_V01)
		goto done;

	if (!priv->is_ssr)
		set_bit(ICNSS_PDR, &priv->state);

	event_data = kzalloc(sizeof(*event_data), GFP_KERNEL);

	if (event_data == NULL)
		return notifier_from_errno(-ENOMEM);

	event_data->crashed = true;

	if (state == NULL) {
		priv->stats.recovery.root_pd_crash++;
		goto event_post;
	}

	switch (*state) {
	case ROOT_PD_WDOG_BITE:
		priv->stats.recovery.root_pd_crash++;
		break;
	case ROOT_PD_SHUTDOWN:
		cause = ICNSS_ROOT_PD_SHUTDOWN;
		priv->stats.recovery.root_pd_shutdown++;
		event_data->crashed = false;
		break;
	case USER_PD_STATE_CHANGE:
		if (test_bit(ICNSS_HOST_TRIGGERED_PDR, &priv->state)) {
			cause = ICNSS_HOST_ERROR;
			priv->stats.recovery.pdr_host_error++;
		} else {
			cause = ICNSS_FW_CRASH;
			priv->stats.recovery.pdr_fw_crash++;
		}
		break;
	default:
		priv->stats.recovery.root_pd_crash++;
		break;
	}

	icnss_pr_info("PD service down, pd_state: %d, state: 0x%lx: cause: %s\n",
		      *state, priv->state, icnss_pdr_cause[cause]);
event_post:
	if (!test_bit(ICNSS_FW_DOWN, &priv->state)) {
		set_bit(ICNSS_FW_DOWN, &priv->state);
		icnss_ignore_qmi_timeout(true);

		fw_down_data.crashed = event_data->crashed;
		if (test_bit(ICNSS_FW_READY, &priv->state) &&
		    !test_bit(ICNSS_DRIVER_UNLOADING, &priv->state))
			icnss_call_driver_uevent(priv,
						 ICNSS_UEVENT_FW_DOWN,
						 &fw_down_data);
	}

	clear_bit(ICNSS_HOST_TRIGGERED_PDR, &priv->state);
	icnss_driver_event_post(ICNSS_DRIVER_EVENT_PD_SERVICE_DOWN,
				ICNSS_EVENT_SYNC, event_data);
done:
	if (notification == SERVREG_NOTIF_SERVICE_STATE_UP_V01)
		clear_bit(ICNSS_FW_DOWN, &priv->state);
	return NOTIFY_OK;
}

static int icnss_get_service_location_notify(struct notifier_block *nb,
					     unsigned long opcode, void *data)
{
	struct icnss_priv *priv = container_of(nb, struct icnss_priv,
					       get_service_nb);
	struct pd_qmi_client_data *pd = data;
	int curr_state;
	int ret;
	int i;
	struct service_notifier_context *notifier;

	icnss_pr_dbg("Get service notify opcode: %lu, state: 0x%lx\n", opcode,
		     priv->state);

	if (opcode != LOCATOR_UP)
		return NOTIFY_DONE;

	if (pd->total_domains == 0) {
		icnss_pr_err("Did not find any domains\n");
		ret = -ENOENT;
		goto out;
	}

	notifier = kcalloc(pd->total_domains,
				sizeof(struct service_notifier_context),
				GFP_KERNEL);
	if (!notifier) {
		ret = -ENOMEM;
		goto out;
	}

	priv->service_notifier_nb.notifier_call = icnss_service_notifier_notify;

	for (i = 0; i < pd->total_domains; i++) {
		icnss_pr_dbg("%d: domain_name: %s, instance_id: %d\n", i,
			     pd->domain_list[i].name,
			     pd->domain_list[i].instance_id);

		notifier[i].handle =
			service_notif_register_notifier(pd->domain_list[i].name,
				pd->domain_list[i].instance_id,
				&priv->service_notifier_nb, &curr_state);
		notifier[i].instance_id = pd->domain_list[i].instance_id;
		strlcpy(notifier[i].name, pd->domain_list[i].name,
			QMI_SERVREG_LOC_NAME_LENGTH_V01 + 1);

		if (IS_ERR(notifier[i].handle)) {
			icnss_pr_err("%d: Unable to register notifier for %s(0x%x)\n",
				     i, pd->domain_list->name,
				     pd->domain_list->instance_id);
			ret = PTR_ERR(notifier[i].handle);
			goto free_handle;
		}
	}

	priv->service_notifier = notifier;
	priv->total_domains = pd->total_domains;

	set_bit(ICNSS_PDR_REGISTERED, &priv->state);

	icnss_pr_dbg("PD notification registration happened, state: 0x%lx\n",
		     priv->state);

	return NOTIFY_OK;

free_handle:
	for (i = 0; i < pd->total_domains; i++) {
		if (notifier[i].handle)
			service_notif_unregister_notifier(notifier[i].handle,
					&priv->service_notifier_nb);
	}
	kfree(notifier);

out:
	icnss_pr_err("PD restart not enabled: %d, state: 0x%lx\n", ret,
		     priv->state);

	return NOTIFY_OK;
}


static int icnss_pd_restart_enable(struct icnss_priv *priv)
{
	int ret;

	if (test_bit(SSR_ONLY, &quirks)) {
		icnss_pr_dbg("PDR disabled through module parameter\n");
		return 0;
	}

	icnss_pr_dbg("Get service location, state: 0x%lx\n", priv->state);

	priv->get_service_nb.notifier_call = icnss_get_service_location_notify;
	ret = get_service_location(ICNSS_SERVICE_LOCATION_CLIENT_NAME,
				   ICNSS_WLAN_SERVICE_NAME,
				   &priv->get_service_nb);
	if (ret) {
		icnss_pr_err("Get service location failed: %d\n", ret);
		goto out;
	}

	return 0;
out:
	icnss_pr_err("Failed to enable PD restart: %d\n", ret);
	return ret;

}


static int icnss_enable_recovery(struct icnss_priv *priv)
{
	int ret;

	if (test_bit(RECOVERY_DISABLE, &quirks)) {
		icnss_pr_dbg("Recovery disabled through module parameter\n");
		return 0;
	}

	if (test_bit(PDR_ONLY, &quirks)) {
		icnss_pr_dbg("SSR disabled through module parameter\n");
		goto enable_pdr;
	}

	priv->msa0_dump_dev = create_ramdump_device("wcss_msa0",
						    &priv->pdev->dev);
	if (!priv->msa0_dump_dev)
		return -ENOMEM;

	icnss_modem_ssr_register_notifier(priv);
	if (test_bit(SSR_ONLY, &quirks)) {
		icnss_pr_dbg("PDR disabled through module parameter\n");
		return 0;
	}

enable_pdr:
	ret = icnss_pd_restart_enable(priv);

	if (ret)
		return ret;

	return 0;
}

int __icnss_register_driver(struct icnss_driver_ops *ops,
			    struct module *owner, const char *mod_name)
{
	int ret = 0;

	if (!penv || !penv->pdev) {
		ret = -ENODEV;
		goto out;
	}

	icnss_pr_dbg("Registering driver, state: 0x%lx\n", penv->state);

	if (penv->ops) {
		icnss_pr_err("Driver already registered\n");
		ret = -EEXIST;
		goto out;
	}

	if (!ops->probe || !ops->remove) {
		ret = -EINVAL;
		goto out;
	}

	ret = icnss_driver_event_post(ICNSS_DRIVER_EVENT_REGISTER_DRIVER,
				      0, ops);

	if (ret == -EINTR)
		ret = 0;

out:
	return ret;
}
EXPORT_SYMBOL(__icnss_register_driver);

int icnss_unregister_driver(struct icnss_driver_ops *ops)
{
	int ret;

	if (!penv || !penv->pdev) {
		ret = -ENODEV;
		goto out;
	}

	icnss_pr_dbg("Unregistering driver, state: 0x%lx\n", penv->state);

	if (!penv->ops) {
		icnss_pr_err("Driver not registered\n");
		ret = -ENOENT;
		goto out;
	}

	ret = icnss_driver_event_post(ICNSS_DRIVER_EVENT_UNREGISTER_DRIVER,
				      ICNSS_EVENT_SYNC_UNINTERRUPTIBLE, NULL);
out:
	return ret;
}
EXPORT_SYMBOL(icnss_unregister_driver);

int icnss_ce_request_irq(struct device *dev, unsigned int ce_id,
	irqreturn_t (*handler)(int, void *),
		unsigned long flags, const char *name, void *ctx)
{
	int ret = 0;
	unsigned int irq;
	struct ce_irq_list *irq_entry;

	if (!penv || !penv->pdev || !dev) {
		ret = -ENODEV;
		goto out;
	}

	icnss_pr_vdbg("CE request IRQ: %d, state: 0x%lx\n", ce_id, penv->state);

	if (ce_id >= ICNSS_MAX_IRQ_REGISTRATIONS) {
		icnss_pr_err("Invalid CE ID, ce_id: %d\n", ce_id);
		ret = -EINVAL;
		goto out;
	}
	irq = penv->ce_irqs[ce_id];
	irq_entry = &penv->ce_irq_list[ce_id];

	if (irq_entry->handler || irq_entry->irq) {
		icnss_pr_err("IRQ already requested: %d, ce_id: %d\n",
			     irq, ce_id);
		ret = -EEXIST;
		goto out;
	}

	ret = request_irq(irq, handler, flags, name, ctx);
	if (ret) {
		icnss_pr_err("IRQ request failed: %d, ce_id: %d, ret: %d\n",
			     irq, ce_id, ret);
		goto out;
	}
	irq_entry->irq = irq;
	irq_entry->handler = handler;

	icnss_pr_vdbg("IRQ requested: %d, ce_id: %d\n", irq, ce_id);

	penv->stats.ce_irqs[ce_id].request++;
out:
	return ret;
}
EXPORT_SYMBOL(icnss_ce_request_irq);

int icnss_ce_free_irq(struct device *dev, unsigned int ce_id, void *ctx)
{
	int ret = 0;
	unsigned int irq;
	struct ce_irq_list *irq_entry;

	if (!penv || !penv->pdev || !dev) {
		ret = -ENODEV;
		goto out;
	}

	icnss_pr_vdbg("CE free IRQ: %d, state: 0x%lx\n", ce_id, penv->state);

	if (ce_id >= ICNSS_MAX_IRQ_REGISTRATIONS) {
		icnss_pr_err("Invalid CE ID to free, ce_id: %d\n", ce_id);
		ret = -EINVAL;
		goto out;
	}

	irq = penv->ce_irqs[ce_id];
	irq_entry = &penv->ce_irq_list[ce_id];
	if (!irq_entry->handler || !irq_entry->irq) {
		icnss_pr_err("IRQ not requested: %d, ce_id: %d\n", irq, ce_id);
		ret = -EEXIST;
		goto out;
	}
	free_irq(irq, ctx);
	irq_entry->irq = 0;
	irq_entry->handler = NULL;

	penv->stats.ce_irqs[ce_id].free++;
out:
	return ret;
}
EXPORT_SYMBOL(icnss_ce_free_irq);

void icnss_enable_irq(struct device *dev, unsigned int ce_id)
{
	unsigned int irq;

	if (!penv || !penv->pdev || !dev) {
		icnss_pr_err("Platform driver not initialized\n");
		return;
	}

	icnss_pr_vdbg("Enable IRQ: ce_id: %d, state: 0x%lx\n", ce_id,
		     penv->state);

	if (ce_id >= ICNSS_MAX_IRQ_REGISTRATIONS) {
		icnss_pr_err("Invalid CE ID to enable IRQ, ce_id: %d\n", ce_id);
		return;
	}

	penv->stats.ce_irqs[ce_id].enable++;

	irq = penv->ce_irqs[ce_id];
	enable_irq(irq);
}
EXPORT_SYMBOL(icnss_enable_irq);

void icnss_disable_irq(struct device *dev, unsigned int ce_id)
{
	unsigned int irq;

	if (!penv || !penv->pdev || !dev) {
		icnss_pr_err("Platform driver not initialized\n");
		return;
	}

	icnss_pr_vdbg("Disable IRQ: ce_id: %d, state: 0x%lx\n", ce_id,
		     penv->state);

	if (ce_id >= ICNSS_MAX_IRQ_REGISTRATIONS) {
		icnss_pr_err("Invalid CE ID to disable IRQ, ce_id: %d\n",
			     ce_id);
		return;
	}

	irq = penv->ce_irqs[ce_id];
	disable_irq(irq);

	penv->stats.ce_irqs[ce_id].disable++;
}
EXPORT_SYMBOL(icnss_disable_irq);

int icnss_get_soc_info(struct device *dev, struct icnss_soc_info *info)
{
	char *fw_build_timestamp = NULL;

	if (!penv || !dev) {
		icnss_pr_err("Platform driver not initialized\n");
		return -EINVAL;
	}

	info->v_addr = penv->mem_base_va;
	info->p_addr = penv->mem_base_pa;
	info->chip_id = penv->chip_info.chip_id;
	info->chip_family = penv->chip_info.chip_family;
	info->board_id = penv->board_info.board_id;
	info->soc_id = penv->soc_info.soc_id;
	info->fw_version = penv->fw_version_info.fw_version;
	fw_build_timestamp = penv->fw_version_info.fw_build_timestamp;
	fw_build_timestamp[QMI_WLFW_MAX_TIMESTAMP_LEN_V01] = '\0';
	strlcpy(info->fw_build_timestamp,
		penv->fw_version_info.fw_build_timestamp,
		QMI_WLFW_MAX_TIMESTAMP_LEN_V01 + 1);

	return 0;
}
EXPORT_SYMBOL(icnss_get_soc_info);

int icnss_set_fw_log_mode(struct device *dev, uint8_t fw_log_mode)
{
	int ret;

	if (!dev)
		return -ENODEV;

	if (test_bit(ICNSS_FW_DOWN, &penv->state) ||
	    !test_bit(ICNSS_FW_READY, &penv->state)) {
		icnss_pr_err("FW down, ignoring fw_log_mode state: 0x%lx\n",
			     penv->state);
		return -EINVAL;
	}

	icnss_pr_dbg("FW log mode: %u\n", fw_log_mode);

	ret = wlfw_ini_send_sync_msg(fw_log_mode);
	if (ret)
		icnss_pr_err("Fail to send ini, ret = %d, fw_log_mode: %u\n",
			     ret, fw_log_mode);
	return ret;
}
EXPORT_SYMBOL(icnss_set_fw_log_mode);

int icnss_athdiag_read(struct device *dev, uint32_t offset,
		       uint32_t mem_type, uint32_t data_len,
		       uint8_t *output)
{
	int ret = 0;
	struct icnss_priv *priv = dev_get_drvdata(dev);

	if (priv->magic != ICNSS_MAGIC) {
		icnss_pr_err("Invalid drvdata for diag read: dev %p, data %p, magic 0x%x\n",
			     dev, priv, priv->magic);
		return -EINVAL;
	}

	if (!output || data_len == 0
	    || data_len > QMI_WLFW_MAX_DATA_SIZE_V01) {
		icnss_pr_err("Invalid parameters for diag read: output %p, data_len %u\n",
			     output, data_len);
		ret = -EINVAL;
		goto out;
	}

	if (!test_bit(ICNSS_FW_READY, &priv->state) ||
	    !test_bit(ICNSS_POWER_ON, &priv->state)) {
		icnss_pr_err("Invalid state for diag read: 0x%lx\n",
			     priv->state);
		ret = -EINVAL;
		goto out;
	}

	ret = wlfw_athdiag_read_send_sync_msg(priv, offset, mem_type,
					      data_len, output);
out:
	return ret;
}
EXPORT_SYMBOL(icnss_athdiag_read);

int icnss_athdiag_write(struct device *dev, uint32_t offset,
			uint32_t mem_type, uint32_t data_len,
			uint8_t *input)
{
	int ret = 0;
	struct icnss_priv *priv = dev_get_drvdata(dev);

	if (priv->magic != ICNSS_MAGIC) {
		icnss_pr_err("Invalid drvdata for diag write: dev %p, data %p, magic 0x%x\n",
			     dev, priv, priv->magic);
		return -EINVAL;
	}

	if (!input || data_len == 0
	    || data_len > QMI_WLFW_MAX_DATA_SIZE_V01) {
		icnss_pr_err("Invalid parameters for diag write: input %p, data_len %u\n",
			     input, data_len);
		ret = -EINVAL;
		goto out;
	}

	if (!test_bit(ICNSS_FW_READY, &priv->state) ||
	    !test_bit(ICNSS_POWER_ON, &priv->state)) {
		icnss_pr_err("Invalid state for diag write: 0x%lx\n",
			     priv->state);
		ret = -EINVAL;
		goto out;
	}

	ret = wlfw_athdiag_write_send_sync_msg(priv, offset, mem_type,
					       data_len, input);
out:
	return ret;
}
EXPORT_SYMBOL(icnss_athdiag_write);

int icnss_wlan_enable(struct device *dev, struct icnss_wlan_enable_cfg *config,
		      enum icnss_driver_mode mode,
		      const char *host_version)
{
	struct wlfw_wlan_cfg_req_msg_v01 req;
	u32 i;
	int ret;

	if (!dev)
		return -ENODEV;

	if (test_bit(ICNSS_FW_DOWN, &penv->state) ||
	    !test_bit(ICNSS_FW_READY, &penv->state)) {
		icnss_pr_err("FW down, ignoring wlan_enable state: 0x%lx\n",
			     penv->state);
		return -EINVAL;
	}

	if (test_bit(ICNSS_MODE_ON, &penv->state)) {
		icnss_pr_err("Already Mode on, ignoring wlan_enable state: 0x%lx\n",
			     penv->state);
		return -EINVAL;
	}

	icnss_pr_dbg("Mode: %d, config: %p, host_version: %s\n",
		     mode, config, host_version);

	memset(&req, 0, sizeof(req));

	if (mode == ICNSS_WALTEST || mode == ICNSS_CCPM)
		goto skip;

	if (!config || !host_version) {
		icnss_pr_err("Invalid cfg pointer, config: %p, host_version: %p\n",
			     config, host_version);
		ret = -EINVAL;
		goto out;
	}

	req.host_version_valid = 1;
	strlcpy(req.host_version, host_version,
		QMI_WLFW_MAX_STR_LEN_V01 + 1);

	req.tgt_cfg_valid = 1;
	if (config->num_ce_tgt_cfg > QMI_WLFW_MAX_NUM_CE_V01)
		req.tgt_cfg_len = QMI_WLFW_MAX_NUM_CE_V01;
	else
		req.tgt_cfg_len = config->num_ce_tgt_cfg;
	for (i = 0; i < req.tgt_cfg_len; i++) {
		req.tgt_cfg[i].pipe_num = config->ce_tgt_cfg[i].pipe_num;
		req.tgt_cfg[i].pipe_dir = config->ce_tgt_cfg[i].pipe_dir;
		req.tgt_cfg[i].nentries = config->ce_tgt_cfg[i].nentries;
		req.tgt_cfg[i].nbytes_max = config->ce_tgt_cfg[i].nbytes_max;
		req.tgt_cfg[i].flags = config->ce_tgt_cfg[i].flags;
	}

	req.svc_cfg_valid = 1;
	if (config->num_ce_svc_pipe_cfg > QMI_WLFW_MAX_NUM_SVC_V01)
		req.svc_cfg_len = QMI_WLFW_MAX_NUM_SVC_V01;
	else
		req.svc_cfg_len = config->num_ce_svc_pipe_cfg;
	for (i = 0; i < req.svc_cfg_len; i++) {
		req.svc_cfg[i].service_id = config->ce_svc_cfg[i].service_id;
		req.svc_cfg[i].pipe_dir = config->ce_svc_cfg[i].pipe_dir;
		req.svc_cfg[i].pipe_num = config->ce_svc_cfg[i].pipe_num;
	}

	req.shadow_reg_valid = 1;
	if (config->num_shadow_reg_cfg >
	    QMI_WLFW_MAX_NUM_SHADOW_REG_V01)
		req.shadow_reg_len = QMI_WLFW_MAX_NUM_SHADOW_REG_V01;
	else
		req.shadow_reg_len = config->num_shadow_reg_cfg;

	memcpy(req.shadow_reg, config->shadow_reg_cfg,
	       sizeof(struct wlfw_shadow_reg_cfg_s_v01) * req.shadow_reg_len);

	ret = wlfw_wlan_cfg_send_sync_msg(&req);
	if (ret)
		goto out;
skip:
	ret = wlfw_wlan_mode_send_sync_msg(mode);
out:
	if (test_bit(SKIP_QMI, &quirks))
		ret = 0;

	return ret;
}
EXPORT_SYMBOL(icnss_wlan_enable);

int icnss_wlan_disable(struct device *dev, enum icnss_driver_mode mode)
{
	if (!dev)
		return -ENODEV;

	return wlfw_wlan_mode_send_sync_msg(QMI_WLFW_OFF_V01);
}
EXPORT_SYMBOL(icnss_wlan_disable);

bool icnss_is_qmi_disable(struct device *dev)
{
	return test_bit(SKIP_QMI, &quirks) ? true : false;
}
EXPORT_SYMBOL(icnss_is_qmi_disable);

int icnss_get_ce_id(struct device *dev, int irq)
{
	int i;

	if (!penv || !penv->pdev || !dev)
		return -ENODEV;

	for (i = 0; i < ICNSS_MAX_IRQ_REGISTRATIONS; i++) {
		if (penv->ce_irqs[i] == irq)
			return i;
	}

	icnss_pr_err("No matching CE id for irq %d\n", irq);

	return -EINVAL;
}
EXPORT_SYMBOL(icnss_get_ce_id);

int icnss_get_irq(struct device *dev, int ce_id)
{
	int irq;

	if (!penv || !penv->pdev || !dev)
		return -ENODEV;

	if (ce_id >= ICNSS_MAX_IRQ_REGISTRATIONS)
		return -EINVAL;

	irq = penv->ce_irqs[ce_id];

	return irq;
}
EXPORT_SYMBOL(icnss_get_irq);

struct dma_iommu_mapping *icnss_smmu_get_mapping(struct device *dev)
{
	struct icnss_priv *priv = dev_get_drvdata(dev);

	if (!priv) {
		icnss_pr_err("Invalid drvdata: dev %p, data %p\n",
			     dev, priv);
		return NULL;
	}

	return priv->smmu_mapping;
}
EXPORT_SYMBOL(icnss_smmu_get_mapping);

int icnss_smmu_map(struct device *dev,
		   phys_addr_t paddr, uint32_t *iova_addr, size_t size)
{
	struct icnss_priv *priv = dev_get_drvdata(dev);
	unsigned long iova;
	size_t len;
	int ret = 0;

	if (!priv) {
		icnss_pr_err("Invalid drvdata: dev %p, data %p\n",
			     dev, priv);
		return -EINVAL;
	}

	if (!iova_addr) {
		icnss_pr_err("iova_addr is NULL, paddr %pa, size %zu\n",
			     &paddr, size);
		return -EINVAL;
	}

	len = roundup(size + paddr - rounddown(paddr, PAGE_SIZE), PAGE_SIZE);
	iova = roundup(penv->smmu_iova_ipa_start, PAGE_SIZE);

	if (iova >= priv->smmu_iova_ipa_start + priv->smmu_iova_ipa_len) {
		icnss_pr_err("No IOVA space to map, iova %lx, smmu_iova_ipa_start %pad, smmu_iova_ipa_len %zu\n",
			     iova,
			     &priv->smmu_iova_ipa_start,
			     priv->smmu_iova_ipa_len);
		return -ENOMEM;
	}

	ret = iommu_map(priv->smmu_mapping->domain, iova,
			rounddown(paddr, PAGE_SIZE), len,
			IOMMU_READ | IOMMU_WRITE);
	if (ret) {
		icnss_pr_err("PA to IOVA mapping failed, ret %d\n", ret);
		return ret;
	}

	priv->smmu_iova_ipa_start = iova + len;
	*iova_addr = (uint32_t)(iova + paddr - rounddown(paddr, PAGE_SIZE));

	return 0;
}
EXPORT_SYMBOL(icnss_smmu_map);

unsigned int icnss_socinfo_get_serial_number(struct device *dev)
{
	return socinfo_get_serial_number();
}
EXPORT_SYMBOL(icnss_socinfo_get_serial_number);

int icnss_trigger_recovery(struct device *dev)
{
	int ret = 0;
	struct icnss_priv *priv = dev_get_drvdata(dev);

	if (priv->magic != ICNSS_MAGIC) {
		icnss_pr_err("Invalid drvdata: magic 0x%x\n", priv->magic);
		ret = -EINVAL;
		goto out;
	}

	if (test_bit(ICNSS_PD_RESTART, &priv->state)) {
		icnss_pr_err("PD recovery already in progress: state: 0x%lx\n",
			     priv->state);
		ret = -EPERM;
		goto out;
	}

	if (!test_bit(ICNSS_PDR_REGISTERED, &priv->state)) {
		icnss_pr_err("PD restart not enabled to trigger recovery: state: 0x%lx\n",
			     priv->state);
		ret = -EOPNOTSUPP;
		goto out;
	}

	if (!priv->service_notifier || !priv->service_notifier[0].handle) {
		icnss_pr_err("Invalid handle during recovery, state: 0x%lx\n",
			     priv->state);
		ret = -EINVAL;
		goto out;
	}

	icnss_pr_warn("Initiate PD restart at WLAN FW, state: 0x%lx\n",
		      priv->state);

	/*
	 * Initiate PDR, required only for the first instance
	 */
	ret = service_notif_pd_restart(priv->service_notifier[0].name,
		priv->service_notifier[0].instance_id);

	if (!ret)
		set_bit(ICNSS_HOST_TRIGGERED_PDR, &priv->state);

out:
	return ret;
}
EXPORT_SYMBOL(icnss_trigger_recovery);


static int icnss_smmu_init(struct icnss_priv *priv)
{
	struct dma_iommu_mapping *mapping;
	int atomic_ctx = 1;
	int s1_bypass = 1;
	int fast = 1;
	int stall_disable = 1;
	int ret = 0;

	icnss_pr_dbg("Initializing SMMU\n");

	mapping = arm_iommu_create_mapping(&platform_bus_type,
					   priv->smmu_iova_start,
					   priv->smmu_iova_len);
	if (IS_ERR(mapping)) {
		icnss_pr_err("Create mapping failed, err = %d\n", ret);
		ret = PTR_ERR(mapping);
		goto map_fail;
	}

	if (priv->bypass_s1_smmu) {
		ret = iommu_domain_set_attr(mapping->domain,
					    DOMAIN_ATTR_S1_BYPASS,
					    &s1_bypass);
		if (ret < 0) {
			icnss_pr_err("Set s1_bypass attribute failed, err = %d\n",
				     ret);
			goto set_attr_fail;
		}
		icnss_pr_dbg("SMMU S1 BYPASS\n");
	} else {
		ret = iommu_domain_set_attr(mapping->domain,
					    DOMAIN_ATTR_ATOMIC,
					    &atomic_ctx);
		if (ret < 0) {
			icnss_pr_err("Set atomic_ctx attribute failed, err = %d\n",
				     ret);
			goto set_attr_fail;
		}
		icnss_pr_dbg("SMMU ATTR ATOMIC\n");

		ret = iommu_domain_set_attr(mapping->domain,
					    DOMAIN_ATTR_FAST,
					    &fast);
		if (ret < 0) {
			icnss_pr_err("Set fast map attribute failed, err = %d\n",
				     ret);
			goto set_attr_fail;
		}
		icnss_pr_dbg("SMMU FAST map set\n");

		ret = iommu_domain_set_attr(mapping->domain,
					    DOMAIN_ATTR_CB_STALL_DISABLE,
					    &stall_disable);
		if (ret < 0) {
			icnss_pr_err("Set stall disable map attribute failed, err = %d\n",
				     ret);
			goto set_attr_fail;
		}
		icnss_pr_dbg("SMMU STALL DISABLE map set\n");
	}

	ret = arm_iommu_attach_device(&priv->pdev->dev, mapping);
	if (ret < 0) {
		icnss_pr_err("Attach device failed, err = %d\n", ret);
		goto attach_fail;
	}

	priv->smmu_mapping = mapping;

	return ret;

attach_fail:
set_attr_fail:
	arm_iommu_release_mapping(mapping);
map_fail:
	return ret;
}

static void icnss_smmu_deinit(struct icnss_priv *priv)
{
	if (!priv->smmu_mapping)
		return;

	arm_iommu_detach_device(&priv->pdev->dev);
	arm_iommu_release_mapping(priv->smmu_mapping);

	priv->smmu_mapping = NULL;
}

static int icnss_get_vreg_info(struct device *dev,
			       struct icnss_vreg_info *vreg_info)
{
	int ret = 0;
	char prop_name[MAX_PROP_SIZE];
	struct regulator *reg;
	const __be32 *prop;
	int len = 0;
	int i;

	reg = devm_regulator_get_optional(dev, vreg_info->name);
	if (PTR_ERR(reg) == -EPROBE_DEFER) {
		icnss_pr_err("EPROBE_DEFER for regulator: %s\n",
			     vreg_info->name);
		ret = PTR_ERR(reg);
		goto out;
	}

	if (IS_ERR(reg)) {
		ret = PTR_ERR(reg);

		if (vreg_info->required) {
			icnss_pr_err("Regulator %s doesn't exist: %d\n",
				     vreg_info->name, ret);
			goto out;
		} else {
			icnss_pr_dbg("Optional regulator %s doesn't exist: %d\n",
				     vreg_info->name, ret);
			goto done;
		}
	}

	vreg_info->reg = reg;

	snprintf(prop_name, MAX_PROP_SIZE,
		 "qcom,%s-config", vreg_info->name);

	prop = of_get_property(dev->of_node, prop_name, &len);

	icnss_pr_dbg("Got regulator config, prop: %s, len: %d\n",
		     prop_name, len);

	if (!prop || len < (2 * sizeof(__be32))) {
		icnss_pr_dbg("Property %s %s\n", prop_name,
			     prop ? "invalid format" : "doesn't exist");
		goto done;
	}

	for (i = 0; (i * sizeof(__be32)) < len; i++) {
		switch (i) {
		case 0:
			vreg_info->min_v = be32_to_cpup(&prop[0]);
			break;
		case 1:
			vreg_info->max_v = be32_to_cpup(&prop[1]);
			break;
		case 2:
			vreg_info->load_ua = be32_to_cpup(&prop[2]);
			break;
		case 3:
			vreg_info->settle_delay = be32_to_cpup(&prop[3]);
			break;
		default:
			icnss_pr_dbg("Property %s, ignoring value at %d\n",
				     prop_name, i);
			break;
		}
	}

done:
	icnss_pr_dbg("Regulator: %s, min_v: %u, max_v: %u, load: %u, delay: %lu\n",
		     vreg_info->name, vreg_info->min_v, vreg_info->max_v,
		     vreg_info->load_ua, vreg_info->settle_delay);

	return 0;

out:
	return ret;
}

static int icnss_get_clk_info(struct device *dev,
			      struct icnss_clk_info *clk_info)
{
	struct clk *handle;
	int ret = 0;

	handle = devm_clk_get(dev, clk_info->name);
	if (IS_ERR(handle)) {
		ret = PTR_ERR(handle);
		if (clk_info->required) {
			icnss_pr_err("Clock %s isn't available: %d\n",
				     clk_info->name, ret);
			goto out;
		} else {
			icnss_pr_dbg("Ignoring clock %s: %d\n", clk_info->name,
				     ret);
			ret = 0;
			goto out;
		}
	}

	icnss_pr_dbg("Clock: %s, freq: %u\n", clk_info->name, clk_info->freq);

	clk_info->handle = handle;
out:
	return ret;
}

static int icnss_fw_debug_show(struct seq_file *s, void *data)
{
	struct icnss_priv *priv = s->private;

	seq_puts(s, "\nUsage: echo <CMD> <VAL> > <DEBUGFS>/icnss/fw_debug\n");

	seq_puts(s, "\nCMD: test_mode\n");
	seq_puts(s, "  VAL: 0 (Test mode disable)\n");
	seq_puts(s, "  VAL: 1 (WLAN FW test)\n");
	seq_puts(s, "  VAL: 2 (CCPM test)\n");
	seq_puts(s, "  VAL: 3 (Trigger Recovery)\n");

	seq_puts(s, "\nCMD: dynamic_feature_mask\n");
	seq_puts(s, "  VAL: (64 bit feature mask)\n");

	if (!test_bit(ICNSS_FW_READY, &priv->state)) {
		seq_puts(s, "Firmware is not ready yet, can't run test_mode!\n");
		goto out;
	}

	if (test_bit(ICNSS_DRIVER_PROBED, &priv->state)) {
		seq_puts(s, "Machine mode is running, can't run test_mode!\n");
		goto out;
	}

	if (test_bit(ICNSS_FW_TEST_MODE, &priv->state)) {
		seq_puts(s, "test_mode is running, can't run test_mode!\n");
		goto out;
	}

out:
	seq_puts(s, "\n");
	return 0;
}

static int icnss_test_mode_fw_test_off(struct icnss_priv *priv)
{
	int ret;

	if (!test_bit(ICNSS_FW_READY, &priv->state)) {
		icnss_pr_err("Firmware is not ready yet!, wait for FW READY: state: 0x%lx\n",
			     priv->state);
		ret = -ENODEV;
		goto out;
	}

	if (test_bit(ICNSS_DRIVER_PROBED, &priv->state)) {
		icnss_pr_err("Machine mode is running, can't run test mode: state: 0x%lx\n",
			     priv->state);
		ret = -EINVAL;
		goto out;
	}

	if (!test_bit(ICNSS_FW_TEST_MODE, &priv->state)) {
		icnss_pr_err("Test mode not started, state: 0x%lx\n",
			     priv->state);
		ret = -EINVAL;
		goto out;
	}

	icnss_wlan_disable(&priv->pdev->dev, ICNSS_OFF);

	ret = icnss_hw_power_off(priv);

	clear_bit(ICNSS_FW_TEST_MODE, &priv->state);

out:
	return ret;
}
static int icnss_test_mode_fw_test(struct icnss_priv *priv,
				   enum icnss_driver_mode mode)
{
	int ret;

	if (!test_bit(ICNSS_FW_READY, &priv->state)) {
		icnss_pr_err("Firmware is not ready yet!, wait for FW READY, state: 0x%lx\n",
			     priv->state);
		ret = -ENODEV;
		goto out;
	}

	if (test_bit(ICNSS_DRIVER_PROBED, &priv->state)) {
		icnss_pr_err("Machine mode is running, can't run test mode, state: 0x%lx\n",
			     priv->state);
		ret = -EINVAL;
		goto out;
	}

	if (test_bit(ICNSS_FW_TEST_MODE, &priv->state)) {
		icnss_pr_err("Test mode already started, state: 0x%lx\n",
			     priv->state);
		ret = -EBUSY;
		goto out;
	}

	ret = icnss_hw_power_on(priv);
	if (ret)
		goto out;

	set_bit(ICNSS_FW_TEST_MODE, &priv->state);

	ret = icnss_wlan_enable(&priv->pdev->dev, NULL, mode, NULL);
	if (ret)
		goto power_off;

	return 0;

power_off:
	icnss_hw_power_off(priv);
	clear_bit(ICNSS_FW_TEST_MODE, &priv->state);

out:
	return ret;
}

static void icnss_allow_recursive_recovery(struct device *dev)
{
	struct icnss_priv *priv = dev_get_drvdata(dev);

	priv->allow_recursive_recovery = true;

	icnss_pr_info("Recursive recovery allowed for WLAN\n");
}

static ssize_t icnss_fw_debug_write(struct file *fp,
				    const char __user *user_buf,
				    size_t count, loff_t *off)
{
	struct icnss_priv *priv =
		((struct seq_file *)fp->private_data)->private;
	char buf[64];
	char *sptr, *token;
	unsigned int len = 0;
	char *cmd;
	uint64_t val;
	const char *delim = " ";
	int ret = 0;

	len = min(count, sizeof(buf) - 1);
	if (copy_from_user(buf, user_buf, len))
		return -EINVAL;

	buf[len] = '\0';
	sptr = buf;

	token = strsep(&sptr, delim);
	if (!token)
		return -EINVAL;
	if (!sptr)
		return -EINVAL;
	cmd = token;

	token = strsep(&sptr, delim);
	if (!token)
		return -EINVAL;
	if (kstrtou64(token, 0, &val))
		return -EINVAL;

	if (strcmp(cmd, "test_mode") == 0) {
		switch (val) {
		case 0:
			ret = icnss_test_mode_fw_test_off(priv);
			break;
		case 1:
			ret = icnss_test_mode_fw_test(priv, ICNSS_WALTEST);
			break;
		case 2:
			ret = icnss_test_mode_fw_test(priv, ICNSS_CCPM);
			break;
		case 3:
			ret = icnss_trigger_recovery(&priv->pdev->dev);
			break;
		case 4:
			icnss_allow_recursive_recovery(&priv->pdev->dev);
			break;
		default:
			return -EINVAL;
		}
	} else if (strcmp(cmd, "dynamic_feature_mask") == 0) {
		ret = wlfw_dynamic_feature_mask_send_sync_msg(priv, val);
	} else {
		return -EINVAL;
	}

	if (ret)
		return ret;

	return count;
}

static int icnss_fw_debug_open(struct inode *inode, struct file *file)
{
	return single_open(file, icnss_fw_debug_show, inode->i_private);
}

static const struct file_operations icnss_fw_debug_fops = {
	.read		= seq_read,
	.write		= icnss_fw_debug_write,
	.release	= single_release,
	.open		= icnss_fw_debug_open,
	.owner		= THIS_MODULE,
	.llseek		= seq_lseek,
};

static ssize_t icnss_stats_write(struct file *fp, const char __user *buf,
				    size_t count, loff_t *off)
{
	struct icnss_priv *priv =
		((struct seq_file *)fp->private_data)->private;
	int ret;
	u32 val;

	ret = kstrtou32_from_user(buf, count, 0, &val);
	if (ret)
		return ret;

	if (ret == 0)
		memset(&priv->stats, 0, sizeof(priv->stats));

	return count;
}

static int icnss_stats_show_state(struct seq_file *s, struct icnss_priv *priv)
{
	enum icnss_driver_state i;
	int skip = 0;
	unsigned long state;

	seq_printf(s, "\nState: 0x%lx(", priv->state);
	for (i = 0, state = priv->state; state != 0; state >>= 1, i++) {

		if (!(state & 0x1))
			continue;

		if (skip++)
			seq_puts(s, " | ");

		switch (i) {
		case ICNSS_WLFW_QMI_CONNECTED:
			seq_puts(s, "QMI CONN");
			continue;
		case ICNSS_POWER_ON:
			seq_puts(s, "POWER ON");
			continue;
		case ICNSS_FW_READY:
			seq_puts(s, "FW READY");
			continue;
		case ICNSS_DRIVER_PROBED:
			seq_puts(s, "DRIVER PROBED");
			continue;
		case ICNSS_FW_TEST_MODE:
			seq_puts(s, "FW TEST MODE");
			continue;
		case ICNSS_PM_SUSPEND:
			seq_puts(s, "PM SUSPEND");
			continue;
		case ICNSS_PM_SUSPEND_NOIRQ:
			seq_puts(s, "PM SUSPEND NOIRQ");
			continue;
		case ICNSS_SSR_REGISTERED:
			seq_puts(s, "SSR REGISTERED");
			continue;
		case ICNSS_PDR_REGISTERED:
			seq_puts(s, "PDR REGISTERED");
			continue;
		case ICNSS_PD_RESTART:
			seq_puts(s, "PD RESTART");
			continue;
		case ICNSS_MSA0_ASSIGNED:
			seq_puts(s, "MSA0 ASSIGNED");
			continue;
		case ICNSS_WLFW_EXISTS:
			seq_puts(s, "WLAN FW EXISTS");
			continue;
		case ICNSS_SHUTDOWN_DONE:
			seq_puts(s, "SHUTDOWN DONE");
			continue;
		case ICNSS_HOST_TRIGGERED_PDR:
			seq_puts(s, "HOST TRIGGERED PDR");
			continue;
		case ICNSS_FW_DOWN:
			seq_puts(s, "FW DOWN");
			continue;
		case ICNSS_REJUVENATE:
			seq_puts(s, "FW REJUVENATE");
			continue;
		case ICNSS_DRIVER_UNLOADING:
			seq_puts(s, "DRIVER UNLOADING");
			continue;
		case ICNSS_MODE_ON:
			seq_puts(s, "MODE ON DONE");
			continue;
		case ICNSS_BLOCK_SHUTDOWN:
			seq_puts(s, "BLOCK SHUTDOWN");
			continue;
		case ICNSS_PDR:
			seq_puts(s, "PDR TRIGGERED");
		}

		seq_printf(s, "UNKNOWN-%d", i);
	}
	seq_puts(s, ")\n");

	return 0;
}

static int icnss_stats_show_capability(struct seq_file *s,
				       struct icnss_priv *priv)
{
	if (test_bit(ICNSS_FW_READY, &priv->state)) {
		seq_puts(s, "\n<---------------- FW Capability ----------------->\n");
		seq_printf(s, "Chip ID: 0x%x\n", priv->chip_info.chip_id);
		seq_printf(s, "Chip family: 0x%x\n",
			  priv->chip_info.chip_family);
		seq_printf(s, "Board ID: 0x%x\n", priv->board_info.board_id);
		seq_printf(s, "SOC Info: 0x%x\n", priv->soc_info.soc_id);
		seq_printf(s, "Firmware Version: 0x%x\n",
			   priv->fw_version_info.fw_version);
		seq_printf(s, "Firmware Build Timestamp: %s\n",
			   priv->fw_version_info.fw_build_timestamp);
		seq_printf(s, "Firmware Build ID: %s\n",
			   priv->fw_build_id);
	}

	return 0;
}

static int icnss_stats_show_rejuvenate_info(struct seq_file *s,
					    struct icnss_priv *priv)
{
	if (priv->stats.rejuvenate_ind)  {
		seq_puts(s, "\n<---------------- Rejuvenate Info ----------------->\n");
		seq_printf(s, "Number of Rejuvenations: %u\n",
			   priv->stats.rejuvenate_ind);
		seq_printf(s, "Cause for Rejuvenation: 0x%x\n",
			   priv->cause_for_rejuvenation);
		seq_printf(s, "Requesting Sub-System: 0x%x\n",
			   priv->requesting_sub_system);
		seq_printf(s, "Line Number: %u\n",
			   priv->line_number);
		seq_printf(s, "Function Name: %s\n",
			   priv->function_name);
	}

	return 0;
}

static int icnss_stats_show_events(struct seq_file *s, struct icnss_priv *priv)
{
	int i;

	seq_puts(s, "\n<----------------- Events stats ------------------->\n");
	seq_printf(s, "%24s %16s %16s\n", "Events", "Posted", "Processed");
	for (i = 0; i < ICNSS_DRIVER_EVENT_MAX; i++)
		seq_printf(s, "%24s %16u %16u\n",
			   icnss_driver_event_to_str(i),
			   priv->stats.events[i].posted,
			   priv->stats.events[i].processed);

	return 0;
}

static int icnss_stats_show_irqs(struct seq_file *s, struct icnss_priv *priv)
{
	int i;

	seq_puts(s, "\n<------------------ IRQ stats ------------------->\n");
	seq_printf(s, "%4s %4s %8s %8s %8s %8s\n", "CE_ID", "IRQ", "Request",
		   "Free", "Enable", "Disable");
	for (i = 0; i < ICNSS_MAX_IRQ_REGISTRATIONS; i++)
		seq_printf(s, "%4d: %4u %8u %8u %8u %8u\n", i,
			   priv->ce_irqs[i], priv->stats.ce_irqs[i].request,
			   priv->stats.ce_irqs[i].free,
			   priv->stats.ce_irqs[i].enable,
			   priv->stats.ce_irqs[i].disable);

	return 0;
}

static int icnss_stats_show(struct seq_file *s, void *data)
{
#define ICNSS_STATS_DUMP(_s, _priv, _x) \
	seq_printf(_s, "%24s: %u\n", #_x, _priv->stats._x)

	struct icnss_priv *priv = s->private;

	ICNSS_STATS_DUMP(s, priv, ind_register_req);
	ICNSS_STATS_DUMP(s, priv, ind_register_resp);
	ICNSS_STATS_DUMP(s, priv, ind_register_err);
	ICNSS_STATS_DUMP(s, priv, msa_info_req);
	ICNSS_STATS_DUMP(s, priv, msa_info_resp);
	ICNSS_STATS_DUMP(s, priv, msa_info_err);
	ICNSS_STATS_DUMP(s, priv, msa_ready_req);
	ICNSS_STATS_DUMP(s, priv, msa_ready_resp);
	ICNSS_STATS_DUMP(s, priv, msa_ready_err);
	ICNSS_STATS_DUMP(s, priv, msa_ready_ind);
	ICNSS_STATS_DUMP(s, priv, cap_req);
	ICNSS_STATS_DUMP(s, priv, cap_resp);
	ICNSS_STATS_DUMP(s, priv, cap_err);
	ICNSS_STATS_DUMP(s, priv, pin_connect_result);
	ICNSS_STATS_DUMP(s, priv, cfg_req);
	ICNSS_STATS_DUMP(s, priv, cfg_resp);
	ICNSS_STATS_DUMP(s, priv, cfg_req_err);
	ICNSS_STATS_DUMP(s, priv, mode_req);
	ICNSS_STATS_DUMP(s, priv, mode_resp);
	ICNSS_STATS_DUMP(s, priv, mode_req_err);
	ICNSS_STATS_DUMP(s, priv, ini_req);
	ICNSS_STATS_DUMP(s, priv, ini_resp);
	ICNSS_STATS_DUMP(s, priv, ini_req_err);
	ICNSS_STATS_DUMP(s, priv, vbatt_req);
	ICNSS_STATS_DUMP(s, priv, vbatt_resp);
	ICNSS_STATS_DUMP(s, priv, vbatt_req_err);
	ICNSS_STATS_DUMP(s, priv, rejuvenate_ind);
	ICNSS_STATS_DUMP(s, priv, rejuvenate_ack_req);
	ICNSS_STATS_DUMP(s, priv, rejuvenate_ack_resp);
	ICNSS_STATS_DUMP(s, priv, rejuvenate_ack_err);
	ICNSS_STATS_DUMP(s, priv, recovery.pdr_fw_crash);
	ICNSS_STATS_DUMP(s, priv, recovery.pdr_host_error);
	ICNSS_STATS_DUMP(s, priv, recovery.root_pd_crash);
	ICNSS_STATS_DUMP(s, priv, recovery.root_pd_shutdown);

	seq_puts(s, "\n<------------------ PM stats ------------------->\n");
	ICNSS_STATS_DUMP(s, priv, pm_suspend);
	ICNSS_STATS_DUMP(s, priv, pm_suspend_err);
	ICNSS_STATS_DUMP(s, priv, pm_resume);
	ICNSS_STATS_DUMP(s, priv, pm_resume_err);
	ICNSS_STATS_DUMP(s, priv, pm_suspend_noirq);
	ICNSS_STATS_DUMP(s, priv, pm_suspend_noirq_err);
	ICNSS_STATS_DUMP(s, priv, pm_resume_noirq);
	ICNSS_STATS_DUMP(s, priv, pm_resume_noirq_err);
	ICNSS_STATS_DUMP(s, priv, pm_stay_awake);
	ICNSS_STATS_DUMP(s, priv, pm_relax);

	icnss_stats_show_irqs(s, priv);

	icnss_stats_show_capability(s, priv);

	icnss_stats_show_rejuvenate_info(s, priv);

	icnss_stats_show_events(s, priv);

	icnss_stats_show_state(s, priv);

	return 0;
#undef ICNSS_STATS_DUMP
}

static int icnss_stats_open(struct inode *inode, struct file *file)
{
	return single_open(file, icnss_stats_show, inode->i_private);
}

static const struct file_operations icnss_stats_fops = {
	.read		= seq_read,
	.write		= icnss_stats_write,
	.release	= single_release,
	.open		= icnss_stats_open,
	.owner		= THIS_MODULE,
	.llseek		= seq_lseek,
};

static int icnss_regwrite_show(struct seq_file *s, void *data)
{
	struct icnss_priv *priv = s->private;

	seq_puts(s, "\nUsage: echo <mem_type> <offset> <reg_val> > <debugfs>/icnss/reg_write\n");

	if (!test_bit(ICNSS_FW_READY, &priv->state))
		seq_puts(s, "Firmware is not ready yet!, wait for FW READY\n");

	return 0;
}

static ssize_t icnss_regwrite_write(struct file *fp,
				    const char __user *user_buf,
				    size_t count, loff_t *off)
{
	struct icnss_priv *priv =
		((struct seq_file *)fp->private_data)->private;
	char buf[64];
	char *sptr, *token;
	unsigned int len = 0;
	uint32_t reg_offset, mem_type, reg_val;
	const char *delim = " ";
	int ret = 0;

	if (!test_bit(ICNSS_FW_READY, &priv->state) ||
	    !test_bit(ICNSS_POWER_ON, &priv->state))
		return -EINVAL;

	len = min(count, sizeof(buf) - 1);
	if (copy_from_user(buf, user_buf, len))
		return -EFAULT;

	buf[len] = '\0';
	sptr = buf;

	token = strsep(&sptr, delim);
	if (!token)
		return -EINVAL;

	if (!sptr)
		return -EINVAL;

	if (kstrtou32(token, 0, &mem_type))
		return -EINVAL;

	token = strsep(&sptr, delim);
	if (!token)
		return -EINVAL;

	if (!sptr)
		return -EINVAL;

	if (kstrtou32(token, 0, &reg_offset))
		return -EINVAL;

	token = strsep(&sptr, delim);
	if (!token)
		return -EINVAL;

	if (kstrtou32(token, 0, &reg_val))
		return -EINVAL;

	ret = wlfw_athdiag_write_send_sync_msg(priv, reg_offset, mem_type,
					       sizeof(uint32_t),
					       (uint8_t *)&reg_val);
	if (ret)
		return ret;

	return count;
}

static int icnss_regwrite_open(struct inode *inode, struct file *file)
{
	return single_open(file, icnss_regwrite_show, inode->i_private);
}

static const struct file_operations icnss_regwrite_fops = {
	.read		= seq_read,
	.write          = icnss_regwrite_write,
	.open           = icnss_regwrite_open,
	.owner          = THIS_MODULE,
	.llseek		= seq_lseek,
};

static int icnss_regread_show(struct seq_file *s, void *data)
{
	struct icnss_priv *priv = s->private;

	mutex_lock(&priv->dev_lock);
	if (!priv->diag_reg_read_buf) {
		seq_puts(s, "Usage: echo <mem_type> <offset> <data_len> > <debugfs>/icnss/reg_read\n");

		if (!test_bit(ICNSS_FW_READY, &priv->state))
			seq_puts(s, "Firmware is not ready yet!, wait for FW READY\n");

		mutex_unlock(&priv->dev_lock);
		return 0;
	}

	seq_printf(s, "REGREAD: Addr 0x%x Type 0x%x Length 0x%x\n",
		   priv->diag_reg_read_addr, priv->diag_reg_read_mem_type,
		   priv->diag_reg_read_len);

	seq_hex_dump(s, "", DUMP_PREFIX_OFFSET, 32, 4, priv->diag_reg_read_buf,
		     priv->diag_reg_read_len, false);

	priv->diag_reg_read_len = 0;
	kfree(priv->diag_reg_read_buf);
	priv->diag_reg_read_buf = NULL;
	mutex_unlock(&priv->dev_lock);

	return 0;
}

static ssize_t icnss_regread_write(struct file *fp, const char __user *user_buf,
				size_t count, loff_t *off)
{
	struct icnss_priv *priv =
		((struct seq_file *)fp->private_data)->private;
	char buf[64];
	char *sptr, *token;
	unsigned int len = 0;
	uint32_t reg_offset, mem_type;
	uint32_t data_len = 0;
	uint8_t *reg_buf = NULL;
	const char *delim = " ";
	int ret = 0;

	if (!test_bit(ICNSS_FW_READY, &priv->state) ||
	    !test_bit(ICNSS_POWER_ON, &priv->state))
		return -EINVAL;

	len = min(count, sizeof(buf) - 1);
	if (copy_from_user(buf, user_buf, len))
		return -EFAULT;

	buf[len] = '\0';
	sptr = buf;

	token = strsep(&sptr, delim);
	if (!token)
		return -EINVAL;

	if (!sptr)
		return -EINVAL;

	if (kstrtou32(token, 0, &mem_type))
		return -EINVAL;

	token = strsep(&sptr, delim);
	if (!token)
		return -EINVAL;

	if (!sptr)
		return -EINVAL;

	if (kstrtou32(token, 0, &reg_offset))
		return -EINVAL;

	token = strsep(&sptr, delim);
	if (!token)
		return -EINVAL;

	if (kstrtou32(token, 0, &data_len))
		return -EINVAL;

	if (data_len == 0 ||
	    data_len > QMI_WLFW_MAX_DATA_SIZE_V01)
		return -EINVAL;

	mutex_lock(&priv->dev_lock);
	kfree(priv->diag_reg_read_buf);
	priv->diag_reg_read_buf = NULL;

	reg_buf = kzalloc(data_len, GFP_KERNEL);
	if (!reg_buf) {
		mutex_unlock(&priv->dev_lock);
		return -ENOMEM;
	}

	ret = wlfw_athdiag_read_send_sync_msg(priv, reg_offset,
					      mem_type, data_len,
					      reg_buf);
	if (ret) {
		kfree(reg_buf);
		mutex_unlock(&priv->dev_lock);
		return ret;
	}

	priv->diag_reg_read_addr = reg_offset;
	priv->diag_reg_read_mem_type = mem_type;
	priv->diag_reg_read_len = data_len;
	priv->diag_reg_read_buf = reg_buf;
	mutex_unlock(&priv->dev_lock);

	return count;
}

static int icnss_regread_open(struct inode *inode, struct file *file)
{
	return single_open(file, icnss_regread_show, inode->i_private);
}

static const struct file_operations icnss_regread_fops = {
	.read           = seq_read,
	.write          = icnss_regread_write,
	.open           = icnss_regread_open,
	.owner          = THIS_MODULE,
	.llseek         = seq_lseek,
};

#ifdef CONFIG_ICNSS_DEBUG
static int icnss_debugfs_create(struct icnss_priv *priv)
{
	int ret = 0;
	struct dentry *root_dentry;

	root_dentry = debugfs_create_dir("icnss", NULL);

	if (IS_ERR(root_dentry)) {
		ret = PTR_ERR(root_dentry);
		icnss_pr_err("Unable to create debugfs %d\n", ret);
		goto out;
	}

	priv->root_dentry = root_dentry;

	debugfs_create_file("fw_debug", 0600, root_dentry, priv,
			    &icnss_fw_debug_fops);

	debugfs_create_file("stats", 0600, root_dentry, priv,
			    &icnss_stats_fops);
	debugfs_create_file("reg_read", 0600, root_dentry, priv,
			    &icnss_regread_fops);
	debugfs_create_file("reg_write", 0600, root_dentry, priv,
			    &icnss_regwrite_fops);

out:
	return ret;
}
#else
static int icnss_debugfs_create(struct icnss_priv *priv)
{
	int ret = 0;
	struct dentry *root_dentry;

	root_dentry = debugfs_create_dir("icnss", NULL);

	if (IS_ERR(root_dentry)) {
		ret = PTR_ERR(root_dentry);
		icnss_pr_err("Unable to create debugfs %d\n", ret);
		return ret;
	}

	priv->root_dentry = root_dentry;

	debugfs_create_file("stats", 0600, root_dentry, priv,
			    &icnss_stats_fops);
	return 0;
}
#endif

static void icnss_debugfs_destroy(struct icnss_priv *priv)
{
	debugfs_remove_recursive(priv->root_dentry);
}

static int icnss_get_vbatt_info(struct icnss_priv *priv)
{
	struct qpnp_adc_tm_chip *adc_tm_dev = NULL;
	struct qpnp_vadc_chip *vadc_dev = NULL;
	int ret = 0;

	if (test_bit(VBATT_DISABLE, &quirks)) {
		icnss_pr_dbg("VBATT feature is disabled\n");
		return ret;
	}

	adc_tm_dev = qpnp_get_adc_tm(&priv->pdev->dev, "icnss");
	if (PTR_ERR(adc_tm_dev) == -EPROBE_DEFER) {
		icnss_pr_err("adc_tm_dev probe defer\n");
		return -EPROBE_DEFER;
	}

	if (IS_ERR(adc_tm_dev)) {
		ret = PTR_ERR(adc_tm_dev);
		icnss_pr_err("Not able to get ADC dev, VBATT monitoring is disabled: %d\n",
			     ret);
		return ret;
	}

	vadc_dev = qpnp_get_vadc(&priv->pdev->dev, "icnss");
	if (PTR_ERR(vadc_dev) == -EPROBE_DEFER) {
		icnss_pr_err("vadc_dev probe defer\n");
		return -EPROBE_DEFER;
	}

	if (IS_ERR(vadc_dev)) {
		ret = PTR_ERR(vadc_dev);
		icnss_pr_err("Not able to get VADC dev, VBATT monitoring is disabled: %d\n",
			     ret);
		return ret;
	}

	priv->adc_tm_dev = adc_tm_dev;
	priv->vadc_dev = vadc_dev;

	return 0;
}

static int icnss_probe(struct platform_device *pdev)
{
	int ret = 0;
	struct resource *res;
	int i;
	struct device *dev = &pdev->dev;
	struct icnss_priv *priv;
	const __be32 *addrp;
	u64 prop_size = 0;
	struct device_node *np;

	if (penv) {
		icnss_pr_err("Driver is already initialized\n");
		return -EEXIST;
	}

	icnss_pr_dbg("Platform driver probe\n");

	priv = devm_kzalloc(&pdev->dev, sizeof(*priv), GFP_KERNEL);
	if (!priv)
		return -ENOMEM;

	priv->magic = ICNSS_MAGIC;
	dev_set_drvdata(dev, priv);

	priv->pdev = pdev;

	ret = icnss_get_vbatt_info(priv);
	if (ret == -EPROBE_DEFER)
		goto out;

	memcpy(priv->vreg_info, icnss_vreg_info, sizeof(icnss_vreg_info));
	for (i = 0; i < ICNSS_VREG_INFO_SIZE; i++) {
		ret = icnss_get_vreg_info(dev, &priv->vreg_info[i]);

		if (ret)
			goto out;
	}

	memcpy(priv->clk_info, icnss_clk_info, sizeof(icnss_clk_info));
	for (i = 0; i < ICNSS_CLK_INFO_SIZE; i++) {
		ret = icnss_get_clk_info(dev, &priv->clk_info[i]);
		if (ret)
			goto out;
	}

	if (of_property_read_bool(pdev->dev.of_node, "qcom,smmu-s1-bypass"))
		priv->bypass_s1_smmu = true;

	icnss_pr_dbg("SMMU S1 BYPASS = %d\n", priv->bypass_s1_smmu);

	res = platform_get_resource_byname(pdev, IORESOURCE_MEM, "membase");
	if (!res) {
		icnss_pr_err("Memory base not found in DT\n");
		ret = -EINVAL;
		goto out;
	}

	priv->mem_base_pa = res->start;
	priv->mem_base_va = devm_ioremap(dev, priv->mem_base_pa,
					 resource_size(res));
	if (!priv->mem_base_va) {
		icnss_pr_err("Memory base ioremap failed: phy addr: %pa\n",
			     &priv->mem_base_pa);
		ret = -EINVAL;
		goto out;
	}
	icnss_pr_dbg("MEM_BASE pa: %pa, va: 0x%p\n", &priv->mem_base_pa,
		     priv->mem_base_va);

	for (i = 0; i < ICNSS_MAX_IRQ_REGISTRATIONS; i++) {
		res = platform_get_resource(priv->pdev, IORESOURCE_IRQ, i);
		if (!res) {
			icnss_pr_err("Fail to get IRQ-%d\n", i);
			ret = -ENODEV;
			goto out;
		} else {
			priv->ce_irqs[i] = res->start;
		}
	}

	np = of_parse_phandle(dev->of_node,
			      "qcom,wlan-msa-fixed-region", 0);
	if (np) {
		addrp = of_get_address(np, 0, &prop_size, NULL);
		if (!addrp) {
			icnss_pr_err("Failed to get assigned-addresses or property\n");
			ret = -EINVAL;
			goto out;
		}

		priv->msa_pa = of_translate_address(np, addrp);
		if (priv->msa_pa == OF_BAD_ADDR) {
			icnss_pr_err("Failed to translate MSA PA from device-tree\n");
			ret = -EINVAL;
			goto out;
		}

		priv->msa_va = memremap(priv->msa_pa,
					(unsigned long)prop_size, MEMREMAP_WT);
		if (!priv->msa_va) {
			icnss_pr_err("MSA PA ioremap failed: phy addr: %pa\n",
				     &priv->msa_pa);
			ret = -EINVAL;
			goto out;
		}
		priv->msa_mem_size = prop_size;
	} else {
		ret = of_property_read_u32(dev->of_node, "qcom,wlan-msa-memory",
					   &priv->msa_mem_size);
		if (ret || priv->msa_mem_size == 0) {
			icnss_pr_err("Fail to get MSA Memory Size: %u ret: %d\n",
				     priv->msa_mem_size, ret);
			goto out;
		}

		priv->msa_va = dmam_alloc_coherent(&pdev->dev,
				priv->msa_mem_size, &priv->msa_pa, GFP_KERNEL);

		if (!priv->msa_va) {
			icnss_pr_err("DMA alloc failed for MSA\n");
			ret = -ENOMEM;
			goto out;
		}
	}

	icnss_pr_dbg("MSA pa: %pa, MSA va: 0x%p MSA Memory Size: 0x%x\n",
		     &priv->msa_pa, (void *)priv->msa_va, priv->msa_mem_size);

	res = platform_get_resource_byname(pdev, IORESOURCE_MEM,
					   "smmu_iova_base");
	if (!res) {
		icnss_pr_err("SMMU IOVA base not found\n");
	} else {
		priv->smmu_iova_start = res->start;
		priv->smmu_iova_len = resource_size(res);
		icnss_pr_dbg("SMMU IOVA start: %pa, len: %zu\n",
			     &priv->smmu_iova_start, priv->smmu_iova_len);

		res = platform_get_resource_byname(pdev,
						   IORESOURCE_MEM,
						   "smmu_iova_ipa");
		if (!res) {
			icnss_pr_err("SMMU IOVA IPA not found\n");
		} else {
			priv->smmu_iova_ipa_start = res->start;
			priv->smmu_iova_ipa_len = resource_size(res);
			icnss_pr_dbg("SMMU IOVA IPA start: %pa, len: %zu\n",
				     &priv->smmu_iova_ipa_start,
				     priv->smmu_iova_ipa_len);
		}

		ret = icnss_smmu_init(priv);
		if (ret < 0) {
			icnss_pr_err("SMMU init failed, err = %d, start: %pad, len: %zx\n",
				     ret, &priv->smmu_iova_start,
				     priv->smmu_iova_len);
			goto out;
		}
	}

	spin_lock_init(&priv->event_lock);
	spin_lock_init(&priv->on_off_lock);
	mutex_init(&priv->dev_lock);

	priv->event_wq = alloc_workqueue("icnss_driver_event", WQ_UNBOUND, 1);
	if (!priv->event_wq) {
		icnss_pr_err("Workqueue creation failed\n");
		ret = -EFAULT;
		goto out_smmu_deinit;
	}

	INIT_WORK(&priv->event_work, icnss_driver_event_work);
	INIT_WORK(&priv->qmi_recv_msg_work, icnss_qmi_wlfw_clnt_notify_work);
	INIT_LIST_HEAD(&priv->event_list);

	ret = qmi_svc_event_notifier_register(WLFW_SERVICE_ID_V01,
					      WLFW_SERVICE_VERS_V01,
					      WLFW_SERVICE_INS_ID_V01,
					      &wlfw_clnt_nb);
	if (ret < 0) {
		icnss_pr_err("Notifier register failed: %d\n", ret);
		goto out_destroy_wq;
	}

	icnss_enable_recovery(priv);

	icnss_debugfs_create(priv);

	ret = device_init_wakeup(&priv->pdev->dev, true);
	if (ret)
		icnss_pr_err("Failed to init platform device wakeup source, err = %d\n",
			     ret);

	penv = priv;

	init_completion(&priv->unblock_shutdown);

	icnss_pr_info("Platform driver probed successfully\n");

	return 0;

out_destroy_wq:
	destroy_workqueue(priv->event_wq);
out_smmu_deinit:
	icnss_smmu_deinit(priv);
out:
	dev_set_drvdata(dev, NULL);

	return ret;
}

static int icnss_remove(struct platform_device *pdev)
{
	icnss_pr_info("Removing driver: state: 0x%lx\n", penv->state);

	device_init_wakeup(&penv->pdev->dev, false);

	icnss_debugfs_destroy(penv);

	complete_all(&penv->unblock_shutdown);

	icnss_modem_ssr_unregister_notifier(penv);

	destroy_ramdump_device(penv->msa0_dump_dev);

	icnss_pdr_unregister_notifier(penv);

	qmi_svc_event_notifier_unregister(WLFW_SERVICE_ID_V01,
					  WLFW_SERVICE_VERS_V01,
					  WLFW_SERVICE_INS_ID_V01,
					  &wlfw_clnt_nb);
	if (penv->event_wq)
		destroy_workqueue(penv->event_wq);

	icnss_hw_power_off(penv);

	icnss_assign_msa_perm_all(penv, ICNSS_MSA_PERM_HLOS_ALL);
	clear_bit(ICNSS_MSA0_ASSIGNED, &penv->state);

	dev_set_drvdata(&pdev->dev, NULL);

	return 0;
}

#ifdef CONFIG_PM_SLEEP
static int icnss_pm_suspend(struct device *dev)
{
	struct icnss_priv *priv = dev_get_drvdata(dev);
	int ret = 0;

	if (priv->magic != ICNSS_MAGIC) {
		icnss_pr_err("Invalid drvdata for pm suspend: dev %p, data %p, magic 0x%x\n",
			     dev, priv, priv->magic);
		return -EINVAL;
	}

	icnss_pr_vdbg("PM Suspend, state: 0x%lx\n", priv->state);

	if (!priv->ops || !priv->ops->pm_suspend ||
	    !test_bit(ICNSS_DRIVER_PROBED, &priv->state))
		goto out;

	ret = priv->ops->pm_suspend(dev);

out:
	if (ret == 0) {
		priv->stats.pm_suspend++;
		set_bit(ICNSS_PM_SUSPEND, &priv->state);
	} else {
		priv->stats.pm_suspend_err++;
	}
	return ret;
}

static int icnss_pm_resume(struct device *dev)
{
	struct icnss_priv *priv = dev_get_drvdata(dev);
	int ret = 0;

	if (priv->magic != ICNSS_MAGIC) {
		icnss_pr_err("Invalid drvdata for pm resume: dev %p, data %p, magic 0x%x\n",
			     dev, priv, priv->magic);
		return -EINVAL;
	}

	icnss_pr_vdbg("PM resume, state: 0x%lx\n", priv->state);

	if (!priv->ops || !priv->ops->pm_resume ||
	    !test_bit(ICNSS_DRIVER_PROBED, &priv->state))
		goto out;

	ret = priv->ops->pm_resume(dev);

out:
	if (ret == 0) {
		priv->stats.pm_resume++;
		clear_bit(ICNSS_PM_SUSPEND, &priv->state);
	} else {
		priv->stats.pm_resume_err++;
	}
	return ret;
}

static int icnss_pm_suspend_noirq(struct device *dev)
{
	struct icnss_priv *priv = dev_get_drvdata(dev);
	int ret = 0;

	if (priv->magic != ICNSS_MAGIC) {
		icnss_pr_err("Invalid drvdata for pm suspend_noirq: dev %p, data %p, magic 0x%x\n",
			     dev, priv, priv->magic);
		return -EINVAL;
	}

	icnss_pr_vdbg("PM suspend_noirq, state: 0x%lx\n", priv->state);

	if (!priv->ops || !priv->ops->suspend_noirq ||
	    !test_bit(ICNSS_DRIVER_PROBED, &priv->state))
		goto out;

	ret = priv->ops->suspend_noirq(dev);

out:
	if (ret == 0) {
		priv->stats.pm_suspend_noirq++;
		set_bit(ICNSS_PM_SUSPEND_NOIRQ, &priv->state);
	} else {
		priv->stats.pm_suspend_noirq_err++;
	}
	return ret;
}

static int icnss_pm_resume_noirq(struct device *dev)
{
	struct icnss_priv *priv = dev_get_drvdata(dev);
	int ret = 0;

	if (priv->magic != ICNSS_MAGIC) {
		icnss_pr_err("Invalid drvdata for pm resume_noirq: dev %p, data %p, magic 0x%x\n",
			     dev, priv, priv->magic);
		return -EINVAL;
	}

	icnss_pr_vdbg("PM resume_noirq, state: 0x%lx\n", priv->state);

	if (!priv->ops || !priv->ops->resume_noirq ||
	    !test_bit(ICNSS_DRIVER_PROBED, &priv->state))
		goto out;

	ret = priv->ops->resume_noirq(dev);

out:
	if (ret == 0) {
		priv->stats.pm_resume_noirq++;
		clear_bit(ICNSS_PM_SUSPEND_NOIRQ, &priv->state);
	} else {
		priv->stats.pm_resume_noirq_err++;
	}
	return ret;
}
#endif

static const struct dev_pm_ops icnss_pm_ops = {
	SET_SYSTEM_SLEEP_PM_OPS(icnss_pm_suspend,
				icnss_pm_resume)
	SET_NOIRQ_SYSTEM_SLEEP_PM_OPS(icnss_pm_suspend_noirq,
				      icnss_pm_resume_noirq)
};

static const struct of_device_id icnss_dt_match[] = {
	{.compatible = "qcom,icnss"},
	{}
};

MODULE_DEVICE_TABLE(of, icnss_dt_match);

static struct platform_driver icnss_driver = {
	.probe  = icnss_probe,
	.remove = icnss_remove,
	.driver = {
		.name = "icnss",
		.pm = &icnss_pm_ops,
		.owner = THIS_MODULE,
		.of_match_table = icnss_dt_match,
	},
};

static int __init icnss_initialize(void)
{
	icnss_ipc_log_context = ipc_log_context_create(NUM_LOG_PAGES,
						       "icnss", 0);
	if (!icnss_ipc_log_context)
		icnss_pr_err("Unable to create log context\n");

	icnss_ipc_log_long_context = ipc_log_context_create(NUM_LOG_LONG_PAGES,
						       "icnss_long", 0);
	if (!icnss_ipc_log_long_context)
		icnss_pr_err("Unable to create log long context\n");

	return platform_driver_register(&icnss_driver);
}

static void __exit icnss_exit(void)
{
	platform_driver_unregister(&icnss_driver);
	ipc_log_context_destroy(icnss_ipc_log_context);
	icnss_ipc_log_context = NULL;
	ipc_log_context_destroy(icnss_ipc_log_long_context);
	icnss_ipc_log_long_context = NULL;
}


module_init(icnss_initialize);
module_exit(icnss_exit);

MODULE_LICENSE("GPL v2");
MODULE_DESCRIPTION(DEVICE "iCNSS CORE platform driver");<|MERGE_RESOLUTION|>--- conflicted
+++ resolved
@@ -481,13 +481,10 @@
 	uint32_t fw_error_fatal_irq;
 	uint32_t fw_early_crash_irq;
 	struct completion unblock_shutdown;
-<<<<<<< HEAD
-	bool is_ssr;
-=======
 	struct thermal_cooling_device *tcdev;
 	unsigned long curr_thermal_state;
 	unsigned long max_thermal_state;
->>>>>>> 3a81044a
+	bool is_ssr;
 } *penv;
 
 #ifdef CONFIG_ICNSS_DEBUG
