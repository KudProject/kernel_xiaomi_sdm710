--- conflicted
+++ resolved
@@ -1,10 +1,6 @@
 /*
-<<<<<<< HEAD
- * Copyright (c) 2009-2018, The Linux Foundation. All rights reserved.
+ * Copyright (c) 2009-2019, The Linux Foundation. All rights reserved.
  * Copyright (C) 2019 XiaoMi, Inc.
-=======
- * Copyright (c) 2009-2019, The Linux Foundation. All rights reserved.
->>>>>>> ec3cf3a2
  *
  * This program is free software; you can redistribute it and/or modify
  * it under the terms of the GNU General Public License version 2 and
