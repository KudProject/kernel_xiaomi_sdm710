--- conflicted
+++ resolved
@@ -100,7 +100,13 @@
 
 	  If you choose to build a module, it'll be called rndis_wlan.
 
-<<<<<<< HEAD
+config VIRT_WIFI
+	tristate "Wifi wrapper for ethernet drivers"
+	depends on CFG80211
+	---help---
+	  This option adds support for ethernet connections to appear as if they
+	  are wifi connections through a special rtnetlink device.
+
 config WCNSS_MEM_PRE_ALLOC
        tristate "WCNSS pre-alloc memory support"
        ---help---
@@ -116,14 +122,4 @@
 
 endif # WLAN
 
-source "drivers/net/wireless/qca402x/Kconfig"
-=======
-config VIRT_WIFI
-	tristate "Wifi wrapper for ethernet drivers"
-	depends on CFG80211
-	---help---
-	  This option adds support for ethernet connections to appear as if they
-	  are wifi connections through a special rtnetlink device.
-
-endif # WLAN
->>>>>>> 043c92bd
+source "drivers/net/wireless/qca402x/Kconfig"