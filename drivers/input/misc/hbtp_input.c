
/* Copyright (c) 2014-2017, The Linux Foundation. All rights reserved.
 *
 * This program is free software; you can redistribute it and/or modify
 * it under the terms of the GNU General Public License version 2 and
 * only version 2 as published by the Free Software Foundation.
 *
 * This program is distributed in the hope that it will be useful,
 * but WITHOUT ANY WARRANTY; without even the implied warranty of
 * MERCHANTABILITY or FITNESS FOR A PARTICULAR PURPOSE.  See the
 * GNU General Public License for more details.
 */

#include <linux/poll.h>
#include <linux/sched.h>
#include <linux/slab.h>
#include <linux/module.h>
#include <linux/init.h>
#include <linux/fs.h>
#include <linux/miscdevice.h>
#include <linux/input/mt.h>
#include <linux/platform_device.h>
#include <linux/regulator/consumer.h>
#include <uapi/linux/hbtp_input.h>
#include "../input-compat.h"
#include <linux/ktime.h>
#include <linux/uaccess.h>
#include <linux/gpio.h>
#include <linux/of_gpio.h>
#include <linux/delay.h>
#include <linux/completion.h>

#if defined(CONFIG_FB)
#include <linux/notifier.h>
#include <linux/fb.h>
#endif

#define HBTP_INPUT_NAME			"hbtp_input"
#define DISP_COORDS_SIZE		2

#define HBTP_PINCTRL_VALID_STATE_CNT		(2)
#define HBTP_HOLD_DURATION_US			(10)
#define HBTP_PINCTRL_DDIC_SEQ_NUM		(4)

struct hbtp_data {
	struct platform_device *pdev;
	struct input_dev *input_dev;
	s32 count;
	struct mutex mutex;
	bool touch_status[HBTP_MAX_FINGER];
#if defined(CONFIG_FB)
	struct notifier_block fb_notif;
#endif
	struct pinctrl *ts_pinctrl;
	struct pinctrl_state *gpio_state_active;
	struct pinctrl_state *gpio_state_suspend;
	bool ddic_rst_enabled;
	struct pinctrl_state *ddic_rst_state_active;
	struct pinctrl_state *ddic_rst_state_suspend;
	u32 ts_pinctrl_seq_delay;
	u32 ddic_pinctrl_seq_delay[HBTP_PINCTRL_DDIC_SEQ_NUM];
	u32 fb_resume_seq_delay;
	bool lcd_on;
	bool power_suspended;
	bool power_sync_enabled;
	bool power_sig_enabled;
	struct completion power_resume_sig;
	struct completion power_suspend_sig;
	struct regulator *vcc_ana;
	struct regulator *vcc_dig;
	int afe_load_ua;
	int afe_vtg_min_uv;
	int afe_vtg_max_uv;
	int dig_load_ua;
	int dig_vtg_min_uv;
	int dig_vtg_max_uv;
	int disp_maxx;		/* Display Max X */
	int disp_maxy;		/* Display Max Y */
	int def_maxx;		/* Default Max X */
	int def_maxy;		/* Default Max Y */
	int des_maxx;		/* Desired Max X */
	int des_maxy;		/* Desired Max Y */
	bool use_scaling;
	bool override_disp_coords;
	bool manage_afe_power_ana;
	bool manage_power_dig;
	u32 power_on_delay;
	u32 power_off_delay;
	bool manage_pin_ctrl;
	struct kobject *sysfs_kobject;
};

static struct hbtp_data *hbtp;

#if defined(CONFIG_FB)
static int hbtp_fb_suspend(struct hbtp_data *ts);
static int hbtp_fb_early_resume(struct hbtp_data *ts);
static int hbtp_fb_resume(struct hbtp_data *ts);
#endif

#if defined(CONFIG_FB)
static int fb_notifier_callback(struct notifier_block *self,
				 unsigned long event, void *data)
{
	int blank;
	struct fb_event *evdata = data;
	struct hbtp_data *hbtp_data =
	container_of(self, struct hbtp_data, fb_notif);

	if (evdata && evdata->data && hbtp_data &&
		(event == FB_EARLY_EVENT_BLANK ||
		event == FB_R_EARLY_EVENT_BLANK)) {
		blank = *(int *)(evdata->data);
		if (event == FB_EARLY_EVENT_BLANK) {
			if (blank == FB_BLANK_UNBLANK) {
				pr_debug("%s: receives EARLY_BLANK:UNBLANK\n",
					__func__);
				hbtp_data->lcd_on = true;
				hbtp_fb_early_resume(hbtp_data);
			} else if (blank == FB_BLANK_POWERDOWN) {
				pr_debug("%s: receives EARLY_BLANK:POWERDOWN\n",
					__func__);
				hbtp_data->lcd_on = false;
			}
		} else if (event == FB_R_EARLY_EVENT_BLANK) {
			if (blank == FB_BLANK_UNBLANK) {
				pr_debug("%s: receives R_EARLY_BALNK:UNBLANK\n",
					__func__);
				hbtp_data->lcd_on = false;
				hbtp_fb_suspend(hbtp_data);
			} else if (blank == FB_BLANK_POWERDOWN) {
				pr_debug("%s: receives R_EARLY_BALNK:POWERDOWN\n",
					__func__);
				hbtp_data->lcd_on = true;
			}
		}
	}

	if (evdata && evdata->data && hbtp_data &&
		event == FB_EVENT_BLANK) {
		blank = *(int *)(evdata->data);
		if (blank == FB_BLANK_POWERDOWN) {
			pr_debug("%s: receives BLANK:POWERDOWN\n", __func__);
			hbtp_fb_suspend(hbtp_data);
		} else if (blank == FB_BLANK_UNBLANK) {
			pr_debug("%s: receives BLANK:UNBLANK\n", __func__);
			hbtp_fb_resume(hbtp_data);
		}
	}
	return 0;
}
#endif

static int hbtp_input_open(struct inode *inode, struct file *file)
{
	mutex_lock(&hbtp->mutex);
	if (hbtp->count) {
		pr_err("%s is busy\n", HBTP_INPUT_NAME);
		mutex_unlock(&hbtp->mutex);
		return -EBUSY;
	}
	hbtp->count++;
	mutex_unlock(&hbtp->mutex);

	return 0;
}

static int hbtp_input_release(struct inode *inode, struct file *file)
{
	mutex_lock(&hbtp->mutex);
	if (!hbtp->count) {
		pr_err("%s wasn't opened\n", HBTP_INPUT_NAME);
		mutex_unlock(&hbtp->mutex);
		return -ENOTTY;
	}
	hbtp->count--;
	if (hbtp->power_sig_enabled)
		hbtp->power_sig_enabled = false;
	mutex_unlock(&hbtp->mutex);

	return 0;
}

static int hbtp_input_create_input_dev(struct hbtp_input_absinfo *absinfo)
{
	struct input_dev *input_dev;
	struct hbtp_input_absinfo *abs;
	int error;
	int i;

	input_dev = input_allocate_device();
	if (!input_dev) {
		pr_err("%s: input_allocate_device failed\n", __func__);
		return -ENOMEM;
	}

	kfree(input_dev->name);
	input_dev->name = kstrndup(HBTP_INPUT_NAME, sizeof(HBTP_INPUT_NAME),
					GFP_KERNEL);
	__set_bit(EV_ABS, input_dev->evbit);
	__set_bit(EV_KEY, input_dev->evbit);
	__set_bit(BTN_TOUCH, input_dev->keybit);
	__set_bit(INPUT_PROP_DIRECT, input_dev->propbit);

	for (i = KEY_HOME; i <= KEY_MICMUTE; i++)
		__set_bit(i, input_dev->keybit);

	/* For multi touch */
	input_mt_init_slots(input_dev, HBTP_MAX_FINGER, 0);
	for (i = 0; i <= ABS_MT_LAST - ABS_MT_FIRST; i++) {
		abs = absinfo + i;
		if (abs->active) {
			if (abs->code >= 0 && abs->code < ABS_CNT)
				input_set_abs_params(input_dev, abs->code,
					abs->minimum, abs->maximum, 0, 0);
			else
				pr_err("%s: ABS code out of bound\n", __func__);
		}
	}

	if (hbtp->override_disp_coords) {
		input_set_abs_params(input_dev, ABS_MT_POSITION_X,
					0, hbtp->disp_maxx, 0, 0);
		input_set_abs_params(input_dev, ABS_MT_POSITION_Y,
					0, hbtp->disp_maxy, 0, 0);
	}

	error = input_register_device(input_dev);
	if (error) {
		pr_err("%s: input_register_device failed\n", __func__);
		goto err_input_reg_dev;
	}

	hbtp->input_dev = input_dev;
	return 0;

err_input_reg_dev:
	input_free_device(input_dev);

	return error;
}

static int hbtp_input_report_events(struct hbtp_data *hbtp_data,
				struct hbtp_input_mt *mt_data)
{
	int i;
	struct hbtp_input_touch *tch;

	for (i = 0; i < HBTP_MAX_FINGER; i++) {
		tch = &(mt_data->touches[i]);
		if (tch->active || hbtp_data->touch_status[i]) {
			input_mt_slot(hbtp_data->input_dev, i);
			input_mt_report_slot_state(hbtp_data->input_dev,
					MT_TOOL_FINGER, tch->active);

			if (tch->active) {
				input_report_abs(hbtp_data->input_dev,
						ABS_MT_TOOL_TYPE,
						tch->tool);
				input_report_abs(hbtp_data->input_dev,
						ABS_MT_TOUCH_MAJOR,
						tch->major);
				input_report_abs(hbtp_data->input_dev,
						ABS_MT_TOUCH_MINOR,
						tch->minor);
				input_report_abs(hbtp_data->input_dev,
						ABS_MT_ORIENTATION,
						tch->orientation);
				input_report_abs(hbtp_data->input_dev,
						ABS_MT_PRESSURE,
						tch->pressure);
				/*
				 * Scale up/down the X-coordinate as per
				 * DT property
				 */
				if (hbtp_data->use_scaling &&
						hbtp_data->def_maxx > 0 &&
						hbtp_data->des_maxx > 0)
					tch->x = (tch->x * hbtp_data->des_maxx)
							/ hbtp_data->def_maxx;

				input_report_abs(hbtp_data->input_dev,
						ABS_MT_POSITION_X,
						tch->x);
				/*
				 * Scale up/down the Y-coordinate as per
				 * DT property
				 */
				if (hbtp_data->use_scaling &&
						hbtp_data->def_maxy > 0 &&
						hbtp_data->des_maxy > 0)
					tch->y = (tch->y * hbtp_data->des_maxy)
							/ hbtp_data->def_maxy;

				input_report_abs(hbtp_data->input_dev,
						ABS_MT_POSITION_Y,
						tch->y);
			}
			hbtp_data->touch_status[i] = tch->active;
		}
	}

	input_report_key(hbtp->input_dev, BTN_TOUCH, mt_data->num_touches > 0);
	input_sync(hbtp->input_dev);

	return 0;
}

static int reg_set_load_check(struct regulator *reg, int load_uA)
{
	return (regulator_count_voltages(reg) > 0) ?
		regulator_set_load(reg, load_uA) : 0;
}

static int hbtp_pdev_power_on(struct hbtp_data *hbtp, bool on)
{
	int ret;

	if (!hbtp->vcc_ana)
		pr_err("%s: analog regulator is not available\n", __func__);

	if (!hbtp->vcc_dig)
		pr_err("%s: digital regulator is not available\n", __func__);

	if (!hbtp->vcc_ana && !hbtp->vcc_dig) {
		pr_err("%s: no regulators available\n", __func__);
		return -EINVAL;
	}

	if (!on)
		goto reg_off;

	if (hbtp->vcc_ana) {
		ret = reg_set_load_check(hbtp->vcc_ana,
			hbtp->afe_load_ua);
		if (ret < 0) {
			pr_err("%s: Regulator vcc_ana set_opt failed rc=%d\n",
				__func__, ret);
			return ret;
		}

		ret = regulator_enable(hbtp->vcc_ana);
		if (ret) {
			pr_err("%s: Regulator vcc_ana enable failed rc=%d\n",
				__func__, ret);
			reg_set_load_check(hbtp->vcc_ana, 0);
			return ret;
		}
	}

	if (hbtp->power_on_delay) {
		pr_debug("%s: power-on-delay = %u\n", __func__,
			hbtp->power_on_delay);
		usleep_range(hbtp->power_on_delay,
			hbtp->power_on_delay + HBTP_HOLD_DURATION_US);
	}

	if (hbtp->vcc_dig) {
		ret = reg_set_load_check(hbtp->vcc_dig,
			hbtp->dig_load_ua);
		if (ret < 0) {
			pr_err("%s: Regulator vcc_dig set_opt failed rc=%d\n",
				__func__, ret);
			return ret;
		}

		ret = regulator_enable(hbtp->vcc_dig);
		if (ret) {
			pr_err("%s: Regulator vcc_dig enable failed rc=%d\n",
				__func__, ret);
			reg_set_load_check(hbtp->vcc_dig, 0);
			return ret;
		}
	}

	return 0;

reg_off:
	if (hbtp->vcc_dig) {
		reg_set_load_check(hbtp->vcc_dig, 0);
		regulator_disable(hbtp->vcc_dig);
	}

	if (hbtp->power_off_delay) {
		pr_debug("%s: power-off-delay = %u\n", __func__,
			hbtp->power_off_delay);
		usleep_range(hbtp->power_off_delay,
			hbtp->power_off_delay + HBTP_HOLD_DURATION_US);
	}

	if (hbtp->vcc_ana) {
		reg_set_load_check(hbtp->vcc_ana, 0);
		regulator_disable(hbtp->vcc_ana);
	}
	return 0;
}

static int hbtp_gpio_select(struct hbtp_data *data, bool on)
{
	struct pinctrl_state *pins_state;
	int ret = 0;

	pins_state = on ? data->gpio_state_active : data->gpio_state_suspend;
	if (!IS_ERR_OR_NULL(pins_state)) {
		ret = pinctrl_select_state(data->ts_pinctrl, pins_state);
		if (ret) {
			dev_err(&data->pdev->dev,
				"can not set %s pins\n",
				on ? "ts_active" : "ts_suspend");
			return ret;
		}

		if (on) {
			if (data->ts_pinctrl_seq_delay) {
				usleep_range(data->ts_pinctrl_seq_delay,
					data->ts_pinctrl_seq_delay +
					HBTP_HOLD_DURATION_US);
				dev_dbg(&data->pdev->dev, "ts_pinctrl_seq_delay = %u\n",
					data->ts_pinctrl_seq_delay);
			}
		}
	} else {
		dev_warn(&data->pdev->dev,
			"not a valid '%s' pinstate\n",
			on ? "ts_active" : "ts_suspend");
		return ret;
	}

	return ret;
}

static int hbtp_ddic_rst_select(struct hbtp_data *data, bool on)
{
	struct pinctrl_state *active, *suspend;
	int ret = 0;

	active = data->ddic_rst_state_active;
	if (IS_ERR_OR_NULL(active)) {
		dev_warn(&data->pdev->dev,
			"not a valid ddic_rst_active pinstate\n");
		return ret;
	}

	suspend = data->ddic_rst_state_suspend;
	if (IS_ERR_OR_NULL(suspend)) {
		dev_warn(&data->pdev->dev,
			"not a valid ddic_rst_suspend pinstate\n");
		return ret;
	}

	if (on) {
		if (data->ddic_pinctrl_seq_delay[0]) {
			usleep_range(data->ddic_pinctrl_seq_delay[0],
				data->ddic_pinctrl_seq_delay[0] +
				HBTP_HOLD_DURATION_US);
			dev_dbg(&data->pdev->dev, "ddic_seq_delay[0] = %u\n",
				data->ddic_pinctrl_seq_delay[0]);
		}

		ret = pinctrl_select_state(data->ts_pinctrl, active);
		if (ret) {
			dev_err(&data->pdev->dev,
				"can not set ddic_rst_active pins\n");
			return ret;
		}
		if (data->ddic_pinctrl_seq_delay[1]) {
			usleep_range(data->ddic_pinctrl_seq_delay[1],
				data->ddic_pinctrl_seq_delay[1] +
				HBTP_HOLD_DURATION_US);
			dev_dbg(&data->pdev->dev, "ddic_seq_delay[1] = %u\n",
				data->ddic_pinctrl_seq_delay[1]);
		}
		ret = pinctrl_select_state(data->ts_pinctrl, suspend);
		if (ret) {
			dev_err(&data->pdev->dev,
				"can not set ddic_rst_suspend pins\n");
			return ret;
		}

		if (data->ddic_pinctrl_seq_delay[2]) {
			usleep_range(data->ddic_pinctrl_seq_delay[2],
				data->ddic_pinctrl_seq_delay[2] +
				HBTP_HOLD_DURATION_US);
			dev_dbg(&data->pdev->dev, "ddic_seq_delay[2] = %u\n",
				data->ddic_pinctrl_seq_delay[2]);
		}

		ret = pinctrl_select_state(data->ts_pinctrl, active);
		if (ret) {
			dev_err(&data->pdev->dev,
				"can not set ddic_rst_active pins\n");
			return ret;
		}

		if (data->ddic_pinctrl_seq_delay[3]) {
			usleep_range(data->ddic_pinctrl_seq_delay[3],
				data->ddic_pinctrl_seq_delay[3] +
				HBTP_HOLD_DURATION_US);
			dev_dbg(&data->pdev->dev, "ddic_seq_delay[3] = %u\n",
				data->ddic_pinctrl_seq_delay[3]);
		}
	} else {
		ret = pinctrl_select_state(data->ts_pinctrl, suspend);
		if (ret) {
			dev_err(&data->pdev->dev,
				"can not set ddic_rst_suspend pins\n");
			return ret;
		}
	}

	return ret;
}

static int hbtp_pinctrl_enable(struct hbtp_data *ts, bool on)
{
	int rc = 0;

	if (!ts->manage_pin_ctrl) {
		pr_info("%s: pinctrl info is not available\n", __func__);
		return 0;
	}

	if (!on)
		goto pinctrl_suspend;

	rc = hbtp_gpio_select(ts, true);
	if (rc < 0)
		return -EINVAL;

	if (ts->ddic_rst_enabled) {
		rc = hbtp_ddic_rst_select(ts, true);
		if (rc < 0)
			goto err_ddic_rst_pinctrl_enable;
	}

	return rc;

pinctrl_suspend:
	if (ts->ddic_rst_enabled)
		hbtp_ddic_rst_select(ts, false);
err_ddic_rst_pinctrl_enable:
	hbtp_gpio_select(ts, false);
	return rc;
}

static long hbtp_input_ioctl_handler(struct file *file, unsigned int cmd,
				 unsigned long arg, void __user *p)
{
	int error = 0;
	struct hbtp_input_mt mt_data;
	struct hbtp_input_absinfo absinfo[ABS_MT_LAST - ABS_MT_FIRST + 1];
	struct hbtp_input_key key_data;
	enum hbtp_afe_power_cmd power_cmd;
	enum hbtp_afe_signal afe_signal;
	enum hbtp_afe_power_ctrl afe_power_ctrl;

	switch (cmd) {
	case HBTP_SET_ABSPARAM:
		if (hbtp && hbtp->input_dev) {
			pr_err("%s: The input device is already created\n",
				__func__);
			return 0;
		}

		if (copy_from_user(absinfo, (void *)arg,
					sizeof(struct hbtp_input_absinfo) *
					(ABS_MT_LAST - ABS_MT_FIRST + 1))) {
			pr_err("%s: Error copying data for ABS param\n",
				__func__);
			return -EFAULT;
		}

		error = hbtp_input_create_input_dev(absinfo);
		if (error)
			pr_err("%s, hbtp_input_create_input_dev failed (%d)\n",
				__func__, error);
		break;

	case HBTP_SET_TOUCHDATA:
		if (!hbtp || !hbtp->input_dev) {
			pr_err("%s: The input device hasn't been created\n",
				__func__);
			return -EFAULT;
		}

		if (copy_from_user(&mt_data, (void *)arg,
					sizeof(struct hbtp_input_mt))) {
			pr_err("%s: Error copying data\n", __func__);
			return -EFAULT;
		}

		hbtp_input_report_events(hbtp, &mt_data);
		error = 0;
		break;

	case HBTP_SET_POWERSTATE:
		if (!hbtp || !hbtp->input_dev) {
			pr_err("%s: The input device hasn't been created\n",
				__func__);
			return -EFAULT;
		}

		if (copy_from_user(&power_cmd, (void *)arg,
					sizeof(enum hbtp_afe_power_cmd))) {
			pr_err("%s: Error copying data\n", __func__);
			return -EFAULT;
		}

		switch (power_cmd) {
		case HBTP_AFE_POWER_ON:
			error = hbtp_pdev_power_on(hbtp, true);
			if (error)
				pr_err("%s: failed to power on\n", __func__);
			break;
		case HBTP_AFE_POWER_OFF:
			error = hbtp_pdev_power_on(hbtp, false);
			if (error)
				pr_err("%s: failed to power off\n", __func__);
			break;
		default:
			pr_err("%s: Unsupported command for power state, %d\n",
				__func__, power_cmd);
			return -EINVAL;
		}
		break;

	case HBTP_SET_KEYDATA:
		if (!hbtp || !hbtp->input_dev) {
			pr_err("%s: The input device hasn't been created\n",
				__func__);
			return -EFAULT;
		}

		if (copy_from_user(&key_data, (void *)arg,
					sizeof(struct hbtp_input_key))) {
			pr_err("%s: Error copying data for key info\n",
				__func__);
			return -EFAULT;
		}

		input_report_key(hbtp->input_dev, key_data.code,
				key_data.value);
		input_sync(hbtp->input_dev);
		break;

	case HBTP_SET_SYNCSIGNAL:
		if (!hbtp || !hbtp->input_dev) {
			pr_err("%s: The input device hasn't been created\n",
				__func__);
			return -EFAULT;
		}

		if (!hbtp->power_sig_enabled) {
			pr_err("%s: power_signal is not enabled", __func__);
			return -EPERM;
		}

		if (copy_from_user(&afe_signal, (void *)arg,
					sizeof(enum hbtp_afe_signal))) {
			pr_err("%s: Error copying data\n", __func__);
			return -EFAULT;
		}

		pr_debug("%s: receives %d signal\n", __func__, afe_signal);

		switch (afe_signal) {
		case HBTP_AFE_SIGNAL_ON_RESUME:
			mutex_lock(&hbtp->mutex);
			if (!hbtp->power_suspended) {
				complete(&hbtp->power_resume_sig);
			} else {
				pr_err("%s: resume signal in wrong state\n",
					__func__);
			}
			mutex_unlock(&hbtp->mutex);
			break;
		case HBTP_AFE_SIGNAL_ON_SUSPEND:
			mutex_lock(&hbtp->mutex);
			if (hbtp->power_suspended) {
				complete(&hbtp->power_suspend_sig);
			} else {
				pr_err("%s: suspend signal in wrong state\n",
					__func__);
			}
			mutex_unlock(&hbtp->mutex);
			break;
		default:
			pr_err("%s: Unsupported command for afe signal, %d\n",
				__func__, afe_signal);
			return -EINVAL;
		}
		break;
	case HBTP_SET_POWER_CTRL:
		if (!hbtp || !hbtp->input_dev) {
			pr_err("%s: The input device hasn't been created\n",
				__func__);
			return -EFAULT;
		}

		if (copy_from_user(&afe_power_ctrl, (void *)arg,
					sizeof(enum hbtp_afe_power_ctrl))) {
			pr_err("%s: Error copying data\n", __func__);
			return -EFAULT;
		}
		switch (afe_power_ctrl) {
		case HBTP_AFE_POWER_ENABLE_SYNC:
			pr_debug("%s: power_sync is enabled\n", __func__);
			if (!hbtp->manage_pin_ctrl || !hbtp->manage_power_dig ||
				!hbtp->manage_afe_power_ana) {
				pr_err("%s: power/pin is not available\n",
					__func__);
				return -EFAULT;
			}
			mutex_lock(&hbtp->mutex);
			error = hbtp_pdev_power_on(hbtp, true);
			if (error) {
				mutex_unlock(&hbtp->mutex);
				pr_err("%s: failed to power on\n", __func__);
				return error;
			}
			error  = hbtp_pinctrl_enable(hbtp, true);
			if (error) {
				mutex_unlock(&hbtp->mutex);
				pr_err("%s: failed to enable pins\n", __func__);
				hbtp_pdev_power_on(hbtp, false);
				return error;
			}
			hbtp->power_sync_enabled = true;
			mutex_unlock(&hbtp->mutex);
			pr_debug("%s: power_sync option is enabled\n",
				__func__);
			break;
		case HBTP_AFE_POWER_ENABLE_SYNC_SIGNAL:
			if (!hbtp->power_sync_enabled) {
				pr_err("%s: power_sync is not enabled\n",
					__func__);
				return -EFAULT;
			}
			mutex_lock(&hbtp->mutex);
			init_completion(&hbtp->power_resume_sig);
			init_completion(&hbtp->power_suspend_sig);
			hbtp->power_sig_enabled = true;
			mutex_unlock(&hbtp->mutex);
			pr_err("%s: sync_signal option is enabled\n", __func__);
			break;
		default:
			pr_err("%s: unsupported power ctrl, %d\n",
				__func__, afe_power_ctrl);
			return -EINVAL;
		}
		break;
	default:
		pr_err("%s: Unsupported ioctl command %u\n", __func__, cmd);
		error = -EINVAL;
		break;
	}

	return error;
}

static long hbtp_input_ioctl(struct file *file, unsigned int cmd,
				unsigned long arg)
{
	return hbtp_input_ioctl_handler(file, cmd, arg, (void __user *)arg);
}

#ifdef CONFIG_COMPAT
static long hbtp_input_compat_ioctl(struct file *file, unsigned int cmd,
					unsigned long arg)
{
	return hbtp_input_ioctl_handler(file, cmd, arg, compat_ptr(arg));
}
#endif

static const struct file_operations hbtp_input_fops = {
	.owner		= THIS_MODULE,
	.open		= hbtp_input_open,
	.release	= hbtp_input_release,
	.unlocked_ioctl	= hbtp_input_ioctl,
#ifdef CONFIG_COMPAT
	.compat_ioctl	= hbtp_input_compat_ioctl,
#endif
};

static struct miscdevice hbtp_input_misc = {
	.fops		= &hbtp_input_fops,
	.minor		= MISC_DYNAMIC_MINOR,
	.name		= HBTP_INPUT_NAME,
};
MODULE_ALIAS_MISCDEV(MISC_DYNAMIC_MINOR);
MODULE_ALIAS("devname:" HBTP_INPUT_NAME);

#ifdef CONFIG_OF
static int hbtp_parse_dt(struct device *dev)
{
	int rc, size;
	struct device_node *np = dev->of_node;
	struct property *prop;
	u32 temp_val;
	u32 disp_reso[DISP_COORDS_SIZE];

	if (of_find_property(np, "vcc_ana-supply", NULL))
		hbtp->manage_afe_power_ana = true;
	if (of_find_property(np, "vcc_dig-supply", NULL))
		hbtp->manage_power_dig = true;

	if (hbtp->manage_afe_power_ana) {
		rc = of_property_read_u32(np, "qcom,afe-load", &temp_val);
		if (!rc) {
			hbtp->afe_load_ua = (int) temp_val;
		} else {
			dev_err(dev, "Unable to read AFE load\n");
			return rc;
		}

		rc = of_property_read_u32(np, "qcom,afe-vtg-min", &temp_val);
		if (!rc) {
			hbtp->afe_vtg_min_uv = (int) temp_val;
		} else {
			dev_err(dev, "Unable to read AFE min voltage\n");
			return rc;
		}

		rc = of_property_read_u32(np, "qcom,afe-vtg-max", &temp_val);
		if (!rc) {
			hbtp->afe_vtg_max_uv = (int) temp_val;
		} else {
			dev_err(dev, "Unable to read AFE max voltage\n");
			return rc;
		}
	}
	if (hbtp->manage_power_dig) {
		rc = of_property_read_u32(np, "qcom,dig-load", &temp_val);
		if (!rc) {
			hbtp->dig_load_ua = (int) temp_val;
		} else {
			dev_err(dev, "Unable to read digital load\n");
			return rc;
		}

		rc = of_property_read_u32(np, "qcom,dig-vtg-min", &temp_val);
		if (!rc) {
			hbtp->dig_vtg_min_uv = (int) temp_val;
		} else {
			dev_err(dev, "Unable to read digital min voltage\n");
			return rc;
		}

		rc = of_property_read_u32(np, "qcom,dig-vtg-max", &temp_val);
		if (!rc) {
			hbtp->dig_vtg_max_uv = (int) temp_val;
		} else {
			dev_err(dev, "Unable to read digital max voltage\n");
			return rc;
		}
	}

	if (hbtp->manage_power_dig && hbtp->manage_afe_power_ana) {
		rc = of_property_read_u32(np,
				"qcom,afe-power-on-delay-us", &temp_val);
		if (!rc)
			hbtp->power_on_delay = (u32)temp_val;
		else
			dev_info(dev, "Power-On Delay is not specified\n");

		rc = of_property_read_u32(np,
				"qcom,afe-power-off-delay-us", &temp_val);
		if (!rc)
			hbtp->power_off_delay = (u32)temp_val;
		else
			dev_info(dev, "Power-Off Delay is not specified\n");

		dev_dbg(dev, "power-on-delay = %u, power-off-delay = %u\n",
			hbtp->power_on_delay, hbtp->power_off_delay);
	}

	prop = of_find_property(np, "qcom,display-resolution", NULL);
	if (prop != NULL) {
		if (!prop->value)
			return -ENODATA;

		size = prop->length / sizeof(u32);
		if (size != DISP_COORDS_SIZE) {
			dev_err(dev, "invalid qcom,display-resolution DT property\n");
			return -EINVAL;
		}

		rc = of_property_read_u32_array(np, "qcom,display-resolution",
							disp_reso, size);
		if (rc && (rc != -EINVAL)) {
			dev_err(dev, "Unable to read DT property qcom,display-resolution\n");
			return rc;
		}

		hbtp->disp_maxx = disp_reso[0];
		hbtp->disp_maxy = disp_reso[1];

		hbtp->override_disp_coords = true;
	}

	hbtp->use_scaling = of_property_read_bool(np, "qcom,use-scale");
	if (hbtp->use_scaling) {
		rc = of_property_read_u32(np, "qcom,default-max-x", &temp_val);
		if (!rc) {
			hbtp->def_maxx = (int) temp_val;
		} else if (rc && (rc != -EINVAL)) {
			dev_err(dev, "Unable to read default max x\n");
			return rc;
		}

		rc = of_property_read_u32(np, "qcom,desired-max-x", &temp_val);
		if (!rc) {
			hbtp->des_maxx = (int) temp_val;
		} else if (rc && (rc != -EINVAL)) {
			dev_err(dev, "Unable to read desired max x\n");
			return rc;
		}

		/*
		 * Either both DT properties i.e. Default max X and
		 * Desired max X should be defined simultaneously, or none
		 * of them should be defined.
		 */
		if ((hbtp->def_maxx == 0 && hbtp->des_maxx != 0) ||
				(hbtp->def_maxx != 0 && hbtp->des_maxx == 0)) {
			dev_err(dev, "default or desired max-X properties are incorrect\n");
			return -EINVAL;
		}

		rc = of_property_read_u32(np, "qcom,default-max-y", &temp_val);
		if (!rc) {
			hbtp->def_maxy = (int) temp_val;
		} else if (rc && (rc != -EINVAL)) {
			dev_err(dev, "Unable to read default max y\n");
			return rc;
		}

		rc = of_property_read_u32(np, "qcom,desired-max-y", &temp_val);
		if (!rc) {
			hbtp->des_maxy = (int) temp_val;
		} else if (rc && (rc != -EINVAL)) {
			dev_err(dev, "Unable to read desired max y\n");
			return rc;
		}

		/*
		 * Either both DT properties i.e. Default max X and
		 * Desired max X should be defined simultaneously, or none
		 * of them should be defined.
		 */
		if ((hbtp->def_maxy == 0 && hbtp->des_maxy != 0) ||
				(hbtp->def_maxy != 0 && hbtp->des_maxy == 0)) {
			dev_err(dev, "default or desired max-Y properties are incorrect\n");
			return -EINVAL;
		}

	}

	return 0;
}
#else
static int hbtp_parse_dt(struct device *dev)
{
	return -ENODEV;
}
#endif

static int hbtp_pinctrl_init(struct hbtp_data *data)
{
	const char *statename;
	int rc;
	int state_cnt, i;
	struct device_node *np = data->pdev->dev.of_node;
	bool pinctrl_state_act_found = false;
	bool pinctrl_state_sus_found = false;
	bool pinctrl_ddic_act_found = false;
	bool pinctrl_ddic_sus_found = false;
	int count = 0;

	data->ts_pinctrl = devm_pinctrl_get(&(data->pdev->dev));
	if (IS_ERR_OR_NULL(data->ts_pinctrl)) {
		dev_err(&data->pdev->dev,
			"Target does not use pinctrl\n");
		rc = PTR_ERR(data->ts_pinctrl);
		data->ts_pinctrl = NULL;
		return rc;
	}

	state_cnt = of_property_count_strings(np, "pinctrl-names");
	if (state_cnt < HBTP_PINCTRL_VALID_STATE_CNT) {
		/*
		 *if pinctrl names are not available then,
		 *power_sync can't be enabled
		 */
		dev_info(&data->pdev->dev,
				"pinctrl names are not available\n");
		rc = -EINVAL;
		goto error;
	}

	for (i = 0; i < state_cnt; i++) {
		rc = of_property_read_string_index(np,
					"pinctrl-names", i, &statename);
		if (rc) {
			dev_err(&data->pdev->dev,
				"failed to read pinctrl states by index\n");
			goto error;
		}

		if (!strcmp(statename, "pmx_ts_active")) {
			data->gpio_state_active
				= pinctrl_lookup_state(data->ts_pinctrl,
								statename);
			if (IS_ERR_OR_NULL(data->gpio_state_active)) {
				dev_err(&data->pdev->dev,
					"Can not get ts default state\n");
				rc = PTR_ERR(data->gpio_state_active);
				goto error;
			}
			pinctrl_state_act_found = true;
		} else if (!strcmp(statename, "pmx_ts_suspend")) {
			data->gpio_state_suspend
				= pinctrl_lookup_state(data->ts_pinctrl,
								statename);
			if (IS_ERR_OR_NULL(data->gpio_state_suspend)) {
				dev_err(&data->pdev->dev,
					"Can not get ts sleep state\n");
				rc = PTR_ERR(data->gpio_state_suspend);
				goto error;
			}
			pinctrl_state_sus_found = true;
		} else if (!strcmp(statename, "ddic_rst_active")) {
			data->ddic_rst_state_active
				= pinctrl_lookup_state(data->ts_pinctrl,
								statename);
			if (IS_ERR(data->ddic_rst_state_active)) {
				dev_err(&data->pdev->dev,
					"Can not get DDIC rst act state\n");
				rc = PTR_ERR(data->ddic_rst_state_active);
				goto error;
			}
			pinctrl_ddic_act_found = true;
		} else if (!strcmp(statename, "ddic_rst_suspend")) {
			data->ddic_rst_state_suspend
				= pinctrl_lookup_state(data->ts_pinctrl,
								statename);
			if (IS_ERR(data->ddic_rst_state_suspend)) {
				dev_err(&data->pdev->dev,
					"Can not get DDIC rst sleep state\n");
				rc = PTR_ERR(data->ddic_rst_state_suspend);
				goto error;
			}
			pinctrl_ddic_sus_found = true;
		} else {
			dev_err(&data->pdev->dev, "invalid pinctrl state\n");
			rc = -EINVAL;
			goto error;
		}
	}

	if (!pinctrl_state_act_found || !pinctrl_state_sus_found) {
		dev_err(&data->pdev->dev,
			"missing required pinctrl states\n");
		rc = -EINVAL;
		goto error;
	}

	if (of_property_read_u32(np, "qcom,pmx-ts-on-seq-delay-us",
			&data->ts_pinctrl_seq_delay)) {
		dev_warn(&data->pdev->dev, "Can not find ts seq delay\n");
	}

	if (of_property_read_u32(np, "qcom,fb-resume-delay-us",
			&data->fb_resume_seq_delay)) {
		dev_warn(&data->pdev->dev, "Can not find fb resume seq delay\n");
	}

	if (pinctrl_ddic_act_found && pinctrl_ddic_sus_found) {
		count = of_property_count_u32_elems(np,
					"qcom,ddic-rst-on-seq-delay-us");
		if (count == HBTP_PINCTRL_DDIC_SEQ_NUM) {
			of_property_read_u32_array(np,
					"qcom,ddic-rst-on-seq-delay-us",
					data->ddic_pinctrl_seq_delay, count);
		} else {
			dev_err(&data->pdev->dev, "count(%u) is not same as %u\n",
				(u32)count, HBTP_PINCTRL_DDIC_SEQ_NUM);
		}

		data->ddic_rst_enabled = true;
	} else {
		dev_warn(&data->pdev->dev, "ddic pinctrl act/sus not found\n");
	}

	data->manage_pin_ctrl = true;
	return 0;

error:
	devm_pinctrl_put(data->ts_pinctrl);
	data->ts_pinctrl = NULL;
	return rc;
}

static int hbtp_fb_suspend(struct hbtp_data *ts)
{
	int rc;
	char *envp[2] = {HBTP_EVENT_TYPE_DISPLAY, NULL};

	mutex_lock(&hbtp->mutex);
	if (ts->pdev && ts->power_sync_enabled) {
		pr_debug("%s: power_sync is enabled\n", __func__);
		if (ts->power_suspended) {
			mutex_unlock(&hbtp->mutex);
			pr_err("%s: power is not resumed\n", __func__);
			return 0;
		}
		rc = hbtp_pinctrl_enable(ts, false);
		if (rc) {
			pr_err("%s: failed to disable GPIO pins\n", __func__);
			goto err_pin_disable;
		}

		rc = hbtp_pdev_power_on(ts, false);
		if (rc) {
			pr_err("%s: failed to disable power\n", __func__);
			goto err_power_disable;
		}
		ts->power_suspended = true;
	}

	if (ts->input_dev) {
		kobject_uevent_env(&ts->input_dev->dev.kobj,
				KOBJ_OFFLINE, envp);

		if (ts->power_sig_enabled) {
			pr_debug("%s: power_sig is enabled, wait for signal\n",
				__func__);
			mutex_unlock(&hbtp->mutex);
			rc = wait_for_completion_interruptible(
				&hbtp->power_suspend_sig);
			if (rc != 0) {
				pr_err("%s: wait for suspend is interrupted\n",
					__func__);
			}
			mutex_lock(&hbtp->mutex);
			pr_debug("%s: Wait is done for suspend\n", __func__);
		} else {
			pr_debug("%s: power_sig is NOT enabled", __func__);
		}
	}

	mutex_unlock(&hbtp->mutex);
	return 0;
err_power_disable:
	hbtp_pinctrl_enable(ts, true);
err_pin_disable:
	mutex_unlock(&hbtp->mutex);
	return rc;
}

static int hbtp_fb_early_resume(struct hbtp_data *ts)
{
	char *envp[2] = {HBTP_EVENT_TYPE_DISPLAY, NULL};
	int rc;

	mutex_lock(&hbtp->mutex);

	pr_debug("%s: hbtp_fb_early_resume\n", __func__);

	if (ts->pdev && ts->power_sync_enabled) {
		pr_debug("%s: power_sync is enabled\n", __func__);
		if (!ts->power_suspended) {
			pr_err("%s: power is not suspended\n", __func__);
			mutex_unlock(&hbtp->mutex);
			return 0;
		}
		rc = hbtp_pdev_power_on(ts, true);
		if (rc) {
			pr_err("%s: failed to enable panel power\n", __func__);
			goto err_power_on;
		}

		rc = hbtp_pinctrl_enable(ts, true);

		if (rc) {
			pr_err("%s: failed to enable pin\n", __func__);
			goto err_pin_enable;
		}

		ts->power_suspended = false;

		if (ts->input_dev) {

			kobject_uevent_env(&ts->input_dev->dev.kobj,
							KOBJ_ONLINE, envp);

			if (ts->power_sig_enabled) {
				pr_err("%s: power_sig is enabled, wait for signal\n",
					__func__);
				mutex_unlock(&hbtp->mutex);
				rc = wait_for_completion_interruptible(
					&hbtp->power_resume_sig);
				if (rc != 0) {
					pr_err("%s: wait for resume is interrupted\n",
						__func__);
				}
				mutex_lock(&hbtp->mutex);
				pr_debug("%s: wait is done\n", __func__);
			} else {
				pr_debug("%s: power_sig is NOT enabled\n",
					__func__);
			}

			if (ts->fb_resume_seq_delay) {
				usleep_range(ts->fb_resume_seq_delay,
					ts->fb_resume_seq_delay +
					HBTP_HOLD_DURATION_US);
				pr_err("%s: fb_resume_seq_delay = %u\n",
					__func__, ts->fb_resume_seq_delay);
			}
		}
	}
	mutex_unlock(&hbtp->mutex);
	return 0;

err_pin_enable:
	hbtp_pdev_power_on(ts, false);
err_power_on:
	mutex_unlock(&hbtp->mutex);
	return rc;
}

static int hbtp_fb_resume(struct hbtp_data *ts)
{
	char *envp[2] = {HBTP_EVENT_TYPE_DISPLAY, NULL};

	mutex_lock(&hbtp->mutex);
	if (!ts->power_sync_enabled) {
		pr_debug("%s: power_sync is disabled, send uevent\n", __func__);
		if (ts->input_dev) {
			kobject_uevent_env(&ts->input_dev->dev.kobj,
				KOBJ_ONLINE, envp);
		}
	}
	mutex_unlock(&hbtp->mutex);
	return 0;
}

static int hbtp_pdev_probe(struct platform_device *pdev)
{
	int error;
	struct regulator *vcc_ana, *vcc_dig;

	hbtp->pdev = pdev;

	if (pdev->dev.of_node) {
		error = hbtp_parse_dt(&pdev->dev);
		if (error) {
			pr_err("%s: parse dt failed, rc=%d\n", __func__, error);
			return error;
		}
	}

	platform_set_drvdata(pdev, hbtp);

	error = hbtp_pinctrl_init(hbtp);
	if (error) {
		pr_info("%s: pinctrl isn't available, rc=%d\n", __func__,
			error);
	}

	if (hbtp->manage_afe_power_ana) {
		vcc_ana = regulator_get(&pdev->dev, "vcc_ana");
		if (IS_ERR(vcc_ana)) {
			error = PTR_ERR(vcc_ana);
			pr_err("%s: regulator get failed vcc_ana rc=%d\n",
				__func__, error);
			return error;
		}

		if (regulator_count_voltages(vcc_ana) > 0) {
			error = regulator_set_voltage(vcc_ana,
				hbtp->afe_vtg_min_uv, hbtp->afe_vtg_max_uv);
			if (error) {
				pr_err("%s: regulator set vtg failed vcc_ana rc=%d\n",
					__func__, error);
				regulator_put(vcc_ana);
				return error;
			}
		}
		hbtp->vcc_ana = vcc_ana;
	}

	if (hbtp->manage_power_dig) {
		vcc_dig = regulator_get(&pdev->dev, "vcc_dig");
		if (IS_ERR(vcc_dig)) {
			error = PTR_ERR(vcc_dig);
			pr_err("%s: regulator get failed vcc_dig rc=%d\n",
				__func__, error);
			return error;
		}

		if (regulator_count_voltages(vcc_dig) > 0) {
			error = regulator_set_voltage(vcc_dig,
				hbtp->dig_vtg_min_uv, hbtp->dig_vtg_max_uv);
			if (error) {
				pr_err("%s: regulator set vtg failed vcc_dig rc=%d\n",
					__func__, error);
				regulator_put(vcc_dig);
				return error;
			}
		}
		hbtp->vcc_dig = vcc_dig;
	}

	return 0;
}

static int hbtp_pdev_remove(struct platform_device *pdev)
{
	if (hbtp->vcc_ana || hbtp->vcc_dig) {
		hbtp_pdev_power_on(hbtp, false);
		if (hbtp->vcc_ana)
			regulator_put(hbtp->vcc_ana);
		if (hbtp->vcc_dig)
			regulator_put(hbtp->vcc_dig);
	}

	if (hbtp->ts_pinctrl)
		devm_pinctrl_put(hbtp->ts_pinctrl);

	return 0;
}

#ifdef CONFIG_OF
static const struct of_device_id hbtp_match_table[] = {
	{ .compatible = "qcom,hbtp-input",},
	{ },
};
#else
#define hbtp_match_table NULL
#endif

static struct platform_driver hbtp_pdev_driver = {
	.probe		= hbtp_pdev_probe,
	.remove		= hbtp_pdev_remove,
	.driver		= {
		.name		= "hbtp",
		.owner		= THIS_MODULE,
		.of_match_table = hbtp_match_table,
	},
};

static ssize_t hbtp_display_pwr_store(struct kobject *kobj,
		struct kobj_attribute *attr, const char *buf, size_t count)
{
	u32 status;
	ssize_t ret;
	char *envp[2] = {HBTP_EVENT_TYPE_DISPLAY, NULL};

	mutex_lock(&hbtp->mutex);
	ret = kstrtou32(buf, 10, &status);
	if (ret) {
		pr_err("hbtp: ret error: %zd\n", ret);
<<<<<<< HEAD
=======
		mutex_unlock(&hbtp->mutex);
>>>>>>> 70be28c9
		return ret;
	}
	if (!hbtp || !hbtp->input_dev) {
		pr_err("hbtp: hbtp or hbtp->input_dev not ready!\n");
<<<<<<< HEAD
=======
		mutex_unlock(&hbtp->mutex);
>>>>>>> 70be28c9
		return ret;
	}
	if (status) {
		pr_debug("hbtp: display power on!\n");
		kobject_uevent_env(&hbtp->input_dev->dev.kobj,
			KOBJ_ONLINE, envp);
	} else {
		pr_debug("hbtp: display power off!\n");
		kobject_uevent_env(&hbtp->input_dev->dev.kobj,
			KOBJ_OFFLINE, envp);
	}
	mutex_unlock(&hbtp->mutex);
	return count;
}

static struct kobj_attribute hbtp_display_attribute =
		__ATTR(display_pwr, 0660, NULL, hbtp_display_pwr_store);

static int __init hbtp_init(void)
{
	int error;

	hbtp = kzalloc(sizeof(struct hbtp_data), GFP_KERNEL);
	if (!hbtp)
		return -ENOMEM;

	mutex_init(&hbtp->mutex);

	error = misc_register(&hbtp_input_misc);
	if (error) {
		pr_err("%s: misc_register failed\n", HBTP_INPUT_NAME);
		goto err_misc_reg;
	}

#if defined(CONFIG_FB)
	hbtp->fb_notif.notifier_call = fb_notifier_callback;
	error = fb_register_client(&hbtp->fb_notif);
	if (error) {
		pr_err("%s: Unable to register fb_notifier: %d\n",
			HBTP_INPUT_NAME, error);
		goto err_fb_reg;
	}
#endif

	error = platform_driver_register(&hbtp_pdev_driver);
	if (error) {
		pr_err("Failed to register platform driver: %d\n", error);
		goto err_platform_drv_reg;
	}

	hbtp->sysfs_kobject = kobject_create_and_add("hbtp", kernel_kobj);
	if (!hbtp->sysfs_kobject)
		pr_err("%s: Could not create sysfs kobject\n", __func__);
	else {
		error = sysfs_create_file(hbtp->sysfs_kobject,
			&hbtp_display_attribute.attr);
		if (error)
			pr_err("failed to create the display_pwr sysfs\n");
	}

	return 0;

err_platform_drv_reg:
#if defined(CONFIG_FB)
	fb_unregister_client(&hbtp->fb_notif);
err_fb_reg:
#endif
	misc_deregister(&hbtp_input_misc);
err_misc_reg:
	kfree(hbtp);

	return error;
}

static void __exit hbtp_exit(void)
{
	misc_deregister(&hbtp_input_misc);
	if (hbtp->input_dev)
		input_unregister_device(hbtp->input_dev);

#if defined(CONFIG_FB)
	fb_unregister_client(&hbtp->fb_notif);
#endif

	platform_driver_unregister(&hbtp_pdev_driver);

	kfree(hbtp);
}

MODULE_DESCRIPTION("Kernel driver to support host based touch processing");
MODULE_LICENSE("GPL v2");

module_init(hbtp_init);
module_exit(hbtp_exit);<|MERGE_RESOLUTION|>--- conflicted
+++ resolved
@@ -1362,18 +1362,12 @@
 	ret = kstrtou32(buf, 10, &status);
 	if (ret) {
 		pr_err("hbtp: ret error: %zd\n", ret);
-<<<<<<< HEAD
-=======
 		mutex_unlock(&hbtp->mutex);
->>>>>>> 70be28c9
 		return ret;
 	}
 	if (!hbtp || !hbtp->input_dev) {
 		pr_err("hbtp: hbtp or hbtp->input_dev not ready!\n");
-<<<<<<< HEAD
-=======
 		mutex_unlock(&hbtp->mutex);
->>>>>>> 70be28c9
 		return ret;
 	}
 	if (status) {
