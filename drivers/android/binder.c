--- conflicted
+++ resolved
@@ -527,12 +527,8 @@
  * @requested_threads_started: number binder threads started
  *                        (protected by @inner_lock)
  * @tmp_ref:              temporary reference to indicate proc is in use
-<<<<<<< HEAD
- *                        (protected by @inner_lock)
-=======
  *                        (atomic since @proc->inner_lock cannot
  *                        always be acquired)
->>>>>>> 476e7ea6
  * @default_priority:     default scheduler priority
  *                        (invariant after initialized)
  * @debugfs_entry:        debugfs node
@@ -566,11 +562,7 @@
 	int max_threads;
 	int requested_threads;
 	int requested_threads_started;
-<<<<<<< HEAD
-	int tmp_ref;
-=======
 	atomic_t tmp_ref;
->>>>>>> 476e7ea6
 	struct binder_priority default_priority;
 	struct dentry *debugfs_entry;
 	struct binder_alloc alloc;
@@ -1258,7 +1250,6 @@
 
 static void binder_set_priority(struct task_struct *task,
 				struct binder_priority desired)
-<<<<<<< HEAD
 {
 	binder_do_set_priority(task, desired, /* verify = */ true);
 }
@@ -1274,23 +1265,6 @@
 					struct binder_priority node_prio,
 					bool inherit_rt)
 {
-=======
-{
-	binder_do_set_priority(task, desired, /* verify = */ true);
-}
-
-static void binder_restore_priority(struct task_struct *task,
-				    struct binder_priority desired)
-{
-	binder_do_set_priority(task, desired, /* verify = */ false);
-}
-
-static void binder_transaction_priority(struct task_struct *task,
-					struct binder_transaction *t,
-					struct binder_priority node_prio,
-					bool inherit_rt)
-{
->>>>>>> 476e7ea6
 	struct binder_priority desired_prio = t->priority;
 
 	if (t->set_priority_called)
@@ -1507,7 +1481,6 @@
 
 static int binder_inc_node(struct binder_node *node, int strong, int internal,
 			   struct list_head *target_list)
-<<<<<<< HEAD
 {
 	int ret;
 
@@ -1521,21 +1494,6 @@
 static bool binder_dec_node_nilocked(struct binder_node *node,
 				     int strong, int internal)
 {
-=======
-{
-	int ret;
-
-	binder_node_inner_lock(node);
-	ret = binder_inc_node_nilocked(node, strong, internal, target_list);
-	binder_node_inner_unlock(node);
-
-	return ret;
-}
-
-static bool binder_dec_node_nilocked(struct binder_node *node,
-				     int strong, int internal)
-{
->>>>>>> 476e7ea6
 	struct binder_proc *proc = node->proc;
 
 	assert_spin_locked(&node->lock);
@@ -1978,211 +1936,6 @@
 	if (!ref) {
 		ret = -EINVAL;
 		goto err_no_ref;
-<<<<<<< HEAD
-	}
-	if (increment)
-		ret = binder_inc_ref_olocked(ref, strong, NULL);
-	else
-		delete_ref = binder_dec_ref_olocked(ref, strong);
-
-	if (rdata)
-		*rdata = ref->data;
-	binder_proc_unlock(proc);
-
-	if (delete_ref)
-		binder_free_ref(ref);
-	return ret;
-
-err_no_ref:
-	binder_proc_unlock(proc);
-	return ret;
-}
-
-/**
- * binder_dec_ref_for_handle() - dec the ref for given handle
- * @proc:	proc containing the ref
- * @desc:	the handle associated with the ref
- * @strong:	true=strong reference, false=weak reference
- * @rdata:	the id/refcount data for the ref
- *
- * Just calls binder_update_ref_for_handle() to decrement the ref.
- *
- * Return: 0 if successful, else errno
- */
-static int binder_dec_ref_for_handle(struct binder_proc *proc,
-		uint32_t desc, bool strong, struct binder_ref_data *rdata)
-{
-	return binder_update_ref_for_handle(proc, desc, false, strong, rdata);
-}
-
-
-/**
- * binder_inc_ref_for_node() - increment the ref for given proc/node
- * @proc:	 proc containing the ref
- * @node:	 target node
- * @strong:	 true=strong reference, false=weak reference
- * @target_list: worklist to use if node is incremented
- * @rdata:	 the id/refcount data for the ref
- *
- * Given a proc and node, increment the ref. Create the ref if it
- * doesn't already exist
- *
- * Return: 0 if successful, else errno
- */
-static int binder_inc_ref_for_node(struct binder_proc *proc,
-			struct binder_node *node,
-			bool strong,
-			struct list_head *target_list,
-			struct binder_ref_data *rdata)
-{
-	struct binder_ref *ref;
-	struct binder_ref *new_ref = NULL;
-	int ret = 0;
-
-	binder_proc_lock(proc);
-	ref = binder_get_ref_for_node_olocked(proc, node, NULL);
-	if (!ref) {
-		binder_proc_unlock(proc);
-		new_ref = kzalloc(sizeof(*ref), GFP_KERNEL);
-		if (!new_ref)
-			return -ENOMEM;
-		binder_proc_lock(proc);
-		ref = binder_get_ref_for_node_olocked(proc, node, new_ref);
-	}
-	ret = binder_inc_ref_olocked(ref, strong, target_list);
-	*rdata = ref->data;
-	binder_proc_unlock(proc);
-	if (new_ref && ref != new_ref)
-		/*
-		 * Another thread created the ref first so
-		 * free the one we allocated
-		 */
-		kfree(new_ref);
-	return ret;
-}
-
-static void binder_pop_transaction_ilocked(struct binder_thread *target_thread,
-					   struct binder_transaction *t)
-{
-	BUG_ON(!target_thread);
-	assert_spin_locked(&target_thread->proc->inner_lock);
-	BUG_ON(target_thread->transaction_stack != t);
-	BUG_ON(target_thread->transaction_stack->from != target_thread);
-	target_thread->transaction_stack =
-		target_thread->transaction_stack->from_parent;
-	t->from = NULL;
-}
-
-/**
- * binder_thread_dec_tmpref() - decrement thread->tmp_ref
- * @thread:	thread to decrement
- *
- * A thread needs to be kept alive while being used to create or
- * handle a transaction. binder_get_txn_from() is used to safely
- * extract t->from from a binder_transaction and keep the thread
- * indicated by t->from from being freed. When done with that
- * binder_thread, this function is called to decrement the
- * tmp_ref and free if appropriate (thread has been released
- * and no transaction being processed by the driver)
- */
-static void binder_thread_dec_tmpref(struct binder_thread *thread)
-{
-	/*
-	 * atomic is used to protect the counter value while
-	 * it cannot reach zero or thread->is_dead is false
-	 */
-	binder_inner_proc_lock(thread->proc);
-	atomic_dec(&thread->tmp_ref);
-	if (thread->is_dead && !atomic_read(&thread->tmp_ref)) {
-		binder_inner_proc_unlock(thread->proc);
-		binder_free_thread(thread);
-		return;
-	}
-	binder_inner_proc_unlock(thread->proc);
-}
-
-/**
- * binder_proc_dec_tmpref() - decrement proc->tmp_ref
- * @proc:	proc to decrement
- *
- * A binder_proc needs to be kept alive while being used to create or
- * handle a transaction. proc->tmp_ref is incremented when
- * creating a new transaction or the binder_proc is currently in-use
- * by threads that are being released. When done with the binder_proc,
- * this function is called to decrement the counter and free the
- * proc if appropriate (proc has been released, all threads have
- * been released and not currenly in-use to process a transaction).
- */
-static void binder_proc_dec_tmpref(struct binder_proc *proc)
-{
-	binder_inner_proc_lock(proc);
-	proc->tmp_ref--;
-	if (proc->is_dead && RB_EMPTY_ROOT(&proc->threads) &&
-			!proc->tmp_ref) {
-		binder_inner_proc_unlock(proc);
-		binder_free_proc(proc);
-		return;
-	}
-	binder_inner_proc_unlock(proc);
-}
-
-/**
- * binder_get_txn_from() - safely extract the "from" thread in transaction
- * @t:	binder transaction for t->from
- *
- * Atomically return the "from" thread and increment the tmp_ref
- * count for the thread to ensure it stays alive until
- * binder_thread_dec_tmpref() is called.
- *
- * Return: the value of t->from
- */
-static struct binder_thread *binder_get_txn_from(
-		struct binder_transaction *t)
-{
-	struct binder_thread *from;
-
-	spin_lock(&t->lock);
-	from = t->from;
-	if (from)
-		atomic_inc(&from->tmp_ref);
-	spin_unlock(&t->lock);
-	return from;
-}
-
-/**
- * binder_get_txn_from_and_acq_inner() - get t->from and acquire inner lock
- * @t:	binder transaction for t->from
- *
- * Same as binder_get_txn_from() except it also acquires the proc->inner_lock
- * to guarantee that the thread cannot be released while operating on it.
- * The caller must call binder_inner_proc_unlock() to release the inner lock
- * as well as call binder_dec_thread_txn() to release the reference.
- *
- * Return: the value of t->from
- */
-static struct binder_thread *binder_get_txn_from_and_acq_inner(
-		struct binder_transaction *t)
-{
-	struct binder_thread *from;
-
-	from = binder_get_txn_from(t);
-	if (!from)
-		return NULL;
-	binder_inner_proc_lock(from->proc);
-	if (t->from) {
-		BUG_ON(from != t->from);
-		return from;
-	}
-	binder_inner_proc_unlock(from->proc);
-	binder_thread_dec_tmpref(from);
-	return NULL;
-}
-
-static void binder_free_transaction(struct binder_transaction *t)
-{
-	if (t->buffer)
-		t->buffer->transaction = NULL;
-=======
 	}
 	if (increment)
 		ret = binder_inc_ref_olocked(ref, strong, NULL);
@@ -2404,7 +2157,6 @@
 		 */
 		spin_unlock(&t->lock);
 	}
->>>>>>> 476e7ea6
 	kfree(t);
 	binder_stats_deleted(BINDER_STAT_TRANSACTION);
 }
@@ -3236,11 +2988,7 @@
 		target_node = node;
 		binder_inc_node_nilocked(node, 1, 0, NULL);
 		binder_inc_node_tmpref_ilocked(node);
-<<<<<<< HEAD
-		node->proc->tmp_ref++;
-=======
 		atomic_inc(&node->proc->tmp_ref);
->>>>>>> 476e7ea6
 		*procp = node->proc;
 	} else
 		*error = BR_DEAD_REPLY;
@@ -3337,11 +3085,7 @@
 			goto err_dead_binder;
 		}
 		target_proc = target_thread->proc;
-<<<<<<< HEAD
-		target_proc->tmp_ref++;
-=======
 		atomic_inc(&target_proc->tmp_ref);
->>>>>>> 476e7ea6
 		binder_inner_proc_unlock(target_thread->proc);
 	} else {
 		if (tr->target.handle) {
@@ -4986,11 +4730,7 @@
 	 * The corresponding dec is when we actually
 	 * free the thread in binder_free_thread()
 	 */
-<<<<<<< HEAD
-	proc->tmp_ref++;
-=======
 	atomic_inc(&proc->tmp_ref);
->>>>>>> 476e7ea6
 	/*
 	 * take a ref on this thread to ensure it
 	 * survives while we are releasing it
@@ -5485,10 +5225,7 @@
 		return -ENOMEM;
 	spin_lock_init(&proc->inner_lock);
 	spin_lock_init(&proc->outer_lock);
-<<<<<<< HEAD
-=======
 	atomic_set(&proc->tmp_ref, 0);
->>>>>>> 476e7ea6
 	get_task_struct(current->group_leader);
 	proc->tsk = current->group_leader;
 	mutex_init(&proc->files_lock);
@@ -5668,11 +5405,7 @@
 	 * Make sure proc stays alive after we
 	 * remove all the threads
 	 */
-<<<<<<< HEAD
-	proc->tmp_ref++;
-=======
 	atomic_inc(&proc->tmp_ref);
->>>>>>> 476e7ea6
 
 	proc->is_dead = true;
 	threads = 0;
