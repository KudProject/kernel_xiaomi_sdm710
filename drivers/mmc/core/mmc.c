/*
 *  linux/drivers/mmc/core/mmc.c
 *
 *  Copyright (C) 2003-2004 Russell King, All Rights Reserved.
 *  Copyright (C) 2005-2007 Pierre Ossman, All Rights Reserved.
 *  MMCv4 support Copyright (C) 2006 Philip Langdale, All Rights Reserved.
 *
 * This program is free software; you can redistribute it and/or modify
 * it under the terms of the GNU General Public License version 2 as
 * published by the Free Software Foundation.
 */

#include <linux/err.h>
#include <linux/of.h>
#include <linux/slab.h>
#include <linux/stat.h>
#include <linux/pm_runtime.h>

#include <linux/mmc/host.h>
#include <linux/mmc/card.h>
#include <linux/mmc/mmc.h>
#include <linux/reboot.h>
#include <trace/events/mmc.h>

#include "core.h"
#include "host.h"
#include "bus.h"
#include "mmc_ops.h"
#include "sd_ops.h"

#define DEFAULT_CMD6_TIMEOUT_MS	500
#define MIN_CACHE_EN_TIMEOUT_MS 1600

static const unsigned int tran_exp[] = {
	10000,		100000,		1000000,	10000000,
	0,		0,		0,		0
};

static const unsigned char tran_mant[] = {
	0,	10,	12,	13,	15,	20,	25,	30,
	35,	40,	45,	50,	55,	60,	70,	80,
};

static const unsigned int tacc_exp[] = {
	1,	10,	100,	1000,	10000,	100000,	1000000, 10000000,
};

static const unsigned int tacc_mant[] = {
	0,	10,	12,	13,	15,	20,	25,	30,
	35,	40,	45,	50,	55,	60,	70,	80,
};

static const struct mmc_fixup mmc_ext_csd_fixups[] = {
	/*
	 * Certain Hynix eMMC 4.41 cards might get broken when HPI feature
	 * is used so disable the HPI feature for such buggy cards.
	 */
	MMC_FIXUP_EXT_CSD_REV(CID_NAME_ANY, CID_MANFID_HYNIX,
			      0x014a, add_quirk, MMC_QUIRK_BROKEN_HPI, 5),

	END_FIXUP
};

#define UNSTUFF_BITS(resp,start,size)					\
	({								\
		const int __size = size;				\
		const u32 __mask = (__size < 32 ? 1 << __size : 0) - 1;	\
		const int __off = 3 - ((start) / 32);			\
		const int __shft = (start) & 31;			\
		u32 __res;						\
									\
		__res = resp[__off] >> __shft;				\
		if (__size + __shft > 32)				\
			__res |= resp[__off-1] << ((32 - __shft) % 32);	\
		__res & __mask;						\
	})

static int mmc_switch_status(struct mmc_card *card, bool ignore_crc);
/*
 * Given the decoded CSD structure, decode the raw CID to our CID structure.
 */
static int mmc_decode_cid(struct mmc_card *card)
{
	u32 *resp = card->raw_cid;

	/*
	 * The selection of the format here is based upon published
	 * specs from sandisk and from what people have reported.
	 */
	switch (card->csd.mmca_vsn) {
	case 0: /* MMC v1.0 - v1.2 */
	case 1: /* MMC v1.4 */
		card->cid.manfid	= UNSTUFF_BITS(resp, 104, 24);
		card->cid.prod_name[0]	= UNSTUFF_BITS(resp, 96, 8);
		card->cid.prod_name[1]	= UNSTUFF_BITS(resp, 88, 8);
		card->cid.prod_name[2]	= UNSTUFF_BITS(resp, 80, 8);
		card->cid.prod_name[3]	= UNSTUFF_BITS(resp, 72, 8);
		card->cid.prod_name[4]	= UNSTUFF_BITS(resp, 64, 8);
		card->cid.prod_name[5]	= UNSTUFF_BITS(resp, 56, 8);
		card->cid.prod_name[6]	= UNSTUFF_BITS(resp, 48, 8);
		card->cid.hwrev		= UNSTUFF_BITS(resp, 44, 4);
		card->cid.fwrev		= UNSTUFF_BITS(resp, 40, 4);
		card->cid.serial	= UNSTUFF_BITS(resp, 16, 24);
		card->cid.month		= UNSTUFF_BITS(resp, 12, 4);
		card->cid.year		= UNSTUFF_BITS(resp, 8, 4) + 1997;
		break;

	case 2: /* MMC v2.0 - v2.2 */
	case 3: /* MMC v3.1 - v3.3 */
	case 4: /* MMC v4 */
		card->cid.manfid	= UNSTUFF_BITS(resp, 120, 8);
		card->cid.oemid		= UNSTUFF_BITS(resp, 104, 16);
		card->cid.prod_name[0]	= UNSTUFF_BITS(resp, 96, 8);
		card->cid.prod_name[1]	= UNSTUFF_BITS(resp, 88, 8);
		card->cid.prod_name[2]	= UNSTUFF_BITS(resp, 80, 8);
		card->cid.prod_name[3]	= UNSTUFF_BITS(resp, 72, 8);
		card->cid.prod_name[4]	= UNSTUFF_BITS(resp, 64, 8);
		card->cid.prod_name[5]	= UNSTUFF_BITS(resp, 56, 8);
		card->cid.prv		= UNSTUFF_BITS(resp, 48, 8);
		card->cid.serial	= UNSTUFF_BITS(resp, 16, 32);
		card->cid.month		= UNSTUFF_BITS(resp, 12, 4);
		card->cid.year		= UNSTUFF_BITS(resp, 8, 4) + 1997;
		break;

	default:
		pr_err("%s: card has unknown MMCA version %d\n",
			mmc_hostname(card->host), card->csd.mmca_vsn);
		return -EINVAL;
	}

	return 0;
}

static void mmc_set_erase_size(struct mmc_card *card)
{
	if (card->ext_csd.erase_group_def & 1)
		card->erase_size = card->ext_csd.hc_erase_size;
	else
		card->erase_size = card->csd.erase_size;

	mmc_init_erase(card);
}

static const struct mmc_fixup mmc_fixups[] = {

	/* avoid HPI for specific cards */
	MMC_FIXUP_EXT_CSD_REV("MMC16G", CID_MANFID_KINGSTON, CID_OEMID_ANY,
		add_quirk, MMC_QUIRK_BROKEN_HPI, MMC_V4_41),

	/* Disable cache for specific cards */
	MMC_FIXUP("MMC16G", CID_MANFID_KINGSTON, CID_OEMID_ANY,
		add_quirk_mmc, MMC_QUIRK_CACHE_DISABLE),

	END_FIXUP
};

/*
 * Given a 128-bit response, decode to our card CSD structure.
 */
static int mmc_decode_csd(struct mmc_card *card)
{
	struct mmc_csd *csd = &card->csd;
	unsigned int e, m, a, b;
	u32 *resp = card->raw_csd;

	/*
	 * We only understand CSD structure v1.1 and v1.2.
	 * v1.2 has extra information in bits 15, 11 and 10.
	 * We also support eMMC v4.4 & v4.41.
	 */
	csd->structure = UNSTUFF_BITS(resp, 126, 2);
	if (csd->structure == 0) {
		pr_err("%s: unrecognised CSD structure version %d\n",
			mmc_hostname(card->host), csd->structure);
		return -EINVAL;
	}

	csd->mmca_vsn	 = UNSTUFF_BITS(resp, 122, 4);
	m = UNSTUFF_BITS(resp, 115, 4);
	e = UNSTUFF_BITS(resp, 112, 3);
	csd->tacc_ns	 = (tacc_exp[e] * tacc_mant[m] + 9) / 10;
	csd->tacc_clks	 = UNSTUFF_BITS(resp, 104, 8) * 100;

	m = UNSTUFF_BITS(resp, 99, 4);
	e = UNSTUFF_BITS(resp, 96, 3);
	csd->max_dtr	  = tran_exp[e] * tran_mant[m];
	csd->cmdclass	  = UNSTUFF_BITS(resp, 84, 12);

	e = UNSTUFF_BITS(resp, 47, 3);
	m = UNSTUFF_BITS(resp, 62, 12);
	csd->capacity	  = (1 + m) << (e + 2);

	csd->read_blkbits = UNSTUFF_BITS(resp, 80, 4);
	csd->read_partial = UNSTUFF_BITS(resp, 79, 1);
	csd->write_misalign = UNSTUFF_BITS(resp, 78, 1);
	csd->read_misalign = UNSTUFF_BITS(resp, 77, 1);
	csd->dsr_imp = UNSTUFF_BITS(resp, 76, 1);
	csd->r2w_factor = UNSTUFF_BITS(resp, 26, 3);
	csd->write_blkbits = UNSTUFF_BITS(resp, 22, 4);
	csd->write_partial = UNSTUFF_BITS(resp, 21, 1);

	if (csd->write_blkbits >= 9) {
		a = UNSTUFF_BITS(resp, 42, 5);
		b = UNSTUFF_BITS(resp, 37, 5);
		csd->erase_size = (a + 1) * (b + 1);
		csd->erase_size <<= csd->write_blkbits - 9;
	}

	return 0;
}

static void mmc_select_card_type(struct mmc_card *card)
{
	struct mmc_host *host = card->host;
	u8 card_type = card->ext_csd.raw_card_type;
	u32 caps = host->caps, caps2 = host->caps2;
	unsigned int hs_max_dtr = 0, hs200_max_dtr = 0;
	unsigned int avail_type = 0;

	if (caps & MMC_CAP_MMC_HIGHSPEED &&
	    card_type & EXT_CSD_CARD_TYPE_HS_26) {
		hs_max_dtr = MMC_HIGH_26_MAX_DTR;
		avail_type |= EXT_CSD_CARD_TYPE_HS_26;
	}

	if (caps & MMC_CAP_MMC_HIGHSPEED &&
	    card_type & EXT_CSD_CARD_TYPE_HS_52) {
		hs_max_dtr = MMC_HIGH_52_MAX_DTR;
		avail_type |= EXT_CSD_CARD_TYPE_HS_52;
	}

	if (caps & MMC_CAP_1_8V_DDR &&
	    card_type & EXT_CSD_CARD_TYPE_DDR_1_8V) {
		hs_max_dtr = MMC_HIGH_DDR_MAX_DTR;
		avail_type |= EXT_CSD_CARD_TYPE_DDR_1_8V;
	}

	if (caps & MMC_CAP_1_2V_DDR &&
	    card_type & EXT_CSD_CARD_TYPE_DDR_1_2V) {
		hs_max_dtr = MMC_HIGH_DDR_MAX_DTR;
		avail_type |= EXT_CSD_CARD_TYPE_DDR_1_2V;
	}

	if (caps2 & MMC_CAP2_HS200_1_8V_SDR &&
	    card_type & EXT_CSD_CARD_TYPE_HS200_1_8V) {
		hs200_max_dtr = MMC_HS200_MAX_DTR;
		avail_type |= EXT_CSD_CARD_TYPE_HS200_1_8V;
	}

	if (caps2 & MMC_CAP2_HS200_1_2V_SDR &&
	    card_type & EXT_CSD_CARD_TYPE_HS200_1_2V) {
		hs200_max_dtr = MMC_HS200_MAX_DTR;
		avail_type |= EXT_CSD_CARD_TYPE_HS200_1_2V;
	}

	if (caps2 & MMC_CAP2_HS400_1_8V &&
	    card_type & EXT_CSD_CARD_TYPE_HS400_1_8V) {
		hs200_max_dtr = MMC_HS200_MAX_DTR;
		avail_type |= EXT_CSD_CARD_TYPE_HS400_1_8V;
	}

	if (caps2 & MMC_CAP2_HS400_1_2V &&
	    card_type & EXT_CSD_CARD_TYPE_HS400_1_2V) {
		hs200_max_dtr = MMC_HS200_MAX_DTR;
		avail_type |= EXT_CSD_CARD_TYPE_HS400_1_2V;
	}

	if ((caps2 & MMC_CAP2_HS400_ES) &&
	    card->ext_csd.strobe_support &&
	    (avail_type & EXT_CSD_CARD_TYPE_HS400))
		avail_type |= EXT_CSD_CARD_TYPE_HS400ES;

	card->ext_csd.hs_max_dtr = hs_max_dtr;
	card->ext_csd.hs200_max_dtr = hs200_max_dtr;
	card->mmc_avail_type = avail_type;
}

static void mmc_manage_enhanced_area(struct mmc_card *card, u8 *ext_csd)
{
	u8 hc_erase_grp_sz, hc_wp_grp_sz;

	/*
	 * Disable these attributes by default
	 */
	card->ext_csd.enhanced_area_offset = -EINVAL;
	card->ext_csd.enhanced_area_size = -EINVAL;

	/*
	 * Enhanced area feature support -- check whether the eMMC
	 * card has the Enhanced area enabled.  If so, export enhanced
	 * area offset and size to user by adding sysfs interface.
	 */
	if ((ext_csd[EXT_CSD_PARTITION_SUPPORT] & 0x2) &&
	    (ext_csd[EXT_CSD_PARTITION_ATTRIBUTE] & 0x1)) {
		if (card->ext_csd.partition_setting_completed) {
			hc_erase_grp_sz =
				ext_csd[EXT_CSD_HC_ERASE_GRP_SIZE];
			hc_wp_grp_sz =
				ext_csd[EXT_CSD_HC_WP_GRP_SIZE];

			/*
			 * calculate the enhanced data area offset, in bytes
			 */
			card->ext_csd.enhanced_area_offset =
				(((unsigned long long)ext_csd[139]) << 24) +
				(((unsigned long long)ext_csd[138]) << 16) +
				(((unsigned long long)ext_csd[137]) << 8) +
				(((unsigned long long)ext_csd[136]));
			if (mmc_card_blockaddr(card))
				card->ext_csd.enhanced_area_offset <<= 9;
			/*
			 * calculate the enhanced data area size, in kilobytes
			 */
			card->ext_csd.enhanced_area_size =
				(ext_csd[142] << 16) + (ext_csd[141] << 8) +
				ext_csd[140];
			card->ext_csd.enhanced_area_size *=
				(size_t)(hc_erase_grp_sz * hc_wp_grp_sz);
			card->ext_csd.enhanced_area_size <<= 9;
		} else {
			pr_warn("%s: defines enhanced area without partition setting complete\n",
				mmc_hostname(card->host));
		}
	}
}

static void mmc_manage_gp_partitions(struct mmc_card *card, u8 *ext_csd)
{
	int idx;
	u8 hc_erase_grp_sz, hc_wp_grp_sz;
	unsigned int part_size;

	/*
	 * General purpose partition feature support --
	 * If ext_csd has the size of general purpose partitions,
	 * set size, part_cfg, partition name in mmc_part.
	 */
	if (ext_csd[EXT_CSD_PARTITION_SUPPORT] &
	    EXT_CSD_PART_SUPPORT_PART_EN) {
		hc_erase_grp_sz =
			ext_csd[EXT_CSD_HC_ERASE_GRP_SIZE];
		hc_wp_grp_sz =
			ext_csd[EXT_CSD_HC_WP_GRP_SIZE];

		for (idx = 0; idx < MMC_NUM_GP_PARTITION; idx++) {
			if (!ext_csd[EXT_CSD_GP_SIZE_MULT + idx * 3] &&
			    !ext_csd[EXT_CSD_GP_SIZE_MULT + idx * 3 + 1] &&
			    !ext_csd[EXT_CSD_GP_SIZE_MULT + idx * 3 + 2])
				continue;
			if (card->ext_csd.partition_setting_completed == 0) {
				pr_warn("%s: has partition size defined without partition complete\n",
					mmc_hostname(card->host));
				break;
			}
			part_size =
				(ext_csd[EXT_CSD_GP_SIZE_MULT + idx * 3 + 2]
				<< 16) +
				(ext_csd[EXT_CSD_GP_SIZE_MULT + idx * 3 + 1]
				<< 8) +
				ext_csd[EXT_CSD_GP_SIZE_MULT + idx * 3];
			part_size *= (size_t)(hc_erase_grp_sz *
				hc_wp_grp_sz);
			mmc_part_add(card, part_size << 19,
				EXT_CSD_PART_CONFIG_ACC_GP0 + idx,
				"gp%d", idx, false,
				MMC_BLK_DATA_AREA_GP);
		}
	}
}

/* Minimum partition switch timeout in milliseconds */
#define MMC_MIN_PART_SWITCH_TIME	300

/*
 * Decode extended CSD.
 */
static int mmc_decode_ext_csd(struct mmc_card *card, u8 *ext_csd)
{
	int err = 0, idx;
	unsigned int part_size;
	struct device_node *np;
	bool broken_hpi = false;

	/* Version is coded in the CSD_STRUCTURE byte in the EXT_CSD register */
	card->ext_csd.raw_ext_csd_structure = ext_csd[EXT_CSD_STRUCTURE];
	if (card->csd.structure == 3) {
		if (card->ext_csd.raw_ext_csd_structure > 2) {
			pr_err("%s: unrecognised EXT_CSD structure "
				"version %d\n", mmc_hostname(card->host),
					card->ext_csd.raw_ext_csd_structure);
			err = -EINVAL;
			goto out;
		}
	}

	np = mmc_of_find_child_device(card->host, 0);
	if (np && of_device_is_compatible(np, "mmc-card"))
		broken_hpi = of_property_read_bool(np, "broken-hpi");
	of_node_put(np);

	/*
	 * The EXT_CSD format is meant to be forward compatible. As long
	 * as CSD_STRUCTURE does not change, all values for EXT_CSD_REV
	 * are authorized, see JEDEC JESD84-B50 section B.8.
	 */
	card->ext_csd.rev = ext_csd[EXT_CSD_REV];

	card->ext_csd.raw_sectors[0] = ext_csd[EXT_CSD_SEC_CNT + 0];
	card->ext_csd.raw_sectors[1] = ext_csd[EXT_CSD_SEC_CNT + 1];
	card->ext_csd.raw_sectors[2] = ext_csd[EXT_CSD_SEC_CNT + 2];
	card->ext_csd.raw_sectors[3] = ext_csd[EXT_CSD_SEC_CNT + 3];
	if (card->ext_csd.rev >= 2) {
		card->ext_csd.sectors =
			ext_csd[EXT_CSD_SEC_CNT + 0] << 0 |
			ext_csd[EXT_CSD_SEC_CNT + 1] << 8 |
			ext_csd[EXT_CSD_SEC_CNT + 2] << 16 |
			ext_csd[EXT_CSD_SEC_CNT + 3] << 24;

		/* Cards with density > 2GiB are sector addressed */
		if (card->ext_csd.sectors > (2u * 1024 * 1024 * 1024) / 512)
			mmc_card_set_blockaddr(card);
	}

	card->ext_csd.strobe_support = ext_csd[EXT_CSD_STROBE_SUPPORT];
	card->ext_csd.raw_card_type = ext_csd[EXT_CSD_CARD_TYPE];
	mmc_select_card_type(card);

	card->ext_csd.raw_s_a_timeout = ext_csd[EXT_CSD_S_A_TIMEOUT];
	card->ext_csd.raw_erase_timeout_mult =
		ext_csd[EXT_CSD_ERASE_TIMEOUT_MULT];
	card->ext_csd.raw_hc_erase_grp_size =
		ext_csd[EXT_CSD_HC_ERASE_GRP_SIZE];
	if (card->ext_csd.rev >= 3) {
		u8 sa_shift = ext_csd[EXT_CSD_S_A_TIMEOUT];
		card->ext_csd.part_config = ext_csd[EXT_CSD_PART_CONFIG];

		/* EXT_CSD value is in units of 10ms, but we store in ms */
		card->ext_csd.part_time = 10 * ext_csd[EXT_CSD_PART_SWITCH_TIME];

		/* Sleep / awake timeout in 100ns units */
		if (sa_shift > 0 && sa_shift <= 0x17)
			card->ext_csd.sa_timeout =
					1 << ext_csd[EXT_CSD_S_A_TIMEOUT];
		card->ext_csd.erase_group_def =
			ext_csd[EXT_CSD_ERASE_GROUP_DEF];
		card->ext_csd.hc_erase_timeout = 300 *
			ext_csd[EXT_CSD_ERASE_TIMEOUT_MULT];
		card->ext_csd.hc_erase_size =
			ext_csd[EXT_CSD_HC_ERASE_GRP_SIZE] << 10;

		card->ext_csd.rel_sectors = ext_csd[EXT_CSD_REL_WR_SEC_C];

		/*
		 * There are two boot regions of equal size, defined in
		 * multiples of 128K.
		 */
		if (ext_csd[EXT_CSD_BOOT_MULT] && mmc_boot_partition_access(card->host)) {
			for (idx = 0; idx < MMC_NUM_BOOT_PARTITION; idx++) {
				part_size = ext_csd[EXT_CSD_BOOT_MULT] << 17;
				mmc_part_add(card, part_size,
					EXT_CSD_PART_CONFIG_ACC_BOOT0 + idx,
					"boot%d", idx, true,
					MMC_BLK_DATA_AREA_BOOT);
			}
		}
	}

	card->ext_csd.raw_hc_erase_gap_size =
		ext_csd[EXT_CSD_HC_WP_GRP_SIZE];
	card->ext_csd.raw_sec_trim_mult =
		ext_csd[EXT_CSD_SEC_TRIM_MULT];
	card->ext_csd.raw_sec_erase_mult =
		ext_csd[EXT_CSD_SEC_ERASE_MULT];
	card->ext_csd.raw_sec_feature_support =
		ext_csd[EXT_CSD_SEC_FEATURE_SUPPORT];
	card->ext_csd.raw_trim_mult =
		ext_csd[EXT_CSD_TRIM_MULT];
	card->ext_csd.raw_partition_support = ext_csd[EXT_CSD_PARTITION_SUPPORT];
	card->ext_csd.raw_driver_strength = ext_csd[EXT_CSD_DRIVER_STRENGTH];
	if (card->ext_csd.rev >= 4) {
		if (ext_csd[EXT_CSD_PARTITION_SETTING_COMPLETED] &
		    EXT_CSD_PART_SETTING_COMPLETED)
			card->ext_csd.partition_setting_completed = 1;
		else
			card->ext_csd.partition_setting_completed = 0;

		mmc_manage_enhanced_area(card, ext_csd);

		mmc_manage_gp_partitions(card, ext_csd);

		card->ext_csd.sec_trim_mult =
			ext_csd[EXT_CSD_SEC_TRIM_MULT];
		card->ext_csd.sec_erase_mult =
			ext_csd[EXT_CSD_SEC_ERASE_MULT];
		card->ext_csd.sec_feature_support =
			ext_csd[EXT_CSD_SEC_FEATURE_SUPPORT];
		card->ext_csd.trim_timeout = 300 *
			ext_csd[EXT_CSD_TRIM_MULT];

		/*
		 * Note that the call to mmc_part_add above defaults to read
		 * only. If this default assumption is changed, the call must
		 * take into account the value of boot_locked below.
		 */
		card->ext_csd.boot_ro_lock = ext_csd[EXT_CSD_BOOT_WP];
		card->ext_csd.boot_ro_lockable = true;

		/* Save power class values */
		card->ext_csd.raw_pwr_cl_52_195 =
			ext_csd[EXT_CSD_PWR_CL_52_195];
		card->ext_csd.raw_pwr_cl_26_195 =
			ext_csd[EXT_CSD_PWR_CL_26_195];
		card->ext_csd.raw_pwr_cl_52_360 =
			ext_csd[EXT_CSD_PWR_CL_52_360];
		card->ext_csd.raw_pwr_cl_26_360 =
			ext_csd[EXT_CSD_PWR_CL_26_360];
		card->ext_csd.raw_pwr_cl_200_195 =
			ext_csd[EXT_CSD_PWR_CL_200_195];
		card->ext_csd.raw_pwr_cl_200_360 =
			ext_csd[EXT_CSD_PWR_CL_200_360];
		card->ext_csd.raw_pwr_cl_ddr_52_195 =
			ext_csd[EXT_CSD_PWR_CL_DDR_52_195];
		card->ext_csd.raw_pwr_cl_ddr_52_360 =
			ext_csd[EXT_CSD_PWR_CL_DDR_52_360];
		card->ext_csd.raw_pwr_cl_ddr_200_360 =
			ext_csd[EXT_CSD_PWR_CL_DDR_200_360];
	}

	/* check whether the eMMC card supports HPI */
	if ((ext_csd[EXT_CSD_HPI_FEATURES] & 0x1) &&
		!(card->quirks & MMC_QUIRK_BROKEN_HPI)) {
		card->ext_csd.hpi = 1;
		if (ext_csd[EXT_CSD_HPI_FEATURES] & 0x2)
			card->ext_csd.hpi_cmd = MMC_STOP_TRANSMISSION;
		else
			card->ext_csd.hpi_cmd = MMC_SEND_STATUS;
		/*
		 * Indicate the maximum timeout to close
		 * a command interrupted by HPI
		 */
		card->ext_csd.out_of_int_time =
			ext_csd[EXT_CSD_OUT_OF_INTERRUPT_TIME] * 10;
		pr_info("%s: Out-of-interrupt timeout is %d[ms]\n",
				mmc_hostname(card->host),
				card->ext_csd.out_of_int_time);
	}

	if (card->ext_csd.rev >= 5) {
		/* Adjust production date as per JEDEC JESD84-B451 */
		if (card->cid.year < 2010)
			card->cid.year += 16;

		/* check whether the eMMC card supports BKOPS */
		if ((ext_csd[EXT_CSD_BKOPS_SUPPORT] & 0x1) &&
				card->ext_csd.hpi) {
			card->ext_csd.bkops = 1;
			card->ext_csd.bkops_en = ext_csd[EXT_CSD_BKOPS_EN];
			card->ext_csd.raw_bkops_status =
				ext_csd[EXT_CSD_BKOPS_STATUS];
			if (!card->ext_csd.bkops_en)
				pr_info("%s: BKOPS_EN equals 0x%x\n",
					mmc_hostname(card->host),
					card->ext_csd.bkops_en);
		}

		/* check whether the eMMC card supports HPI */
		if (!mmc_card_broken_hpi(card) &&
		    !broken_hpi && (ext_csd[EXT_CSD_HPI_FEATURES] & 0x1)) {
			card->ext_csd.hpi = 1;
			if (ext_csd[EXT_CSD_HPI_FEATURES] & 0x2)
				card->ext_csd.hpi_cmd =	MMC_STOP_TRANSMISSION;
			else
				card->ext_csd.hpi_cmd = MMC_SEND_STATUS;
			/*
			 * Indicate the maximum timeout to close
			 * a command interrupted by HPI
			 */
			card->ext_csd.out_of_int_time =
				ext_csd[EXT_CSD_OUT_OF_INTERRUPT_TIME] * 10;
		}

		card->ext_csd.rel_param = ext_csd[EXT_CSD_WR_REL_PARAM];
		card->ext_csd.rst_n_function = ext_csd[EXT_CSD_RST_N_FUNCTION];

		/*
		 * Some eMMC vendors violate eMMC 5.0 spec and set
		 * REL_WR_SEC_C register to 0x10 to indicate the
		 * ability of RPMB throughput improvement thus lead
		 * to failure when TZ module write data to RPMB
		 * partition. So check bit[4] of EXT_CSD[166] and
		 * if it is not set then change value of REL_WR_SEC_C
		 * to 0x1 directly ignoring value of EXT_CSD[222].
		 */
		if (!(card->ext_csd.rel_param &
					EXT_CSD_WR_REL_PARAM_EN_RPMB_REL_WR))
			card->ext_csd.rel_sectors = 0x1;

		/*
		 * RPMB regions are defined in multiples of 128K.
		 */
		card->ext_csd.raw_rpmb_size_mult = ext_csd[EXT_CSD_RPMB_MULT];
		if (ext_csd[EXT_CSD_RPMB_MULT] && mmc_host_cmd23(card->host)) {
			mmc_part_add(card, ext_csd[EXT_CSD_RPMB_MULT] << 17,
				EXT_CSD_PART_CONFIG_ACC_RPMB,
				"rpmb", 0, false,
				MMC_BLK_DATA_AREA_RPMB);
		}
	}

	card->ext_csd.raw_erased_mem_count = ext_csd[EXT_CSD_ERASED_MEM_CONT];
	if (ext_csd[EXT_CSD_ERASED_MEM_CONT])
		card->erased_byte = 0xFF;
	else
		card->erased_byte = 0x0;

	/* eMMC v4.5 or later */
	card->ext_csd.generic_cmd6_time = DEFAULT_CMD6_TIMEOUT_MS;
	if (card->ext_csd.rev >= 6) {
		card->ext_csd.feature_support |= MMC_DISCARD_FEATURE;

		card->ext_csd.generic_cmd6_time = 10 *
			ext_csd[EXT_CSD_GENERIC_CMD6_TIME];
		card->ext_csd.power_off_longtime = 10 *
			ext_csd[EXT_CSD_POWER_OFF_LONG_TIME];

		card->ext_csd.cache_size =
			ext_csd[EXT_CSD_CACHE_SIZE + 0] << 0 |
			ext_csd[EXT_CSD_CACHE_SIZE + 1] << 8 |
			ext_csd[EXT_CSD_CACHE_SIZE + 2] << 16 |
			ext_csd[EXT_CSD_CACHE_SIZE + 3] << 24;

		if (ext_csd[EXT_CSD_DATA_SECTOR_SIZE] == 1)
			card->ext_csd.data_sector_size = 4096;
		else
			card->ext_csd.data_sector_size = 512;

		if ((ext_csd[EXT_CSD_DATA_TAG_SUPPORT] & 1) &&
		    (ext_csd[EXT_CSD_TAG_UNIT_SIZE] <= 8)) {
			card->ext_csd.data_tag_unit_size =
			((unsigned int) 1 << ext_csd[EXT_CSD_TAG_UNIT_SIZE]) *
			(card->ext_csd.data_sector_size);
		} else {
			card->ext_csd.data_tag_unit_size = 0;
		}

		card->ext_csd.max_packed_writes =
			ext_csd[EXT_CSD_MAX_PACKED_WRITES];
		card->ext_csd.max_packed_reads =
			ext_csd[EXT_CSD_MAX_PACKED_READS];
	} else {
		card->ext_csd.data_sector_size = 512;
	}

<<<<<<< HEAD
	if (card->ext_csd.rev >= 7) {
		/* Enhance Strobe is supported since v5.1 which rev should be
		 * 8 but some eMMC devices can support it with rev 7. So handle
		 * Enhance Strobe here.
		 */
		card->ext_csd.strobe_support = ext_csd[EXT_CSD_STROBE_SUPPORT];
		card->ext_csd.cmdq_support = ext_csd[EXT_CSD_CMDQ_SUPPORT];
		card->ext_csd.fw_version = ext_csd[EXT_CSD_FIRMWARE_VERSION];
		pr_info("%s: eMMC FW version: 0x%02x\n",
			mmc_hostname(card->host),
			card->ext_csd.fw_version);
		if (card->ext_csd.cmdq_support) {
			/*
			 * Queue Depth = N + 1,
			 * see JEDEC JESD84-B51 section 7.4.19
			 */
			card->ext_csd.cmdq_depth =
				ext_csd[EXT_CSD_CMDQ_DEPTH] + 1;
			pr_info("%s: CMDQ supported: depth: %d\n",
				mmc_hostname(card->host),
				card->ext_csd.cmdq_depth);
		}
		card->ext_csd.barrier_support =
			ext_csd[EXT_CSD_BARRIER_SUPPORT];
		card->ext_csd.cache_flush_policy =
			ext_csd[EXT_CSD_CACHE_FLUSH_POLICY];
		pr_info("%s: cache barrier support %d flush policy %d\n",
				mmc_hostname(card->host),
				card->ext_csd.barrier_support,
				card->ext_csd.cache_flush_policy);
	} else {
		card->ext_csd.cmdq_support = 0;
		card->ext_csd.cmdq_depth = 0;
		card->ext_csd.barrier_support = 0;
		card->ext_csd.cache_flush_policy = 0;
	}
=======
	/*
	 * GENERIC_CMD6_TIME is to be used "unless a specific timeout is defined
	 * when accessing a specific field", so use it here if there is no
	 * PARTITION_SWITCH_TIME.
	 */
	if (!card->ext_csd.part_time)
		card->ext_csd.part_time = card->ext_csd.generic_cmd6_time;
	/* Some eMMC set the value too low so set a minimum */
	if (card->ext_csd.part_time < MMC_MIN_PART_SWITCH_TIME)
		card->ext_csd.part_time = MMC_MIN_PART_SWITCH_TIME;
>>>>>>> 2a8b2696

	/* eMMC v5 or later */
	if (card->ext_csd.rev >= 7) {
		memcpy(card->ext_csd.fwrev, &ext_csd[EXT_CSD_FIRMWARE_VERSION],
		       MMC_FIRMWARE_LEN);
		card->ext_csd.ffu_capable =
			(ext_csd[EXT_CSD_SUPPORTED_MODE] & 0x1) &&
			!(ext_csd[EXT_CSD_FW_CONFIG] & 0x1);

		card->ext_csd.pre_eol_info = ext_csd[EXT_CSD_PRE_EOL_INFO];
		card->ext_csd.device_life_time_est_typ_a =
			ext_csd[EXT_CSD_DEVICE_LIFE_TIME_EST_TYP_A];
		card->ext_csd.device_life_time_est_typ_b =
			ext_csd[EXT_CSD_DEVICE_LIFE_TIME_EST_TYP_B];
	}

	/* eMMC v5.1 or later */
	if (card->ext_csd.rev >= 8)
		card->ext_csd.enhanced_rpmb_supported =
			(card->ext_csd.rel_param &
			 EXT_CSD_WR_REL_PARAM_EN_RPMB_REL_WR);

out:
	return err;
}

static int mmc_read_ext_csd(struct mmc_card *card)
{
	struct mmc_host *host = card->host;
	u8 *ext_csd;
	int err;

	if (!mmc_can_ext_csd(card))
		return 0;

	err = mmc_get_ext_csd(card, &ext_csd);
	if (err) {
		pr_err("%s: %s: mmc_get_ext_csd() fails %d\n",
				mmc_hostname(host), __func__, err);

		/* If the host or the card can't do the switch,
		 * fail more gracefully. */
		if ((err != -EINVAL)
		 && (err != -ENOSYS)
		 && (err != -EFAULT))
			return err;

		/*
		 * High capacity cards should have this "magic" size
		 * stored in their CSD.
		 */
		if (card->csd.capacity == (4096 * 512)) {
			pr_err("%s: unable to read EXT_CSD on a possible high capacity card. Card will be ignored.\n",
				mmc_hostname(card->host));
		} else {
			pr_warn("%s: unable to read EXT_CSD, performance might suffer\n",
				mmc_hostname(card->host));
			err = 0;
		}

		return err;
	}

	err = mmc_decode_ext_csd(card, ext_csd);
	kfree(ext_csd);
	return err;
}

static int mmc_compare_ext_csds(struct mmc_card *card, unsigned bus_width)
{
	u8 *bw_ext_csd;
	int err;

	if (bus_width == MMC_BUS_WIDTH_1)
		return 0;

	err = mmc_get_ext_csd(card, &bw_ext_csd);
	if (err)
		return err;

	/* only compare read only fields */
	err = !((card->ext_csd.raw_partition_support ==
			bw_ext_csd[EXT_CSD_PARTITION_SUPPORT]) &&
		(card->ext_csd.raw_erased_mem_count ==
			bw_ext_csd[EXT_CSD_ERASED_MEM_CONT]) &&
		(card->ext_csd.rev ==
			bw_ext_csd[EXT_CSD_REV]) &&
		(card->ext_csd.raw_ext_csd_structure ==
			bw_ext_csd[EXT_CSD_STRUCTURE]) &&
		(card->ext_csd.raw_card_type ==
			bw_ext_csd[EXT_CSD_CARD_TYPE]) &&
		(card->ext_csd.raw_s_a_timeout ==
			bw_ext_csd[EXT_CSD_S_A_TIMEOUT]) &&
		(card->ext_csd.raw_hc_erase_gap_size ==
			bw_ext_csd[EXT_CSD_HC_WP_GRP_SIZE]) &&
		(card->ext_csd.raw_erase_timeout_mult ==
			bw_ext_csd[EXT_CSD_ERASE_TIMEOUT_MULT]) &&
		(card->ext_csd.raw_hc_erase_grp_size ==
			bw_ext_csd[EXT_CSD_HC_ERASE_GRP_SIZE]) &&
		(card->ext_csd.raw_sec_trim_mult ==
			bw_ext_csd[EXT_CSD_SEC_TRIM_MULT]) &&
		(card->ext_csd.raw_sec_erase_mult ==
			bw_ext_csd[EXT_CSD_SEC_ERASE_MULT]) &&
		(card->ext_csd.raw_sec_feature_support ==
			bw_ext_csd[EXT_CSD_SEC_FEATURE_SUPPORT]) &&
		(card->ext_csd.raw_trim_mult ==
			bw_ext_csd[EXT_CSD_TRIM_MULT]) &&
		(card->ext_csd.raw_sectors[0] ==
			bw_ext_csd[EXT_CSD_SEC_CNT + 0]) &&
		(card->ext_csd.raw_sectors[1] ==
			bw_ext_csd[EXT_CSD_SEC_CNT + 1]) &&
		(card->ext_csd.raw_sectors[2] ==
			bw_ext_csd[EXT_CSD_SEC_CNT + 2]) &&
		(card->ext_csd.raw_sectors[3] ==
			bw_ext_csd[EXT_CSD_SEC_CNT + 3]) &&
		(card->ext_csd.raw_pwr_cl_52_195 ==
			bw_ext_csd[EXT_CSD_PWR_CL_52_195]) &&
		(card->ext_csd.raw_pwr_cl_26_195 ==
			bw_ext_csd[EXT_CSD_PWR_CL_26_195]) &&
		(card->ext_csd.raw_pwr_cl_52_360 ==
			bw_ext_csd[EXT_CSD_PWR_CL_52_360]) &&
		(card->ext_csd.raw_pwr_cl_26_360 ==
			bw_ext_csd[EXT_CSD_PWR_CL_26_360]) &&
		(card->ext_csd.raw_pwr_cl_200_195 ==
			bw_ext_csd[EXT_CSD_PWR_CL_200_195]) &&
		(card->ext_csd.raw_pwr_cl_200_360 ==
			bw_ext_csd[EXT_CSD_PWR_CL_200_360]) &&
		(card->ext_csd.raw_pwr_cl_ddr_52_195 ==
			bw_ext_csd[EXT_CSD_PWR_CL_DDR_52_195]) &&
		(card->ext_csd.raw_pwr_cl_ddr_52_360 ==
			bw_ext_csd[EXT_CSD_PWR_CL_DDR_52_360]) &&
		(card->ext_csd.raw_pwr_cl_ddr_200_360 ==
			bw_ext_csd[EXT_CSD_PWR_CL_DDR_200_360]));

	if (err)
		err = -EINVAL;

	kfree(bw_ext_csd);
	return err;
}

MMC_DEV_ATTR(cid, "%08x%08x%08x%08x\n", card->raw_cid[0], card->raw_cid[1],
	card->raw_cid[2], card->raw_cid[3]);
MMC_DEV_ATTR(csd, "%08x%08x%08x%08x\n", card->raw_csd[0], card->raw_csd[1],
	card->raw_csd[2], card->raw_csd[3]);
MMC_DEV_ATTR(date, "%02d/%04d\n", card->cid.month, card->cid.year);
MMC_DEV_ATTR(erase_size, "%u\n", card->erase_size << 9);
MMC_DEV_ATTR(preferred_erase_size, "%u\n", card->pref_erase << 9);
MMC_DEV_ATTR(ffu_capable, "%d\n", card->ext_csd.ffu_capable);
MMC_DEV_ATTR(hwrev, "0x%x\n", card->cid.hwrev);
MMC_DEV_ATTR(manfid, "0x%06x\n", card->cid.manfid);
MMC_DEV_ATTR(name, "%s\n", card->cid.prod_name);
MMC_DEV_ATTR(oemid, "0x%04x\n", card->cid.oemid);
MMC_DEV_ATTR(prv, "0x%x\n", card->cid.prv);
MMC_DEV_ATTR(rev, "0x%x\n", card->ext_csd.rev);
MMC_DEV_ATTR(pre_eol_info, "%02x\n", card->ext_csd.pre_eol_info);
MMC_DEV_ATTR(life_time, "0x%02x 0x%02x\n",
	card->ext_csd.device_life_time_est_typ_a,
	card->ext_csd.device_life_time_est_typ_b);
MMC_DEV_ATTR(serial, "0x%08x\n", card->cid.serial);
MMC_DEV_ATTR(enhanced_area_offset, "%llu\n",
		card->ext_csd.enhanced_area_offset);
MMC_DEV_ATTR(enhanced_area_size, "%u\n", card->ext_csd.enhanced_area_size);
MMC_DEV_ATTR(raw_rpmb_size_mult, "%#x\n", card->ext_csd.raw_rpmb_size_mult);
MMC_DEV_ATTR(enhanced_rpmb_supported, "%#x\n",
		card->ext_csd.enhanced_rpmb_supported);
MMC_DEV_ATTR(rel_sectors, "%#x\n", card->ext_csd.rel_sectors);
MMC_DEV_ATTR(ocr, "0x%08x\n", card->ocr);

static ssize_t mmc_fwrev_show(struct device *dev,
			      struct device_attribute *attr,
			      char *buf)
{
	struct mmc_card *card = mmc_dev_to_card(dev);

	if (card->ext_csd.rev < 7) {
		return sprintf(buf, "0x%x\n", card->cid.fwrev);
	} else {
		return sprintf(buf, "0x%*phN\n", MMC_FIRMWARE_LEN,
			       card->ext_csd.fwrev);
	}
}

static DEVICE_ATTR(fwrev, S_IRUGO, mmc_fwrev_show, NULL);

static ssize_t mmc_dsr_show(struct device *dev,
			    struct device_attribute *attr,
			    char *buf)
{
	struct mmc_card *card = mmc_dev_to_card(dev);
	struct mmc_host *host = card->host;

	if (card->csd.dsr_imp && host->dsr_req)
		return sprintf(buf, "0x%x\n", host->dsr);
	else
		/* return default DSR value */
		return sprintf(buf, "0x%x\n", 0x404);
}

static DEVICE_ATTR(dsr, S_IRUGO, mmc_dsr_show, NULL);

static struct attribute *mmc_std_attrs[] = {
	&dev_attr_cid.attr,
	&dev_attr_csd.attr,
	&dev_attr_date.attr,
	&dev_attr_erase_size.attr,
	&dev_attr_preferred_erase_size.attr,
	&dev_attr_fwrev.attr,
	&dev_attr_ffu_capable.attr,
	&dev_attr_hwrev.attr,
	&dev_attr_manfid.attr,
	&dev_attr_name.attr,
	&dev_attr_oemid.attr,
	&dev_attr_prv.attr,
	&dev_attr_rev.attr,
	&dev_attr_pre_eol_info.attr,
	&dev_attr_life_time.attr,
	&dev_attr_serial.attr,
	&dev_attr_enhanced_area_offset.attr,
	&dev_attr_enhanced_area_size.attr,
	&dev_attr_raw_rpmb_size_mult.attr,
	&dev_attr_enhanced_rpmb_supported.attr,
	&dev_attr_rel_sectors.attr,
	&dev_attr_ocr.attr,
	&dev_attr_dsr.attr,
	NULL,
};
ATTRIBUTE_GROUPS(mmc_std);

static struct device_type mmc_type = {
	.groups = mmc_std_groups,
};

/*
 * Select the PowerClass for the current bus width
 * If power class is defined for 4/8 bit bus in the
 * extended CSD register, select it by executing the
 * mmc_switch command.
 */
static int __mmc_select_powerclass(struct mmc_card *card,
				   unsigned int bus_width)
{
	struct mmc_host *host = card->host;
	struct mmc_ext_csd *ext_csd = &card->ext_csd;
	unsigned int pwrclass_val = 0;
	int err = 0;

	switch (1 << host->ios.vdd) {
	case MMC_VDD_165_195:
		if (host->ios.clock <= MMC_HIGH_26_MAX_DTR)
			pwrclass_val = ext_csd->raw_pwr_cl_26_195;
		else if (host->ios.clock <= MMC_HIGH_52_MAX_DTR)
			pwrclass_val = (bus_width <= EXT_CSD_BUS_WIDTH_8) ?
				ext_csd->raw_pwr_cl_52_195 :
				ext_csd->raw_pwr_cl_ddr_52_195;
		else if (host->ios.clock <= MMC_HS200_MAX_DTR)
			pwrclass_val = ext_csd->raw_pwr_cl_200_195;
		break;
	case MMC_VDD_27_28:
	case MMC_VDD_28_29:
	case MMC_VDD_29_30:
	case MMC_VDD_30_31:
	case MMC_VDD_31_32:
	case MMC_VDD_32_33:
	case MMC_VDD_33_34:
	case MMC_VDD_34_35:
	case MMC_VDD_35_36:
		if (host->ios.clock <= MMC_HIGH_26_MAX_DTR)
			pwrclass_val = ext_csd->raw_pwr_cl_26_360;
		else if (host->ios.clock <= MMC_HIGH_52_MAX_DTR)
			pwrclass_val = (bus_width <= EXT_CSD_BUS_WIDTH_8) ?
				ext_csd->raw_pwr_cl_52_360 :
				ext_csd->raw_pwr_cl_ddr_52_360;
		else if (host->ios.clock <= MMC_HS200_MAX_DTR)
			pwrclass_val = (bus_width == EXT_CSD_DDR_BUS_WIDTH_8) ?
				ext_csd->raw_pwr_cl_ddr_200_360 :
				ext_csd->raw_pwr_cl_200_360;
		break;
	default:
		pr_warn("%s: Voltage range not supported for power class\n",
			mmc_hostname(host));
		return -EINVAL;
	}

	if (bus_width & (EXT_CSD_BUS_WIDTH_8 | EXT_CSD_DDR_BUS_WIDTH_8))
		pwrclass_val = (pwrclass_val & EXT_CSD_PWR_CL_8BIT_MASK) >>
				EXT_CSD_PWR_CL_8BIT_SHIFT;
	else
		pwrclass_val = (pwrclass_val & EXT_CSD_PWR_CL_4BIT_MASK) >>
				EXT_CSD_PWR_CL_4BIT_SHIFT;

	/* If the power class is different from the default value */
	if (pwrclass_val > 0) {
		err = mmc_switch(card, EXT_CSD_CMD_SET_NORMAL,
				 EXT_CSD_POWER_CLASS,
				 pwrclass_val,
				 card->ext_csd.generic_cmd6_time);
	}

	return err;
}

static int mmc_select_powerclass(struct mmc_card *card)
{
	struct mmc_host *host = card->host;
	u32 bus_width, ext_csd_bits;
	int err, ddr;

	/* Power class selection is supported for versions >= 4.0 */
	if (!mmc_can_ext_csd(card))
		return 0;

	bus_width = host->ios.bus_width;
	/* Power class values are defined only for 4/8 bit bus */
	if (bus_width == MMC_BUS_WIDTH_1)
		return 0;

	ddr = card->mmc_avail_type & EXT_CSD_CARD_TYPE_DDR_52;
	if (ddr)
		ext_csd_bits = (bus_width == MMC_BUS_WIDTH_8) ?
			EXT_CSD_DDR_BUS_WIDTH_8 : EXT_CSD_DDR_BUS_WIDTH_4;
	else
		ext_csd_bits = (bus_width == MMC_BUS_WIDTH_8) ?
			EXT_CSD_BUS_WIDTH_8 :  EXT_CSD_BUS_WIDTH_4;

	err = __mmc_select_powerclass(card, ext_csd_bits);
	if (err)
		pr_warn("%s: power class selection to bus width %d ddr %d failed\n",
			mmc_hostname(host), 1 << bus_width, ddr);

	return err;
}

/*
 * Set the bus speed for the selected speed mode.
 */
static void mmc_set_bus_speed(struct mmc_card *card)
{
	unsigned int max_dtr = (unsigned int)-1;

	if ((mmc_card_hs200(card) || mmc_card_hs400(card)) &&
	     max_dtr > card->ext_csd.hs200_max_dtr)
		max_dtr = card->ext_csd.hs200_max_dtr;
	else if (mmc_card_hs(card) && max_dtr > card->ext_csd.hs_max_dtr)
		max_dtr = card->ext_csd.hs_max_dtr;
	else if (max_dtr > card->csd.max_dtr)
		max_dtr = card->csd.max_dtr;

	mmc_set_clock(card->host, max_dtr);
}

/*
 * Select the bus width amoung 4-bit and 8-bit(SDR).
 * If the bus width is changed successfully, return the selected width value.
 * Zero is returned instead of error value if the wide width is not supported.
 */
static int mmc_select_bus_width(struct mmc_card *card)
{
	static const unsigned ext_csd_bits[] = {
		EXT_CSD_BUS_WIDTH_8,
		EXT_CSD_BUS_WIDTH_4,
	};
	static const unsigned bus_widths[] = {
		MMC_BUS_WIDTH_8,
		MMC_BUS_WIDTH_4,
	};
	struct mmc_host *host = card->host;
	unsigned idx, bus_width = 0;
	int err = 0;

	if (!mmc_can_ext_csd(card) ||
	    !(host->caps & (MMC_CAP_4_BIT_DATA | MMC_CAP_8_BIT_DATA)))
		return 0;

	idx = (host->caps & MMC_CAP_8_BIT_DATA) ? 0 : 1;

	/*
	 * Unlike SD, MMC cards dont have a configuration register to notify
	 * supported bus width. So bus test command should be run to identify
	 * the supported bus width or compare the ext csd values of current
	 * bus width and ext csd values of 1 bit mode read earlier.
	 */
	for (; idx < ARRAY_SIZE(bus_widths); idx++) {
		/*
		 * Host is capable of 8bit transfer, then switch
		 * the device to work in 8bit transfer mode. If the
		 * mmc switch command returns error then switch to
		 * 4bit transfer mode. On success set the corresponding
		 * bus width on the host.
		 */
		err = mmc_switch(card, EXT_CSD_CMD_SET_NORMAL,
				 EXT_CSD_BUS_WIDTH,
				 ext_csd_bits[idx],
				 card->ext_csd.generic_cmd6_time);
		if (err)
			continue;

		bus_width = bus_widths[idx];
		mmc_set_bus_width(host, bus_width);

		/*
		 * If controller can't handle bus width test,
		 * compare ext_csd previously read in 1 bit mode
		 * against ext_csd at new bus width
		 */
		if (!(host->caps & MMC_CAP_BUS_WIDTH_TEST))
			err = mmc_compare_ext_csds(card, bus_width);
		else
			err = mmc_bus_test(card, bus_width);

		if (!err) {
			err = bus_width;
			break;
		} else {
			pr_warn("%s: switch to bus width %d failed\n",
				mmc_hostname(host), 1 << bus_width);
		}
	}

	return err;
}

/* Caller must hold re-tuning */
static int mmc_switch_status(struct mmc_card *card, bool ignore_crc)
{
	u32 status;
	int err;

	err = __mmc_send_status(card, &status, ignore_crc);
	if (err)
		return err;

	return mmc_switch_status_error(card->host, status);
}

/*
 * Switch to the high-speed mode
 */
static int mmc_select_hs(struct mmc_card *card)
{
	int err;

	err = __mmc_switch(card, EXT_CSD_CMD_SET_NORMAL,
			   EXT_CSD_HS_TIMING, EXT_CSD_TIMING_HS,
			   card->ext_csd.generic_cmd6_time,
			   true, false, true);
	if (!err) {
		mmc_set_timing(card->host, MMC_TIMING_MMC_HS);
		err = mmc_switch_status(card, false);
	}

	if (err)
		pr_warn("%s: switch to high-speed failed, err:%d\n",
			mmc_hostname(card->host), err);

	return err;
}

/*
 * Activate wide bus and DDR if supported.
 */
static int mmc_select_hs_ddr(struct mmc_card *card)
{
	struct mmc_host *host = card->host;
	u32 bus_width, ext_csd_bits;
	int err = 0;

	if (!(card->mmc_avail_type & EXT_CSD_CARD_TYPE_DDR_52))
		return 0;

	bus_width = host->ios.bus_width;
	if (bus_width == MMC_BUS_WIDTH_1)
		return 0;

	ext_csd_bits = (bus_width == MMC_BUS_WIDTH_8) ?
		EXT_CSD_DDR_BUS_WIDTH_8 : EXT_CSD_DDR_BUS_WIDTH_4;

	err = __mmc_switch(card, EXT_CSD_CMD_SET_NORMAL,
			EXT_CSD_BUS_WIDTH,
			ext_csd_bits,
			card->ext_csd.generic_cmd6_time,
			true, false, false);
	if (err) {
		pr_err("%s: switch to bus width %d ddr failed\n",
			mmc_hostname(host), 1 << bus_width);
		return err;
	}

	/*
	 * eMMC cards can support 3.3V to 1.2V i/o (vccq)
	 * signaling.
	 *
	 * EXT_CSD_CARD_TYPE_DDR_1_8V means 3.3V or 1.8V vccq.
	 *
	 * 1.8V vccq at 3.3V core voltage (vcc) is not required
	 * in the JEDEC spec for DDR.
	 *
	 * Even (e)MMC card can support 3.3v to 1.2v vccq, but not all
	 * host controller can support this, like some of the SDHCI
	 * controller which connect to an eMMC device. Some of these
	 * host controller still needs to use 1.8v vccq for supporting
	 * DDR mode.
	 *
	 * So the sequence will be:
	 * if (host and device can both support 1.2v IO)
	 *	use 1.2v IO;
	 * else if (host and device can both support 1.8v IO)
	 *	use 1.8v IO;
	 * so if host and device can only support 3.3v IO, this is the
	 * last choice.
	 *
	 * WARNING: eMMC rules are NOT the same as SD DDR
	 */
	err = -EINVAL;
	if (card->mmc_avail_type & EXT_CSD_CARD_TYPE_DDR_1_2V)
		err = __mmc_set_signal_voltage(host, MMC_SIGNAL_VOLTAGE_120);

	if (err && (card->mmc_avail_type & EXT_CSD_CARD_TYPE_DDR_1_8V))
		err = __mmc_set_signal_voltage(host, MMC_SIGNAL_VOLTAGE_180);

	/* make sure vccq is 3.3v after switching disaster */
	if (err)
		err = __mmc_set_signal_voltage(host, MMC_SIGNAL_VOLTAGE_330);

	if (!err) {
		mmc_set_timing(host, MMC_TIMING_MMC_DDR52);
		err = mmc_switch_status(card, false);
	}

	return err;
}

static int mmc_select_hs400(struct mmc_card *card)
{
	struct mmc_host *host = card->host;
	unsigned int max_dtr;
	int err = 0;
	u8 val;

	/*
	 * HS400 mode requires 8-bit bus width
	 */
	if (card->ext_csd.strobe_support) {
		if (!(card->mmc_avail_type & EXT_CSD_CARD_TYPE_HS400 &&
		    host->caps & MMC_CAP_8_BIT_DATA))
			return 0;

		/* For Enhance Strobe flow. For non Enhance Strobe, signal
		 * voltage will not be set.
		 */
		if (card->mmc_avail_type & EXT_CSD_CARD_TYPE_HS200_1_2V)
			err = __mmc_set_signal_voltage(host,
					MMC_SIGNAL_VOLTAGE_120);

		if (err && card->mmc_avail_type & EXT_CSD_CARD_TYPE_HS200_1_8V)
			err = __mmc_set_signal_voltage(host,
					MMC_SIGNAL_VOLTAGE_180);
		if (err)
			return err;
	} else {
		if (!(card->mmc_avail_type & EXT_CSD_CARD_TYPE_HS400 &&
		    host->ios.bus_width == MMC_BUS_WIDTH_8))
			return 0;
	}

	/* Switch card to HS mode */
	val = EXT_CSD_TIMING_HS;
	err = __mmc_switch(card, EXT_CSD_CMD_SET_NORMAL,
			   EXT_CSD_HS_TIMING, val,
			   card->ext_csd.generic_cmd6_time,
			   true, false, true);
	if (err) {
		pr_err("%s: switch to high-speed from hs200 failed, err:%d\n",
			mmc_hostname(host), err);
		return err;
	}

	/* Set host controller to HS timing */
	mmc_set_timing(card->host, MMC_TIMING_MMC_HS);

	/* Reduce frequency to HS frequency */
	max_dtr = card->ext_csd.hs_max_dtr;
	mmc_set_clock(host, max_dtr);

	err = mmc_switch_status(card, false);
	if (err)
		goto out_err;

	val = EXT_CSD_DDR_BUS_WIDTH_8;
	if (card->ext_csd.strobe_support) {
		err = mmc_select_bus_width(card);
		if (IS_ERR_VALUE((unsigned long)err))
			return err;
		val |= EXT_CSD_BUS_WIDTH_STROBE;
	}

	/* Switch card to DDR */
	err = mmc_switch(card, EXT_CSD_CMD_SET_NORMAL,
			 EXT_CSD_BUS_WIDTH,
			 val,
			 card->ext_csd.generic_cmd6_time);
	if (err) {
		pr_err("%s: switch to bus width for hs400 failed, err:%d\n",
			mmc_hostname(host), err);
		return err;
	}

	/* Switch card to HS400 */
	val = EXT_CSD_TIMING_HS400 |
	      card->drive_strength << EXT_CSD_DRV_STR_SHIFT;
	err = __mmc_switch(card, EXT_CSD_CMD_SET_NORMAL,
			   EXT_CSD_HS_TIMING, val,
			   card->ext_csd.generic_cmd6_time,
			   true, false, true);
	if (err) {
		pr_err("%s: switch to hs400 failed, err:%d\n",
			 mmc_hostname(host), err);
		return err;
	}

	/* Set host controller to HS400 timing and frequency */
	mmc_set_timing(host, MMC_TIMING_MMC_HS400);
	mmc_set_bus_speed(card);

	if (card->ext_csd.strobe_support && host->ops->enhanced_strobe) {
		mmc_host_clk_hold(host);
		err = host->ops->enhanced_strobe(host);
		if (!err)
			host->ios.enhanced_strobe = true;
		mmc_host_clk_release(host);
	} else if ((host->caps2 & MMC_CAP2_HS400_POST_TUNING) &&
			host->ops->execute_tuning) {
		mmc_host_clk_hold(host);
		err = host->ops->execute_tuning(host,
				MMC_SEND_TUNING_BLOCK_HS200);
		mmc_host_clk_release(host);

		if (err)
			pr_warn("%s: tuning execution failed\n",
				mmc_hostname(host));
	}

	/*
	 * Sending of CMD13 should be done after the host calibration
	 * for enhanced_strobe or HS400 mode is completed.
	 * Otherwise may see CMD13 timeouts or CRC errors.
	 */
	err = mmc_switch_status(card, false);
	if (err)
		goto out_err;

	return 0;

out_err:
	pr_err("%s: %s failed, error %d\n", mmc_hostname(card->host),
	       __func__, err);
	return err;
}

int mmc_hs200_to_hs400(struct mmc_card *card)
{
	return mmc_select_hs400(card);
}

int mmc_hs400_to_hs200(struct mmc_card *card)
{
	struct mmc_host *host = card->host;
	unsigned int max_dtr;
	int err;
	u8 val;

	/* Switch HS400 to HS DDR */
	val = EXT_CSD_TIMING_HS;
	err = __mmc_switch(card, EXT_CSD_CMD_SET_NORMAL, EXT_CSD_HS_TIMING,
			   val, card->ext_csd.generic_cmd6_time,
			   true, false, true);
	if (err)
		goto out_err;

	mmc_set_timing(host, MMC_TIMING_MMC_DDR52);

	/* Reduce frequency to HS */
	max_dtr = card->ext_csd.hs_max_dtr;
	mmc_set_clock(host, max_dtr);

	err = mmc_switch_status(card, false);
	if (err)
		goto out_err;

	/* Switch HS DDR to HS */
	err = __mmc_switch(card, EXT_CSD_CMD_SET_NORMAL, EXT_CSD_BUS_WIDTH,
			   EXT_CSD_BUS_WIDTH_8, card->ext_csd.generic_cmd6_time,
			   true, false, true);
	if (err)
		goto out_err;

	mmc_set_timing(host, MMC_TIMING_MMC_HS);

	err = mmc_switch_status(card, false);
	if (err)
		goto out_err;

	/* Switch HS to HS200 */
	val = EXT_CSD_TIMING_HS200 |
	      card->drive_strength << EXT_CSD_DRV_STR_SHIFT;
	err = __mmc_switch(card, EXT_CSD_CMD_SET_NORMAL, EXT_CSD_HS_TIMING,
			   val, card->ext_csd.generic_cmd6_time,
			   true, false, true);
	if (err)
		goto out_err;

	mmc_set_timing(host, MMC_TIMING_MMC_HS200);

	err = mmc_switch_status(card, false);
	if (err)
		goto out_err;

	mmc_set_bus_speed(card);

	return 0;

out_err:
	pr_err("%s: %s failed, error %d\n", mmc_hostname(card->host),
	       __func__, err);
	return err;
}

static void mmc_select_driver_type(struct mmc_card *card)
{
	int card_drv_type, drive_strength, drv_type;

	card_drv_type = card->ext_csd.raw_driver_strength |
			mmc_driver_type_mask(0);

	drive_strength = mmc_select_drive_strength(card,
						   card->ext_csd.hs200_max_dtr,
						   card_drv_type, &drv_type);

	card->drive_strength = drive_strength;

	if (drv_type)
		mmc_set_driver_type(card->host, drv_type);
}

static int mmc_select_hs400es(struct mmc_card *card)
{
	struct mmc_host *host = card->host;
	int err = -EINVAL;
	u8 val;

	if (!(host->caps & MMC_CAP_8_BIT_DATA)) {
		err = -ENOTSUPP;
		goto out_err;
	}

	if (card->mmc_avail_type & EXT_CSD_CARD_TYPE_HS400_1_2V)
		err = __mmc_set_signal_voltage(host, MMC_SIGNAL_VOLTAGE_120);

	if (err && card->mmc_avail_type & EXT_CSD_CARD_TYPE_HS400_1_8V)
		err = __mmc_set_signal_voltage(host, MMC_SIGNAL_VOLTAGE_180);

	/* If fails try again during next card power cycle */
	if (err)
		goto out_err;

	err = mmc_select_bus_width(card);
	if (err < 0)
		goto out_err;

	/* Switch card to HS mode */
	err = mmc_select_hs(card);
	if (err)
		goto out_err;

	mmc_set_clock(host, card->ext_csd.hs_max_dtr);

	err = mmc_switch_status(card, false);
	if (err)
		goto out_err;

	/* Switch card to DDR with strobe bit */
	val = EXT_CSD_DDR_BUS_WIDTH_8 | EXT_CSD_BUS_WIDTH_STROBE;
	err = mmc_switch(card, EXT_CSD_CMD_SET_NORMAL,
			 EXT_CSD_BUS_WIDTH,
			 val,
			 card->ext_csd.generic_cmd6_time);
	if (err) {
		pr_err("%s: switch to bus width for hs400es failed, err:%d\n",
			mmc_hostname(host), err);
		goto out_err;
	}

	mmc_select_driver_type(card);

	/* Switch card to HS400 */
	val = EXT_CSD_TIMING_HS400 |
	      card->drive_strength << EXT_CSD_DRV_STR_SHIFT;
	err = __mmc_switch(card, EXT_CSD_CMD_SET_NORMAL,
			   EXT_CSD_HS_TIMING, val,
			   card->ext_csd.generic_cmd6_time,
			   true, false, true);
	if (err) {
		pr_err("%s: switch to hs400es failed, err:%d\n",
			mmc_hostname(host), err);
		goto out_err;
	}

	/* Set host controller to HS400 timing and frequency */
	mmc_set_timing(host, MMC_TIMING_MMC_HS400);

	/* Controller enable enhanced strobe function */
	host->ios.enhanced_strobe = true;
	if (host->ops->hs400_enhanced_strobe)
		host->ops->hs400_enhanced_strobe(host, &host->ios);

	err = mmc_switch_status(card, false);
	if (err)
		goto out_err;

	return 0;

out_err:
	pr_err("%s: %s failed, error %d\n", mmc_hostname(card->host),
	       __func__, err);
	return err;
}

/*
 * For device supporting HS200 mode, the following sequence
 * should be done before executing the tuning process.
 * 1. set the desired bus width(4-bit or 8-bit, 1-bit is not supported)
 * 2. switch to HS200 mode
 * 3. set the clock to > 52Mhz and <=200MHz
 */
static int mmc_select_hs200(struct mmc_card *card)
{
	struct mmc_host *host = card->host;
	unsigned int old_timing, old_signal_voltage;
	int err = -EINVAL;
	u8 val;

	old_signal_voltage = host->ios.signal_voltage;
	if (card->mmc_avail_type & EXT_CSD_CARD_TYPE_HS200_1_2V)
		err = __mmc_set_signal_voltage(host, MMC_SIGNAL_VOLTAGE_120);

	if (err && card->mmc_avail_type & EXT_CSD_CARD_TYPE_HS200_1_8V)
		err = __mmc_set_signal_voltage(host, MMC_SIGNAL_VOLTAGE_180);

	/* If fails try again during next card power cycle */
	if (err)
		return err;

	mmc_select_driver_type(card);

	/*
	 * Set the bus width(4 or 8) with host's support and
	 * switch to HS200 mode if bus width is set successfully.
	 */
	err = mmc_select_bus_width(card);
	if (err > 0) {
		val = EXT_CSD_TIMING_HS200 |
		      card->drive_strength << EXT_CSD_DRV_STR_SHIFT;
		err = __mmc_switch(card, EXT_CSD_CMD_SET_NORMAL,
				   EXT_CSD_HS_TIMING, val,
				   card->ext_csd.generic_cmd6_time,
				   true, false, true);
		if (err)
			goto err;
		old_timing = host->ios.timing;
		mmc_set_timing(host, MMC_TIMING_MMC_HS200);

		/*
		 * Since after switching to hs200, crc errors might
		 * occur for commands send before tuning.
		 * So ignore crc error for cmd13.
		 */
		err = mmc_switch_status(card, true);
		/*
		 * mmc_select_timing() assumes timing has not changed if
		 * it is a switch error.
		 */
		if (err == -EBADMSG)
			mmc_set_timing(host, old_timing);
	}
err:
	if (err) {
		/* fall back to the old signal voltage, if fails report error */
		if (__mmc_set_signal_voltage(host, old_signal_voltage))
			err = -EIO;

		pr_err("%s: %s failed, error %d\n", mmc_hostname(card->host),
		       __func__, err);
	}
	return err;
}

static int mmc_reboot_notify(struct notifier_block *notify_block,
		unsigned long event, void *unused)
{
	struct mmc_card *card = container_of(
			notify_block, struct mmc_card, reboot_notify);

	card->pon_type = (event != SYS_RESTART) ? MMC_LONG_PON : MMC_SHRT_PON;

	return NOTIFY_OK;
}

/*
 * Activate High Speed, HS200 or HS400ES mode if supported.
 */
static int mmc_select_timing(struct mmc_card *card)
{
	int err = 0;

	if (!mmc_can_ext_csd(card))
		goto bus_speed;

	/* For Enhance Strobe HS400 flow */
	if (card->ext_csd.strobe_support &&
	    card->mmc_avail_type & EXT_CSD_CARD_TYPE_HS400 &&
	    card->host->caps & MMC_CAP_8_BIT_DATA) {
		err = mmc_select_hs400(card);
		if (err) {
			pr_err("%s: %s: mmc_select_hs400 failed : %d\n",
					mmc_hostname(card->host), __func__,
					err);
			err = mmc_select_hs400es(card);
		}
	} else if (card->mmc_avail_type & EXT_CSD_CARD_TYPE_HS200) {
		err = mmc_select_hs200(card);
	} else if (card->mmc_avail_type & EXT_CSD_CARD_TYPE_HS) {
		err = mmc_select_hs(card);
	}

	if (err && err != -EBADMSG)
		return err;

bus_speed:
	/*
	 * Set the bus speed to the selected bus timing.
	 * If timing is not selected, backward compatible is the default.
	 */
	mmc_set_bus_speed(card);
	return 0;
}

/*
 * Execute tuning sequence to seek the proper bus operating
 * conditions for HS200 and HS400, which sends CMD21 to the device.
 */
static int mmc_hs200_tuning(struct mmc_card *card)
{
	struct mmc_host *host = card->host;

	/*
	 * Timing should be adjusted to the HS400 target
	 * operation frequency for tuning process
	 */
	if (card->mmc_avail_type & EXT_CSD_CARD_TYPE_HS400 &&
	    host->ios.bus_width == MMC_BUS_WIDTH_8)
		mmc_set_timing(host, MMC_TIMING_MMC_HS400);

	return mmc_execute_tuning(card);
}

static int mmc_select_cmdq(struct mmc_card *card)
{
	struct mmc_host *host = card->host;
	int ret = 0;

	if (!host->cmdq_ops) {
		pr_err("%s: host controller doesn't support CMDQ\n",
		       mmc_hostname(host));
		return 0;
	}

	ret = mmc_set_blocklen(card, MMC_CARD_CMDQ_BLK_SIZE);
	if (ret)
		goto out;

	ret = mmc_switch(card, EXT_CSD_CMD_SET_NORMAL, EXT_CSD_CMDQ, 1,
			 card->ext_csd.generic_cmd6_time);
	if (ret)
		goto out;

	mmc_card_set_cmdq(card);
	mmc_host_clk_hold(card->host);
	ret = host->cmdq_ops->enable(card->host);
	if (ret) {
		mmc_host_clk_release(card->host);
		pr_err("%s: failed (%d) enabling CMDQ on host\n",
			mmc_hostname(host), ret);
		mmc_card_clr_cmdq(card);
		ret = mmc_switch(card, EXT_CSD_CMD_SET_NORMAL, EXT_CSD_CMDQ, 0,
				 card->ext_csd.generic_cmd6_time);
		goto out;
	}

	mmc_host_clk_release(card->host);
	pr_info_once("%s: CMDQ enabled on card\n", mmc_hostname(host));
out:
	return ret;
}

static int mmc_select_hs_ddr52(struct mmc_host *host)
{
	int err;

	mmc_select_hs(host->card);
	err = mmc_select_bus_width(host->card);
	if (err < 0) {
		pr_err("%s: %s: select_bus_width failed(%d)\n",
			mmc_hostname(host), __func__, err);
		return err;
	}

	err = mmc_select_hs_ddr(host->card);
	mmc_set_clock(host, MMC_HIGH_52_MAX_DTR);

	return err;
}

/*
 * Scale down from HS400 to HS in order to allow frequency change.
 * This is needed for cards that doesn't support changing frequency in HS400
 */
static int mmc_scale_low(struct mmc_host *host, unsigned long freq)
{
	int err = 0;

	mmc_set_timing(host, MMC_TIMING_LEGACY);
	mmc_set_clock(host, MMC_HIGH_26_MAX_DTR);

	if (host->clk_scaling.lower_bus_speed_mode &
	    MMC_SCALING_LOWER_DDR52_MODE) {
		err = mmc_select_hs_ddr52(host);
		if (err)
			pr_err("%s: %s: failed to switch to DDR52: err: %d\n",
			       mmc_hostname(host), __func__, err);
		else
			return err;
	}

	err = mmc_select_hs(host->card);
	if (err) {
		pr_err("%s: %s: scaling low: failed (%d)\n",
		       mmc_hostname(host), __func__, err);
		return err;
	}

	err = mmc_select_bus_width(host->card);
	if (err < 0) {
		pr_err("%s: %s: select_bus_width failed(%d)\n",
			mmc_hostname(host), __func__, err);
		return err;
	}

	mmc_set_clock(host, freq);

	return 0;
}

/*
 * Scale UP from HS to HS200/H400
 */
static int mmc_scale_high(struct mmc_host *host)
{
	int err = 0;

	if (mmc_card_ddr52(host->card)) {
		mmc_set_timing(host, MMC_TIMING_LEGACY);
		mmc_set_clock(host, MMC_HIGH_26_MAX_DTR);
	}

	if (!host->card->ext_csd.strobe_support) {
		if (!(host->card->mmc_avail_type & EXT_CSD_CARD_TYPE_HS200)) {
			pr_err("%s: %s: card does not support HS200\n",
				mmc_hostname(host), __func__);
			WARN_ON(1);
			return -EPERM;
		}

		err = mmc_select_hs200(host->card);
		if (err) {
			pr_err("%s: %s: selecting HS200 failed (%d)\n",
				mmc_hostname(host), __func__, err);
			return err;
		}

		mmc_set_bus_speed(host->card);

		err = mmc_hs200_tuning(host->card);
		if (err) {
			pr_err("%s: %s: hs200 tuning failed (%d)\n",
				mmc_hostname(host), __func__, err);
			return err;
		}

		if (!(host->card->mmc_avail_type & EXT_CSD_CARD_TYPE_HS400)) {
			pr_debug("%s: card does not support HS400\n",
				mmc_hostname(host));
			return 0;
		}
	}

	err = mmc_select_hs400(host->card);
	if (err) {
		pr_err("%s: %s: select hs400 failed (%d)\n",
			mmc_hostname(host), __func__, err);
		return err;
	}

	return err;
}

static int mmc_set_clock_bus_speed(struct mmc_card *card, unsigned long freq)
{
	int err = 0;

	if (freq == MMC_HS200_MAX_DTR)
		err = mmc_scale_high(card->host);
	else
		err = mmc_scale_low(card->host, freq);

	return err;
}

static inline unsigned long mmc_ddr_freq_accommodation(unsigned long freq)
{
	if (freq == MMC_HIGH_DDR_MAX_DTR)
		return freq;

	return freq/2;
}

/**
 * mmc_change_bus_speed() - Change MMC card bus frequency at runtime
 * @host: pointer to mmc host structure
 * @freq: pointer to desired frequency to be set
 *
 * Change the MMC card bus frequency at runtime after the card is
 * initialized. Callers are expected to make sure of the card's
 * state (DATA/RCV/TRANSFER) before changing the frequency at runtime.
 *
 * If the frequency to change is greater than max. supported by card,
 * *freq is changed to max. supported by card. If it is less than min.
 * supported by host, *freq is changed to min. supported by host.
 * Host is assumed to be calimed while calling this funciton.
 */
static int mmc_change_bus_speed(struct mmc_host *host, unsigned long *freq)
{
	int err = 0;
	struct mmc_card *card;
	unsigned long actual_freq;

	card = host->card;

	if (!card || !freq) {
		err = -EINVAL;
		goto out;
	}
	actual_freq = *freq;

	WARN_ON(!host->claimed);

	/*
	 * For scaling up/down HS400 we'll need special handling,
	 * for other timings we can simply do clock frequency change
	 */
	if (mmc_card_hs400(card) ||
		(!mmc_card_hs200(host->card) && *freq == MMC_HS200_MAX_DTR)) {
		err = mmc_set_clock_bus_speed(card, *freq);
		if (err) {
			pr_err("%s: %s: failed (%d)to set bus and clock speed (freq=%lu)\n",
				mmc_hostname(host), __func__, err, *freq);
			goto out;
		}
	} else if (mmc_card_hs200(host->card)) {
		mmc_set_clock(host, *freq);
		err = mmc_hs200_tuning(host->card);
		if (err) {
			pr_warn("%s: %s: tuning execution failed %d\n",
				mmc_hostname(card->host),
				__func__, err);
			mmc_set_clock(host, host->clk_scaling.curr_freq);
		}
	} else {
		if (mmc_card_ddr52(host->card))
			actual_freq = mmc_ddr_freq_accommodation(*freq);
		mmc_set_clock(host, actual_freq);
	}

out:
	return err;
}

/*
 * Handle the detection and initialisation of a card.
 *
 * In the case of a resume, "oldcard" will contain the card
 * we're trying to reinitialise.
 */
static int mmc_init_card(struct mmc_host *host, u32 ocr,
	struct mmc_card *oldcard)
{
	struct mmc_card *card;
	int err;
	u32 cid[4];
	u32 rocr;

	BUG_ON(!host);
	WARN_ON(!host->claimed);

	/* Set correct bus mode for MMC before attempting init */
	if (!mmc_host_is_spi(host))
		mmc_set_bus_mode(host, MMC_BUSMODE_OPENDRAIN);

	/*
	 * Since we're changing the OCR value, we seem to
	 * need to tell some cards to go back to the idle
	 * state.  We wait 1ms to give cards time to
	 * respond.
	 * mmc_go_idle is needed for eMMC that are asleep
	 */
reinit:
	mmc_go_idle(host);

	/* The extra bit indicates that we support high capacity */
	err = mmc_send_op_cond(host, ocr | (1 << 30), &rocr);
	if (err) {
		pr_err("%s: %s: mmc_send_op_cond() fails %d\n",
				mmc_hostname(host), __func__, err);
		goto err;
	}

	/*
	 * For SPI, enable CRC as appropriate.
	 */
	if (mmc_host_is_spi(host)) {
		err = mmc_spi_set_crc(host, use_spi_crc);
		if (err) {
			pr_err("%s: %s: mmc_spi_set_crc() fails %d\n",
					mmc_hostname(host), __func__, err);
			goto err;
		}
	}

	/*
	 * Fetch CID from card.
	 */
	if (mmc_host_is_spi(host))
		err = mmc_send_cid(host, cid);
	else
		err = mmc_all_send_cid(host, cid);
	if (err) {
		pr_err("%s: %s: mmc_send_cid() fails %d\n",
				mmc_hostname(host), __func__, err);
		goto err;
	}

	if (oldcard) {
		if (memcmp(cid, oldcard->raw_cid, sizeof(cid)) != 0) {
			err = -ENOENT;
			pr_err("%s: %s: CID memcmp failed %d\n",
					mmc_hostname(host), __func__, err);
			goto err;
		}

		card = oldcard;
	} else {
		/*
		 * Allocate card structure.
		 */
		card = mmc_alloc_card(host, &mmc_type);
		if (IS_ERR(card)) {
			err = PTR_ERR(card);
			pr_err("%s: %s: no memory to allocate for card %d\n",
					mmc_hostname(host), __func__, err);
			goto err;
		}

		card->ocr = ocr;
		card->type = MMC_TYPE_MMC;
		card->rca = 1;
		memcpy(card->raw_cid, cid, sizeof(card->raw_cid));
		host->card = card;
		card->reboot_notify.notifier_call = mmc_reboot_notify;
	}

	/*
	 * Call the optional HC's init_card function to handle quirks.
	 */
	if (host->ops->init_card)
		host->ops->init_card(host, card);

	/*
	 * For native busses:  set card RCA and quit open drain mode.
	 */
	if (!mmc_host_is_spi(host)) {
		err = mmc_set_relative_addr(card);
		if (err) {
			pr_err("%s: %s: mmc_set_relative_addr() fails %d\n",
					mmc_hostname(host), __func__, err);
			goto free_card;
		}

		mmc_set_bus_mode(host, MMC_BUSMODE_PUSHPULL);
	}

	if (!oldcard) {
		/*
		 * Fetch CSD from card.
		 */
		err = mmc_send_csd(card, card->raw_csd);
		if (err) {
			pr_err("%s: %s: mmc_send_csd() fails %d\n",
					mmc_hostname(host), __func__, err);
			goto free_card;
		}

		err = mmc_decode_csd(card);
		if (err) {
			pr_err("%s: %s: mmc_decode_csd() fails %d\n",
					mmc_hostname(host), __func__, err);
			goto free_card;
		}
		err = mmc_decode_cid(card);
		if (err) {
			pr_err("%s: %s: mmc_decode_cid() fails %d\n",
					mmc_hostname(host), __func__, err);
			goto free_card;
		}
	}

	/*
	 * handling only for cards supporting DSR and hosts requesting
	 * DSR configuration
	 */
	if (card->csd.dsr_imp && host->dsr_req)
		mmc_set_dsr(host);

	/*
	 * Select card, as all following commands rely on that.
	 */
	if (!mmc_host_is_spi(host)) {
		err = mmc_select_card(card);
		if (err) {
			pr_err("%s: %s: mmc_select_card() fails %d\n",
					mmc_hostname(host), __func__, err);
			goto free_card;
		}
	}

	if (!oldcard) {
		/* Read extended CSD. */
		err = mmc_read_ext_csd(card);
		if (err) {
			pr_err("%s: %s: mmc_read_ext_csd() fails %d\n",
					mmc_hostname(host), __func__, err);
			goto free_card;
		}

		/*
		 * If doing byte addressing, check if required to do sector
		 * addressing.  Handle the case of <2GB cards needing sector
		 * addressing.  See section 8.1 JEDEC Standard JED84-A441;
		 * ocr register has bit 30 set for sector addressing.
		 */
		if (rocr & BIT(30))
			mmc_card_set_blockaddr(card);

		/* Erase size depends on CSD and Extended CSD */
		mmc_set_erase_size(card);

		if (card->ext_csd.sectors && (rocr & MMC_CARD_SECTOR_ADDR))
			mmc_card_set_blockaddr(card);
	}

	/*
	 * If enhanced_area_en is TRUE, host needs to enable ERASE_GRP_DEF
	 * bit.  This bit will be lost every time after a reset or power off.
	 */
	if (card->ext_csd.partition_setting_completed ||
	    (card->ext_csd.rev >= 3 && (host->caps2 & MMC_CAP2_HC_ERASE_SZ))) {
		err = mmc_switch(card, EXT_CSD_CMD_SET_NORMAL,
				 EXT_CSD_ERASE_GROUP_DEF, 1,
				 card->ext_csd.generic_cmd6_time);

		if (err && err != -EBADMSG) {
			pr_err("%s: %s: mmc_switch() for ERASE_GRP_DEF fails %d\n",
					mmc_hostname(host), __func__, err);
			goto free_card;
		}

		if (err) {
			err = 0;
			/*
			 * Just disable enhanced area off & sz
			 * will try to enable ERASE_GROUP_DEF
			 * during next time reinit
			 */
			card->ext_csd.enhanced_area_offset = -EINVAL;
			card->ext_csd.enhanced_area_size = -EINVAL;
		} else {
			card->ext_csd.erase_group_def = 1;
			/*
			 * enable ERASE_GRP_DEF successfully.
			 * This will affect the erase size, so
			 * here need to reset erase size
			 */
			mmc_set_erase_size(card);
		}
	}

	/*
	 * Ensure eMMC user default partition is enabled
	 */
	if (card->ext_csd.part_config & EXT_CSD_PART_CONFIG_ACC_MASK) {
		card->ext_csd.part_config &= ~EXT_CSD_PART_CONFIG_ACC_MASK;
		err = mmc_switch(card, EXT_CSD_CMD_SET_NORMAL, EXT_CSD_PART_CONFIG,
				 card->ext_csd.part_config,
				 card->ext_csd.part_time);
		if (err && err != -EBADMSG) {
			pr_err("%s: %s: mmc_switch() for PART_CONFIG fails %d\n",
					mmc_hostname(host), __func__, err);
			goto free_card;
		}
		card->part_curr = card->ext_csd.part_config &
				  EXT_CSD_PART_CONFIG_ACC_MASK;
	}

	/*
	 * Enable power_off_notification byte in the ext_csd register
	 */
	if (card->ext_csd.rev >= 6) {
		err = mmc_switch(card, EXT_CSD_CMD_SET_NORMAL,
				 EXT_CSD_POWER_OFF_NOTIFICATION,
				 EXT_CSD_POWER_ON,
				 card->ext_csd.generic_cmd6_time);
		if (err && err != -EBADMSG) {
			pr_err("%s: %s: mmc_switch() for POWER_ON PON fails %d\n",
					mmc_hostname(host), __func__, err);
			goto free_card;
		}

		/*
		 * The err can be -EBADMSG or 0,
		 * so check for success and update the flag
		 */
		if (!err)
			card->ext_csd.power_off_notification = EXT_CSD_POWER_ON;
	}

	/*
	 * Select timing interface
	 */
	err = mmc_select_timing(card);
	if (err) {
		pr_err("%s: %s: mmc_select_timing() fails %d\n",
					mmc_hostname(host), __func__, err);
		goto free_card;
	}

	if (mmc_card_hs200(card)) {
		err = mmc_hs200_tuning(card);
		if (err)
			goto free_card;

		err = mmc_select_hs400(card);
		if (err)
			goto free_card;
	} else if (!mmc_card_hs400es(card)) {
		/* Select the desired bus width optionally */
		err = mmc_select_bus_width(card);
		if (err > 0 && mmc_card_hs(card)) {
			err = mmc_select_hs_ddr(card);
			if (err)
				goto free_card;
		}
	}

	card->clk_scaling_lowest = host->f_min;
	if ((card->mmc_avail_type & EXT_CSD_CARD_TYPE_HS400) ||
			(card->mmc_avail_type & EXT_CSD_CARD_TYPE_HS200))
		card->clk_scaling_highest = card->ext_csd.hs200_max_dtr;
	else if ((card->mmc_avail_type & EXT_CSD_CARD_TYPE_HS) ||
			(card->mmc_avail_type & EXT_CSD_CARD_TYPE_DDR_52))
		card->clk_scaling_highest = card->ext_csd.hs_max_dtr;
	else
		card->clk_scaling_highest = card->csd.max_dtr;

	/*
	 * Choose the power class with selected bus interface
	 */
	mmc_select_powerclass(card);

	/*
	 * Enable HPI feature (if supported)
	 */
	if (card->ext_csd.hpi) {
		err = mmc_switch(card, EXT_CSD_CMD_SET_NORMAL,
				EXT_CSD_HPI_MGMT, 1,
				card->ext_csd.generic_cmd6_time);
		if (err && err != -EBADMSG) {
			pr_err("%s: %s: mmc_switch() for HPI_MGMT fails %d\n",
					mmc_hostname(host), __func__, err);
			goto free_card;
		}
		if (err) {
			pr_warn("%s: Enabling HPI failed\n",
				mmc_hostname(card->host));
			card->ext_csd.hpi_en = 0;
			err = 0;
		} else {
			card->ext_csd.hpi_en = 1;
		}
	}

	/*
	 * If cache size is higher than 0, this indicates the existence of cache
	 * and it can be turned on. Note that some eMMCs from Micron has been
	 * reported to need ~800 ms timeout, while enabling the cache after
	 * sudden power failure tests. Let's extend the timeout to a minimum of
	 * DEFAULT_CACHE_EN_TIMEOUT_MS and do it for all cards.
	 * If HPI is not supported then cache shouldn't be enabled.
	 */
	if (card->ext_csd.cache_size > 0) {
		if (card->ext_csd.hpi_en &&
			(!(card->quirks & MMC_QUIRK_CACHE_DISABLE))) {
			unsigned int timeout_ms = MIN_CACHE_EN_TIMEOUT_MS;

		  timeout_ms = max(card->ext_csd.generic_cmd6_time, timeout_ms);
		  err = mmc_switch(card, EXT_CSD_CMD_SET_NORMAL,
				  EXT_CSD_CACHE_CTRL, 1, timeout_ms);

			if (err && err != -EBADMSG) {
				pr_err("%s: %s: fail on CACHE_CTRL ON %d\n",
					mmc_hostname(host), __func__, err);
				goto free_card;
			}

			/*
			 * Only if no error, cache is turned on successfully.
			 */
			if (err) {
				pr_warn("%s: Cache is supported, but failed to turn on (%d)\n",
					mmc_hostname(card->host), err);
				card->ext_csd.cache_ctrl = 0;
				err = 0;
			} else {
				card->ext_csd.cache_ctrl = 1;
			}
			/* enable cache barrier if supported by the device */
			if (card->ext_csd.cache_ctrl &&
					card->ext_csd.barrier_support) {
				err = mmc_switch(card, EXT_CSD_CMD_SET_NORMAL,
					EXT_CSD_BARRIER_CTRL, 1,
					card->ext_csd.generic_cmd6_time);
				if (err && err != -EBADMSG) {
					pr_err("%s: %s: mmc_switch() for BARRIER_CTRL fails %d\n",
						mmc_hostname(host), __func__,
						err);
					goto free_card;
				}
				if (err) {
					pr_warn("%s: Barrier is supported but failed to turn on (%d)\n",
						mmc_hostname(card->host), err);
					card->ext_csd.barrier_en = 0;
					err = 0;
				} else {
					card->ext_csd.barrier_en = 1;
				}
			}
		} else {
			/*
			 * mmc standard doesn't say what is the card default
			 * value for EXT_CSD_CACHE_CTRL.
			 * Hence, cache may be enabled by default by
			 * card vendors.
			 * Thus, it is best to explicitly disable cache in case
			 * we want to avoid cache.
			 */
			err = mmc_switch(card, EXT_CSD_CMD_SET_NORMAL,
					EXT_CSD_CACHE_CTRL, 0,
					card->ext_csd.generic_cmd6_time);
			if (err) {
				pr_err("%s: %s: fail on CACHE_CTRL OFF %d\n",
					mmc_hostname(host), __func__, err);
				goto free_card;
			}
		}
	}
	/*
	 * The mandatory minimum values are defined for packed command.
	 * read: 5, write: 3
	 */
	if (card->ext_csd.max_packed_writes >= 3 &&
	    card->ext_csd.max_packed_reads >= 5 &&
	    host->caps2 & MMC_CAP2_PACKED_CMD) {
		err = mmc_switch(card, EXT_CSD_CMD_SET_NORMAL,
				EXT_CSD_EXP_EVENTS_CTRL,
				EXT_CSD_PACKED_EVENT_EN,
				card->ext_csd.generic_cmd6_time);
		if (err && err != -EBADMSG) {
			pr_err("%s: %s: mmc_switch() for EXP_EVENTS_CTRL fails %d\n",
					mmc_hostname(host), __func__, err);
			goto free_card;
		}
		if (err) {
			pr_warn("%s: Enabling packed event failed\n",
				mmc_hostname(card->host));
			card->ext_csd.packed_event_en = 0;
			err = 0;
		} else {
			card->ext_csd.packed_event_en = 1;
		}

	}

	if (!oldcard) {
		if ((host->caps2 & MMC_CAP2_PACKED_CMD) &&
		    (card->ext_csd.max_packed_writes > 0)) {
			/*
			 * We would like to keep the statistics in an index
			 * that equals the num of packed requests
			 * (1 to max_packed_writes)
			 */
			card->wr_pack_stats.packing_events = kzalloc(
				(card->ext_csd.max_packed_writes + 1) *
				sizeof(*card->wr_pack_stats.packing_events),
				GFP_KERNEL);
			if (!card->wr_pack_stats.packing_events) {
				pr_err("%s: %s: no memory for packing events\n",
						mmc_hostname(host), __func__);
				goto free_card;
			}
		}
	}

	/*
	 * Start auto bkops, if supported.
	 *
	 * Note: This leaves the possibility of having both manual and
	 * auto bkops running in parallel. The runtime implementation
	 * will allow this, but ignore bkops exceptions on the premises
	 * that auto bkops will eventually kick in and the device will
	 * handle bkops without START_BKOPS from the host.
	 */
	if (mmc_card_support_auto_bkops(card)) {
		/*
		 * Ignore the return value of setting auto bkops.
		 * If it failed, will run in backward compatible mode.
		 */
		(void)mmc_set_auto_bkops(card, true);
	}

	if (card->ext_csd.cmdq_support && (card->host->caps2 &
					   MMC_CAP2_CMD_QUEUE)) {
		err = mmc_select_cmdq(card);
		if (err) {
			pr_err("%s: selecting CMDQ mode: failed: %d\n",
					   mmc_hostname(card->host), err);
			card->ext_csd.cmdq_support = 0;
			oldcard = card;
			goto reinit;
		}
	}

	return 0;

free_card:
	if (!oldcard) {
		host->card = NULL;
		mmc_remove_card(card);
	}
err:
	return err;
}

static int mmc_can_sleepawake(struct mmc_host *host)
{
	return host && (host->caps2 & MMC_CAP2_SLEEP_AWAKE) && host->card &&
		(host->card->ext_csd.rev >= 3);
}

static int mmc_sleepawake(struct mmc_host *host, bool sleep)
{
	struct mmc_command cmd = {0};
	struct mmc_card *card = host->card;
	unsigned int timeout_ms;
	int err;

	if (!card) {
		pr_err("%s: %s: invalid card\n", mmc_hostname(host), __func__);
		return -EINVAL;
	}

	timeout_ms = DIV_ROUND_UP(card->ext_csd.sa_timeout, 10000);
	if (card->ext_csd.rev >= 3 &&
		card->part_curr == EXT_CSD_PART_CONFIG_ACC_RPMB) {
		u8 part_config = card->ext_csd.part_config;

		/*
		 * If the last access before suspend is RPMB access, then
		 * switch to default part config so that sleep command CMD5
		 * and deselect CMD7 can be sent to the card.
		 */
		part_config &= ~EXT_CSD_PART_CONFIG_ACC_MASK;
		err = mmc_switch(card, EXT_CSD_CMD_SET_NORMAL,
				 EXT_CSD_PART_CONFIG,
				 part_config,
				 card->ext_csd.part_time);
		if (err) {
			pr_err("%s: %s: failed to switch to default part config %x\n",
				mmc_hostname(host), __func__, part_config);
			return err;
		}
		card->ext_csd.part_config = part_config;
		card->part_curr = card->ext_csd.part_config &
				  EXT_CSD_PART_CONFIG_ACC_MASK;
	}

	/* Re-tuning can't be done once the card is deselected */
	mmc_retune_hold(host);

	if (sleep) {
		err = mmc_deselect_cards(host);
		if (err)
			goto out_release;
	}

	cmd.opcode = MMC_SLEEP_AWAKE;
	cmd.arg = card->rca << 16;
	if (sleep)
		cmd.arg |= 1 << 15;

	/*
	 * If the max_busy_timeout of the host is specified, validate it against
	 * the sleep cmd timeout. A failure means we need to prevent the host
	 * from doing hw busy detection, which is done by converting to a R1
	 * response instead of a R1B.
	 */
	if (host->max_busy_timeout && (timeout_ms > host->max_busy_timeout)) {
		cmd.flags = MMC_RSP_R1 | MMC_CMD_AC;
	} else {
		cmd.flags = MMC_RSP_R1B | MMC_CMD_AC;
		cmd.busy_timeout = timeout_ms;
	}

	err = mmc_wait_for_cmd(host, &cmd, 0);
	if (err)
		goto out_release;

	/*
	 * If the host does not wait while the card signals busy, then we will
	 * will have to wait the sleep/awake timeout.  Note, we cannot use the
	 * SEND_STATUS command to poll the status because that command (and most
	 * others) is invalid while the card sleeps.
	 */
	if (!cmd.busy_timeout || !(host->caps & MMC_CAP_WAIT_WHILE_BUSY))
		mmc_delay(timeout_ms);

	if (!sleep)
		err = mmc_select_card(card);

out_release:
	mmc_retune_release(host);
	return err;
}

static int mmc_can_poweroff_notify(const struct mmc_card *card)
{
	return card &&
		mmc_card_mmc(card) &&
		(card->ext_csd.power_off_notification == EXT_CSD_POWER_ON);
}

static int mmc_poweroff_notify(struct mmc_card *card, unsigned int notify_type)
{
	unsigned int timeout = card->ext_csd.generic_cmd6_time;
	int err;

	/* Use EXT_CSD_POWER_OFF_SHORT as default notification type. */
	if (notify_type == EXT_CSD_POWER_OFF_LONG)
		timeout = card->ext_csd.power_off_longtime;

	err = __mmc_switch(card, EXT_CSD_CMD_SET_NORMAL,
			EXT_CSD_POWER_OFF_NOTIFICATION,
			notify_type, timeout, true, false, false);
	if (err)
		pr_err("%s: Power Off Notification timed out, %u\n",
		       mmc_hostname(card->host), timeout);

	/* Disable the power off notification after the switch operation. */
	card->ext_csd.power_off_notification = EXT_CSD_NO_POWER_NOTIFICATION;

	return err;
}

int mmc_send_pon(struct mmc_card *card)
{
	int err = 0;
	struct mmc_host *host = card->host;

	if (!mmc_can_poweroff_notify(card))
		goto out;

	mmc_get_card(card);
	if (card->pon_type & MMC_LONG_PON)
		err = mmc_poweroff_notify(host->card, EXT_CSD_POWER_OFF_LONG);
	else if (card->pon_type & MMC_SHRT_PON)
		err = mmc_poweroff_notify(host->card, EXT_CSD_POWER_OFF_SHORT);
	if (err)
		pr_warn("%s: error %d sending PON type %u",
			mmc_hostname(host), err, card->pon_type);
	mmc_put_card(card);
out:
	return err;
}

/*
 * Host is being removed. Free up the current card.
 */
static void mmc_remove(struct mmc_host *host)
{
	BUG_ON(!host);
	BUG_ON(!host->card);

	unregister_reboot_notifier(&host->card->reboot_notify);

	mmc_exit_clk_scaling(host);
	mmc_remove_card(host->card);

	mmc_claim_host(host);
	host->card = NULL;
	mmc_release_host(host);
}

/*
 * Card detection - card is alive.
 */
static int mmc_alive(struct mmc_host *host)
{
	return mmc_send_status(host->card, NULL);
}

/*
 * Card detection callback from host.
 */
static void mmc_detect(struct mmc_host *host)
{
	int err;

	BUG_ON(!host);
	BUG_ON(!host->card);

	mmc_get_card(host->card);

	/*
	 * Just check if our card has been removed.
	 */
	err = _mmc_detect_card_removed(host);

	mmc_put_card(host->card);

	if (err) {
		mmc_remove(host);

		mmc_claim_host(host);
		mmc_detach_bus(host);
		mmc_power_off(host);
		mmc_release_host(host);
	}
}

static int mmc_cache_card_ext_csd(struct mmc_host *host)
{
	int err;
	u8 *ext_csd;
	struct mmc_card *card = host->card;

	err = mmc_get_ext_csd(card, &ext_csd);
	if (err || !ext_csd) {
		pr_err("%s: %s: mmc_get_ext_csd failed (%d)\n",
			mmc_hostname(host), __func__, err);
		return err;
	}

	/* only cache read/write fields that the sw changes */
	card->ext_csd.raw_ext_csd_cmdq = ext_csd[EXT_CSD_CMDQ];
	card->ext_csd.raw_ext_csd_cache_ctrl = ext_csd[EXT_CSD_CACHE_CTRL];
	card->ext_csd.raw_ext_csd_bus_width = ext_csd[EXT_CSD_BUS_WIDTH];
	card->ext_csd.raw_ext_csd_hs_timing = ext_csd[EXT_CSD_HS_TIMING];

	kfree(ext_csd);

	return 0;
}

static int mmc_test_awake_ext_csd(struct mmc_host *host)
{
	int err;
	u8 *ext_csd;
	struct mmc_card *card = host->card;

	err = mmc_get_ext_csd(card, &ext_csd);
	if (err || !ext_csd) {
		pr_err("%s: %s: mmc_get_ext_csd failed (%d)\n",
			mmc_hostname(host), __func__, err);
		return err;
	}

	/* only compare read/write fields that the sw changes */
	pr_debug("%s: %s: type(cached:current) cmdq(%d:%d) cache_ctrl(%d:%d) bus_width (%d:%d) timing(%d:%d)\n",
		mmc_hostname(host), __func__,
		card->ext_csd.raw_ext_csd_cmdq,
		ext_csd[EXT_CSD_CMDQ],
		card->ext_csd.raw_ext_csd_cache_ctrl,
		ext_csd[EXT_CSD_CACHE_CTRL],
		card->ext_csd.raw_ext_csd_bus_width,
		ext_csd[EXT_CSD_BUS_WIDTH],
		card->ext_csd.raw_ext_csd_hs_timing,
		ext_csd[EXT_CSD_HS_TIMING]);

	err = !((card->ext_csd.raw_ext_csd_cmdq ==
			ext_csd[EXT_CSD_CMDQ]) &&
		(card->ext_csd.raw_ext_csd_cache_ctrl ==
			ext_csd[EXT_CSD_CACHE_CTRL]) &&
		(card->ext_csd.raw_ext_csd_bus_width ==
			ext_csd[EXT_CSD_BUS_WIDTH]) &&
		(card->ext_csd.raw_ext_csd_hs_timing ==
			ext_csd[EXT_CSD_HS_TIMING]));

	kfree(ext_csd);

	return err;
}

static int _mmc_suspend(struct mmc_host *host, bool is_suspend)
{
	int err = 0, ret;

	BUG_ON(!host);
	BUG_ON(!host->card);

	err = mmc_suspend_clk_scaling(host);
	if (err) {
		pr_err("%s: %s: fail to suspend clock scaling (%d)\n",
			mmc_hostname(host), __func__, err);
		if (host->card->cmdq_init)
			wake_up(&host->cmdq_ctx.wait);
		return err;
	}

	mmc_claim_host(host);

	if (mmc_card_suspended(host->card))
		goto out;

	if (host->card->cmdq_init) {
		BUG_ON(host->cmdq_ctx.active_reqs);

		err = mmc_cmdq_halt(host, true);
		if (err) {
			pr_err("%s: halt: failed: %d\n", __func__, err);
			goto out;
		}
		mmc_host_clk_hold(host);
		host->cmdq_ops->disable(host, true);
		mmc_host_clk_release(host);
	}

	if (mmc_card_doing_bkops(host->card)) {
		err = mmc_stop_bkops(host->card);
		if (err)
			goto out_err;
	}

	err = mmc_flush_cache(host->card);
	if (err)
		goto out_err;

	if (mmc_can_sleepawake(host)) {
		/*
		 * For caching host->ios to cached_ios we need to
		 * make sure that clocks are not gated otherwise
		 * cached_ios->clock will be 0.
		 */
		mmc_host_clk_hold(host);
		memcpy(&host->cached_ios, &host->ios, sizeof(host->cached_ios));
		mmc_cache_card_ext_csd(host);
		err = mmc_sleepawake(host, true);
		mmc_host_clk_release(host);
	} else if (!mmc_host_is_spi(host)) {
		err = mmc_deselect_cards(host);
	}

	if (err)
		goto out_err;
	mmc_power_off(host);
	mmc_card_set_suspended(host->card);

	goto out;

out_err:
	/*
	 * In case of err let's put controller back in cmdq mode and unhalt
	 * the controller.
	 * We expect cmdq_enable and unhalt won't return any error
	 * since it is anyway enabling few registers.
	 */
	if (host->card->cmdq_init) {
		mmc_host_clk_hold(host);
		ret = host->cmdq_ops->enable(host);
		if (ret)
			pr_err("%s: %s: enabling CMDQ mode failed (%d)\n",
				mmc_hostname(host), __func__, ret);
		mmc_host_clk_release(host);
		mmc_cmdq_halt(host, false);
	}

out:
	/* Kick CMDQ thread to process any requests came in while suspending */
	if (host->card->cmdq_init)
		wake_up(&host->cmdq_ctx.wait);

	mmc_release_host(host);
	if (err)
		mmc_resume_clk_scaling(host);
	return err;
}

static int mmc_partial_init(struct mmc_host *host)
{
	int err = 0;
	struct mmc_card *card = host->card;

	pr_debug("%s: %s: starting partial init\n",
		mmc_hostname(host), __func__);

	mmc_set_bus_width(host, host->cached_ios.bus_width);
	mmc_set_timing(host, host->cached_ios.timing);
	mmc_set_clock(host, host->cached_ios.clock);
	mmc_set_bus_mode(host, host->cached_ios.bus_mode);

	mmc_host_clk_hold(host);

	if (mmc_card_hs400(card)) {
		if (card->ext_csd.strobe_support && host->ops->enhanced_strobe)
			err = host->ops->enhanced_strobe(host);
		else if (host->ops->execute_tuning)
			err = host->ops->execute_tuning(host,
				MMC_SEND_TUNING_BLOCK_HS200);
	} else if (mmc_card_hs200(card) && host->ops->execute_tuning) {
		err = host->ops->execute_tuning(host,
			MMC_SEND_TUNING_BLOCK_HS200);
		if (err)
			pr_warn("%s: %s: tuning execution failed (%d)\n",
				mmc_hostname(host), __func__, err);
	}

	/*
	 * The ext_csd is read to make sure the card did not went through
	 * Power-failure during sleep period.
	 * A subset of the W/E_P, W/C_P register will be tested. In case
	 * these registers values are different from the values that were
	 * cached during suspend, we will conclude that a Power-failure occurred
	 * and will do full initialization sequence.
	 * In addition, full init sequence also transfer ext_csd before moving
	 * to CMDQ mode which has a side affect of configuring SDHCI registers
	 * which needed to be done before moving to CMDQ mode. The same
	 * registers need to be configured for partial init.
	 */
	err = mmc_test_awake_ext_csd(host);
	if (err) {
		pr_debug("%s: %s: fail on ext_csd read (%d)\n",
			mmc_hostname(host), __func__, err);
		goto out;
	}
	pr_debug("%s: %s: reading and comparing ext_csd successful\n",
		mmc_hostname(host), __func__);

	if (card->ext_csd.cmdq_support && (card->host->caps2 &
					   MMC_CAP2_CMD_QUEUE)) {
		err = mmc_select_cmdq(card);
		if (err) {
			pr_warn("%s: %s: enabling CMDQ mode failed (%d)\n",
					mmc_hostname(card->host),
					__func__, err);
		}
	}
out:
	mmc_host_clk_release(host);

	pr_debug("%s: %s: done partial init (%d)\n",
		mmc_hostname(host), __func__, err);

	return err;
}

/*
 * Suspend callback
 */
static int mmc_suspend(struct mmc_host *host)
{
	int err;
	ktime_t start = ktime_get();

	MMC_TRACE(host, "%s: Enter\n", __func__);
	err = _mmc_suspend(host, true);
	if (!err) {
		pm_runtime_disable(&host->card->dev);
		pm_runtime_set_suspended(&host->card->dev);
	}

	trace_mmc_suspend(mmc_hostname(host), err,
			ktime_to_us(ktime_sub(ktime_get(), start)));
	MMC_TRACE(host, "%s: Exit err: %d\n", __func__, err);
	return err;
}

/*
 * This function tries to determine if the same card is still present
 * and, if so, restore all state to it.
 */
static int _mmc_resume(struct mmc_host *host)
{
	int err = -ENOSYS;
	int retries;

	BUG_ON(!host);
	BUG_ON(!host->card);

	mmc_claim_host(host);

	if (!mmc_card_suspended(host->card)) {
		mmc_release_host(host);
		goto out;
	}

	mmc_power_up(host, host->card->ocr);
	retries = 3;
	while (retries) {
		if (mmc_can_sleepawake(host)) {
			err = mmc_sleepawake(host, false);
			if (!err)
				err = mmc_partial_init(host);
			if (err)
				pr_err("%s: %s: awake failed (%d), fallback to full init\n",
					mmc_hostname(host), __func__, err);
		}

		if (err)
			err = mmc_init_card(host, host->card->ocr, host->card);

		if (err) {
			pr_err("%s: MMC card re-init failed rc = %d (retries = %d)\n",
			       mmc_hostname(host), err, retries);
			retries--;
			mmc_power_off(host);
			usleep_range(5000, 5500);
			mmc_power_up(host, host->card->ocr);
			mmc_select_voltage(host, host->card->ocr);
			continue;
		}
		break;
	}
	if (!err && mmc_card_cmdq(host->card)) {
		err = mmc_cmdq_halt(host, false);
		if (err)
			pr_err("%s: un-halt: failed: %d\n", __func__, err);
	}
	mmc_card_clr_suspended(host->card);

	mmc_release_host(host);

	err = mmc_resume_clk_scaling(host);
	if (err)
		pr_err("%s: %s: fail to resume clock scaling (%d)\n",
			mmc_hostname(host), __func__, err);

out:
	return err;
}

/*
 * Callback for resume.
 */
static int mmc_resume(struct mmc_host *host)
{
	int err = 0;

	MMC_TRACE(host, "%s: Enter\n", __func__);
	err = _mmc_resume(host);
	pm_runtime_set_active(&host->card->dev);
	pm_runtime_mark_last_busy(&host->card->dev);
	pm_runtime_enable(&host->card->dev);
	MMC_TRACE(host, "%s: Exit err: %d\n", __func__, err);

	return err;
}

#define MAX_DEFER_SUSPEND_COUNTER 20
static bool mmc_process_bkops(struct mmc_host *host)
{
	int err = 0;
	bool is_running = false;
	u32 status;

	mmc_claim_host(host);
	if (mmc_card_cmdq(host->card)) {
		BUG_ON(host->cmdq_ctx.active_reqs);

		err = mmc_cmdq_halt(host, true);
		if (err) {
			pr_err("%s: halt: failed: %d\n", __func__, err);
			goto unhalt;
		}
	}

	if (mmc_card_doing_bkops(host->card)) {
		/* check that manual bkops finished */
		err = mmc_send_status(host->card, &status);
		if (err) {
			pr_err("%s: Get card status fail\n", __func__);
			goto unhalt;
		}
		if (R1_CURRENT_STATE(status) != R1_STATE_PRG) {
			mmc_card_clr_doing_bkops(host->card);
			goto unhalt;
		}
	} else {
		mmc_check_bkops(host->card);
	}

	if (host->card->bkops.needs_bkops &&
			!mmc_card_support_auto_bkops(host->card))
		mmc_start_manual_bkops(host->card);

unhalt:
	if (mmc_card_cmdq(host->card)) {
		err = mmc_cmdq_halt(host, false);
		if (err)
			pr_err("%s: unhalt: failed: %d\n", __func__, err);
	}
	mmc_release_host(host);

	if (host->card->bkops.needs_bkops ||
			mmc_card_doing_bkops(host->card)) {
		if (host->card->bkops.retry_counter++ <
				MAX_DEFER_SUSPEND_COUNTER) {
			host->card->bkops.needs_check = true;
			is_running = true;
		} else {
			host->card->bkops.retry_counter = 0;
		}
	}
	return is_running;
}

/*
 * Callback for runtime_suspend.
 */
static int mmc_runtime_suspend(struct mmc_host *host)
{
	int err;
	ktime_t start = ktime_get();

	if (!(host->caps & MMC_CAP_AGGRESSIVE_PM))
		return 0;

	if (mmc_process_bkops(host)) {
		pm_runtime_mark_last_busy(&host->card->dev);
		pr_debug("%s: defered, need bkops\n", __func__);
		return -EBUSY;
	}

	MMC_TRACE(host, "%s\n", __func__);
	err = _mmc_suspend(host, true);
	if (err)
		pr_err("%s: error %d doing aggressive suspend\n",
			mmc_hostname(host), err);

	trace_mmc_runtime_suspend(mmc_hostname(host), err,
			ktime_to_us(ktime_sub(ktime_get(), start)));
	return err;
}

/*
 * Callback for runtime_resume.
 */
static int mmc_runtime_resume(struct mmc_host *host)
{
	int err = 0;
	ktime_t start = ktime_get();

	MMC_TRACE(host, "%s\n", __func__);

	if (!(host->caps & MMC_CAP_AGGRESSIVE_PM))
		goto out;

	err = _mmc_resume(host);
	if (err && err != -ENOMEDIUM)
		pr_err("%s: error %d doing runtime resume\n",
			mmc_hostname(host), err);

out:
	trace_mmc_runtime_resume(mmc_hostname(host), err,
			ktime_to_us(ktime_sub(ktime_get(), start)));

	return err;
}

int mmc_can_reset(struct mmc_card *card)
{
	u8 rst_n_function;

	rst_n_function = card->ext_csd.rst_n_function;
	if ((rst_n_function & EXT_CSD_RST_N_EN_MASK) != EXT_CSD_RST_N_ENABLED)
		return 0;
	return 1;
}
EXPORT_SYMBOL(mmc_can_reset);

static int mmc_reset(struct mmc_host *host)
{
	struct mmc_card *card = host->card;
	int ret;

	if ((host->caps & MMC_CAP_HW_RESET) && host->ops->hw_reset &&
	     mmc_can_reset(card)) {
		mmc_host_clk_hold(host);
		/* If the card accept RST_n signal, send it. */
		mmc_set_clock(host, host->f_init);
		host->ops->hw_reset(host);
		/* Set initial state and call mmc_set_ios */
		mmc_set_initial_state(host);
		mmc_host_clk_release(host);
	} else {
		/* Do a brute force power cycle */
		mmc_power_cycle(host, card->ocr);
	}

	/* Suspend clk scaling to avoid switching frequencies intermittently */

	ret = mmc_suspend_clk_scaling(host);
	if (ret) {
		pr_err("%s: %s: fail to suspend clock scaling (%d)\n",
			mmc_hostname(host), __func__, ret);
		return ret;
	}

	ret = mmc_init_card(host, host->card->ocr, host->card);
	if (ret) {
		pr_err("%s: %s: mmc_init_card failed (%d)\n",
			mmc_hostname(host), __func__, ret);
		return ret;
	}

	ret = mmc_resume_clk_scaling(host);
	if (ret)
		pr_err("%s: %s: fail to resume clock scaling (%d)\n",
			mmc_hostname(host), __func__, ret);

	return ret;
}

static int mmc_shutdown(struct mmc_host *host)
{
	struct mmc_card *card = host->card;

	/*
	 * Exit clock scaling so that it doesn't kick in after
	 * power off notification is sent
	 */
	if (host->caps2 & MMC_CAP2_CLK_SCALE)
		mmc_exit_clk_scaling(card->host);
	/* send power off notification */
	if (mmc_card_mmc(card))
		mmc_send_pon(card);
	return 0;
}

static int mmc_pre_hibernate(struct mmc_host *host)
{
	int ret = 0;

	mmc_get_card(host->card);
	host->cached_caps2 = host->caps2;

	/*
	 * Increase usage_count of card and host device till
	 * hibernation is over. This will ensure they will not runtime suspend.
	 */
	pm_runtime_get_noresume(mmc_dev(host));
	pm_runtime_get_noresume(&host->card->dev);

	if (!mmc_can_scale_clk(host))
		goto out;
	/*
	 * Suspend clock scaling and mask host capability so that
	 * we will run in max frequency during:
	 *	1. Hibernation preparation and image creation
	 *	2. After finding hibernation image during reboot
	 *	3. Once hibernation image is loaded and till hibernation
	 *	restore is complete.
	 */
	if (host->clk_scaling.enable)
		mmc_suspend_clk_scaling(host);
	host->caps2 &= ~MMC_CAP2_CLK_SCALE;
	host->clk_scaling.state = MMC_LOAD_HIGH;
	ret = mmc_clk_update_freq(host, host->card->clk_scaling_highest,
				host->clk_scaling.state, 0);
	if (ret)
		pr_err("%s: %s: Setting clk frequency to max failed: %d\n",
				mmc_hostname(host), __func__, ret);
out:
	mmc_host_clk_hold(host);
	mmc_put_card(host->card);
	return ret;
}

static int mmc_post_hibernate(struct mmc_host *host)
{
	int ret = 0;

	mmc_get_card(host->card);
	if (!(host->cached_caps2 & MMC_CAP2_CLK_SCALE))
		goto enable_pm;
	/* Enable the clock scaling and set the host capability */
	host->caps2 |= MMC_CAP2_CLK_SCALE;
	if (!host->clk_scaling.enable)
		ret = mmc_resume_clk_scaling(host);
	if (ret)
		pr_err("%s: %s: Resuming clk scaling failed: %d\n",
				mmc_hostname(host), __func__, ret);
enable_pm:
	/*
	 * Reduce usage count of card and host device so that they may
	 * runtime suspend.
	 */
	pm_runtime_put_noidle(&host->card->dev);
	pm_runtime_put_noidle(mmc_dev(host));

	mmc_host_clk_release(host);

	mmc_put_card(host->card);
	return ret;
}

static const struct mmc_bus_ops mmc_ops = {
	.remove = mmc_remove,
	.detect = mmc_detect,
	.suspend = mmc_suspend,
	.resume = mmc_resume,
	.runtime_suspend = mmc_runtime_suspend,
	.runtime_resume = mmc_runtime_resume,
	.alive = mmc_alive,
	.change_bus_speed = mmc_change_bus_speed,
	.reset = mmc_reset,
	.shutdown = mmc_shutdown,
	.pre_hibernate = mmc_pre_hibernate,
	.post_hibernate = mmc_post_hibernate
};

/*
 * Starting point for MMC card init.
 */
int mmc_attach_mmc(struct mmc_host *host)
{
	int err;
	u32 ocr, rocr;

	BUG_ON(!host);
	WARN_ON(!host->claimed);

	/* Set correct bus mode for MMC before attempting attach */
	if (!mmc_host_is_spi(host))
		mmc_set_bus_mode(host, MMC_BUSMODE_OPENDRAIN);

	err = mmc_send_op_cond(host, 0, &ocr);
	if (err)
		return err;

	mmc_attach_bus(host, &mmc_ops);
	if (host->ocr_avail_mmc)
		host->ocr_avail = host->ocr_avail_mmc;

	/*
	 * We need to get OCR a different way for SPI.
	 */
	if (mmc_host_is_spi(host)) {
		err = mmc_spi_read_ocr(host, 1, &ocr);
		if (err)
			goto err;
	}

	rocr = mmc_select_voltage(host, ocr);

	/*
	 * Can we support the voltage of the card?
	 */
	if (!rocr) {
		err = -EINVAL;
		goto err;
	}

	/*
	 * Detect and init the card.
	 */
	err = mmc_init_card(host, rocr, NULL);
	if (err)
		goto err;

	mmc_release_host(host);
	err = mmc_add_card(host->card);
	if (err)
		goto remove_card;

	mmc_claim_host(host);
	err = mmc_init_clk_scaling(host);
	if (err) {
		mmc_release_host(host);
		goto remove_card;
	}

	register_reboot_notifier(&host->card->reboot_notify);

	return 0;

remove_card:
	mmc_remove_card(host->card);
	mmc_claim_host(host);
	host->card = NULL;
err:
	mmc_detach_bus(host);

	pr_err("%s: error %d whilst initialising MMC card\n",
		mmc_hostname(host), err);

	return err;
}<|MERGE_RESOLUTION|>--- conflicted
+++ resolved
@@ -651,7 +651,6 @@
 		card->ext_csd.data_sector_size = 512;
 	}
 
-<<<<<<< HEAD
 	if (card->ext_csd.rev >= 7) {
 		/* Enhance Strobe is supported since v5.1 which rev should be
 		 * 8 but some eMMC devices can support it with rev 7. So handle
@@ -688,7 +687,6 @@
 		card->ext_csd.barrier_support = 0;
 		card->ext_csd.cache_flush_policy = 0;
 	}
-=======
 	/*
 	 * GENERIC_CMD6_TIME is to be used "unless a specific timeout is defined
 	 * when accessing a specific field", so use it here if there is no
@@ -699,7 +697,6 @@
 	/* Some eMMC set the value too low so set a minimum */
 	if (card->ext_csd.part_time < MMC_MIN_PART_SWITCH_TIME)
 		card->ext_csd.part_time = MMC_MIN_PART_SWITCH_TIME;
->>>>>>> 2a8b2696
 
 	/* eMMC v5 or later */
 	if (card->ext_csd.rev >= 7) {
