<<<<<<< HEAD
/* Copyright (c) 2015-2018, The Linux Foundation. All rights reserved.
 * Copyright (C) 2019 XiaoMi, Inc.
=======
/* Copyright (c) 2015-2019, The Linux Foundation. All rights reserved.
>>>>>>> d89ebd4d
 *
 * This program is free software; you can redistribute it and/or modify
 * it under the terms of the GNU General Public License version 2 and
 * only version 2 as published by the Free Software Foundation.
 *
 * This program is distributed in the hope that it will be useful,
 * but WITHOUT ANY WARRANTY; without even the implied warranty of
 * MERCHANTABILITY or FITNESS FOR A PARTICULAR PURPOSE.  See the
 * GNU General Public License for more details.
 */

#include <linux/kernel.h>
#include <linux/module.h>
#include <linux/fs.h>
#include <linux/reboot.h>
#include <linux/slab.h>
#include <linux/irq.h>
#include <linux/delay.h>
#include <linux/interrupt.h>
#include <linux/gpio.h>
#include <linux/spinlock.h>
#include <linux/of_gpio.h>
#include <linux/wakelock.h>
#include <linux/of_device.h>
#include <linux/uaccess.h>
#include "nq-nci.h"
#include <linux/clk.h>
#ifdef CONFIG_COMPAT
#include <linux/compat.h>
#endif

struct nqx_platform_data {
	unsigned int irq_gpio;
	unsigned int en_gpio;
	unsigned int clkreq_gpio;
	unsigned int firm_gpio;
	unsigned int ese_gpio;
	const char *clk_src_name;
	/* NFC_CLK pin voting state */
	bool clk_pin_voting;
};

static const struct of_device_id msm_match_table[] = {
	{.compatible = "qcom,nq-nci"},
	{}
};

MODULE_DEVICE_TABLE(of, msm_match_table);

#define MAX_BUFFER_SIZE			(320)
#define WAKEUP_SRC_TIMEOUT		(2000)
#define MAX_RETRY_COUNT			3

static struct wake_lock fieldon_wl;

struct nqx_dev {
	wait_queue_head_t	read_wq;
	struct	mutex		read_mutex;
	struct	i2c_client	*client;
	struct	miscdevice	nqx_device;
	union  nqx_uinfo	nqx_info;
	/* NFC GPIO variables */
	unsigned int		irq_gpio;
	unsigned int		en_gpio;
	unsigned int		firm_gpio;
	unsigned int		clkreq_gpio;
	unsigned int		ese_gpio;
	/* NFC VEN pin state powered by Nfc */
	bool			nfc_ven_enabled;
	/* NFC_IRQ state */
	bool			irq_enabled;
	/* NFC_IRQ wake-up state */
	bool			irq_wake_up;
	spinlock_t		irq_enabled_lock;
	unsigned int		count_irq;
	/* Initial CORE RESET notification */
	unsigned int		core_reset_ntf;
	/* CLK control */
	bool			clk_run;
	struct	clk		*s_clk;
	/* read buffer*/
	size_t kbuflen;
	u8 *kbuf;
	struct nqx_platform_data *pdata;
};

static int nfcc_reboot(struct notifier_block *notifier, unsigned long val,
			void *v);
/*clock enable function*/
static int nqx_clock_select(struct nqx_dev *nqx_dev);
/*clock disable function*/
static int nqx_clock_deselect(struct nqx_dev *nqx_dev);
static struct notifier_block nfcc_notifier = {
	.notifier_call	= nfcc_reboot,
	.next			= NULL,
	.priority		= 0
};

unsigned int	disable_ctrl;

static void nqx_init_stat(struct nqx_dev *nqx_dev)
{
	nqx_dev->count_irq = 0;
}

static void nqx_disable_irq(struct nqx_dev *nqx_dev)
{
	unsigned long flags;

	spin_lock_irqsave(&nqx_dev->irq_enabled_lock, flags);
	if (nqx_dev->irq_enabled) {
		disable_irq_nosync(nqx_dev->client->irq);
		nqx_dev->irq_enabled = false;
	}
	spin_unlock_irqrestore(&nqx_dev->irq_enabled_lock, flags);
}

/**
 * nqx_enable_irq()
 *
 * Check if interrupt is enabled or not
 * and enable interrupt
 *
 * Return: void
 */
static void nqx_enable_irq(struct nqx_dev *nqx_dev)
{
	unsigned long flags;

	spin_lock_irqsave(&nqx_dev->irq_enabled_lock, flags);
	if (!nqx_dev->irq_enabled) {
		nqx_dev->irq_enabled = true;
		enable_irq(nqx_dev->client->irq);
	}
	spin_unlock_irqrestore(&nqx_dev->irq_enabled_lock, flags);
}

static irqreturn_t nqx_dev_irq_handler(int irq, void *dev_id)
{
	struct nqx_dev *nqx_dev = dev_id;
	unsigned long flags;

	if (device_may_wakeup(&nqx_dev->client->dev))
		pm_wakeup_event(&nqx_dev->client->dev, WAKEUP_SRC_TIMEOUT);

	nqx_disable_irq(nqx_dev);
	spin_lock_irqsave(&nqx_dev->irq_enabled_lock, flags);
	nqx_dev->count_irq++;
	spin_unlock_irqrestore(&nqx_dev->irq_enabled_lock, flags);
	wake_up(&nqx_dev->read_wq);

	return IRQ_HANDLED;
}

static int is_data_available_for_read(struct nqx_dev *nqx_dev)
{
	int ret;

	nqx_enable_irq(nqx_dev);
	ret = wait_event_interruptible(nqx_dev->read_wq, !nqx_dev->irq_enabled);
	return ret;
}

static ssize_t nfc_read(struct file *filp, char __user *buf,
					size_t count, loff_t *offset)
{
	struct nqx_dev *nqx_dev = filp->private_data;
	unsigned char *tmp = NULL;
	int ret;
	int irq_gpio_val = 0;

	if (!nqx_dev) {
		ret = -ENODEV;
		goto out;
	}

	if (count > nqx_dev->kbuflen)
		count = nqx_dev->kbuflen;

	dev_dbg(&nqx_dev->client->dev, "%s : reading %zu bytes.\n",
			__func__, count);

	mutex_lock(&nqx_dev->read_mutex);

	irq_gpio_val = gpio_get_value(nqx_dev->irq_gpio);
	if (irq_gpio_val == 0) {
		if (filp->f_flags & O_NONBLOCK) {
			dev_err(&nqx_dev->client->dev,
			":f_falg has O_NONBLOCK. EAGAIN\n");
			ret = -EAGAIN;
			goto err;
		}
		while (1) {
			ret = 0;
			if (!nqx_dev->irq_enabled) {
				nqx_dev->irq_enabled = true;
				enable_irq(nqx_dev->client->irq);
			}
			if (!gpio_get_value(nqx_dev->irq_gpio)) {
				ret = wait_event_interruptible(nqx_dev->read_wq,
					!nqx_dev->irq_enabled);
			}
			if (ret)
				goto err;
			nqx_disable_irq(nqx_dev);

			if (gpio_get_value(nqx_dev->irq_gpio))
				break;
			dev_err_ratelimited(&nqx_dev->client->dev,
			"gpio is low, no need to read data\n");
		}
	}

	tmp = nqx_dev->kbuf;
	if (!tmp) {
		dev_err(&nqx_dev->client->dev,
			"%s: device doesn't exist anymore\n", __func__);
		ret = -ENODEV;
		goto err;
	}
	memset(tmp, 0x00, count);

	/* Read data */
	ret = i2c_master_recv(nqx_dev->client, tmp, count);
	if (ret < 0) {
		dev_err(&nqx_dev->client->dev,
			"%s: i2c_master_recv returned %d\n", __func__, ret);
		goto err;
	}
	if (ret > count) {
		dev_err(&nqx_dev->client->dev,
			"%s: received too many bytes from i2c (%d)\n",
			__func__, ret);
		ret = -EIO;
		goto err;
	}

	if ((tmp[0] & 0xff) == 0x61 && (tmp[1] & 0xff) == 0x07
		&& (tmp[2] & 0xff) == 0x01)
		wake_lock_timeout(&fieldon_wl, msecs_to_jiffies(3*1000));

#ifdef NFC_KERNEL_BU
		dev_dbg(&nqx_dev->client->dev, "%s : NfcNciRx %x %x %x\n",
			__func__, tmp[0], tmp[1], tmp[2]);
#endif
	if (copy_to_user(buf, tmp, ret)) {
		dev_warn(&nqx_dev->client->dev,
			"%s : failed to copy to user space\n", __func__);
		ret = -EFAULT;
		goto err;
	}
	mutex_unlock(&nqx_dev->read_mutex);
	return ret;

err:
	mutex_unlock(&nqx_dev->read_mutex);
out:
	return ret;
}

static ssize_t nfc_write(struct file *filp, const char __user *buf,
				size_t count, loff_t *offset)
{
	struct nqx_dev *nqx_dev = filp->private_data;
	char *tmp = NULL;
	int ret = 0;

	if (!nqx_dev) {
		ret = -ENODEV;
		goto out;
	}
	if (count > nqx_dev->kbuflen) {
		dev_err(&nqx_dev->client->dev, "%s: out of memory\n",
			__func__);
		ret = -ENOMEM;
		goto out;
	}

	tmp = memdup_user(buf, count);
	if (IS_ERR(tmp)) {
		dev_err(&nqx_dev->client->dev, "%s: memdup_user failed\n",
			__func__);
		ret = PTR_ERR(tmp);
		goto out;
	}

	ret = i2c_master_send(nqx_dev->client, tmp, count);
	if (ret != count) {
		dev_err(&nqx_dev->client->dev,
		"%s: failed to write %d\n", __func__, ret);
		ret = -EIO;
		goto out_free;
	}
#ifdef NFC_KERNEL_BU
	dev_dbg(&nqx_dev->client->dev,
			"%s : i2c-%d: NfcNciTx %x %x %x\n",
			__func__, iminor(file_inode(filp)),
			tmp[0], tmp[1], tmp[2]);
#endif
	usleep_range(1000, 1100);
out_free:
	kfree(tmp);
out:
	return ret;
}

/**
 * nqx_standby_write()
 * @buf:       pointer to data buffer
 * @len:       # of bytes need to transfer
 *
 * write data buffer over I2C and retry
 * if NFCC is in stand by mode
 *
 * Return: # of bytes written or -ve value in case of error
 */
static int nqx_standby_write(struct nqx_dev *nqx_dev,
				const unsigned char *buf, size_t len)
{
	int ret = -EINVAL;
	int retry_cnt;

	for (retry_cnt = 1; retry_cnt <= MAX_RETRY_COUNT; retry_cnt++) {
		ret = i2c_master_send(nqx_dev->client, buf, len);
		if (ret < 0) {
			dev_err(&nqx_dev->client->dev,
				"%s: write failed, Maybe in Standby Mode - Retry(%d)\n",
				 __func__, retry_cnt);
			usleep_range(1000, 1100);
		} else if (ret == len)
			break;
	}
	return ret;
}

/*
 * Power management of the eSE
 * NFC & eSE ON : NFC_EN high and eSE_pwr_req high.
 * NFC OFF & eSE ON : NFC_EN high and eSE_pwr_req high.
 * NFC OFF & eSE OFF : NFC_EN low and eSE_pwr_req low.
 */
static int nqx_ese_pwr(struct nqx_dev *nqx_dev, unsigned long int arg)
{
	int r = -1;
	const unsigned char svdd_off_cmd_warn[] =  {0x2F, 0x31, 0x01, 0x01};
	const unsigned char svdd_off_cmd_done[] =  {0x2F, 0x31, 0x01, 0x00};

	if (!gpio_is_valid(nqx_dev->ese_gpio)) {
		dev_err(&nqx_dev->client->dev,
			"%s: ese_gpio is not valid\n", __func__);
		return -EINVAL;
	}

	if (arg == 0) {
		/*
		 * We want to power on the eSE and to do so we need the
		 * eSE_pwr_req pin and the NFC_EN pin to be high
		 */
		if (gpio_get_value(nqx_dev->ese_gpio)) {
			dev_dbg(&nqx_dev->client->dev, "ese_gpio is already high\n");
			r = 0;
		} else {
			/**
			 * Let's store the NFC_EN pin state
			 * only if the eSE is not yet on
			 */
			nqx_dev->nfc_ven_enabled =
					gpio_get_value(nqx_dev->en_gpio);
			if (!nqx_dev->nfc_ven_enabled) {
				gpio_set_value(nqx_dev->en_gpio, 1);
				/* hardware dependent delay */
				usleep_range(1000, 1100);
			}
			gpio_set_value(nqx_dev->ese_gpio, 1);
			usleep_range(1000, 1100);
			if (gpio_get_value(nqx_dev->ese_gpio)) {
				dev_dbg(&nqx_dev->client->dev, "ese_gpio is enabled\n");
				r = 0;
			}
		}
	} else if (arg == 1) {
		if (nqx_dev->nfc_ven_enabled &&
			((nqx_dev->nqx_info.info.chip_type == NFCC_NQ_220) ||
			(nqx_dev->nqx_info.info.chip_type == NFCC_PN66T))) {
			/**
			 * Let's inform the CLF we're
			 * powering off the eSE
			 */
			r = nqx_standby_write(nqx_dev, svdd_off_cmd_warn,
						sizeof(svdd_off_cmd_warn));
			if (r < 0) {
				dev_err(&nqx_dev->client->dev,
					"%s: write failed after max retry\n",
					 __func__);
				return -ENXIO;
			}
			dev_dbg(&nqx_dev->client->dev,
				"%s: svdd_off_cmd_warn sent\n", __func__);

			/* let's power down the eSE */
			gpio_set_value(nqx_dev->ese_gpio, 0);
			dev_dbg(&nqx_dev->client->dev,
				"%s: nqx_dev->ese_gpio set to 0\n", __func__);

			/**
			 * Time needed for the SVDD capacitor
			 * to get discharged
			 */
			usleep_range(8000, 8100);

			/* Let's inform the CLF the eSE is now off */
			r = nqx_standby_write(nqx_dev, svdd_off_cmd_done,
						sizeof(svdd_off_cmd_done));
			if (r < 0) {
				dev_err(&nqx_dev->client->dev,
					"%s: write failed after max retry\n",
					 __func__);
				return -ENXIO;
			}
			dev_dbg(&nqx_dev->client->dev,
				"%s: svdd_off_cmd_done sent\n", __func__);
		} else {
			/**
			 * In case the NFC is off,
			 * there's no need to send the i2c commands
			 */
			gpio_set_value(nqx_dev->ese_gpio, 0);
			usleep_range(1000, 1100);
		}

		if (!gpio_get_value(nqx_dev->ese_gpio)) {
			dev_dbg(&nqx_dev->client->dev, "ese_gpio is disabled\n");
			r = 0;
		}

		if (!nqx_dev->nfc_ven_enabled) {
			/* hardware dependent delay */
			usleep_range(1000, 1100);
			dev_dbg(&nqx_dev->client->dev, "disabling en_gpio\n");
			gpio_set_value(nqx_dev->en_gpio, 0);
		}
	} else if (arg == 3) {
		r = gpio_get_value(nqx_dev->ese_gpio);
	}
	return r;
}

static int nfc_open(struct inode *inode, struct file *filp)
{
	int ret = 0;
	struct nqx_dev *nqx_dev = container_of(filp->private_data,
				struct nqx_dev, nqx_device);

	filp->private_data = nqx_dev;
	nqx_init_stat(nqx_dev);

	dev_dbg(&nqx_dev->client->dev,
			"%s: %d,%d\n", __func__, imajor(inode), iminor(inode));
	return ret;
}

/*
 * nfc_ioctl_power_states() - power control
 * @filp:	pointer to the file descriptor
 * @arg:	mode that we want to move to
 *
 * Device power control. Depending on the arg value, device moves to
 * different states
 * (arg = 0): NFC_ENABLE	GPIO = 0, FW_DL GPIO = 0
 * (arg = 1): NFC_ENABLE	GPIO = 1, FW_DL GPIO = 0
 * (arg = 2): FW_DL GPIO = 1
 *
 * Return: -ENOIOCTLCMD if arg is not supported, 0 in any other case
 */
int nfc_ioctl_power_states(struct file *filp, unsigned long arg)
{
	int r = 0;
	struct nqx_dev *nqx_dev = filp->private_data;

	if (arg == 0) {
		/*
		 * We are attempting a hardware reset so let us disable
		 * interrupts to avoid spurious notifications to upper
		 * layers.
		 */
		nqx_disable_irq(nqx_dev);
		dev_dbg(&nqx_dev->client->dev,
			"gpio_set_value disable: %s: info: %p\n",
			__func__, nqx_dev);
		if (gpio_is_valid(nqx_dev->firm_gpio)) {
			gpio_set_value(nqx_dev->firm_gpio, 0);
			usleep_range(10000, 10100);
		}

		if (gpio_is_valid(nqx_dev->ese_gpio)) {
			if (!gpio_get_value(nqx_dev->ese_gpio)) {
				dev_dbg(&nqx_dev->client->dev, "disabling en_gpio\n");
				gpio_set_value(nqx_dev->en_gpio, 0);
				usleep_range(10000, 10100);
			} else {
				dev_dbg(&nqx_dev->client->dev, "keeping en_gpio high\n");
			}
		} else {
			dev_dbg(&nqx_dev->client->dev, "ese_gpio invalid, set en_gpio to low\n");
			gpio_set_value(nqx_dev->en_gpio, 0);
			usleep_range(10000, 10100);
		}
		if (nqx_dev->pdata->clk_pin_voting) {
			r = nqx_clock_deselect(nqx_dev);
			if (r < 0)
				dev_err(&nqx_dev->client->dev, "unable to disable clock\n");
		}
		nqx_dev->nfc_ven_enabled = false;
	} else if (arg == 1) {
		nqx_enable_irq(nqx_dev);
		dev_dbg(&nqx_dev->client->dev,
			"gpio_set_value enable: %s: info: %p\n",
			__func__, nqx_dev);
		if (gpio_is_valid(nqx_dev->firm_gpio)) {
			gpio_set_value(nqx_dev->firm_gpio, 0);
			usleep_range(10000, 10100);
		}
		gpio_set_value(nqx_dev->en_gpio, 1);
		usleep_range(10000, 10100);
		if (nqx_dev->pdata->clk_pin_voting) {
			r = nqx_clock_select(nqx_dev);
			if (r < 0)
				dev_err(&nqx_dev->client->dev, "unable to enable clock\n");
		}
		nqx_dev->nfc_ven_enabled = true;
	} else if (arg == 2) {
		/*
		 * We are switching to Dowload Mode, toggle the enable pin
		 * in order to set the NFCC in the new mode
		 */
		if (gpio_is_valid(nqx_dev->ese_gpio)) {
			if (gpio_get_value(nqx_dev->ese_gpio)) {
				dev_err(&nqx_dev->client->dev,
				"FW download forbidden while ese is on\n");
				return -EBUSY; /* Device or resource busy */
			}
		}
		gpio_set_value(nqx_dev->en_gpio, 1);
		usleep_range(10000, 10100);
		if (gpio_is_valid(nqx_dev->firm_gpio)) {
			gpio_set_value(nqx_dev->firm_gpio, 1);
			usleep_range(10000, 10100);
		}
		gpio_set_value(nqx_dev->en_gpio, 0);
		usleep_range(10000, 10100);
		gpio_set_value(nqx_dev->en_gpio, 1);
		usleep_range(10000, 10100);
	} else {
		r = -ENOIOCTLCMD;
	}

	return r;
}

#ifdef CONFIG_COMPAT
static long nfc_compat_ioctl(struct file *pfile, unsigned int cmd,
				unsigned long arg)
{
	long r = 0;

	arg = (compat_u64)arg;
	switch (cmd) {
	case NFC_SET_PWR:
		nfc_ioctl_power_states(pfile, arg);
		break;
	case ESE_SET_PWR:
		nqx_ese_pwr(pfile->private_data, arg);
		break;
	case ESE_GET_PWR:
		nqx_ese_pwr(pfile->private_data, 3);
		break;
	case SET_RX_BLOCK:
		break;
	case SET_EMULATOR_TEST_POINT:
		break;
	default:
		r = -ENOTTY;
	}
	return r;
}
#endif

/*
 * nfc_ioctl_core_reset_ntf()
 * @filp:       pointer to the file descriptor
 *
 * Allows callers to determine if a CORE_RESET_NTF has arrived
 *
 * Return: the value of variable core_reset_ntf
 */
int nfc_ioctl_core_reset_ntf(struct file *filp)
{
	struct nqx_dev *nqx_dev = filp->private_data;

	dev_dbg(&nqx_dev->client->dev, "%s: returning = %d\n", __func__,
		nqx_dev->core_reset_ntf);
	return nqx_dev->core_reset_ntf;
}

/*
 * Inside nfc_ioctl_nfcc_info
 *
 * @brief   nfc_ioctl_nfcc_info
 *
 * Check the NQ Chipset and firmware version details
 */
unsigned int nfc_ioctl_nfcc_info(struct file *filp, unsigned long arg)
{
	unsigned int r = 0;
	struct nqx_dev *nqx_dev = filp->private_data;

	r = nqx_dev->nqx_info.i;
	dev_dbg(&nqx_dev->client->dev,
		"nqx nfc : nfc_ioctl_nfcc_info r = %d\n", r);

	return r;
}

static long nfc_ioctl(struct file *pfile, unsigned int cmd,
			unsigned long arg)
{
	int r = 0;

	switch (cmd) {
	case NFC_SET_PWR:
		r = nfc_ioctl_power_states(pfile, arg);
		break;
	case ESE_SET_PWR:
		r = nqx_ese_pwr(pfile->private_data, arg);
		break;
	case ESE_GET_PWR:
		r = nqx_ese_pwr(pfile->private_data, 3);
		break;
	case SET_RX_BLOCK:
		break;
	case SET_EMULATOR_TEST_POINT:
		break;
	case NFCC_INITIAL_CORE_RESET_NTF:
		r = nfc_ioctl_core_reset_ntf(pfile);
		break;
	case NFCC_GET_INFO:
		r = nfc_ioctl_nfcc_info(pfile, arg);
		break;
	default:
		r = -ENOIOCTLCMD;
	}
	return r;
}

static const struct file_operations nfc_dev_fops = {
	.owner = THIS_MODULE,
	.llseek = no_llseek,
	.read  = nfc_read,
	.write = nfc_write,
	.open = nfc_open,
	.unlocked_ioctl = nfc_ioctl,
#ifdef CONFIG_COMPAT
	.compat_ioctl = nfc_compat_ioctl
#endif
};

<<<<<<< HEAD
=======
/* Check for availability of NQ_ NFC controller hardware */
static int nfcc_hw_check(struct i2c_client *client, struct nqx_dev *nqx_dev)
{
	int ret = 0;

	unsigned char raw_nci_reset_cmd[] =  {0x20, 0x00, 0x01, 0x00};
	unsigned char raw_nci_init_cmd[] =   {0x20, 0x01, 0x00};
	unsigned char nci_get_version_cmd[] = {0x00, 0x04, 0xF1,
					 0x00, 0x00, 0x00, 0x6E, 0xEF};
	unsigned char nci_init_rsp[28];
	unsigned char nci_reset_rsp[6];
	unsigned char nci_get_version_rsp[12];
	unsigned char init_rsp_len = 0;
	unsigned int enable_gpio = nqx_dev->en_gpio;

	/* making sure that the NFCC starts in a clean state. */
	gpio_set_value(enable_gpio, 0);/* ULPM: Disable */
	/* hardware dependent delay */
	usleep_range(10000, 10100);
	gpio_set_value(enable_gpio, 1);/* HPD : Enable*/
	/* hardware dependent delay */
	usleep_range(10000, 10100);

	/* send NCI CORE RESET CMD with Keep Config parameters */
	ret = i2c_master_send(client, raw_nci_reset_cmd,
						sizeof(raw_nci_reset_cmd));
	if (ret < 0) {
		dev_err(&client->dev,
		"%s: - i2c_master_send core reset Error\n", __func__);

		if (gpio_is_valid(nqx_dev->firm_gpio)) {
			gpio_set_value(nqx_dev->firm_gpio, 1);
			usleep_range(10000, 10100);
		}
		gpio_set_value(nqx_dev->en_gpio, 0);
		usleep_range(10000, 10100);
		gpio_set_value(nqx_dev->en_gpio, 1);
		usleep_range(10000, 10100);

		ret = i2c_master_send(client, nci_get_version_cmd,
						sizeof(nci_get_version_cmd));

		if (ret < 0) {
			dev_err(&client->dev,
				"%s: - i2c_master_send get version cmd Error\n",
				__func__);
			goto err_nfcc_hw_check;
		}
		/* hardware dependent delay */
		usleep_range(10000, 10100);

		ret = i2c_master_recv(client, nci_get_version_rsp,
						sizeof(nci_get_version_rsp));
		if (ret < 0) {
			dev_err(&client->dev,
				"%s: - i2c_master_recv get version rsp Error\n",
				__func__);
			goto err_nfcc_hw_check;
		} else {
			nqx_dev->nqx_info.info.chip_type =
				nci_get_version_rsp[3];
			nqx_dev->nqx_info.info.rom_version =
				nci_get_version_rsp[4];
			if ((nci_get_version_rsp[3] == NFCC_SN100_A)
				|| (nci_get_version_rsp[3] == NFCC_SN100_B)) {
				nqx_dev->nqx_info.info.fw_minor =
					nci_get_version_rsp[6];
				nqx_dev->nqx_info.info.fw_major =
					nci_get_version_rsp[7];
			} else {
				nqx_dev->nqx_info.info.fw_minor =
					nci_get_version_rsp[10];
				nqx_dev->nqx_info.info.fw_major =
					nci_get_version_rsp[11];
			}
		}
		goto err_nfcc_reset_failed;
	}
	ret = is_data_available_for_read(nqx_dev);
	if (ret < 0) {
		nqx_disable_irq(nqx_dev);
		goto err_nfcc_hw_check;
	}

	/* Read Response of RESET command */
	ret = i2c_master_recv(client, nci_reset_rsp,
		sizeof(nci_reset_rsp));
	if (ret < 0) {
		dev_err(&client->dev,
		"%s: - i2c_master_recv Error\n", __func__);
		goto err_nfcc_hw_check;
	}

	/* send NCI CORE INIT CMD */
	ret = nqx_standby_write(nqx_dev, raw_nci_init_cmd,
				sizeof(raw_nci_init_cmd));
	if (ret < 0) {
		dev_err(&client->dev,
		"%s: - i2c_master_send failed for Core INIT\n", __func__);
		goto err_nfcc_core_init_fail;
	}
	ret = is_data_available_for_read(nqx_dev);
	if (ret < 0) {
		nqx_disable_irq(nqx_dev);
		goto err_nfcc_hw_check;
	}

	/* Read Response of INIT command */
	ret = i2c_master_recv(client, nci_init_rsp,
		sizeof(nci_init_rsp));
	if (ret < 0) {
		dev_err(&client->dev,
		"%s: - i2c_master_recv Error\n", __func__);
		goto err_nfcc_core_init_fail;
	}
	init_rsp_len = 2 + nci_init_rsp[2]; /*payload + len*/
	if (init_rsp_len > PAYLOAD_HEADER_LENGTH) {
		nqx_dev->nqx_info.info.chip_type =
				nci_init_rsp[init_rsp_len - 3];
		nqx_dev->nqx_info.info.rom_version =
				nci_init_rsp[init_rsp_len - 2];
		nqx_dev->nqx_info.info.fw_major =
				nci_init_rsp[init_rsp_len - 1];
		nqx_dev->nqx_info.info.fw_minor =
				nci_init_rsp[init_rsp_len];
	}
	dev_dbg(&client->dev,
		"%s: - nq - reset cmd answer : NfcNciRx %x %x %x\n",
		__func__, nci_reset_rsp[0],
		nci_reset_rsp[1], nci_reset_rsp[2]);

err_nfcc_reset_failed:
	dev_dbg(&nqx_dev->client->dev, "NQ NFCC chip_type = %x\n",
		nqx_dev->nqx_info.info.chip_type);
	dev_dbg(&nqx_dev->client->dev, "NQ fw version = %x.%x.%x\n",
		nqx_dev->nqx_info.info.rom_version,
		nqx_dev->nqx_info.info.fw_major,
		nqx_dev->nqx_info.info.fw_minor);

	switch (nqx_dev->nqx_info.info.chip_type) {
	case NFCC_NQ_210:
		dev_dbg(&client->dev,
		"%s: ## NFCC == NQ210 ##\n", __func__);
		break;
	case NFCC_NQ_220:
		dev_dbg(&client->dev,
		"%s: ## NFCC == NQ220 ##\n", __func__);
		break;
	case NFCC_NQ_310:
		dev_dbg(&client->dev,
		"%s: ## NFCC == NQ310 ##\n", __func__);
		break;
	case NFCC_NQ_330:
		dev_dbg(&client->dev,
		"%s: ## NFCC == NQ330 ##\n", __func__);
		break;
	case NFCC_PN66T:
		dev_dbg(&client->dev,
		"%s: ## NFCC == PN66T ##\n", __func__);
		break;
	case NFCC_SN100_A:
	case NFCC_SN100_B:
		dev_dbg(&client->dev,
		"%s: ## NFCC == SN100x ##\n", __func__);
		break;
	default:
		dev_err(&client->dev,
		"%s: - NFCC HW not Supported\n", __func__);
		break;
	}

	/*Disable NFC by default to save power on boot*/
	gpio_set_value(enable_gpio, 0);/* ULPM: Disable */
	ret = 0;
	goto done;

err_nfcc_core_init_fail:
	dev_err(&client->dev,
	"%s: - nq - reset cmd answer : NfcNciRx %x %x %x\n",
	__func__, nci_reset_rsp[0],
	nci_reset_rsp[1], nci_reset_rsp[2]);

err_nfcc_hw_check:
	ret = -ENXIO;
	dev_err(&client->dev,
		"%s: - NFCC HW not available\n", __func__);
done:
	return ret;
}

>>>>>>> d89ebd4d
/*
 * Routine to enable clock.
 * this routine can be extended to select from multiple
 * sources based on clk_src_name.
 */
static int nqx_clock_select(struct nqx_dev *nqx_dev)
{
	int r = 0;

	nqx_dev->s_clk = clk_get(&nqx_dev->client->dev, "ref_clk");

	if (nqx_dev->s_clk == NULL)
		goto err_clk;

	if (nqx_dev->clk_run == false)
		r = clk_prepare_enable(nqx_dev->s_clk);

	if (r)
		goto err_clk;

	nqx_dev->clk_run = true;

	return r;

err_clk:
	r = -1;
	return r;
}

/*
 * Routine to disable clocks
 */
static int nqx_clock_deselect(struct nqx_dev *nqx_dev)
{
	int r = -1;

	if (nqx_dev->s_clk != NULL) {
		if (nqx_dev->clk_run == true) {
			clk_disable_unprepare(nqx_dev->s_clk);
			nqx_dev->clk_run = false;
		}
		return 0;
	}
	return r;
}

static int nfc_parse_dt(struct device *dev, struct nqx_platform_data *pdata)
{
	int r = 0;
	struct device_node *np = dev->of_node;

	pdata->en_gpio = of_get_named_gpio(np, "qcom,nq-ven", 0);
	if ((!gpio_is_valid(pdata->en_gpio)))
		return -EINVAL;
	disable_ctrl = pdata->en_gpio;

	pdata->irq_gpio = of_get_named_gpio(np, "qcom,nq-irq", 0);
	if ((!gpio_is_valid(pdata->irq_gpio)))
		return -EINVAL;

	pdata->firm_gpio = of_get_named_gpio(np, "qcom,nq-firm", 0);
	if (!gpio_is_valid(pdata->firm_gpio)) {
		dev_warn(dev,
			"FIRM GPIO <OPTIONAL> error getting from OF node\n");
		pdata->firm_gpio = -EINVAL;
	}

	pdata->ese_gpio = of_get_named_gpio(np, "qcom,nq-esepwr", 0);
	if (!gpio_is_valid(pdata->ese_gpio)) {
		dev_warn(dev,
			"ese GPIO <OPTIONAL> error getting from OF node\n");
		pdata->ese_gpio = -EINVAL;
	}

	if (of_property_read_string(np, "qcom,clk-src", &pdata->clk_src_name))
		pdata->clk_pin_voting = false;
	else
		pdata->clk_pin_voting = true;

	pdata->clkreq_gpio = of_get_named_gpio(np, "qcom,nq-clkreq", 0);

	return r;
}

static inline int gpio_input_init(const struct device * const dev,
			const int gpio, const char * const gpio_name)
{
	int r = gpio_request(gpio, gpio_name);

	if (r) {
		dev_err(dev, "unable to request gpio [%d]\n", gpio);
		return r;
	}

	r = gpio_direction_input(gpio);
	if (r)
		dev_err(dev, "unable to set direction for gpio [%d]\n", gpio);

	return r;
}

static int nqx_probe(struct i2c_client *client,
			const struct i2c_device_id *id)
{
	int r = 0;
	int irqn = 0;
	struct nqx_platform_data *platform_data;
	struct nqx_dev *nqx_dev;

	dev_dbg(&client->dev, "%s: enter\n", __func__);
	if (client->dev.of_node) {
		platform_data = devm_kzalloc(&client->dev,
			sizeof(struct nqx_platform_data), GFP_KERNEL);
		if (!platform_data) {
			r = -ENOMEM;
			goto err_platform_data;
		}
		r = nfc_parse_dt(&client->dev, platform_data);
		if (r)
			goto err_free_data;
	} else
		platform_data = client->dev.platform_data;

	dev_dbg(&client->dev,
		"%s, inside nfc-nci flags = %x\n",
		__func__, client->flags);

	if (platform_data == NULL) {
		dev_err(&client->dev, "%s: failed\n", __func__);
		r = -ENODEV;
		goto err_platform_data;
	}
	if (!i2c_check_functionality(client->adapter, I2C_FUNC_I2C)) {
		dev_err(&client->dev, "%s: need I2C_FUNC_I2C\n", __func__);
		r = -ENODEV;
		goto err_free_data;
	}
	nqx_dev = kzalloc(sizeof(*nqx_dev), GFP_KERNEL);
	if (nqx_dev == NULL) {
		r = -ENOMEM;
		goto err_free_data;
	}
	nqx_dev->client = client;
	nqx_dev->kbuflen = MAX_BUFFER_SIZE;
	nqx_dev->kbuf = kzalloc(MAX_BUFFER_SIZE, GFP_KERNEL);
	if (!nqx_dev->kbuf) {
		dev_err(&client->dev,
			"failed to allocate memory for nqx_dev->kbuf\n");
		r = -ENOMEM;
		goto err_free_dev;
	}

	if (gpio_is_valid(platform_data->en_gpio)) {
		r = gpio_request(platform_data->en_gpio, "nfc_reset_gpio");
		if (r) {
			dev_err(&client->dev,
			"%s: unable to request nfc reset gpio [%d]\n",
				__func__,
				platform_data->en_gpio);
			goto err_mem;
		}
		r = gpio_direction_output(platform_data->en_gpio, 0);
		if (r) {
			dev_err(&client->dev,
				"%s: unable to set direction for nfc reset gpio [%d]\n",
					__func__,
					platform_data->en_gpio);
			goto err_en_gpio;
		}
	} else {
		dev_err(&client->dev,
		"%s: nfc reset gpio not provided\n", __func__);
		goto err_mem;
	}

	if (gpio_is_valid(platform_data->irq_gpio)) {
		r = gpio_request(platform_data->irq_gpio, "nfc_irq_gpio");
		if (r) {
			dev_err(&client->dev, "%s: unable to request nfc irq gpio [%d]\n",
				__func__, platform_data->irq_gpio);
			goto err_en_gpio;
		}
		r = gpio_direction_input(platform_data->irq_gpio);
		if (r) {
			dev_err(&client->dev,
			"%s: unable to set direction for nfc irq gpio [%d]\n",
				__func__,
				platform_data->irq_gpio);
			goto err_irq_gpio;
		}
		irqn = gpio_to_irq(platform_data->irq_gpio);
		if (irqn < 0) {
			r = irqn;
			goto err_irq_gpio;
		}
		client->irq = irqn;
	} else {
		dev_err(&client->dev, "%s: irq gpio not provided\n", __func__);
		goto err_en_gpio;
	}
	if (gpio_is_valid(platform_data->firm_gpio)) {
		r = gpio_request(platform_data->firm_gpio,
			"nfc_firm_gpio");
		if (r) {
			dev_err(&client->dev,
				"%s: unable to request nfc firmware gpio [%d]\n",
				__func__, platform_data->firm_gpio);
			goto err_irq_gpio;
		}
		r = gpio_direction_output(platform_data->firm_gpio, 0);
		if (r) {
			dev_err(&client->dev,
			"%s: cannot set direction for nfc firmware gpio [%d]\n",
			__func__, platform_data->firm_gpio);
			goto err_firm_gpio;
		}
	} else {
		dev_err(&client->dev,
			"%s: firm gpio not provided\n", __func__);
		goto err_irq_gpio;
	}
	if (gpio_is_valid(platform_data->ese_gpio)) {
		r = gpio_request(platform_data->ese_gpio,
				"nfc-ese_pwr");
		if (r) {
			nqx_dev->ese_gpio = -EINVAL;
			dev_err(&client->dev,
				"%s: unable to request nfc ese gpio [%d]\n",
					__func__, platform_data->ese_gpio);
			/* ese gpio optional so we should continue */
		} else {
			nqx_dev->ese_gpio = platform_data->ese_gpio;
			r = gpio_direction_output(platform_data->ese_gpio, 0);
			if (r) {
				/*
				 * free ese gpio and set invalid
				 * to avoid further use
				 */
				gpio_free(platform_data->ese_gpio);
				nqx_dev->ese_gpio = -EINVAL;
				dev_err(&client->dev,
					"%s: cannot set direction for nfc ese gpio [%d]\n",
					__func__, platform_data->ese_gpio);
				/* ese gpio optional so we should continue */
			}
		}
	} else {
		nqx_dev->ese_gpio = -EINVAL;
		dev_err(&client->dev,
			"%s: ese gpio not provided\n", __func__);
		/* ese gpio optional so we should continue */
	}
	if (gpio_is_valid(platform_data->clkreq_gpio)) {
		r = gpio_request(platform_data->clkreq_gpio,
			"nfc_clkreq_gpio");
		if (r) {
			dev_err(&client->dev,
				"%s: unable to request nfc clkreq gpio [%d]\n",
				__func__, platform_data->clkreq_gpio);
			goto err_ese_gpio;
		}
		r = gpio_direction_input(platform_data->clkreq_gpio);
		if (r) {
			dev_err(&client->dev,
			"%s: cannot set direction for nfc clkreq gpio [%d]\n",
			__func__, platform_data->clkreq_gpio);
			goto err_clkreq_gpio;
		}
	} else {
		dev_err(&client->dev,
			"%s: clkreq gpio not provided\n", __func__);
		goto err_ese_gpio;
	}

	nqx_dev->en_gpio = platform_data->en_gpio;
	nqx_dev->irq_gpio = platform_data->irq_gpio;
	nqx_dev->firm_gpio  = platform_data->firm_gpio;
	nqx_dev->clkreq_gpio = platform_data->clkreq_gpio;
	nqx_dev->pdata = platform_data;

	/* init mutex and queues */
	init_waitqueue_head(&nqx_dev->read_wq);
	mutex_init(&nqx_dev->read_mutex);
	spin_lock_init(&nqx_dev->irq_enabled_lock);
	wake_lock_init(&fieldon_wl, WAKE_LOCK_SUSPEND, "nfc_locker");

	nqx_dev->nqx_device.minor = MISC_DYNAMIC_MINOR;
	nqx_dev->nqx_device.name = "nq-nci";
	nqx_dev->nqx_device.fops = &nfc_dev_fops;

	r = misc_register(&nqx_dev->nqx_device);
	if (r) {
		dev_err(&client->dev, "%s: misc_register failed\n", __func__);
		goto err_misc_register;
	}

	/* NFC_INT IRQ */
	nqx_dev->irq_enabled = true;
	r = request_irq(client->irq, nqx_dev_irq_handler,
			  IRQF_TRIGGER_HIGH, client->name, nqx_dev);
	if (r) {
		dev_err(&client->dev, "%s: request_irq failed\n", __func__);
		goto err_request_irq_failed;
	}
	nqx_disable_irq(nqx_dev);

	/* Register reboot notifier here */
	r = register_reboot_notifier(&nfcc_notifier);
	if (r) {
		dev_err(&client->dev,
			"%s: cannot register reboot notifier(err = %d)\n",
			__func__, r);
		/*
		 * nfcc_hw_check function not doing memory
		 * allocation so using same goto target here
		 */
		goto err_request_hw_check_failed;
	}

#ifdef NFC_KERNEL_BU
	r = nqx_clock_select(nqx_dev);
	if (r < 0) {
		dev_err(&client->dev,
			"%s: nqx_clock_select failed\n", __func__);
		goto err_clock_en_failed;
	}
	gpio_set_value(platform_data->en_gpio, 1);
#endif
	device_init_wakeup(&client->dev, true);
	device_set_wakeup_capable(&client->dev, true);
	i2c_set_clientdata(client, nqx_dev);
	nqx_dev->irq_wake_up = false;

	dev_err(&client->dev,
	"%s: probing NFCC NQxxx exited successfully\n",
		 __func__);
	return 0;

#ifdef NFC_KERNEL_BU
err_clock_en_failed:
	unregister_reboot_notifier(&nfcc_notifier);
#endif
err_request_hw_check_failed:
	free_irq(client->irq, nqx_dev);
err_request_irq_failed:
	misc_deregister(&nqx_dev->nqx_device);
err_misc_register:
	mutex_destroy(&nqx_dev->read_mutex);
err_clkreq_gpio:
	gpio_free(platform_data->clkreq_gpio);
err_ese_gpio:
	/* optional gpio, not sure was configured in probe */
	if (nqx_dev->ese_gpio > 0)
		gpio_free(platform_data->ese_gpio);
err_firm_gpio:
	gpio_free(platform_data->firm_gpio);
err_irq_gpio:
	gpio_free(platform_data->irq_gpio);
err_en_gpio:
	gpio_free(platform_data->en_gpio);
err_mem:
	kfree(nqx_dev->kbuf);
err_free_dev:
	kfree(nqx_dev);
err_free_data:
	if (client->dev.of_node)
		devm_kfree(&client->dev, platform_data);
err_platform_data:
	dev_err(&client->dev,
	"%s: probing nqxx failed, check hardware\n",
		 __func__);
	return r;
}

static int nqx_remove(struct i2c_client *client)
{
	int ret = 0;
	struct nqx_dev *nqx_dev;

	nqx_dev = i2c_get_clientdata(client);
	if (!nqx_dev) {
		dev_err(&client->dev,
		"%s: device doesn't exist anymore\n", __func__);
		ret = -ENODEV;
		goto err;
	}

	unregister_reboot_notifier(&nfcc_notifier);
	free_irq(client->irq, nqx_dev);
	misc_deregister(&nqx_dev->nqx_device);
	mutex_destroy(&nqx_dev->read_mutex);
	gpio_free(nqx_dev->clkreq_gpio);
	/* optional gpio, not sure was configured in probe */
	if (nqx_dev->ese_gpio > 0)
		gpio_free(nqx_dev->ese_gpio);
	wake_lock_destroy(&fieldon_wl);
	gpio_free(nqx_dev->firm_gpio);
	gpio_free(nqx_dev->irq_gpio);
	gpio_free(nqx_dev->en_gpio);
	kfree(nqx_dev->kbuf);
	if (client->dev.of_node)
		devm_kfree(&client->dev, nqx_dev->pdata);

	kfree(nqx_dev);
err:
	return ret;
}

static int nqx_suspend(struct device *device)
{
	struct i2c_client *client = to_i2c_client(device);
	struct nqx_dev *nqx_dev = i2c_get_clientdata(client);

	if (device_may_wakeup(&client->dev) && nqx_dev->irq_enabled) {
		if (!enable_irq_wake(client->irq))
			nqx_dev->irq_wake_up = true;
	}
	return 0;
}

static int nqx_resume(struct device *device)
{
	struct i2c_client *client = to_i2c_client(device);
	struct nqx_dev *nqx_dev = i2c_get_clientdata(client);

	if (device_may_wakeup(&client->dev) && nqx_dev->irq_wake_up) {
		if (!disable_irq_wake(client->irq))
			nqx_dev->irq_wake_up = false;
	}
	return 0;
}

static const struct i2c_device_id nqx_id[] = {
	{"nqx-i2c", 0},
	{}
};

static const struct dev_pm_ops nfc_pm_ops = {
	SET_SYSTEM_SLEEP_PM_OPS(nqx_suspend, nqx_resume)
};

static struct i2c_driver nqx = {
	.id_table = nqx_id,
	.probe = nqx_probe,
	.remove = nqx_remove,
	.driver = {
		.owner = THIS_MODULE,
		.name = "nq-nci",
		.of_match_table = msm_match_table,
		.probe_type = PROBE_PREFER_ASYNCHRONOUS,
		.pm = &nfc_pm_ops,
	},
};

static int nfcc_reboot(struct notifier_block *notifier, unsigned long val,
			  void *v)
{
	gpio_set_value(disable_ctrl, 1);
	return NOTIFY_OK;
}

/*
 * module load/unload record keeping
 */
static int __init nqx_dev_init(void)
{
	return i2c_add_driver(&nqx);
}
module_init(nqx_dev_init);

static void __exit nqx_dev_exit(void)
{
	unregister_reboot_notifier(&nfcc_notifier);
	i2c_del_driver(&nqx);
}
module_exit(nqx_dev_exit);

MODULE_DESCRIPTION("NFC nqx");
MODULE_LICENSE("GPL v2");<|MERGE_RESOLUTION|>--- conflicted
+++ resolved
@@ -1,9 +1,5 @@
-<<<<<<< HEAD
-/* Copyright (c) 2015-2018, The Linux Foundation. All rights reserved.
+/* Copyright (c) 2015-2019, The Linux Foundation. All rights reserved.
  * Copyright (C) 2019 XiaoMi, Inc.
-=======
-/* Copyright (c) 2015-2019, The Linux Foundation. All rights reserved.
->>>>>>> d89ebd4d
  *
  * This program is free software; you can redistribute it and/or modify
  * it under the terms of the GNU General Public License version 2 and
@@ -158,15 +154,6 @@
 	return IRQ_HANDLED;
 }
 
-static int is_data_available_for_read(struct nqx_dev *nqx_dev)
-{
-	int ret;
-
-	nqx_enable_irq(nqx_dev);
-	ret = wait_event_interruptible(nqx_dev->read_wq, !nqx_dev->irq_enabled);
-	return ret;
-}
-
 static ssize_t nfc_read(struct file *filp, char __user *buf,
 					size_t count, loff_t *offset)
 {
@@ -670,199 +657,6 @@
 #endif
 };
 
-<<<<<<< HEAD
-=======
-/* Check for availability of NQ_ NFC controller hardware */
-static int nfcc_hw_check(struct i2c_client *client, struct nqx_dev *nqx_dev)
-{
-	int ret = 0;
-
-	unsigned char raw_nci_reset_cmd[] =  {0x20, 0x00, 0x01, 0x00};
-	unsigned char raw_nci_init_cmd[] =   {0x20, 0x01, 0x00};
-	unsigned char nci_get_version_cmd[] = {0x00, 0x04, 0xF1,
-					 0x00, 0x00, 0x00, 0x6E, 0xEF};
-	unsigned char nci_init_rsp[28];
-	unsigned char nci_reset_rsp[6];
-	unsigned char nci_get_version_rsp[12];
-	unsigned char init_rsp_len = 0;
-	unsigned int enable_gpio = nqx_dev->en_gpio;
-
-	/* making sure that the NFCC starts in a clean state. */
-	gpio_set_value(enable_gpio, 0);/* ULPM: Disable */
-	/* hardware dependent delay */
-	usleep_range(10000, 10100);
-	gpio_set_value(enable_gpio, 1);/* HPD : Enable*/
-	/* hardware dependent delay */
-	usleep_range(10000, 10100);
-
-	/* send NCI CORE RESET CMD with Keep Config parameters */
-	ret = i2c_master_send(client, raw_nci_reset_cmd,
-						sizeof(raw_nci_reset_cmd));
-	if (ret < 0) {
-		dev_err(&client->dev,
-		"%s: - i2c_master_send core reset Error\n", __func__);
-
-		if (gpio_is_valid(nqx_dev->firm_gpio)) {
-			gpio_set_value(nqx_dev->firm_gpio, 1);
-			usleep_range(10000, 10100);
-		}
-		gpio_set_value(nqx_dev->en_gpio, 0);
-		usleep_range(10000, 10100);
-		gpio_set_value(nqx_dev->en_gpio, 1);
-		usleep_range(10000, 10100);
-
-		ret = i2c_master_send(client, nci_get_version_cmd,
-						sizeof(nci_get_version_cmd));
-
-		if (ret < 0) {
-			dev_err(&client->dev,
-				"%s: - i2c_master_send get version cmd Error\n",
-				__func__);
-			goto err_nfcc_hw_check;
-		}
-		/* hardware dependent delay */
-		usleep_range(10000, 10100);
-
-		ret = i2c_master_recv(client, nci_get_version_rsp,
-						sizeof(nci_get_version_rsp));
-		if (ret < 0) {
-			dev_err(&client->dev,
-				"%s: - i2c_master_recv get version rsp Error\n",
-				__func__);
-			goto err_nfcc_hw_check;
-		} else {
-			nqx_dev->nqx_info.info.chip_type =
-				nci_get_version_rsp[3];
-			nqx_dev->nqx_info.info.rom_version =
-				nci_get_version_rsp[4];
-			if ((nci_get_version_rsp[3] == NFCC_SN100_A)
-				|| (nci_get_version_rsp[3] == NFCC_SN100_B)) {
-				nqx_dev->nqx_info.info.fw_minor =
-					nci_get_version_rsp[6];
-				nqx_dev->nqx_info.info.fw_major =
-					nci_get_version_rsp[7];
-			} else {
-				nqx_dev->nqx_info.info.fw_minor =
-					nci_get_version_rsp[10];
-				nqx_dev->nqx_info.info.fw_major =
-					nci_get_version_rsp[11];
-			}
-		}
-		goto err_nfcc_reset_failed;
-	}
-	ret = is_data_available_for_read(nqx_dev);
-	if (ret < 0) {
-		nqx_disable_irq(nqx_dev);
-		goto err_nfcc_hw_check;
-	}
-
-	/* Read Response of RESET command */
-	ret = i2c_master_recv(client, nci_reset_rsp,
-		sizeof(nci_reset_rsp));
-	if (ret < 0) {
-		dev_err(&client->dev,
-		"%s: - i2c_master_recv Error\n", __func__);
-		goto err_nfcc_hw_check;
-	}
-
-	/* send NCI CORE INIT CMD */
-	ret = nqx_standby_write(nqx_dev, raw_nci_init_cmd,
-				sizeof(raw_nci_init_cmd));
-	if (ret < 0) {
-		dev_err(&client->dev,
-		"%s: - i2c_master_send failed for Core INIT\n", __func__);
-		goto err_nfcc_core_init_fail;
-	}
-	ret = is_data_available_for_read(nqx_dev);
-	if (ret < 0) {
-		nqx_disable_irq(nqx_dev);
-		goto err_nfcc_hw_check;
-	}
-
-	/* Read Response of INIT command */
-	ret = i2c_master_recv(client, nci_init_rsp,
-		sizeof(nci_init_rsp));
-	if (ret < 0) {
-		dev_err(&client->dev,
-		"%s: - i2c_master_recv Error\n", __func__);
-		goto err_nfcc_core_init_fail;
-	}
-	init_rsp_len = 2 + nci_init_rsp[2]; /*payload + len*/
-	if (init_rsp_len > PAYLOAD_HEADER_LENGTH) {
-		nqx_dev->nqx_info.info.chip_type =
-				nci_init_rsp[init_rsp_len - 3];
-		nqx_dev->nqx_info.info.rom_version =
-				nci_init_rsp[init_rsp_len - 2];
-		nqx_dev->nqx_info.info.fw_major =
-				nci_init_rsp[init_rsp_len - 1];
-		nqx_dev->nqx_info.info.fw_minor =
-				nci_init_rsp[init_rsp_len];
-	}
-	dev_dbg(&client->dev,
-		"%s: - nq - reset cmd answer : NfcNciRx %x %x %x\n",
-		__func__, nci_reset_rsp[0],
-		nci_reset_rsp[1], nci_reset_rsp[2]);
-
-err_nfcc_reset_failed:
-	dev_dbg(&nqx_dev->client->dev, "NQ NFCC chip_type = %x\n",
-		nqx_dev->nqx_info.info.chip_type);
-	dev_dbg(&nqx_dev->client->dev, "NQ fw version = %x.%x.%x\n",
-		nqx_dev->nqx_info.info.rom_version,
-		nqx_dev->nqx_info.info.fw_major,
-		nqx_dev->nqx_info.info.fw_minor);
-
-	switch (nqx_dev->nqx_info.info.chip_type) {
-	case NFCC_NQ_210:
-		dev_dbg(&client->dev,
-		"%s: ## NFCC == NQ210 ##\n", __func__);
-		break;
-	case NFCC_NQ_220:
-		dev_dbg(&client->dev,
-		"%s: ## NFCC == NQ220 ##\n", __func__);
-		break;
-	case NFCC_NQ_310:
-		dev_dbg(&client->dev,
-		"%s: ## NFCC == NQ310 ##\n", __func__);
-		break;
-	case NFCC_NQ_330:
-		dev_dbg(&client->dev,
-		"%s: ## NFCC == NQ330 ##\n", __func__);
-		break;
-	case NFCC_PN66T:
-		dev_dbg(&client->dev,
-		"%s: ## NFCC == PN66T ##\n", __func__);
-		break;
-	case NFCC_SN100_A:
-	case NFCC_SN100_B:
-		dev_dbg(&client->dev,
-		"%s: ## NFCC == SN100x ##\n", __func__);
-		break;
-	default:
-		dev_err(&client->dev,
-		"%s: - NFCC HW not Supported\n", __func__);
-		break;
-	}
-
-	/*Disable NFC by default to save power on boot*/
-	gpio_set_value(enable_gpio, 0);/* ULPM: Disable */
-	ret = 0;
-	goto done;
-
-err_nfcc_core_init_fail:
-	dev_err(&client->dev,
-	"%s: - nq - reset cmd answer : NfcNciRx %x %x %x\n",
-	__func__, nci_reset_rsp[0],
-	nci_reset_rsp[1], nci_reset_rsp[2]);
-
-err_nfcc_hw_check:
-	ret = -ENXIO;
-	dev_err(&client->dev,
-		"%s: - NFCC HW not available\n", __func__);
-done:
-	return ret;
-}
-
->>>>>>> d89ebd4d
 /*
  * Routine to enable clock.
  * this routine can be extended to select from multiple
