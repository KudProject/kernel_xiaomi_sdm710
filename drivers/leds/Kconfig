config LEDS_GPIO_REGISTER
	bool
	help
	  This option provides the function gpio_led_register_device.
	  As this function is used by arch code it must not be compiled as a
	  module.

menuconfig NEW_LEDS
	bool "LED Support"
	help
	  Say Y to enable Linux LED support.  This allows control of supported
	  LEDs from both userspace and optionally, by kernel events (triggers).

if NEW_LEDS

config LEDS_CLASS
	tristate "LED Class Support"
	help
	  This option enables the led sysfs class in /sys/class/leds.  You'll
	  need this to do anything useful with LEDs.  If unsure, say N.

config LEDS_CLASS_FLASH
	tristate "LED Flash Class Support"
	depends on LEDS_CLASS
	help
	  This option enables the flash led sysfs class in /sys/class/leds.
	  It wrapps LED Class and adds flash LEDs specific sysfs attributes
	  and kernel internal API to it. You'll need this to provide support
	  for the flash related features of a LED device. It can be built
	  as a module.

comment "LED drivers"

config LEDS_88PM860X
	tristate "LED Support for Marvell 88PM860x PMIC"
	depends on LEDS_CLASS
	depends on MFD_88PM860X
	help
	  This option enables support for on-chip LED drivers found on Marvell
	  Semiconductor 88PM8606 PMIC.

config LEDS_AAT1290
	tristate "LED support for the AAT1290"
	depends on LEDS_CLASS_FLASH
	depends on V4L2_FLASH_LED_CLASS || !V4L2_FLASH_LED_CLASS
	depends on GPIOLIB || COMPILE_TEST
	depends on OF
	depends on PINCTRL
	help
	 This option enables support for the LEDs on the AAT1290.

config LEDS_BCM6328
	tristate "LED Support for Broadcom BCM6328"
	depends on LEDS_CLASS
	depends on HAS_IOMEM
	depends on OF
	help
	  This option enables support for LEDs connected to the BCM6328
	  LED HW controller accessed via MMIO registers.

config LEDS_BCM6358
	tristate "LED Support for Broadcom BCM6358"
	depends on LEDS_CLASS
	depends on HAS_IOMEM
	depends on OF
	help
	  This option enables support for LEDs connected to the BCM6358
	  LED HW controller accessed via MMIO registers.

config LEDS_LM3530
	tristate "LCD Backlight driver for LM3530"
	depends on LEDS_CLASS
	depends on I2C
	help
	  This option enables support for the LCD backlight using
	  LM3530 ambient light sensor chip. This ALS chip can be
	  controlled manually or using PWM input or using ambient
	  light automatically.

config LEDS_LM3533
	tristate "LED support for LM3533"
	depends on LEDS_CLASS
	depends on MFD_LM3533
	help
	  This option enables support for the LEDs on National Semiconductor /
	  TI LM3533 Lighting Power chips.

	  The LEDs can be controlled directly, through PWM input, or by the
	  ambient-light-sensor interface. The chip supports
	  hardware-accelerated blinking with maximum on and off periods of 9.8
	  and 77 seconds respectively.

config LEDS_LM3642
	tristate "LED support for LM3642 Chip"
	depends on LEDS_CLASS && I2C
	select REGMAP_I2C
	help
	  This option enables support for LEDs connected to LM3642.
	  The LM3642 is a 4MHz fixed-frequency synchronous boost
	  converter plus 1.5A constant current driver for a high-current
	  white LED.


config LEDS_LOCOMO
	tristate "LED Support for Locomo device"
	depends on LEDS_CLASS
	depends on SHARP_LOCOMO
	help
	  This option enables support for the LEDs on Sharp Locomo.
	  Zaurus models SL-5500 and SL-5600.

config LEDS_MIKROTIK_RB532
	tristate "LED Support for Mikrotik Routerboard 532"
	depends on LEDS_CLASS
	depends on MIKROTIK_RB532
	help
	  This option enables support for the so called "User LED" of
	  Mikrotik's Routerboard 532.

config LEDS_S3C24XX
	tristate "LED Support for Samsung S3C24XX GPIO LEDs"
	depends on LEDS_CLASS
	depends on ARCH_S3C24XX
	help
	  This option enables support for LEDs connected to GPIO lines
	  on Samsung S3C24XX series CPUs, such as the S3C2410 and S3C2440.

config LEDS_NET48XX
	tristate "LED Support for Soekris net48xx series Error LED"
	depends on LEDS_CLASS
	depends on SCx200_GPIO
	help
	  This option enables support for the Soekris net4801 and net4826 error
	  LED.

config LEDS_FSG
	tristate "LED Support for the Freecom FSG-3"
	depends on LEDS_CLASS
	depends on MACH_FSG
	help
	  This option enables support for the LEDs on the Freecom FSG-3.

config LEDS_WRAP
	tristate "LED Support for the WRAP series LEDs"
	depends on LEDS_CLASS
	depends on SCx200_GPIO
	help
	  This option enables support for the PCEngines WRAP programmable LEDs.

config LEDS_COBALT_QUBE
	tristate "LED Support for the Cobalt Qube series front LED"
	depends on LEDS_CLASS
	depends on MIPS_COBALT
	help
	  This option enables support for the front LED on Cobalt Qube series

config LEDS_COBALT_RAQ
	bool "LED Support for the Cobalt Raq series"
	depends on LEDS_CLASS=y && MIPS_COBALT
	select LEDS_TRIGGERS
	help
	  This option enables support for the Cobalt Raq series LEDs.

config LEDS_SUNFIRE
	tristate "LED support for SunFire servers."
	depends on LEDS_CLASS
	depends on SPARC64
	select LEDS_TRIGGERS
	help
	  This option enables support for the Left, Middle, and Right
	  LEDs on the I/O and CPU boards of SunFire UltraSPARC servers.

config LEDS_IPAQ_MICRO
	tristate "LED Support for the Compaq iPAQ h3xxx"
	depends on LEDS_CLASS
	depends on MFD_IPAQ_MICRO
	help
	  Choose this option if you want to use the notification LED on
	  Compaq/HP iPAQ h3100 and h3600.

config LEDS_HP6XX
	tristate "LED Support for the HP Jornada 6xx"
	depends on LEDS_CLASS
	depends on SH_HP6XX
	help
	  This option enables LED support for the handheld
	  HP Jornada 620/660/680/690.

config LEDS_PCA9532
	tristate "LED driver for PCA9532 dimmer"
	depends on LEDS_CLASS
	depends on I2C && INPUT
	help
	  This option enables support for NXP pca9532
	  LED controller. It is generally only useful
	  as a platform driver

config LEDS_PCA9532_GPIO
	bool "Enable GPIO support for PCA9532"
	depends on LEDS_PCA9532
	depends on GPIOLIB
	help
	  Allow unused pins on PCA9532 to be used as gpio.

	  To use a pin as gpio pca9532_type in pca9532_platform data needs to
	  set to PCA9532_TYPE_GPIO.

config LEDS_GPIO
	tristate "LED Support for GPIO connected LEDs"
	depends on LEDS_CLASS
	depends on GPIOLIB || COMPILE_TEST
	help
	  This option enables support for the LEDs connected to GPIO
	  outputs. To be useful the particular board must have LEDs
	  and they must be connected to the GPIO lines.  The LEDs must be
	  defined as platform devices and/or OpenFirmware platform devices.
	  The code to use these bindings can be selected below.

config LEDS_LP3944
	tristate "LED Support for N.S. LP3944 (Fun Light) I2C chip"
	depends on LEDS_CLASS
	depends on I2C
	help
	  This option enables support for LEDs connected to the National
	  Semiconductor LP3944 Lighting Management Unit (LMU) also known as
	  Fun Light Chip.

	  To compile this driver as a module, choose M here: the
	  module will be called leds-lp3944.

config LEDS_LP3952
	tristate "LED Support for TI LP3952 2 channel LED driver"
	depends on LEDS_CLASS
	depends on I2C
	depends on ACPI
	depends on GPIOLIB
	select REGMAP_I2C
	help
	  This option enables support for LEDs connected to the Texas
	  Instruments LP3952 LED driver.

	  To compile this driver as a module, choose M here: the
	  module will be called leds-lp3952.

config LEDS_LP55XX_COMMON
	tristate "Common Driver for TI/National LP5521/5523/55231/5562/8501"
	depends on LEDS_LP5521 || LEDS_LP5523 || LEDS_LP5562 || LEDS_LP8501
	select FW_LOADER
	select FW_LOADER_USER_HELPER
	help
	  This option supports common operations for LP5521/5523/55231/5562/8501
	  devices.

config LEDS_LP5521
	tristate "LED Support for N.S. LP5521 LED driver chip"
	depends on LEDS_CLASS && I2C
	select LEDS_LP55XX_COMMON
	help
	  If you say yes here you get support for the National Semiconductor
	  LP5521 LED driver. It is 3 channel chip with programmable engines.
	  Driver provides direct control via LED class and interface for
	  programming the engines.

config LEDS_LP5523
	tristate "LED Support for TI/National LP5523/55231 LED driver chip"
	depends on LEDS_CLASS && I2C
	select LEDS_LP55XX_COMMON
	help
	  If you say yes here you get support for TI/National Semiconductor
	  LP5523/55231 LED driver.
	  It is 9 channel chip with programmable engines.
	  Driver provides direct control via LED class and interface for
	  programming the engines.

config LEDS_LP5562
	tristate "LED Support for TI LP5562 LED driver chip"
	depends on LEDS_CLASS && I2C
	select LEDS_LP55XX_COMMON
	help
	  If you say yes here you get support for TI LP5562 LED driver.
	  It is 4 channels chip with programmable engines.
	  Driver provides direct control via LED class and interface for
	  programming the engines.

config LEDS_LP8501
	tristate "LED Support for TI LP8501 LED driver chip"
	depends on LEDS_CLASS && I2C
	select LEDS_LP55XX_COMMON
	help
	  If you say yes here you get support for TI LP8501 LED driver.
	  It is 9 channel chip with programmable engines.
	  Driver provides direct control via LED class and interface for
	  programming the engines.
	  It is similar as LP5523, but output power selection is available.
	  And register layout and engine program schemes are different.

config LEDS_LP8788
	tristate "LED support for the TI LP8788 PMIC"
	depends on LEDS_CLASS
	depends on MFD_LP8788
	help
	  This option enables support for the Keyboard LEDs on the LP8788 PMIC.

config LEDS_LP8860
	tristate "LED support for the TI LP8860 4 channel LED driver"
	depends on LEDS_CLASS && I2C
	select REGMAP_I2C
	help
	  If you say yes here you get support for the TI LP8860 4 channel
	  LED driver.
	  This option enables support for the display cluster LEDs
	  on the LP8860 4 channel LED driver using the I2C communication
	  bus.

config LEDS_CLEVO_MAIL
	tristate "Mail LED on Clevo notebook"
	depends on LEDS_CLASS
	depends on X86 && SERIO_I8042 && DMI
	help
	  This driver makes the mail LED accessible from userspace
	  programs through the leds subsystem. This LED have three
	  known mode: off, blink at 0.5Hz and blink at 1Hz.

	  The driver supports two kinds of interface: using ledtrig-timer
	  or through /sys/class/leds/clevo::mail/brightness. As this LED
	  cannot change it's brightness it blinks instead. The brightness
	  value 0 means off, 1..127 means blink at 0.5Hz and 128..255 means
	  blink at 1Hz.

	  This module can drive the mail LED for the following notebooks:

	  	Clevo D400P
	  	Clevo D410J
	  	Clevo D410V
	  	Clevo D400V/D470V (not tested, but might work)
	  	Clevo M540N
	  	Clevo M5x0N (not tested, but might work)
	  	Positivo Mobile (Clevo M5x0V)

	  If your model is not listed here you can try the "nodetect"
	  module parameter.

	  To compile this driver as a module, choose M here: the
	  module will be called leds-clevo-mail.

config LEDS_PCA955X
	tristate "LED Support for PCA955x I2C chips"
	depends on LEDS_CLASS
	depends on I2C
	help
	  This option enables support for LEDs connected to PCA955x
	  LED driver chips accessed via the I2C bus.  Supported
	  devices include PCA9550, PCA9551, PCA9552, and PCA9553.

config LEDS_PCA963X
	tristate "LED support for PCA963x I2C chip"
	depends on LEDS_CLASS
	depends on I2C
	help
	  This option enables support for LEDs connected to the PCA963x
	  LED driver chip accessed via the I2C bus. Supported
	  devices include PCA9633 and PCA9634

config LEDS_WM831X_STATUS
	tristate "LED support for status LEDs on WM831x PMICs"
	depends on LEDS_CLASS
	depends on MFD_WM831X
	help
	  This option enables support for the status LEDs of the WM831x
          series of PMICs.

config LEDS_WM8350
	tristate "LED Support for WM8350 AudioPlus PMIC"
	depends on LEDS_CLASS
	depends on MFD_WM8350
	help
	  This option enables support for LEDs driven by the Wolfson
	  Microelectronics WM8350 AudioPlus PMIC.

config LEDS_DA903X
	tristate "LED Support for DA9030/DA9034 PMIC"
	depends on LEDS_CLASS
	depends on PMIC_DA903X
	help
	  This option enables support for on-chip LED drivers found
	  on Dialog Semiconductor DA9030/DA9034 PMICs.

config LEDS_DA9052
	tristate "Dialog DA9052/DA9053 LEDS"
	depends on LEDS_CLASS
	depends on PMIC_DA9052
	help
	  This option enables support for on-chip LED drivers found
	  on Dialog Semiconductor DA9052-BC and DA9053-AA/Bx PMICs.

config LEDS_DAC124S085
	tristate "LED Support for DAC124S085 SPI DAC"
	depends on LEDS_CLASS
	depends on SPI
	help
	  This option enables support for DAC124S085 SPI DAC from NatSemi,
	  which can be used to control up to four LEDs.

config LEDS_PWM
	tristate "PWM driven LED Support"
	depends on LEDS_CLASS
	depends on PWM
	help
	  This option enables support for pwm driven LEDs

config LEDS_REGULATOR
	tristate "REGULATOR driven LED support"
	depends on LEDS_CLASS
	depends on REGULATOR
	help
	  This option enables support for regulator driven LEDs.

config LEDS_BD2802
	tristate "LED driver for BD2802 RGB LED"
	depends on LEDS_CLASS
	depends on I2C
	help
	  This option enables support for BD2802GU RGB LED driver chips
	  accessed via the I2C bus.

config LEDS_INTEL_SS4200
	tristate "LED driver for Intel NAS SS4200 series"
	depends on LEDS_CLASS
	depends on PCI && DMI
	depends on X86
	help
	  This option enables support for the Intel SS4200 series of
	  Network Attached Storage servers. You may control the hard
	  drive or power LEDs on the front panel. Using this driver
	  can stop the front LED from blinking after startup.

config LEDS_LT3593
	tristate "LED driver for LT3593 controllers"
	depends on LEDS_CLASS
	depends on GPIOLIB || COMPILE_TEST
	help
	  This option enables support for LEDs driven by a Linear Technology
	  LT3593 controller. This controller uses a special one-wire pulse
	  coding protocol to set the brightness.

config LEDS_ADP5520
	tristate "LED Support for ADP5520/ADP5501 PMIC"
	depends on LEDS_CLASS
	depends on PMIC_ADP5520
	help
	  This option enables support for on-chip LED drivers found
	  on Analog Devices ADP5520/ADP5501 PMICs.

	  To compile this driver as a module, choose M here: the module will
	  be called leds-adp5520.

config LEDS_DELL_NETBOOKS
	tristate "External LED on Dell Business Netbooks"
	depends on LEDS_CLASS
	depends on X86 && ACPI_WMI
	depends on DELL_SMBIOS
	help
	  This adds support for the Latitude 2100 and similar
	  notebooks that have an external LED.

config LEDS_MC13783
	tristate "LED Support for MC13XXX PMIC"
	depends on LEDS_CLASS
	depends on MFD_MC13XXX
	help
	  This option enable support for on-chip LED drivers found
	  on Freescale Semiconductor MC13783/MC13892/MC34708 PMIC.

config LEDS_NS2
	tristate "LED support for Network Space v2 GPIO LEDs"
	depends on LEDS_CLASS
	depends on MACH_KIRKWOOD || MACH_ARMADA_370
	default y
	help
	  This option enables support for the dual-GPIO LEDs found on the
	  following LaCie/Seagate boards:

		Network Space v2 (and parents: Max, Mini)
		Internet Space v2
		d2 Network v2
		n090401 (Seagate NAS 4-Bay)

config LEDS_NETXBIG
	tristate "LED support for Big Network series LEDs"
	depends on LEDS_CLASS
	depends on MACH_KIRKWOOD
	default y
	help
	  This option enable support for LEDs found on the LaCie 2Big
	  and 5Big Network v2 boards. The LEDs are wired to a CPLD and are
	  controlled through a GPIO extension bus.

config LEDS_ASIC3
	bool "LED support for the HTC ASIC3"
	depends on LEDS_CLASS=y
	depends on MFD_ASIC3
	default y
	help
	  This option enables support for the LEDs on the HTC ASIC3. The HTC
	  ASIC3 LED GPIOs are inputs, not outputs, thus the leds-gpio driver
	  cannot be used. This driver supports hardware blinking with an on+off
	  period from 62ms to 125s. Say Y to enable LEDs on the HP iPAQ hx4700.

config LEDS_TCA6507
	tristate "LED Support for TCA6507 I2C chip"
	depends on LEDS_CLASS && I2C
	help
	  This option enables support for LEDs connected to TC6507
	  LED driver chips accessed via the I2C bus.
	  Driver support brightness control and hardware-assisted blinking.

config LEDS_TLC591XX
	tristate "LED driver for TLC59108 and TLC59116 controllers"
	depends on LEDS_CLASS && I2C
	select REGMAP_I2C
	help
	  This option enables support for Texas Instruments TLC59108
	  and TLC59116 LED controllers.

config LEDS_MAX77693
	tristate "LED support for MAX77693 Flash"
	depends on LEDS_CLASS_FLASH
	depends on V4L2_FLASH_LED_CLASS || !V4L2_FLASH_LED_CLASS
	depends on MFD_MAX77693
	depends on OF
	help
	  This option enables support for the flash part of the MAX77693
	  multifunction device. It has build in control for two leds in flash
	  and torch mode.

config LEDS_MAX8997
	tristate "LED support for MAX8997 PMIC"
	depends on LEDS_CLASS && MFD_MAX8997
	help
	  This option enables support for on-chip LED drivers on
	  MAXIM MAX8997 PMIC.

config LEDS_LM355x
	tristate "LED support for LM355x Chips, LM3554 and LM3556"
	depends on LEDS_CLASS && I2C
	select REGMAP_I2C
	help
	  This option enables support for LEDs connected to LM355x.
	  LM355x includes Torch, Flash and Indicator functions.

config LEDS_OT200
	tristate "LED support for the Bachmann OT200"
	depends on LEDS_CLASS && HAS_IOMEM && (X86_32 || COMPILE_TEST)
	help
	  This option enables support for the LEDs on the Bachmann OT200.
	  Say Y to enable LEDs on the Bachmann OT200.

config LEDS_MENF21BMC
	tristate "LED support for the MEN 14F021P00 BMC"
	depends on LEDS_CLASS && MFD_MENF21BMC
	help
	  Say Y here to include support for the MEN 14F021P00 BMC LEDs.

	  This driver can also be built as a module. If so the module
	  will be called leds-menf21bmc.

config LEDS_KTD2692
	tristate "LED support for KTD2692 flash LED controller"
	depends on LEDS_CLASS_FLASH && OF
	depends on GPIOLIB || COMPILE_TEST
	help
	  This option enables support for KTD2692 LED flash connected
	  through ExpressWire interface.

	  Say Y to enable this driver.

config LEDS_SEAD3
	tristate "LED support for the MIPS SEAD 3 board"
	depends on LEDS_CLASS && MIPS_SEAD3
	help
	  Say Y here to include support for the FLED and PLED LEDs on SEAD3 eval
	  boards.

	  This driver can also be built as a module. If so the module
	  will be called leds-sead3.

config LEDS_IS31FL319X
	tristate "LED Support for ISSI IS31FL319x I2C LED controller family"
	depends on LEDS_CLASS && I2C && OF
	select REGMAP_I2C
	help
	  This option enables support for LEDs connected to ISSI IS31FL319x
	  fancy LED driver chips accessed via the I2C bus.
	  Driver supports individual PWM brightness control for each channel.

	  This driver can also be built as a module. If so the module will be
	  called leds-is31fl319x.

config LEDS_IS31FL32XX
	tristate "LED support for ISSI IS31FL32XX I2C LED controller family"
	depends on LEDS_CLASS && I2C && OF
	help
	  Say Y here to include support for ISSI IS31FL32XX and Si-En SN32xx
	  LED controllers. They are I2C devices with multiple constant-current
	  channels, each with independent 256-level PWM control.

comment "LED driver for blink(1) USB RGB LED is under Special HID drivers (HID_THINGM)"

config LEDS_BLINKM
	tristate "LED support for the BlinkM I2C RGB LED"
	depends on LEDS_CLASS
	depends on I2C
	help
	  This option enables support for the BlinkM RGB LED connected
	  through I2C. Say Y to enable support for the BlinkM LED.

config LEDS_POWERNV
	tristate "LED support for PowerNV Platform"
	depends on LEDS_CLASS
	depends on PPC_POWERNV
	depends on OF
	help
	  This option enables support for the system LEDs present on
	  PowerNV platforms. Say 'y' to enable this support in kernel.
	  To compile this driver as a module, choose 'm' here: the module
	  will be called leds-powernv.

config LEDS_QTI_TRI_LED
	tristate "LED support for Qualcomm Technologies, Inc. TRI_LED"
	depends on LEDS_CLASS && MFD_SPMI_PMIC && PWM && OF
	help
	  This driver supports the TRI_LED module found in Qualcomm
	  Technologies, Inc. PMIC chips. TRI_LED supports 3 LED drivers
	  at max and each is controlled by a PWM channel used for dimming
	  or blinking.

config LEDS_SYSCON
	bool "LED support for LEDs on system controllers"
	depends on LEDS_CLASS=y
	depends on MFD_SYSCON
	depends on OF
	help
	  This option enabled support for the LEDs on syscon type
	  devices. This will only work with device tree enabled
	  devices.

config LEDS_VERSATILE
	tristate "LED support for the ARM Versatile and RealView"
	depends on ARCH_REALVIEW || ARCH_VERSATILE
	depends on LEDS_CLASS
	help
	  This option enabled support for the LEDs on the ARM Versatile
	  and RealView boards. Say Y to enabled these.

config LEDS_PM8058
	tristate "LED Support for the Qualcomm PM8058 PMIC"
	depends on MFD_PM8921_CORE
	depends on LEDS_CLASS
	help
	  Choose this option if you want to use the LED drivers in
	  the Qualcomm PM8058 PMIC.

config LEDS_MLXCPLD
	tristate "LED support for the Mellanox boards"
	depends on X86_64 && DMI
	depends on LEDS_CLASS
	help
	  This option enabled support for the LEDs on the Mellanox
	  boards. Say Y to enabled these.

config LEDS_QPNP
	tristate "Support for QPNP LEDs"
	depends on LEDS_CLASS && SPMI
	help
	  This driver supports the LED functionality of Qualcomm Technologies,
	  Inc. QPNP PMICs.  It primarily supports controlling tri-color RGB
	  LEDs in both PWM and light pattern generator (LPG) modes.  For older
	  PMICs, it also supports WLEDs and flash LEDs.

config LEDS_QPNP_FLASH
	tristate "Support for QPNP Flash LEDs"
	depends on LEDS_CLASS && MFD_SPMI_PMIC
	help
	  This driver supports the flash LED functionality of Qualcomm
	  Technologies, Inc. QPNP PMICs.  This driver supports PMICs up through
	  PM8994.  It can configure the flash LED target current for several
	  independent channels.

config LEDS_QPNP_FLASH_V2
	tristate "Support for QPNP V2 Flash LEDs"
	depends on LEDS_CLASS && MFD_SPMI_PMIC
	help
	  This driver supports the flash V2 LED functionality of Qualcomm
	  Technologies, Inc. QPNP PMICs.  This driver supports PMICs starting
	  from PMI8998.  It can configure the flash LED target current for
	  several independent channels.  It also supports various over current
	  and over temperature mitigation features.

config LEDS_QPNP_WLED
	tristate "Support for QPNP WLED"
	depends on LEDS_CLASS && SPMI
	help
	  This driver supports the WLED (White LED) functionality of Qualcomm
	  Technologies, Inc. QPNP PMICs.  WLED is used for LCD backlight with
	  variable brightness.  It also supports outputting the Avdd supply for
	  AMOLED displays.

<<<<<<< HEAD
=======
config LEDS_MSM_GPIO_FLASH
	tristate "Support for GPIO Flash LEDs"
	help
	  This driver supports the leds functionality of GPIO Flash LED. It
	  includes flash mode and torch mode.

	  To compile this driver as a module, choose M here: the module will
	  be called leds-gpio-flash.

>>>>>>> feb92353
config LEDS_QPNP_HAPTICS
	tristate "Haptics support for QPNP PMIC"
	depends on LEDS_CLASS && MFD_SPMI_PMIC
	help
	  This option enables device driver support for the haptics peripheral
	  found on Qualcomm Technologies, Inc. QPNP PMICs.  The haptic
	  peripheral is capable of driving both LRA and ERM vibrators.  This
	  module provides haptic feedback for user actions such as a long press
	  on the touch screen.

config LEDS_QPNP_VIBRATOR_LDO
	tristate "Vibrator-LDO support for QPNP PMIC"
	depends on LEDS_CLASS && MFD_SPMI_PMIC
	help
	  This option enables device driver support for the vibrator-ldo
	  peripheral found on Qualcomm Technologies, Inc. QPNP PMICs.
	  The vibrator-ldo peripheral is capable of driving ERM vibrators.

config LEDS_QPNP_VIBRATOR
	tristate "Vibrator support for QPNP PMIC"
	depends on LEDS_CLASS && MFD_SPMI_PMIC
	help
	  This option enables device driver support for the vibrator
	  on the Qualcomm technologies Inc's QPNP PMICs. The vibrator
	  is connected on the VIB_DRV_N line and can be controlled
	  manually or by the DTEST lines.It uses the android timed-output
	  framework.

comment "LED Triggers"
source "drivers/leds/trigger/Kconfig"

endif # NEW_LEDS<|MERGE_RESOLUTION|>--- conflicted
+++ resolved
@@ -705,8 +705,6 @@
 	  variable brightness.  It also supports outputting the Avdd supply for
 	  AMOLED displays.
 
-<<<<<<< HEAD
-=======
 config LEDS_MSM_GPIO_FLASH
 	tristate "Support for GPIO Flash LEDs"
 	help
@@ -716,7 +714,6 @@
 	  To compile this driver as a module, choose M here: the module will
 	  be called leds-gpio-flash.
 
->>>>>>> feb92353
 config LEDS_QPNP_HAPTICS
 	tristate "Haptics support for QPNP PMIC"
 	depends on LEDS_CLASS && MFD_SPMI_PMIC
