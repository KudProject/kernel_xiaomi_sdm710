/*
 * Copyright (c) 2012-2020 The Linux Foundation. All rights reserved.
 *
 * Permission to use, copy, modify, and/or distribute this software for
 * any purpose with or without fee is hereby granted, provided that the
 * above copyright notice and this permission notice appear in all
 * copies.
 *
 * THE SOFTWARE IS PROVIDED "AS IS" AND THE AUTHOR DISCLAIMS ALL
 * WARRANTIES WITH REGARD TO THIS SOFTWARE INCLUDING ALL IMPLIED
 * WARRANTIES OF MERCHANTABILITY AND FITNESS. IN NO EVENT SHALL THE
 * AUTHOR BE LIABLE FOR ANY SPECIAL, DIRECT, INDIRECT, OR CONSEQUENTIAL
 * DAMAGES OR ANY DAMAGES WHATSOEVER RESULTING FROM LOSS OF USE, DATA OR
 * PROFITS, WHETHER IN AN ACTION OF CONTRACT, NEGLIGENCE OR OTHER
 * TORTIOUS ACTION, ARISING OUT OF OR IN CONNECTION WITH THE USE OR
 * PERFORMANCE OF THIS SOFTWARE.
 */

/**
 *  DOC: wlan_hdd_assoc.c
 *
 *  WLAN Host Device Driver implementation
 *
 */

#include "wlan_hdd_includes.h"
#include <ani_global.h>
#include "dot11f.h"
#include "wlan_hdd_power.h"
#include "wlan_hdd_trace.h"
#include <linux/ieee80211.h>
#include <linux/wireless.h>
#include <linux/etherdevice.h>
#include <net/cfg80211.h>
#include "wlan_hdd_cfg80211.h"
#include "csr_inside_api.h"
#include "wlan_hdd_p2p.h"
#include "wlan_hdd_tdls.h"
#include "sme_api.h"
#include "wlan_hdd_hostapd.h"
#include <wlan_hdd_green_ap.h>
#include <wlan_hdd_ipa.h>
#include "wlan_hdd_lpass.h"
#include <wlan_logging_sock_svc.h>
#include <cds_sched.h>
#include "wlan_policy_mgr_api.h"
#include <cds_utils.h>
#include "sme_power_save_api.h"
#include "wlan_hdd_napi.h"
#include <cdp_txrx_cmn.h>
#include <cdp_txrx_flow_ctrl_legacy.h>
#include <cdp_txrx_peer_ops.h>
#include <cdp_txrx_misc.h>
#include <cdp_txrx_ctrl.h>
#include <wlan_logging_sock_svc.h>
#include <wlan_hdd_object_manager.h>
#include <cdp_txrx_handle.h>
#include "wlan_pmo_ucfg_api.h"
#include "wlan_hdd_tsf.h"
#include "wlan_utility.h"
#include "wlan_p2p_ucfg_api.h"
#include "wlan_ipa_ucfg_api.h"
#include "wlan_hdd_scan.h"
#include "wlan_hdd_bcn_recv.h"
#include "wlan_mlme_main.h"
#include "wlan_hdd_nud_tracking.h"
#include "wlan_mlme_ucfg_api.h"
#include "wlan_hdd_ftm_time_sync.h"
#include "wlan_pkt_capture_ucfg_api.h"
#include "wlan_hdd_periodic_sta_stats.h"
#include "wlan_hdd_main.h"

/* These are needed to recognize WPA and RSN suite types */
#define HDD_WPA_OUI_SIZE 4
#define HDD_RSN_OUI_SIZE 4
uint8_t ccp_wpa_oui00[HDD_WPA_OUI_SIZE] = { 0x00, 0x50, 0xf2, 0x00 };
uint8_t ccp_wpa_oui01[HDD_WPA_OUI_SIZE] = { 0x00, 0x50, 0xf2, 0x01 };
uint8_t ccp_wpa_oui02[HDD_WPA_OUI_SIZE] = { 0x00, 0x50, 0xf2, 0x02 };
uint8_t ccp_wpa_oui03[HDD_WPA_OUI_SIZE] = { 0x00, 0x50, 0xf2, 0x03 };
uint8_t ccp_wpa_oui04[HDD_WPA_OUI_SIZE] = { 0x00, 0x50, 0xf2, 0x04 };
uint8_t ccp_wpa_oui05[HDD_WPA_OUI_SIZE] = { 0x00, 0x50, 0xf2, 0x05 };

#ifdef FEATURE_WLAN_ESE
/* CCKM */
uint8_t ccp_wpa_oui06[HDD_WPA_OUI_SIZE] = { 0x00, 0x40, 0x96, 0x00 };
/* CCKM */
uint8_t ccp_rsn_oui06[HDD_RSN_OUI_SIZE] = { 0x00, 0x40, 0x96, 0x00 };
#endif /* FEATURE_WLAN_ESE */

/* group cipher */
uint8_t ccp_rsn_oui00[HDD_RSN_OUI_SIZE] = { 0x00, 0x0F, 0xAC, 0x00 };

/* WEP-40 or RSN */
uint8_t ccp_rsn_oui01[HDD_RSN_OUI_SIZE] = { 0x00, 0x0F, 0xAC, 0x01 };

/* TKIP or RSN-PSK */
uint8_t ccp_rsn_oui02[HDD_RSN_OUI_SIZE] = { 0x00, 0x0F, 0xAC, 0x02 };

/* Reserved */
uint8_t ccp_rsn_oui03[HDD_RSN_OUI_SIZE] = { 0x00, 0x0F, 0xAC, 0x03 };

/* AES-CCMP */
uint8_t ccp_rsn_oui04[HDD_RSN_OUI_SIZE] = { 0x00, 0x0F, 0xAC, 0x04 };

/* WEP-104 */
uint8_t ccp_rsn_oui05[HDD_RSN_OUI_SIZE] = { 0x00, 0x0F, 0xAC, 0x05 };

#ifdef WLAN_FEATURE_11W
/* RSN-PSK-SHA256 */
uint8_t ccp_rsn_oui07[HDD_RSN_OUI_SIZE] = { 0x00, 0x0F, 0xAC, 0x06 };

/* RSN-8021X-SHA256 */
uint8_t ccp_rsn_oui08[HDD_RSN_OUI_SIZE] = { 0x00, 0x0F, 0xAC, 0x05 };
#endif

/* AES-GCMP-128 */
uint8_t ccp_rsn_oui09[HDD_RSN_OUI_SIZE] = { 0x00, 0x0F, 0xAC, 0x08 };

/* AES-GCMP-256 */
uint8_t ccp_rsn_oui0a[HDD_RSN_OUI_SIZE] = { 0x00, 0x0F, 0xAC, 0x09 };
#ifdef WLAN_FEATURE_FILS_SK
uint8_t ccp_rsn_oui_0e[HDD_RSN_OUI_SIZE] = {0x00, 0x0F, 0xAC, 0x0E};
uint8_t ccp_rsn_oui_0f[HDD_RSN_OUI_SIZE] = {0x00, 0x0F, 0xAC, 0x0F};
uint8_t ccp_rsn_oui_10[HDD_RSN_OUI_SIZE] = {0x00, 0x0F, 0xAC, 0x10};
uint8_t ccp_rsn_oui_11[HDD_RSN_OUI_SIZE] = {0x00, 0x0F, 0xAC, 0x11};
#endif
uint8_t ccp_rsn_oui_12[HDD_RSN_OUI_SIZE] = {0x50, 0x6F, 0x9A, 0x02};
uint8_t ccp_rsn_oui_0b[HDD_RSN_OUI_SIZE] = {0x00, 0x0F, 0xAC, 0x0B};
uint8_t ccp_rsn_oui_0c[HDD_RSN_OUI_SIZE] = {0x00, 0x0F, 0xAC, 0x0C};
/* FT-SUITE-B AKM */
uint8_t ccp_rsn_oui_0d[HDD_RSN_OUI_SIZE] = {0x00, 0x0F, 0xAC, 0x0D};

/* OWE https://tools.ietf.org/html/rfc8110 */
uint8_t ccp_rsn_oui_18[HDD_RSN_OUI_SIZE] = {0x00, 0x0F, 0xAC, 0x12};

#ifdef WLAN_FEATURE_SAE
/* SAE AKM */
uint8_t ccp_rsn_oui_80[HDD_RSN_OUI_SIZE] = {0x00, 0x0F, 0xAC, 0x08};
/* FT SAE AKM */
uint8_t ccp_rsn_oui_90[HDD_RSN_OUI_SIZE] = {0x00, 0x0F, 0xAC, 0x09};
#endif

/* Offset where the EID-Len-IE, start. */
#define FT_ASSOC_RSP_IES_OFFSET 6  /* Capability(2) + AID(2) + Status Code(2) */
#define FT_ASSOC_REQ_IES_OFFSET 4  /* Capability(2) + LI(2) */

#define HDD_PEER_AUTHORIZE_WAIT 10

/**
 * beacon_filter_table - table of IEs used for beacon filtering
 */
static const int beacon_filter_table[] = {
	SIR_MAC_DS_PARAM_SET_EID,
	SIR_MAC_ERP_INFO_EID,
	SIR_MAC_EDCA_PARAM_SET_EID,
	SIR_MAC_QOS_CAPABILITY_EID,
	SIR_MAC_HT_INFO_EID,
	SIR_MAC_VHT_OPMODE_EID,
	SIR_MAC_VHT_OPERATION_EID,
#ifdef WLAN_FEATURE_11AX_BSS_COLOR
	/*
	 * EID: 221 vendor IE is being used temporarily by 11AX
	 * bss-color-change IE till it gets any fixed number. This
	 * vendor EID needs to be replaced with bss-color-change IE
	 * number.
	 */
	SIR_MAC_EID_VENDOR,
#endif
};

#if defined(WLAN_FEATURE_SAE) && \
		defined(CFG80211_EXTERNAL_AUTH_SUPPORT)
/**
 * wlan_hdd_sae_callback() - Sends SAE info to supplicant
 * @adapter: pointer adapter context
 * @roam_info: pointer to roam info
 *
 * This API is used to send required SAE info to trigger SAE in supplicant.
 *
 * Return: None
 */
static void wlan_hdd_sae_callback(struct hdd_adapter *adapter,
				  struct csr_roam_info *roam_info)
{
	struct hdd_context *hdd_ctx = adapter->hdd_ctx;
	int flags;
	struct sir_sae_info *sae_info = roam_info->sae_info;
	struct cfg80211_external_auth_params params = {0};

	if (wlan_hdd_validate_context(hdd_ctx))
		return;

	if (!sae_info) {
		hdd_err("SAE info in NULL");
		return;
	}

	flags = cds_get_gfp_flags();

	params.key_mgmt_suite = 0x00;
	params.key_mgmt_suite |= 0x0F << 8;
	params.key_mgmt_suite |= 0xAC << 16;
	params.key_mgmt_suite |= 0x8 << 24;

	params.action = NL80211_EXTERNAL_AUTH_START;
	qdf_mem_copy(params.bssid, sae_info->peer_mac_addr.bytes,
		     QDF_MAC_ADDR_SIZE);
	qdf_mem_copy(params.ssid.ssid, sae_info->ssid.ssId,
		     sae_info->ssid.length);
	params.ssid.ssid_len = sae_info->ssid.length;

	cfg80211_external_auth_request(adapter->dev, &params, flags);
	hdd_debug("SAE: sent cmd");
}
#else
static inline void wlan_hdd_sae_callback(struct hdd_adapter *adapter,
					 struct csr_roam_info *roam_info)
{ }
#endif

/**
 * hdd_conn_set_authenticated() - set authentication state
 * @adapter: pointer to the adapter
 * @auth_state: authentication state
 *
 * This function updates the global HDD station context
 * authentication state.
 *
 * Return: none
 */
static void
hdd_conn_set_authenticated(struct hdd_adapter *adapter, uint8_t auth_state)
{
	struct hdd_station_ctx *sta_ctx = WLAN_HDD_GET_STATION_CTX_PTR(adapter);
	char *auth_time;
	uint32_t time_buffer_size;

	/* save the new connection state */
	hdd_debug("Authenticated state Changed from oldState:%d to State:%d",
		   sta_ctx->conn_info.uIsAuthenticated, auth_state);
	sta_ctx->conn_info.uIsAuthenticated = auth_state;

	auth_time = sta_ctx->conn_info.auth_time;
	time_buffer_size = sizeof(sta_ctx->conn_info.auth_time);

	if (auth_state)
		qdf_get_time_of_the_day_in_hr_min_sec_usec(auth_time,
							   time_buffer_size);
	else
		qdf_mem_zero(auth_time, time_buffer_size);

}

/**
 * hdd_conn_set_connection_state() - set connection state
 * @adapter: pointer to the adapter
 * @conn_state: connection state
 *
 * This function updates the global HDD station context connection state.
 *
 * Return: none
 */
void hdd_conn_set_connection_state(struct hdd_adapter *adapter,
				   eConnectionState conn_state)
{
	struct hdd_station_ctx *hdd_sta_ctx =
		WLAN_HDD_GET_STATION_CTX_PTR(adapter);
	char *connect_time;
	uint32_t time_buffer_size;

	/* save the new connection state */
	if (conn_state == hdd_sta_ctx->conn_info.connState)
		return;

	hdd_nofl_debug("connection state changed %d --> %d for dev %s (vdev %d)",
		       hdd_sta_ctx->conn_info.connState, conn_state,
		       adapter->dev->name, adapter->session_id);

	hdd_tsf_notify_wlan_state_change(adapter,
					 hdd_sta_ctx->conn_info.connState,
					 conn_state);
	hdd_sta_ctx->conn_info.connState = conn_state;

	connect_time = hdd_sta_ctx->conn_info.connect_time;
	time_buffer_size = sizeof(hdd_sta_ctx->conn_info.connect_time);
	if (conn_state == eConnectionState_Associated)
		qdf_get_time_of_the_day_in_hr_min_sec_usec(connect_time,
							   time_buffer_size);
	else
		qdf_mem_zero(connect_time, time_buffer_size);

}

/**
 * hdd_conn_get_connection_state() - get connection state
 * @adapter: pointer to the adapter
 * @pConnState: pointer to connection state
 *
 * This function updates the global HDD station context connection state.
 *
 * Return: true if (Infra Associated or IBSS Connected)
 *	and sets output parameter pConnState;
 *	false otherwise
 */
static inline bool
hdd_conn_get_connection_state(struct hdd_station_ctx *sta_ctx,
			      eConnectionState *out_state)
{
	eConnectionState state = sta_ctx->conn_info.connState;

	if (out_state)
		*out_state = state;

	switch (state) {
	case eConnectionState_Associated:
	case eConnectionState_IbssConnected:
	case eConnectionState_IbssDisconnected:
	case eConnectionState_NdiConnected:
		return true;
	default:
		return false;
	}
}

bool hdd_is_connecting(struct hdd_station_ctx *hdd_sta_ctx)
{
	return hdd_sta_ctx->conn_info.connState ==
		eConnectionState_Connecting;
}

bool hdd_conn_is_connected(struct hdd_station_ctx *sta_ctx)
{
	return hdd_conn_get_connection_state(sta_ctx, NULL);
}

bool hdd_adapter_is_connected_sta(struct hdd_adapter *adapter)
{
	switch (adapter->device_mode) {
	case QDF_STA_MODE:
	case QDF_P2P_CLIENT_MODE:
	case QDF_NDI_MODE:
		return hdd_conn_is_connected(&adapter->session.station);
	default:
		return false;
	}
}

enum band_info hdd_conn_get_connected_band(struct hdd_station_ctx *sta_ctx)
{
	uint8_t staChannel = 0;

	if (eConnectionState_Associated == sta_ctx->conn_info.connState)
		staChannel = sta_ctx->conn_info.operationChannel;

	if (staChannel > 0 && staChannel < 14)
		return BAND_2G;
	else if (staChannel >= 36 && staChannel <= 184)
		return BAND_5G;
	else   /* If station is not connected return as BAND_ALL */
		return BAND_ALL;
}

/**
 * hdd_conn_get_connected_cipher_algo() - get current connection cipher type
 * @sta_ctx: pointer to global HDD Station context
 * @pConnectedCipherAlgo: pointer to connected cipher algo
 *
 * Return: false if any errors encountered, true otherwise
 */
static inline bool
hdd_conn_get_connected_cipher_algo(struct hdd_station_ctx *sta_ctx,
				   eCsrEncryptionType *pConnectedCipherAlgo)
{
	bool connected = false;

	connected = hdd_conn_get_connection_state(sta_ctx, NULL);

	if (pConnectedCipherAlgo)
		*pConnectedCipherAlgo = sta_ctx->conn_info.ucEncryptionType;

	return connected;
}

struct hdd_adapter *hdd_get_sta_connection_in_progress(
			struct hdd_context *hdd_ctx)
{
	struct hdd_adapter *adapter = NULL;
	struct hdd_station_ctx *hdd_sta_ctx;

	if (!hdd_ctx) {
		hdd_err("HDD context is NULL");
		return NULL;
	}

	hdd_for_each_adapter(hdd_ctx, adapter) {
		hdd_sta_ctx = WLAN_HDD_GET_STATION_CTX_PTR(adapter);
		if ((QDF_STA_MODE == adapter->device_mode) ||
		    (QDF_P2P_CLIENT_MODE == adapter->device_mode) ||
		    (QDF_P2P_DEVICE_MODE == adapter->device_mode)) {
			if (eConnectionState_Connecting ==
			    hdd_sta_ctx->conn_info.connState) {
				hdd_debug("vdev_id %d: Connection is in progress",
					  adapter->session_id);
				return adapter;
			} else if ((eConnectionState_Associated ==
				   hdd_sta_ctx->conn_info.connState) &&
				   sme_is_sta_key_exchange_in_progress(
							hdd_ctx->mac_handle,
							adapter->session_id)) {
				hdd_debug("vdev_id %d: Key exchange is in progress",
					  adapter->session_id);
				return adapter;
			}
		}
	}
	return NULL;
}

void hdd_abort_ongoing_sta_connection(struct hdd_context *hdd_ctx)
{
	struct hdd_adapter *sta_adapter;
	QDF_STATUS status;

	sta_adapter = hdd_get_sta_connection_in_progress(hdd_ctx);
	if (sta_adapter) {
		hdd_debug("Disconnecting STA on vdev: %d",
			  sta_adapter->session_id);
		status = wlan_hdd_disconnect(sta_adapter,
					     eCSR_DISCONNECT_REASON_DEAUTH,
					     eSIR_MAC_UNSPEC_FAILURE_REASON);
		if (QDF_IS_STATUS_ERROR(status)) {
			hdd_err("wlan_hdd_disconnect failed, status: %d",
				status);
		}
	}
}

/**
 * hdd_remove_beacon_filter() - remove beacon filter
 * @adapter: Pointer to the hdd adapter
 *
 * Return: 0 on success and errno on failure
 */
static int hdd_remove_beacon_filter(struct hdd_adapter *adapter)
{
	QDF_STATUS status;
	struct hdd_context *hdd_ctx = WLAN_HDD_GET_CTX(adapter);

	status = sme_remove_beacon_filter(hdd_ctx->mac_handle,
					  adapter->session_id);
	if (!QDF_IS_STATUS_SUCCESS(status)) {
		hdd_err("sme_remove_beacon_filter() failed");
		return -EFAULT;
	}

	return 0;
}

int hdd_add_beacon_filter(struct hdd_adapter *adapter)
{
	int i;
	uint32_t ie_map[SIR_BCN_FLT_MAX_ELEMS_IE_LIST] = {0};
	QDF_STATUS status;
	struct hdd_context *hdd_ctx = WLAN_HDD_GET_CTX(adapter);

	for (i = 0; i < ARRAY_SIZE(beacon_filter_table); i++)
		qdf_set_bit((beacon_filter_table[i]),
				(unsigned long int *)ie_map);

	status = sme_add_beacon_filter(hdd_ctx->mac_handle,
				       adapter->session_id, ie_map);
	if (!QDF_IS_STATUS_SUCCESS(status)) {
		hdd_err("sme_add_beacon_filter() failed");
		return -EFAULT;
	}
	return 0;
}

void hdd_copy_ht_caps(struct ieee80211_ht_cap *hdd_ht_cap,
		      tDot11fIEHTCaps *roam_ht_cap)

{
	uint32_t i, temp_ht_cap;

	qdf_mem_zero(hdd_ht_cap, sizeof(struct ieee80211_ht_cap));

	if (roam_ht_cap->advCodingCap)
		hdd_ht_cap->cap_info |= IEEE80211_HT_CAP_LDPC_CODING;
	if (roam_ht_cap->supportedChannelWidthSet)
		hdd_ht_cap->cap_info |= IEEE80211_HT_CAP_SUP_WIDTH_20_40;
	temp_ht_cap = roam_ht_cap->mimoPowerSave &
	    (IEEE80211_HT_CAP_SM_PS >> IEEE80211_HT_CAP_SM_PS_SHIFT);
	if (temp_ht_cap)
		hdd_ht_cap->cap_info |=
			temp_ht_cap << IEEE80211_HT_CAP_SM_PS_SHIFT;
	if (roam_ht_cap->greenField)
		hdd_ht_cap->cap_info |= IEEE80211_HT_CAP_GRN_FLD;
	if (roam_ht_cap->shortGI20MHz)
		hdd_ht_cap->cap_info |= IEEE80211_HT_CAP_SGI_20;
	if (roam_ht_cap->shortGI40MHz)
		hdd_ht_cap->cap_info |= IEEE80211_HT_CAP_SGI_40;
	if (roam_ht_cap->txSTBC)
		hdd_ht_cap->cap_info |= IEEE80211_HT_CAP_TX_STBC;
	temp_ht_cap = roam_ht_cap->rxSTBC & (IEEE80211_HT_CAP_RX_STBC >>
	    IEEE80211_HT_CAP_RX_STBC_SHIFT);
	if (temp_ht_cap)
		hdd_ht_cap->cap_info |=
			temp_ht_cap << IEEE80211_HT_CAP_RX_STBC_SHIFT;
	if (roam_ht_cap->delayedBA)
		hdd_ht_cap->cap_info |= IEEE80211_HT_CAP_DELAY_BA;
	if (roam_ht_cap->maximalAMSDUsize)
		hdd_ht_cap->cap_info |= IEEE80211_HT_CAP_MAX_AMSDU;
	if (roam_ht_cap->dsssCckMode40MHz)
		hdd_ht_cap->cap_info |= IEEE80211_HT_CAP_DSSSCCK40;
	if (roam_ht_cap->psmp)
		hdd_ht_cap->cap_info |= IEEE80211_HT_CAP_RESERVED;
	if (roam_ht_cap->stbcControlFrame)
		hdd_ht_cap->cap_info |= IEEE80211_HT_CAP_40MHZ_INTOLERANT;
	if (roam_ht_cap->lsigTXOPProtection)
		hdd_ht_cap->cap_info |= IEEE80211_HT_CAP_LSIG_TXOP_PROT;

	/* 802.11n HT capability AMPDU settings (for ampdu_params_info) */
	if (roam_ht_cap->maxRxAMPDUFactor)
		hdd_ht_cap->ampdu_params_info |=
			IEEE80211_HT_AMPDU_PARM_FACTOR;
	temp_ht_cap = roam_ht_cap->mpduDensity &
	    (IEEE80211_HT_AMPDU_PARM_DENSITY >>
	     IEEE80211_HT_AMPDU_PARM_DENSITY_SHIFT);
	if (temp_ht_cap)
		hdd_ht_cap->ampdu_params_info |=
		temp_ht_cap << IEEE80211_HT_AMPDU_PARM_DENSITY_SHIFT;

	/* 802.11n HT extended capabilities masks */
	if (roam_ht_cap->pco)
		hdd_ht_cap->extended_ht_cap_info |=
			IEEE80211_HT_EXT_CAP_PCO;
	temp_ht_cap = roam_ht_cap->transitionTime &
	    (IEEE80211_HT_EXT_CAP_PCO_TIME >>
	    IEEE80211_HT_EXT_CAP_PCO_TIME_SHIFT);
	if (temp_ht_cap)
		hdd_ht_cap->extended_ht_cap_info |=
			temp_ht_cap << IEEE80211_HT_EXT_CAP_PCO_TIME_SHIFT;
	temp_ht_cap = roam_ht_cap->mcsFeedback &
	    (IEEE80211_HT_EXT_CAP_MCS_FB >> IEEE80211_HT_EXT_CAP_MCS_FB_SHIFT);
	if (temp_ht_cap)
		hdd_ht_cap->extended_ht_cap_info |=
			temp_ht_cap << IEEE80211_HT_EXT_CAP_MCS_FB_SHIFT;

	/* tx_bf_cap_info capabilities */
	if (roam_ht_cap->txBF)
		hdd_ht_cap->tx_BF_cap_info |= TX_BF_CAP_INFO_TX_BF;
	if (roam_ht_cap->rxStaggeredSounding)
		hdd_ht_cap->tx_BF_cap_info |=
			TX_BF_CAP_INFO_RX_STAG_RED_SOUNDING;
	if (roam_ht_cap->txStaggeredSounding)
		hdd_ht_cap->tx_BF_cap_info |=
			TX_BF_CAP_INFO_TX_STAG_RED_SOUNDING;
	if (roam_ht_cap->rxZLF)
		hdd_ht_cap->tx_BF_cap_info |= TX_BF_CAP_INFO_RX_ZFL;
	if (roam_ht_cap->txZLF)
		hdd_ht_cap->tx_BF_cap_info |= TX_BF_CAP_INFO_TX_ZFL;
	if (roam_ht_cap->implicitTxBF)
		hdd_ht_cap->tx_BF_cap_info |= TX_BF_CAP_INFO_IMP_TX_BF;
	temp_ht_cap = roam_ht_cap->calibration &
	    (TX_BF_CAP_INFO_CALIBRATION >> TX_BF_CAP_INFO_CALIBRATION_SHIFT);
	if (temp_ht_cap)
		hdd_ht_cap->tx_BF_cap_info |=
			temp_ht_cap << TX_BF_CAP_INFO_CALIBRATION_SHIFT;
	if (roam_ht_cap->explicitCSITxBF)
		hdd_ht_cap->tx_BF_cap_info |= TX_BF_CAP_INFO_EXP_CSIT_BF;
	if (roam_ht_cap->explicitUncompressedSteeringMatrix)
		hdd_ht_cap->tx_BF_cap_info |=
			TX_BF_CAP_INFO_EXP_UNCOMP_STEER_MAT;
	temp_ht_cap = roam_ht_cap->explicitBFCSIFeedback &
	    (TX_BF_CAP_INFO_EXP_BF_CSI_FB >>
	     TX_BF_CAP_INFO_EXP_BF_CSI_FB_SHIFT);
	if (temp_ht_cap)
		hdd_ht_cap->tx_BF_cap_info |=
			temp_ht_cap << TX_BF_CAP_INFO_EXP_BF_CSI_FB_SHIFT;
	temp_ht_cap =
	    roam_ht_cap->explicitUncompressedSteeringMatrixFeedback &
	    (TX_BF_CAP_INFO_EXP_UNCMP_STEER_MAT >>
	     TX_BF_CAP_INFO_EXP_UNCMP_STEER_MAT_SHIFT);
	if (temp_ht_cap)
		hdd_ht_cap->tx_BF_cap_info |=
			temp_ht_cap <<
			TX_BF_CAP_INFO_EXP_UNCMP_STEER_MAT_SHIFT;
	temp_ht_cap =
	    roam_ht_cap->explicitCompressedSteeringMatrixFeedback &
	    (TX_BF_CAP_INFO_EXP_CMP_STEER_MAT_FB >>
	     TX_BF_CAP_INFO_EXP_CMP_STEER_MAT_FB_SHIFT);
	if (temp_ht_cap)
		hdd_ht_cap->tx_BF_cap_info |=
			temp_ht_cap <<
				TX_BF_CAP_INFO_EXP_CMP_STEER_MAT_FB_SHIFT;
	temp_ht_cap = roam_ht_cap->csiNumBFAntennae &
	    (TX_BF_CAP_INFO_CSI_NUM_BF_ANT >>
	     TX_BF_CAP_INFO_CSI_NUM_BF_ANT_SHIFT);
	if (temp_ht_cap)
		hdd_ht_cap->tx_BF_cap_info |=
			temp_ht_cap << TX_BF_CAP_INFO_CSI_NUM_BF_ANT_SHIFT;
	temp_ht_cap = roam_ht_cap->uncompressedSteeringMatrixBFAntennae &
	    (TX_BF_CAP_INFO_UNCOMP_STEER_MAT_BF_ANT >>
	     TX_BF_CAP_INFO_UNCOMP_STEER_MAT_BF_ANT_SHIFT);
	if (temp_ht_cap)
		hdd_ht_cap->tx_BF_cap_info |=
			temp_ht_cap <<
				TX_BF_CAP_INFO_UNCOMP_STEER_MAT_BF_ANT_SHIFT;
	temp_ht_cap = roam_ht_cap->compressedSteeringMatrixBFAntennae &
	    (TX_BF_CAP_INFO_COMP_STEER_MAT_BF_ANT >>
	     TX_BF_CAP_INFO_COMP_STEER_MAT_BF_ANT_SHIFT);
	if (temp_ht_cap)
		hdd_ht_cap->tx_BF_cap_info |=
			temp_ht_cap <<
				TX_BF_CAP_INFO_COMP_STEER_MAT_BF_ANT_SHIFT;

	/* antenna selection */
	if (roam_ht_cap->antennaSelection)
		hdd_ht_cap->antenna_selection_info |= ANTENNA_SEL_INFO;
	if (roam_ht_cap->explicitCSIFeedbackTx)
		hdd_ht_cap->antenna_selection_info |=
			ANTENNA_SEL_INFO_EXP_CSI_FB_TX;
	if (roam_ht_cap->antennaIndicesFeedbackTx)
		hdd_ht_cap->antenna_selection_info |=
			ANTENNA_SEL_INFO_ANT_ID_FB_TX;
	if (roam_ht_cap->explicitCSIFeedback)
		hdd_ht_cap->antenna_selection_info |=
			ANTENNA_SEL_INFO_EXP_CSI_FB;
	if (roam_ht_cap->antennaIndicesFeedback)
		hdd_ht_cap->antenna_selection_info |=
			ANTENNA_SEL_INFO_ANT_ID_FB;
	if (roam_ht_cap->rxAS)
		hdd_ht_cap->antenna_selection_info |=
			ANTENNA_SEL_INFO_RX_AS;
	if (roam_ht_cap->txSoundingPPDUs)
		hdd_ht_cap->antenna_selection_info |=
			ANTENNA_SEL_INFO_TX_SOUNDING_PPDU;

	/* mcs data rate */
	for (i = 0; i < IEEE80211_HT_MCS_MASK_LEN; ++i)
		hdd_ht_cap->mcs.rx_mask[i] =
			roam_ht_cap->supportedMCSSet[i];
	hdd_ht_cap->mcs.rx_highest =
			((short) (roam_ht_cap->supportedMCSSet[11]) << 8) |
			((short) (roam_ht_cap->supportedMCSSet[10]));
	hdd_ht_cap->mcs.tx_params =
			roam_ht_cap->supportedMCSSet[12];
}

#define VHT_CAP_MAX_MPDU_LENGTH_MASK 0x00000003
#define VHT_CAP_SUPP_CHAN_WIDTH_MASK_SHIFT 2
#define VHT_CAP_RXSTBC_MASK_SHIFT 8
#define VHT_CAP_BEAMFORMEE_STS_SHIFT 13
#define VHT_CAP_BEAMFORMEE_STS_MASK \
	(0x0000e000 >> VHT_CAP_BEAMFORMEE_STS_SHIFT)
#define VHT_CAP_SOUNDING_DIMENSIONS_SHIFT 16
#define VHT_CAP_SOUNDING_DIMENSIONS_MASK \
	(0x00070000 >> VHT_CAP_SOUNDING_DIMENSIONS_SHIFT)
#define VHT_CAP_MAX_A_MPDU_LENGTH_EXPONENT_MASK_SHIFT 23
#define VHT_CAP_MAX_A_MPDU_LENGTH_EXPONENT_MASK \
	(0x03800000 >> VHT_CAP_MAX_A_MPDU_LENGTH_EXPONENT_MASK_SHIFT)
#define VHT_CAP_VHT_LINK_ADAPTATION_VHT_MRQ_MFB_SHIFT 26

void hdd_copy_vht_caps(struct ieee80211_vht_cap *hdd_vht_cap,
		       tDot11fIEVHTCaps *roam_vht_cap)
{
	uint32_t temp_vht_cap;

	qdf_mem_zero(hdd_vht_cap, sizeof(struct ieee80211_vht_cap));

	temp_vht_cap = roam_vht_cap->maxMPDULen & VHT_CAP_MAX_MPDU_LENGTH_MASK;
	hdd_vht_cap->vht_cap_info |= temp_vht_cap;
	temp_vht_cap = roam_vht_cap->supportedChannelWidthSet &
		(IEEE80211_VHT_CAP_SUPP_CHAN_WIDTH_MASK >>
			VHT_CAP_SUPP_CHAN_WIDTH_MASK_SHIFT);
	if (temp_vht_cap) {
		if (roam_vht_cap->supportedChannelWidthSet &
		    (IEEE80211_VHT_CAP_SUPP_CHAN_WIDTH_160MHZ >>
			VHT_CAP_SUPP_CHAN_WIDTH_MASK_SHIFT))
			hdd_vht_cap->vht_cap_info |=
				temp_vht_cap <<
				IEEE80211_VHT_CAP_SUPP_CHAN_WIDTH_160MHZ;
		if (roam_vht_cap->supportedChannelWidthSet &
		    (IEEE80211_VHT_CAP_SUPP_CHAN_WIDTH_160_80PLUS80MHZ >>
			VHT_CAP_SUPP_CHAN_WIDTH_MASK_SHIFT))
			hdd_vht_cap->vht_cap_info |=
			temp_vht_cap <<
			IEEE80211_VHT_CAP_SUPP_CHAN_WIDTH_160_80PLUS80MHZ;
	}
	if (roam_vht_cap->ldpcCodingCap)
		hdd_vht_cap->vht_cap_info |= IEEE80211_VHT_CAP_RXLDPC;
	if (roam_vht_cap->shortGI80MHz)
		hdd_vht_cap->vht_cap_info |= IEEE80211_VHT_CAP_SHORT_GI_80;
	if (roam_vht_cap->shortGI160and80plus80MHz)
		hdd_vht_cap->vht_cap_info |= IEEE80211_VHT_CAP_SHORT_GI_160;
	if (roam_vht_cap->txSTBC)
		hdd_vht_cap->vht_cap_info |= IEEE80211_VHT_CAP_TXSTBC;
	temp_vht_cap = roam_vht_cap->rxSTBC & (IEEE80211_VHT_CAP_RXSTBC_MASK >>
		VHT_CAP_RXSTBC_MASK_SHIFT);
	if (temp_vht_cap)
		hdd_vht_cap->vht_cap_info |=
			temp_vht_cap << VHT_CAP_RXSTBC_MASK_SHIFT;
	if (roam_vht_cap->suBeamFormerCap)
		hdd_vht_cap->vht_cap_info |=
			IEEE80211_VHT_CAP_SU_BEAMFORMER_CAPABLE;
	if (roam_vht_cap->suBeamformeeCap)
		hdd_vht_cap->vht_cap_info |=
			IEEE80211_VHT_CAP_SU_BEAMFORMEE_CAPABLE;
	temp_vht_cap = roam_vht_cap->csnofBeamformerAntSup &
			(VHT_CAP_BEAMFORMEE_STS_MASK);
	if (temp_vht_cap)
		hdd_vht_cap->vht_cap_info |=
			temp_vht_cap << VHT_CAP_BEAMFORMEE_STS_SHIFT;
	temp_vht_cap = roam_vht_cap->numSoundingDim &
			(VHT_CAP_SOUNDING_DIMENSIONS_MASK);
	if (temp_vht_cap)
		hdd_vht_cap->vht_cap_info |=
			temp_vht_cap << VHT_CAP_SOUNDING_DIMENSIONS_SHIFT;
	if (roam_vht_cap->muBeamformerCap)
		hdd_vht_cap->vht_cap_info |=
			IEEE80211_VHT_CAP_MU_BEAMFORMER_CAPABLE;
	if (roam_vht_cap->muBeamformeeCap)
		hdd_vht_cap->vht_cap_info |=
			IEEE80211_VHT_CAP_MU_BEAMFORMEE_CAPABLE;
	if (roam_vht_cap->vhtTXOPPS)
		hdd_vht_cap->vht_cap_info |=
			IEEE80211_VHT_CAP_VHT_TXOP_PS;
	if (roam_vht_cap->htcVHTCap)
		hdd_vht_cap->vht_cap_info |=
			IEEE80211_VHT_CAP_HTC_VHT;
	temp_vht_cap = roam_vht_cap->maxAMPDULenExp &
			(VHT_CAP_MAX_A_MPDU_LENGTH_EXPONENT_MASK);
	if (temp_vht_cap)
		hdd_vht_cap->vht_cap_info |=
			temp_vht_cap <<
			VHT_CAP_MAX_A_MPDU_LENGTH_EXPONENT_MASK_SHIFT;
	temp_vht_cap = roam_vht_cap->vhtLinkAdaptCap &
		(IEEE80211_VHT_CAP_VHT_LINK_ADAPTATION_VHT_MRQ_MFB >>
		 VHT_CAP_VHT_LINK_ADAPTATION_VHT_MRQ_MFB_SHIFT);
	if (temp_vht_cap)
		hdd_vht_cap->vht_cap_info |= temp_vht_cap <<
			VHT_CAP_VHT_LINK_ADAPTATION_VHT_MRQ_MFB_SHIFT;
	if (roam_vht_cap->rxAntPattern)
		hdd_vht_cap->vht_cap_info |=
			IEEE80211_VHT_CAP_RX_ANTENNA_PATTERN;
	if (roam_vht_cap->txAntPattern)
		hdd_vht_cap->vht_cap_info |=
			IEEE80211_VHT_CAP_TX_ANTENNA_PATTERN;
	hdd_vht_cap->supp_mcs.rx_mcs_map = roam_vht_cap->rxMCSMap;
	hdd_vht_cap->supp_mcs.rx_highest =
		((uint16_t)roam_vht_cap->rxHighSupDataRate);
	hdd_vht_cap->supp_mcs.tx_mcs_map = roam_vht_cap->txMCSMap;
	hdd_vht_cap->supp_mcs.tx_highest =
		((uint16_t)roam_vht_cap->txSupDataRate);
}

/* ht param */
#define HT_PARAM_CONTROLLED_ACCESS_ONLY 0x10
#define HT_PARAM_SERVICE_INT_GRAN 0xe0
#define HT_PARAM_SERVICE_INT_GRAN_SHIFT 5

/* operatinon mode */
#define HT_OP_MODE_TX_BURST_LIMIT 0x0008

/* stbc_param */
#define HT_STBC_PARAM_MCS 0x007f

/**
 * hdd_copy_ht_operation()- copy HT operation element from roam info to
 *  hdd station context.
 * @hdd_sta_ctx: pointer to hdd station context
 * @roam_info: pointer to roam info
 *
 * Return: None
 */
static void hdd_copy_ht_operation(struct hdd_station_ctx *hdd_sta_ctx,
					    struct csr_roam_info *roam_info)
{
	tDot11fIEHTInfo *roam_ht_ops = &roam_info->ht_operation;
	struct ieee80211_ht_operation *hdd_ht_ops =
		&hdd_sta_ctx->conn_info.ht_operation;
	uint32_t i, temp_ht_ops;

	qdf_mem_zero(hdd_ht_ops, sizeof(struct ieee80211_ht_operation));

	hdd_ht_ops->primary_chan = roam_ht_ops->primaryChannel;

	/* HT_PARAMS */
	temp_ht_ops = roam_ht_ops->secondaryChannelOffset &
		IEEE80211_HT_PARAM_CHA_SEC_OFFSET;
	if (temp_ht_ops)
		hdd_ht_ops->ht_param |= temp_ht_ops;
	else
		hdd_ht_ops->ht_param = IEEE80211_HT_PARAM_CHA_SEC_NONE;
	if (roam_ht_ops->recommendedTxWidthSet)
		hdd_ht_ops->ht_param |= IEEE80211_HT_PARAM_CHAN_WIDTH_ANY;
	if (roam_ht_ops->rifsMode)
		hdd_ht_ops->ht_param |= IEEE80211_HT_PARAM_RIFS_MODE;
	if (roam_ht_ops->controlledAccessOnly)
		hdd_ht_ops->ht_param |= HT_PARAM_CONTROLLED_ACCESS_ONLY;
	temp_ht_ops = roam_ht_ops->serviceIntervalGranularity &
		(HT_PARAM_SERVICE_INT_GRAN >> HT_PARAM_SERVICE_INT_GRAN_SHIFT);
	if (temp_ht_ops)
		hdd_ht_ops->ht_param |= temp_ht_ops <<
			HT_PARAM_SERVICE_INT_GRAN_SHIFT;

	/* operation mode */
	temp_ht_ops = roam_ht_ops->opMode &
			IEEE80211_HT_OP_MODE_PROTECTION;
	switch (temp_ht_ops) {
	case IEEE80211_HT_OP_MODE_PROTECTION_NONMEMBER:
		hdd_ht_ops->operation_mode |=
			IEEE80211_HT_OP_MODE_PROTECTION_NONMEMBER;
		break;
	case IEEE80211_HT_OP_MODE_PROTECTION_20MHZ:
		hdd_ht_ops->operation_mode |=
			IEEE80211_HT_OP_MODE_PROTECTION_20MHZ;
		break;
	case IEEE80211_HT_OP_MODE_PROTECTION_NONHT_MIXED:
		hdd_ht_ops->operation_mode |=
			IEEE80211_HT_OP_MODE_PROTECTION_NONHT_MIXED;
		break;
	case IEEE80211_HT_OP_MODE_PROTECTION_NONE:
	default:
		hdd_ht_ops->operation_mode |=
			IEEE80211_HT_OP_MODE_PROTECTION_NONE;
	}
	if (roam_ht_ops->nonGFDevicesPresent)
		hdd_ht_ops->operation_mode |=
			IEEE80211_HT_OP_MODE_NON_GF_STA_PRSNT;
	if (roam_ht_ops->transmitBurstLimit)
		hdd_ht_ops->operation_mode |=
			HT_OP_MODE_TX_BURST_LIMIT;
	if (roam_ht_ops->obssNonHTStaPresent)
		hdd_ht_ops->operation_mode |=
			IEEE80211_HT_OP_MODE_NON_HT_STA_PRSNT;

	/* stbc_param */
	temp_ht_ops = roam_ht_ops->basicSTBCMCS &
			HT_STBC_PARAM_MCS;
	if (temp_ht_ops)
		hdd_ht_ops->stbc_param |= temp_ht_ops;
	if (roam_ht_ops->dualCTSProtection)
		hdd_ht_ops->stbc_param |=
			IEEE80211_HT_STBC_PARAM_DUAL_CTS_PROT;
	if (roam_ht_ops->secondaryBeacon)
		hdd_ht_ops->stbc_param |=
			IEEE80211_HT_STBC_PARAM_STBC_BEACON;
	if (roam_ht_ops->lsigTXOPProtectionFullSupport)
		hdd_ht_ops->stbc_param |=
			IEEE80211_HT_STBC_PARAM_LSIG_TXOP_FULLPROT;
	if (roam_ht_ops->pcoActive)
		hdd_ht_ops->stbc_param |=
			IEEE80211_HT_STBC_PARAM_PCO_ACTIVE;
	if (roam_ht_ops->pcoPhase)
		hdd_ht_ops->stbc_param |=
			IEEE80211_HT_STBC_PARAM_PCO_PHASE;

	/* basic MCs set */
	for (i = 0; i < 16; ++i)
		hdd_ht_ops->basic_set[i] =
			roam_ht_ops->basicMCSSet[i];
}

#if LINUX_VERSION_CODE >= KERNEL_VERSION(4, 12, 0)
static void hdd_copy_vht_center_freq(struct ieee80211_vht_operation *ieee_ops,
				     tDot11fIEVHTOperation *roam_ops)
{
	ieee_ops->center_freq_seg0_idx = roam_ops->chanCenterFreqSeg1;
	ieee_ops->center_freq_seg1_idx = roam_ops->chanCenterFreqSeg2;
}
#else
static void hdd_copy_vht_center_freq(struct ieee80211_vht_operation *ieee_ops,
				     tDot11fIEVHTOperation *roam_ops)
{
	ieee_ops->center_freq_seg1_idx = roam_ops->chanCenterFreqSeg1;
	ieee_ops->center_freq_seg2_idx = roam_ops->chanCenterFreqSeg2;
}
#endif /* KERNEL_VERSION(4, 12, 0) */

/**
 * hdd_copy_vht_operation()- copy VHT operations element from roam info to
 *  hdd station context.
 * @hdd_sta_ctx: pointer to hdd station context
 * @roam_info: pointer to roam info
 *
 * Return: None
 */
static void hdd_copy_vht_operation(struct hdd_station_ctx *hdd_sta_ctx,
					      struct csr_roam_info *roam_info)
{
	tDot11fIEVHTOperation *roam_vht_ops = &roam_info->vht_operation;
	struct ieee80211_vht_operation *hdd_vht_ops =
		&hdd_sta_ctx->conn_info.vht_operation;

	qdf_mem_zero(hdd_vht_ops, sizeof(struct ieee80211_vht_operation));

	hdd_vht_ops->chan_width = roam_vht_ops->chanWidth;
	hdd_copy_vht_center_freq(hdd_vht_ops, roam_vht_ops);
	hdd_vht_ops->basic_mcs_set = roam_vht_ops->basicMCSSet;
}


/**
 * hdd_save_bss_info() - save connection info in hdd sta ctx
 * @adapter: Pointer to adapter
 * @roam_info: pointer to roam info
 *
 * Return: None
 */
static void hdd_save_bss_info(struct hdd_adapter *adapter,
						struct csr_roam_info *roam_info)
{
	struct hdd_station_ctx *hdd_sta_ctx =
		WLAN_HDD_GET_STATION_CTX_PTR(adapter);

	hdd_sta_ctx->conn_info.freq = cds_chan_to_freq(
		hdd_sta_ctx->conn_info.operationChannel);
	if (roam_info->vht_caps.present) {
		hdd_sta_ctx->conn_info.conn_flag.vht_present = true;
		hdd_copy_vht_caps(&hdd_sta_ctx->conn_info.vht_caps,
				  &roam_info->vht_caps);
	} else {
		hdd_sta_ctx->conn_info.conn_flag.vht_present = false;
	}
	if (roam_info->ht_caps.present) {
		hdd_sta_ctx->conn_info.conn_flag.ht_present = true;
		hdd_copy_ht_caps(&hdd_sta_ctx->conn_info.ht_caps,
				 &roam_info->ht_caps);
	} else {
		hdd_sta_ctx->conn_info.conn_flag.ht_present = false;
	}
	if (roam_info->reassoc ||
	    hdd_is_roam_sync_in_progress(roam_info))
		hdd_sta_ctx->conn_info.roam_count++;
	if (roam_info->hs20vendor_ie.present) {
		hdd_sta_ctx->conn_info.conn_flag.hs20_present = true;
		qdf_mem_copy(&hdd_sta_ctx->conn_info.hs20vendor_ie,
			     &roam_info->hs20vendor_ie,
			     sizeof(roam_info->hs20vendor_ie));
	} else {
		hdd_sta_ctx->conn_info.conn_flag.hs20_present = false;
	}
	if (roam_info->ht_operation.present) {
		hdd_sta_ctx->conn_info.conn_flag.ht_op_present = true;
		hdd_copy_ht_operation(hdd_sta_ctx, roam_info);
	} else {
		hdd_sta_ctx->conn_info.conn_flag.ht_op_present = false;
	}
	if (roam_info->vht_operation.present) {
		hdd_sta_ctx->conn_info.conn_flag.vht_op_present = true;
		hdd_copy_vht_operation(hdd_sta_ctx, roam_info);
	} else {
		hdd_sta_ctx->conn_info.conn_flag.vht_op_present = false;
	}
	/* Cache last connection info */
	qdf_mem_copy(&hdd_sta_ctx->cache_conn_info, &hdd_sta_ctx->conn_info,
		     sizeof(hdd_sta_ctx->cache_conn_info));
}

/**
 * hdd_conn_save_connect_info() - save current connection information
 * @adapter: pointer to adapter
 * @roam_info: pointer to roam info
 * @eBssType: bss type
 *
 * Return: none
 */
static void
hdd_conn_save_connect_info(struct hdd_adapter *adapter,
			   struct csr_roam_info *roam_info,
			   eCsrRoamBssType eBssType)
{
	struct hdd_station_ctx *sta_ctx = WLAN_HDD_GET_STATION_CTX_PTR(adapter);
	eCsrEncryptionType encryptType = eCSR_ENCRYPT_TYPE_NONE;

	QDF_ASSERT(roam_info);

	if (roam_info) {
		/* Save the BSSID for the connection */
		if (eCSR_BSS_TYPE_INFRASTRUCTURE == eBssType) {
			QDF_ASSERT(roam_info->pBssDesc);
			qdf_copy_macaddr(&sta_ctx->conn_info.bssId,
					 &roam_info->bssid);

			/*
			 * Save the Station ID for this station from
			 * the 'Roam Info'. For IBSS mode, staId is
			 * assigned in NEW_PEER_IND. For reassoc,
			 * the staID doesn't change and it may be invalid
			 * in this structure so no change here.
			 */
			if (!roam_info->fReassocReq) {
				sta_ctx->conn_info.staId[0] =
					roam_info->staId;
			}
		} else if (eCSR_BSS_TYPE_IBSS == eBssType) {
			qdf_copy_macaddr(&sta_ctx->conn_info.bssId,
					 &roam_info->bssid);
		} else {
			/*
			 * can't happen. We need a valid IBSS or Infra setting
			 * in the BSSDescription or we can't function.
			 */
			QDF_ASSERT(0);
		}

		/* notify WMM */
		hdd_wmm_connect(adapter, roam_info, eBssType);

		if (!roam_info->u.pConnectedProfile) {
			QDF_ASSERT(roam_info->u.pConnectedProfile);
		} else {
			/* Get Multicast Encryption Type */
			encryptType =
			    roam_info->u.pConnectedProfile->mcEncryptionType;
			sta_ctx->conn_info.mcEncryptionType = encryptType;
			/* Get Unicast Encryption Type */
			encryptType =
				roam_info->u.pConnectedProfile->EncryptionType;
			sta_ctx->conn_info.ucEncryptionType = encryptType;

			sta_ctx->conn_info.authType =
				roam_info->u.pConnectedProfile->AuthType;
			sta_ctx->conn_info.last_auth_type =
				sta_ctx->conn_info.authType;

			sta_ctx->conn_info.operationChannel =
			    roam_info->u.pConnectedProfile->operationChannel;

			/* Save the ssid for the connection */
			qdf_mem_copy(&sta_ctx->conn_info.SSID.SSID,
				     &roam_info->u.pConnectedProfile->SSID,
				     sizeof(tSirMacSSid));
			qdf_mem_copy(&sta_ctx->conn_info.last_ssid.SSID,
				     &roam_info->u.pConnectedProfile->SSID,
				     sizeof(tSirMacSSid));

			/* Save dot11mode in which STA associated to AP */
			sta_ctx->conn_info.dot11Mode =
				roam_info->u.pConnectedProfile->dot11Mode;

			sta_ctx->conn_info.proxyARPService =
				roam_info->u.pConnectedProfile->proxyARPService;

			sta_ctx->conn_info.nss = roam_info->chan_info.nss;

			sta_ctx->conn_info.rate_flags =
				roam_info->chan_info.rate_flags;

			sta_ctx->conn_info.ch_width =
				roam_info->chan_info.ch_width;
		}
		hdd_save_bss_info(adapter, roam_info);
	}
}

/**
 * hdd_send_ft_assoc_response() - send fast transition assoc response
 * @dev: pointer to net device
 * @adapter: pointer to adapter
 * @pCsrRoamInfo: pointer to roam info
 *
 * Send the 11R key information to the supplicant. Only then can the supplicant
 * generate the PMK-R1. (BTW, the ESE supplicant also needs the Assoc Resp IEs
 * for the same purpose.)
 *
 * Mainly the Assoc Rsp IEs are passed here. For the IMDA this contains the
 * R1KHID, R0KHID and the MDID. For FT, this consists of the Reassoc Rsp FTIEs.
 * This is the Assoc Response.
 *
 * Return: none
 */
static void
hdd_send_ft_assoc_response(struct net_device *dev,
			   struct hdd_adapter *adapter,
			   struct csr_roam_info *pCsrRoamInfo)
{
	union iwreq_data wrqu;
	char *buff;
	unsigned int len = 0;
	u8 *pFTAssocRsp = NULL;

	if (pCsrRoamInfo->nAssocRspLength < FT_ASSOC_RSP_IES_OFFSET) {
		hdd_debug("Invalid assoc rsp length %d",
			  pCsrRoamInfo->nAssocRspLength);
		return;
	}

	pFTAssocRsp =
		(u8 *) (pCsrRoamInfo->pbFrames + pCsrRoamInfo->nBeaconLength +
			pCsrRoamInfo->nAssocReqLength);
	if (pFTAssocRsp == NULL) {
		hdd_debug("AssocReq or AssocRsp is NULL");
		return;
	}
	/* pFTAssocRsp needs to point to the IEs */
	pFTAssocRsp += FT_ASSOC_RSP_IES_OFFSET;
	hdd_debug("AssocRsp is now at %02x%02x",
		   (unsigned int)pFTAssocRsp[0],
		   (unsigned int)pFTAssocRsp[1]);

	/* Send the Assoc Resp, the supplicant needs this for initial Auth. */
	len = pCsrRoamInfo->nAssocRspLength - FT_ASSOC_RSP_IES_OFFSET;
	if (len > IW_GENERIC_IE_MAX) {
		hdd_err("Invalid Assoc resp length %d", len);
		return;
	}
	wrqu.data.length = len;

	/* We need to send the IEs to the supplicant. */
	buff = qdf_mem_malloc(IW_GENERIC_IE_MAX);
	if (buff == NULL) {
		hdd_err("unable to allocate memory");
		return;
	}
	memcpy(buff, pFTAssocRsp, len);
	wireless_send_event(dev, IWEVASSOCRESPIE, &wrqu, buff);

	qdf_mem_free(buff);
}

/**
 * hdd_send_ft_event() - send fast transition event
 * @adapter: pointer to adapter
 *
 * Send the FTIEs, RIC IEs during FT. This is eventually used to send the
 * FT events to the supplicant. At the reception of Auth2 we send the RIC
 * followed by the auth response IEs to the supplicant.
 * Once both are received in the supplicant, an FT event is generated
 * to the supplicant.
 *
 * Return: none
 */
static void hdd_send_ft_event(struct hdd_adapter *adapter)
{
	uint16_t auth_resp_len = 0;
	uint32_t ric_ies_length = 0;
	struct hdd_context *hdd_ctx = WLAN_HDD_GET_CTX(adapter);
	mac_handle_t mac_handle;

#if defined(KERNEL_SUPPORT_11R_CFG80211)
	struct cfg80211_ft_event_params ftEvent;
	uint8_t ftIe[DOT11F_IE_FTINFO_MAX_LEN];
	uint8_t ricIe[DOT11F_IE_RICDESCRIPTOR_MAX_LEN];
	struct net_device *dev = adapter->dev;
#else
	char *buff;
	union iwreq_data wrqu;
	uint16_t str_len;
#endif

	mac_handle = hdd_ctx->mac_handle;
#if defined(KERNEL_SUPPORT_11R_CFG80211)
	qdf_mem_zero(ftIe, DOT11F_IE_FTINFO_MAX_LEN);
	qdf_mem_zero(ricIe, DOT11F_IE_RICDESCRIPTOR_MAX_LEN);

	sme_get_rici_es(mac_handle, adapter->session_id, (u8 *) ricIe,
			DOT11F_IE_RICDESCRIPTOR_MAX_LEN, &ric_ies_length);
	if (ric_ies_length == 0)
		hdd_warn("Do not send RIC IEs as length is 0");

	ftEvent.ric_ies = ricIe;
	ftEvent.ric_ies_len = ric_ies_length;
	hdd_debug("RIC IEs is of length %d", (int)ric_ies_length);

	sme_get_ft_pre_auth_response(mac_handle, adapter->session_id,
				     (u8 *) ftIe, DOT11F_IE_FTINFO_MAX_LEN,
				     &auth_resp_len);

	if (auth_resp_len == 0) {
		hdd_debug("AuthRsp FTIES is of length 0");
		return;
	}

	sme_set_ft_pre_auth_state(mac_handle, adapter->session_id, true);

	ftEvent.target_ap = ftIe;

	ftEvent.ies = (u8 *) (ftIe + QDF_MAC_ADDR_SIZE);
	ftEvent.ies_len = auth_resp_len - QDF_MAC_ADDR_SIZE;

	hdd_debug("ftEvent.ies_len %zu", ftEvent.ies_len);
	hdd_debug("ftEvent.ric_ies_len %zu", ftEvent.ric_ies_len);
	hdd_debug("ftEvent.target_ap %2x-%2x-%2x-%2x-%2x-%2x",
	       ftEvent.target_ap[0], ftEvent.target_ap[1],
	       ftEvent.target_ap[2], ftEvent.target_ap[3], ftEvent.target_ap[4],
	       ftEvent.target_ap[5]);

	(void)cfg80211_ft_event(dev, &ftEvent);

#else
	/* We need to send the IEs to the supplicant */
	buff = qdf_mem_malloc(IW_CUSTOM_MAX);
	if (buff == NULL) {
		hdd_err("unable to allocate memory");
		return;
	}

	/* Sme needs to send the RIC IEs first */
	str_len = strlcpy(buff, "RIC=", IW_CUSTOM_MAX);
	sme_get_rici_es(mac_handle, adapter->session_id,
			(u8 *) &(buff[str_len]), (IW_CUSTOM_MAX - str_len),
			&ric_ies_length);
	if (ric_ies_length == 0) {
		hdd_warn("Do not send RIC IEs as length is 0");
	} else {
		wrqu.data.length = str_len + ric_ies_length;
		wireless_send_event(adapter->dev, IWEVCUSTOM, &wrqu, buff);
	}

	/* Sme needs to provide the Auth Resp */
	qdf_mem_zero(buff, IW_CUSTOM_MAX);
	str_len = strlcpy(buff, "AUTH=", IW_CUSTOM_MAX);
	sme_get_ft_pre_auth_response(mac_handle, adapter->session_id,
				     (u8 *) &buff[str_len],
				     (IW_CUSTOM_MAX - str_len), &auth_resp_len);

	if (auth_resp_len == 0) {
		qdf_mem_free(buff);
		hdd_debug("AuthRsp FTIES is of length 0");
		return;
	}

	wrqu.data.length = str_len + auth_resp_len;
	wireless_send_event(adapter->dev, IWEVCUSTOM, &wrqu, buff);

	qdf_mem_free(buff);
#endif
}

#ifdef FEATURE_WLAN_ESE
/**
 * hdd_send_new_ap_channel_info() - send new ap channel info
 * @dev: pointer to net device
 * @adapter: pointer to adapter
 * @pCsrRoamInfo: pointer to roam info
 *
 * Send the ESE required "new AP Channel info" to the supplicant.
 * (This keeps the supplicant "up to date" on the current channel.)
 *
 * The current (new AP) channel information is passed in.
 *
 * Return: none
 */
static void
hdd_send_new_ap_channel_info(struct net_device *dev,
			     struct hdd_adapter *adapter,
			     struct csr_roam_info *pCsrRoamInfo)
{
	union iwreq_data wrqu;
	struct bss_description *descriptor = pCsrRoamInfo->pBssDesc;

	if (descriptor == NULL) {
		hdd_err("bss descriptor is null");
		return;
	}
	/*
	 * Send the Channel event, the supplicant needs this to generate
	 * the Adjacent AP report.
	 */
	hdd_debug("Sending up an SIOCGIWFREQ, channelId: %d",
		 descriptor->channelId);
	memset(&wrqu, '\0', sizeof(wrqu));
	wrqu.freq.m = descriptor->channelId;
	wrqu.freq.e = 0;
	wrqu.freq.i = 0;
	wireless_send_event(adapter->dev, SIOCGIWFREQ, &wrqu, NULL);
}

#endif /* FEATURE_WLAN_ESE */

/**
 * hdd_send_update_beacon_ies_event() - send update beacons ie event
 * @adapter: pointer to adapter
 * @pCsrRoamInfo: pointer to roam info
 *
 * Return: none
 */
static void
hdd_send_update_beacon_ies_event(struct hdd_adapter *adapter,
				 struct csr_roam_info *pCsrRoamInfo)
{
	union iwreq_data wrqu;
	u8 *beacon_ies;
	u8 currentLen = 0;
	char *buff;
	int totalIeLen = 0, currentOffset = 0, strLen;

	memset(&wrqu, '\0', sizeof(wrqu));

	if (0 == pCsrRoamInfo->nBeaconLength) {
		hdd_debug("beacon frame length is 0");
		return;
	}
	beacon_ies = (u8 *) (pCsrRoamInfo->pbFrames + BEACON_FRAME_IES_OFFSET);
	if (beacon_ies == NULL) {
		hdd_warn("Beacon IEs is NULL");
		return;
	}
	/* beacon_ies needs to point to the IEs */
	hdd_debug("Beacon IEs is now at %02x%02x",
		   (unsigned int)beacon_ies[0],
		   (unsigned int)beacon_ies[1]);
	hdd_debug("Beacon IEs length = %d",
		   pCsrRoamInfo->nBeaconLength - BEACON_FRAME_IES_OFFSET);

	/* We need to send the IEs to the supplicant. */
	buff = qdf_mem_malloc(IW_CUSTOM_MAX);
	if (buff == NULL) {
		hdd_err("unable to allocate memory");
		return;
	}

	strLen = strlcpy(buff, "BEACONIEs=", IW_CUSTOM_MAX);
	currentLen = strLen + 1;

	totalIeLen = pCsrRoamInfo->nBeaconLength - BEACON_FRAME_IES_OFFSET;
	do {
		/*
		 * If the beacon size exceeds max CUSTOM event size, break it
		 * into chunks of CUSTOM event max size and send it to
		 * supplicant. Changes are done in supplicant to handle this.
		 */
		qdf_mem_zero(&buff[strLen + 1], IW_CUSTOM_MAX - (strLen + 1));
		currentLen =
			QDF_MIN(totalIeLen, IW_CUSTOM_MAX - (strLen + 1) - 1);
		qdf_mem_copy(&buff[strLen + 1], beacon_ies + currentOffset,
			     currentLen);
		currentOffset += currentLen;
		totalIeLen -= currentLen;
		wrqu.data.length = strLen + 1 + currentLen;
		if (totalIeLen)
			buff[strLen] = 1; /* more chunks pending */
		else
			buff[strLen] = 0; /* last chunk */

		hdd_debug("Beacon IEs length to supplicant = %d",
			   currentLen);
		wireless_send_event(adapter->dev, IWEVCUSTOM, &wrqu, buff);
	} while (totalIeLen > 0);

	qdf_mem_free(buff);
}

/**
 * hdd_send_association_event() - send association event
 * @dev: pointer to net device
 * @pCsrRoamInfo: pointer to roam info
 *
 * Return: none
 */
static void hdd_send_association_event(struct net_device *dev,
				       struct csr_roam_info *pCsrRoamInfo)
{
	int ret;
	struct hdd_adapter *adapter = WLAN_HDD_GET_PRIV_PTR(dev);
	struct hdd_context *hdd_ctx = WLAN_HDD_GET_CTX(adapter);
	struct hdd_station_ctx *sta_ctx = WLAN_HDD_GET_STATION_CTX_PTR(adapter);
	union iwreq_data wrqu;
	int we_event;
	char *msg;
	struct qdf_mac_addr peerMacAddr;
	struct csr_roam_profile *roam_profile;

	roam_profile = hdd_roam_profile(adapter);
	memset(&wrqu, '\0', sizeof(wrqu));
	wrqu.ap_addr.sa_family = ARPHRD_ETHER;
	we_event = SIOCGIWAP;
#ifdef WLAN_FEATURE_ROAM_OFFLOAD
	if (NULL != pCsrRoamInfo)
		if (pCsrRoamInfo->roamSynchInProgress) {
			/* change logging before release */
			hdd_debug("LFR3:hdd_send_association_event");
			/* Update tdls module about the disconnection event */
			hdd_notify_sta_disconnect(adapter->session_id,
						 true, false,
						 adapter->vdev);
		}
#endif
	if (eConnectionState_Associated == sta_ctx->conn_info.connState) {
		tSirSmeChanInfo chan_info = {0};

		if (!pCsrRoamInfo || !pCsrRoamInfo->pBssDesc) {
			hdd_warn("STA in associated state but pCsrRoamInfo is null");
			return;
		}

		if (!hdd_is_roam_sync_in_progress(pCsrRoamInfo)) {
			policy_mgr_incr_active_session(hdd_ctx->psoc,
				adapter->device_mode, adapter->session_id);
			hdd_green_ap_start_state_mc(hdd_ctx,
						    adapter->device_mode, true);
		}
		memcpy(wrqu.ap_addr.sa_data, pCsrRoamInfo->pBssDesc->bssId,
		       sizeof(pCsrRoamInfo->pBssDesc->bssId));

		ucfg_p2p_status_connect(adapter->vdev);

		hdd_nofl_info("%s(vdevid-%d): " MAC_ADDRESS_STR " connected to "
			      MAC_ADDRESS_STR, dev->name, adapter->session_id,
			      MAC_ADDR_ARRAY(adapter->mac_addr.bytes),
			      MAC_ADDR_ARRAY(wrqu.ap_addr.sa_data));
		hdd_send_update_beacon_ies_event(adapter, pCsrRoamInfo);

		/*
		 * Send IWEVASSOCRESPIE Event if WLAN_FEATURE_CIQ_METRICS
		 * is Enabled Or Send IWEVASSOCRESPIE Event if
		 * fFTEnable is true.
		 * Send FT Keys to the supplicant when FT is enabled
		 */
		if ((roam_profile->AuthType.authType[0] ==
		     eCSR_AUTH_TYPE_FT_RSN_PSK)
		    || (roam_profile->AuthType.authType[0] ==
			eCSR_AUTH_TYPE_FT_RSN)
		    || (roam_profile->AuthType.authType[0] ==
			eCSR_AUTH_TYPE_FT_SAE)
		    || (roam_profile->AuthType.authType[0] ==
			eCSR_AUTH_TYPE_FT_SUITEB_EAP_SHA384)
#ifdef FEATURE_WLAN_ESE
		    || (roam_profile->AuthType.authType[0] ==
			eCSR_AUTH_TYPE_CCKM_RSN)
		    || (roam_profile->AuthType.authType[0] ==
			eCSR_AUTH_TYPE_CCKM_WPA)
#endif
		    ) {
			hdd_send_ft_assoc_response(dev, adapter, pCsrRoamInfo);
		}
		qdf_copy_macaddr(&peerMacAddr,
				 &sta_ctx->conn_info.bssId);
		chan_info.chan_id = pCsrRoamInfo->chan_info.chan_id;
		chan_info.mhz = pCsrRoamInfo->chan_info.mhz;
		chan_info.info = pCsrRoamInfo->chan_info.info;
		chan_info.band_center_freq1 =
			pCsrRoamInfo->chan_info.band_center_freq1;
		chan_info.band_center_freq2 =
			pCsrRoamInfo->chan_info.band_center_freq2;
		chan_info.reg_info_1 =
			pCsrRoamInfo->chan_info.reg_info_1;
		chan_info.reg_info_2 =
			pCsrRoamInfo->chan_info.reg_info_2;

		ret = hdd_objmgr_set_peer_mlme_state(adapter->vdev,
						     WLAN_ASSOC_STATE);
		if (ret)
			hdd_err("Peer object %pM fail to set associated state",
					peerMacAddr.bytes);

		/* send peer status indication to oem app */
		hdd_send_peer_status_ind_to_app(&peerMacAddr,
						ePeerConnected,
						pCsrRoamInfo->timingMeasCap,
						adapter->session_id, &chan_info,
						adapter->device_mode);
		/* Update tdls module about connection event */
		hdd_notify_sta_connect(adapter->session_id,
				       pCsrRoamInfo->tdls_chan_swit_prohibited,
				       pCsrRoamInfo->tdls_prohibited,
				       adapter->vdev);

		/* start timer in sta/p2p_cli */
		hdd_bus_bw_compute_prev_txrx_stats(adapter);
		hdd_bus_bw_compute_timer_start(hdd_ctx);

		if (ucfg_pkt_capture_get_pktcap_mode())
			ucfg_pkt_capture_record_channel();
	} else if (eConnectionState_IbssConnected ==    /* IBss Associated */
			sta_ctx->conn_info.connState) {
		policy_mgr_update_connection_info(hdd_ctx->psoc,
				adapter->session_id);
		memcpy(wrqu.ap_addr.sa_data, sta_ctx->conn_info.bssId.bytes,
				ETH_ALEN);
		hdd_debug("%s(vdevid-%d): new IBSS peer connection to BSSID " MAC_ADDRESS_STR,
			  dev->name, adapter->session_id,
			  MAC_ADDR_ARRAY(sta_ctx->conn_info.bssId.bytes));
	} else {                /* Not Associated */
		hdd_nofl_info("%s(vdevid-%d): disconnected", dev->name,
			      adapter->session_id);
		memset(wrqu.ap_addr.sa_data, '\0', ETH_ALEN);
		policy_mgr_decr_session_set_pcl(hdd_ctx->psoc,
				adapter->device_mode, adapter->session_id);
		hdd_green_ap_start_state_mc(hdd_ctx, adapter->device_mode,
					    false);

#ifdef FEATURE_WLAN_AUTO_SHUTDOWN
		wlan_hdd_auto_shutdown_enable(hdd_ctx, true);
#endif

		if ((adapter->device_mode == QDF_STA_MODE) ||
		    (adapter->device_mode == QDF_P2P_CLIENT_MODE)) {
			qdf_copy_macaddr(&peerMacAddr,
					 &sta_ctx->conn_info.bssId);

			/* send peer status indication to oem app */
			hdd_send_peer_status_ind_to_app(&peerMacAddr,
							ePeerDisconnected, 0,
							adapter->session_id,
							NULL,
							adapter->device_mode);
		}

		hdd_lpass_notify_disconnect(adapter);
		/* Update tdls module about the disconnection event */
		hdd_notify_sta_disconnect(adapter->session_id,
					  false,
					  false,
					  adapter->vdev);

		/* stop timer in sta/p2p_cli */
		hdd_bus_bw_compute_reset_prev_txrx_stats(adapter);
		hdd_bus_bw_compute_timer_try_stop(hdd_ctx);
	}
	hdd_ipa_set_tx_flow_info();

	msg = NULL;
	/* During the WLAN uninitialization,supplicant is stopped before the
	 * driver so not sending the status of the connection to supplicant
	 */
	if (cds_is_load_or_unload_in_progress()) {
		wireless_send_event(dev, we_event, &wrqu, msg);
#ifdef FEATURE_WLAN_ESE
		if (eConnectionState_Associated ==
			 sta_ctx->conn_info.connState) {
			if ((roam_profile->AuthType.authType[0] ==
			     eCSR_AUTH_TYPE_CCKM_RSN) ||
			    (roam_profile->AuthType.authType[0] ==
				eCSR_AUTH_TYPE_CCKM_WPA))
				hdd_send_new_ap_channel_info(dev, adapter,
							     pCsrRoamInfo);
		}
#endif
	}
}

/**
 * hdd_conn_remove_connect_info() - remove connection info
 * @sta_ctx: pointer to global HDD station context
 * @pCsrRoamInfo: pointer to roam info
 *
 * Return: none
 */
static void hdd_conn_remove_connect_info(struct hdd_station_ctx *sta_ctx)
{
	/* Remove staId, bssId and peerMacAddress */
	sta_ctx->conn_info.staId[0] = HDD_WLAN_INVALID_STA_ID;
	qdf_mem_zero(&sta_ctx->conn_info.bssId, QDF_MAC_ADDR_SIZE);
	qdf_mem_zero(&sta_ctx->conn_info.peerMacAddress[0],
		     QDF_MAC_ADDR_SIZE);

	/* Clear all security settings */
	sta_ctx->conn_info.authType = eCSR_AUTH_TYPE_OPEN_SYSTEM;
	sta_ctx->conn_info.mcEncryptionType = eCSR_ENCRYPT_TYPE_NONE;
	sta_ctx->conn_info.ucEncryptionType = eCSR_ENCRYPT_TYPE_NONE;

	qdf_mem_zero(&sta_ctx->conn_info.Keys, sizeof(tCsrKeys));
	qdf_mem_zero(&sta_ctx->ibss_enc_key, sizeof(tCsrRoamSetKey));

	sta_ctx->conn_info.proxyARPService = 0;

	qdf_mem_zero(&sta_ctx->conn_info.SSID, sizeof(tCsrSSIDInfo));

	/*
	 * Reset the ptk, gtk status flags to avoid using current connection
	 * status in further connections.
	 */
	sta_ctx->conn_info.gtk_installed = false;
	sta_ctx->conn_info.ptk_installed = false;
}

/**
 * hdd_clear_roam_profile_ie() - Clear Roam Profile IEs
 * @adapter: adapter who's IEs are to be cleared
 *
 * Return: None
 */
static void hdd_clear_roam_profile_ie(struct hdd_adapter *adapter)
{
	struct hdd_station_ctx *sta_ctx;
	struct csr_roam_profile *roam_profile;

	hdd_enter();

	/* clear WPA/RSN/WSC IE information in the profile */
	roam_profile = hdd_roam_profile(adapter);

	roam_profile->nWPAReqIELength = 0;
	roam_profile->pWPAReqIE = NULL;
	roam_profile->nRSNReqIELength = 0;
	roam_profile->pRSNReqIE = NULL;

#ifdef FEATURE_WLAN_WAPI
	roam_profile->nWAPIReqIELength = 0;
	roam_profile->pWAPIReqIE = NULL;
#endif

	roam_profile->bWPSAssociation = false;
	roam_profile->bOSENAssociation = false;
	roam_profile->pAddIEScan = NULL;
	roam_profile->nAddIEScanLength = 0;
	roam_profile->pAddIEAssoc = NULL;
	roam_profile->nAddIEAssocLength = 0;

	roam_profile->EncryptionType.numEntries = 1;
	roam_profile->EncryptionType.encryptionType[0] =
		eCSR_ENCRYPT_TYPE_NONE;

	roam_profile->mcEncryptionType.numEntries = 1;
	roam_profile->mcEncryptionType.encryptionType[0] =
		eCSR_ENCRYPT_TYPE_NONE;

	roam_profile->AuthType.numEntries = 1;
	roam_profile->AuthType.authType[0] =
		eCSR_AUTH_TYPE_OPEN_SYSTEM;

	qdf_mem_zero(roam_profile->bssid_hint.bytes, QDF_MAC_ADDR_SIZE);

#ifdef WLAN_FEATURE_11W
	roam_profile->MFPEnabled = false;
	roam_profile->MFPRequired = 0;
	roam_profile->MFPCapable = 0;
#endif

	qdf_mem_zero(roam_profile->Keys.KeyLength, CSR_MAX_NUM_KEY);
	qdf_mem_zero(roam_profile->Keys.KeyMaterial,
		     sizeof(roam_profile->Keys.KeyMaterial));
#ifdef FEATURE_WLAN_WAPI
	adapter->wapi_info.wapi_auth_mode = WAPI_AUTH_MODE_OPEN;
	adapter->wapi_info.wapi_mode = false;
#endif

	sta_ctx = WLAN_HDD_GET_STATION_CTX_PTR(adapter);
	sta_ctx->auth_key_mgmt = 0;
	qdf_zero_macaddr(&sta_ctx->requested_bssid);
	hdd_clear_fils_connection_info(adapter);
	hdd_exit();
}

/**
 * hdd_print_bss_info() - print bss info
 * @hdd_sta_ctx: pointer to hdd station context
 *
 * Return: None
 */
static void hdd_print_bss_info(struct hdd_station_ctx *hdd_sta_ctx)
{
	uint32_t *ht_cap_info;
	uint32_t *vht_cap_info;
	struct hdd_connection_info *conn_info;

	conn_info = &hdd_sta_ctx->conn_info;

	hdd_nofl_debug("*********** WIFI DATA LOGGER **************");
	hdd_nofl_debug("chan: %d dot11mode %d AKM %d ssid: \"%.*s\" ,roam_count %d nss %d legacy %d mcs %d signal %d noise: %d",
		       conn_info->freq, conn_info->dot11Mode,
		       conn_info->last_auth_type,
		       conn_info->last_ssid.SSID.length,
		       conn_info->last_ssid.SSID.ssId, conn_info->roam_count,
		       conn_info->txrate.nss, conn_info->txrate.legacy,
		       conn_info->txrate.mcs, conn_info->signal,
		       conn_info->noise);
	ht_cap_info = (uint32_t *)&conn_info->ht_caps;
	vht_cap_info = (uint32_t *)&conn_info->vht_caps;
	hdd_nofl_debug("HT 0x%x VHT 0x%x ht20 info 0x%x",
		       conn_info->conn_flag.ht_present ? *ht_cap_info : 0,
		       conn_info->conn_flag.vht_present ? *vht_cap_info : 0,
		       conn_info->conn_flag.hs20_present ?
		       conn_info->hs20vendor_ie.release_num : 0);
}

/**
 * hdd_dis_connect_handler() - disconnect event handler
 * @adapter: pointer to adapter
 * @roam_info: pointer to roam info
 * @roamId: roam identifier
 * @roamStatus: roam status
 * @roamResult: roam result
 *
 * This function handles disconnect event:
 * 1. Disable transmit queues;
 * 2. Clean up internal connection states and data structures;
 * 3. Send disconnect indication to supplicant.
 *
 * Return: QDF_STATUS enumeration
 */
static QDF_STATUS hdd_dis_connect_handler(struct hdd_adapter *adapter,
					  struct csr_roam_info *roam_info,
					  uint32_t roamId,
					  eRoamCmdStatus roamStatus,
					  eCsrRoamResult roamResult)
{
	QDF_STATUS status = QDF_STATUS_SUCCESS;
	struct net_device *dev = adapter->dev;
	struct hdd_context *hdd_ctx = WLAN_HDD_GET_CTX(adapter);
	struct hdd_station_ctx *sta_ctx = WLAN_HDD_GET_STATION_CTX_PTR(adapter);
	uint8_t sta_id;
	bool sendDisconInd = true;
	mac_handle_t mac_handle;
	struct wlan_ies disconnect_ies = {0};
	bool from_ap = false;
	uint32_t reason_code = 0;

	if (dev == NULL) {
		hdd_err("net_dev is released return");
		return QDF_STATUS_E_FAILURE;
	}
	/* notify apps that we can't pass traffic anymore */
	hdd_debug("Disabling queues");
	wlan_hdd_netif_queue_control(adapter,
				     WLAN_STOP_ALL_NETIF_QUEUE_N_CARRIER,
				     WLAN_CONTROL_PATH);

	if (ucfg_ipa_is_enabled() &&
	    (sta_ctx->conn_info.staId[0] != HDD_WLAN_INVALID_STA_ID))
		ucfg_ipa_wlan_evt(hdd_ctx->pdev, adapter->dev,
				  adapter->device_mode,
				  sta_ctx->conn_info.staId[0],
				  adapter->session_id,
				  WLAN_IPA_STA_DISCONNECT,
				  sta_ctx->conn_info.bssId.bytes);

	hdd_periodic_sta_stats_stop(adapter);

#ifdef FEATURE_WLAN_AUTO_SHUTDOWN
	wlan_hdd_auto_shutdown_enable(hdd_ctx, true);
#endif

	DPTRACE(qdf_dp_trace_mgmt_pkt(QDF_DP_TRACE_MGMT_PACKET_RECORD,
				adapter->session_id,
				QDF_TRACE_DEFAULT_PDEV_ID,
				QDF_PROTO_TYPE_MGMT, QDF_PROTO_MGMT_DISASSOC));

	/* HDD has initiated disconnect, do not send disconnect indication
	 * to kernel. Sending disconnected event to kernel for userspace
	 * initiated disconnect will be handled by disconnect handler call
	 * to cfg80211_disconnected.
	 */
	if ((eConnectionState_Disconnecting ==
	    sta_ctx->conn_info.connState) ||
	    (eConnectionState_NotConnected ==
	    sta_ctx->conn_info.connState) ||
	    (eConnectionState_Connecting ==
	    sta_ctx->conn_info.connState)) {
		hdd_debug("HDD has initiated a disconnect, no need to send disconnect indication to kernel");
		sendDisconInd = false;
	} else {
		INIT_COMPLETION(adapter->disconnect_comp_var);
		hdd_conn_set_connection_state(adapter,
					      eConnectionState_Disconnecting);
	}

	hdd_clear_roam_profile_ie(adapter);
	hdd_wmm_init(adapter);
	wlan_deregister_txrx_packetdump();
	/* indicate 'disconnect' status to wpa_supplicant... */
	hdd_send_association_event(dev, roam_info);

	if ((hdd_ctx->config->sta_disable_roam &
	    LFR3_STA_ROAM_DISABLE_BY_P2P) && (adapter->device_mode ==
	    QDF_P2P_CLIENT_MODE)) {
		hdd_debug("enable roam");
		wlan_hdd_enable_roaming(adapter);
	}
	/* indicate disconnected event to nl80211 */
	if (roamStatus != eCSR_ROAM_IBSS_LEAVE) {
		/*
		 * Only send indication to kernel if not initiated
		 * by kernel
		 */
		if (sendDisconInd) {
			int reason = WLAN_REASON_UNSPECIFIED;

			if (roam_info && roam_info->disconnect_ies) {
				disconnect_ies.data =
					roam_info->disconnect_ies->data;
				disconnect_ies.len =
					roam_info->disconnect_ies->len;
			}
			/*
			 * To avoid wpa_supplicant sending "HANGED" CMD
			 * to ICS UI.
			 */
			if (roam_info && eCSR_ROAM_LOSTLINK == roamStatus) {
				reason = roam_info->reasonCode;
				if (reason ==
				    eSIR_MAC_PEER_STA_REQ_LEAVING_BSS_REASON)
					pr_info("wlan: disconnected due to poor signal, rssi is %d dB\n",
						roam_info->rxRssi);
			}
			ucfg_mlme_get_discon_reason_n_from_ap(hdd_ctx->psoc,
							adapter->session_id,
							&from_ap,
							&reason_code);
			wlan_hdd_cfg80211_indicate_disconnect(
							adapter, !from_ap,
							reason_code,
							disconnect_ies.data,
							disconnect_ies.len);
		}

		/* update P2P connection status */
		ucfg_p2p_status_disconnect(adapter->vdev);
	}

	hdd_wmm_adapter_clear(adapter);
	mac_handle = hdd_ctx->mac_handle;

	sme_ft_reset(mac_handle, adapter->session_id);
	sme_reset_key(mac_handle, adapter->session_id);

	hdd_remove_beacon_filter(adapter);

	if (sme_is_beacon_report_started(mac_handle, adapter->session_id)) {
		hdd_debug("Sending beacon pause indication to userspace");
		hdd_beacon_recv_pause_indication((hdd_handle_t)hdd_ctx,
						 adapter->session_id,
						 SCAN_EVENT_TYPE_MAX, true);
	}
	if (roamStatus != eCSR_ROAM_IBSS_LEAVE) {
		sta_id = sta_ctx->conn_info.staId[0];
		/* clear scan cache for Link Lost */
		if (eCSR_ROAM_RESULT_DEAUTH_IND == roamResult ||
		    eCSR_ROAM_RESULT_DISASSOC_IND == roamResult ||
		    eCSR_ROAM_LOSTLINK == roamStatus) {
			wlan_hdd_cfg80211_unlink_bss(adapter,
				sta_ctx->conn_info.bssId.bytes,
				sta_ctx->conn_info.SSID.SSID.ssId,
				sta_ctx->conn_info.SSID.SSID.length);
			sme_remove_bssid_from_scan_list(mac_handle,
			sta_ctx->conn_info.bssId.bytes);
		}
		if (sta_id < HDD_MAX_ADAPTERS)
			hdd_ctx->sta_to_adapter[sta_id] = NULL;
		else
			hdd_debug("invalid sta_id %d", sta_id);
	}

	/* Clear saved connection information in HDD */
	hdd_conn_remove_connect_info(sta_ctx);
	/*
	* eConnectionState_Connecting state mean that connection is in
	* progress so no need to set state to eConnectionState_NotConnected
	*/
	if (eConnectionState_Connecting != sta_ctx->conn_info.connState)
		 hdd_conn_set_connection_state(adapter,
					       eConnectionState_NotConnected);

	/* Clear roaming in progress flag */
	hdd_set_roaming_in_progress(false);

	pmo_ucfg_flush_gtk_offload_req(adapter->vdev);

	if ((QDF_STA_MODE == adapter->device_mode) ||
	    (QDF_P2P_CLIENT_MODE == adapter->device_mode)) {
		sme_ps_disable_auto_ps_timer(mac_handle,
					     adapter->session_id);
		adapter->send_mode_change = true;
	}
	wlan_hdd_clear_link_layer_stats(adapter);

	if (adapter->device_mode == QDF_STA_MODE) {
		/* Inform FTM TIME SYNC about the disconnection with the AP */
		hdd_ftm_time_sync_sta_state_notify(
				adapter, FTM_TIME_SYNC_STA_DISCONNECTED);
	}

	policy_mgr_check_concurrent_intf_and_restart_sap(hdd_ctx->psoc);
	adapter->hdd_stats.tx_rx_stats.cont_txtimeout_cnt = 0;

	/* Unblock anyone waiting for disconnect to complete */
	complete(&adapter->disconnect_comp_var);

	hdd_nud_reset_tracking(adapter);

	hdd_set_disconnect_status(adapter, false);

	hdd_reset_limit_off_chan(adapter);

	hdd_print_bss_info(sta_ctx);

	if (policy_mgr_is_sta_active_connection_exists(hdd_ctx->psoc))
		sme_enable_roaming_on_connected_sta(mac_handle);

	return status;
}

/**
 * hdd_set_peer_authorized_event() - set peer_authorized_event
 * @vdev_id: vdevid
 *
 * Return: None
 */
static void hdd_set_peer_authorized_event(uint32_t vdev_id)
{
	struct hdd_context *hdd_ctx = cds_get_context(QDF_MODULE_ID_HDD);
	struct hdd_adapter *adapter = NULL;

	if (!hdd_ctx) {
		hdd_err("Invalid hdd context");
		return;
	}
	adapter = hdd_get_adapter_by_vdev(hdd_ctx, vdev_id);
	if (adapter == NULL) {
		hdd_err("Invalid vdev_id");
		return;
	}
	complete(&adapter->sta_authorized_event);
}

/**
 * hdd_change_peer_state() - change peer state
 * @adapter: HDD adapter
 * @sta_state: peer state
 * @roam_synch_in_progress: roam synch in progress
 *
 * Return: QDF status
 */
QDF_STATUS hdd_change_peer_state(struct hdd_adapter *adapter,
				 uint8_t sta_id,
				 enum ol_txrx_peer_state sta_state,
				 bool roam_synch_in_progress)
{
	QDF_STATUS err;
	uint8_t *peer_mac_addr;
	void *pdev = cds_get_context(QDF_MODULE_ID_TXRX);
	void *soc = cds_get_context(QDF_MODULE_ID_SOC);
	void *peer;

	if (!pdev) {
		hdd_err("Failed to get txrx context");
		return QDF_STATUS_E_FAULT;
	}

	if (sta_id >= WLAN_MAX_STA_COUNT) {
		hdd_err("Invalid sta id: %d", sta_id);
		return QDF_STATUS_E_INVAL;
	}

	peer = cdp_peer_find_by_local_id(soc,
			(struct cdp_pdev *)pdev, sta_id);
	if (!peer)
		return QDF_STATUS_E_FAULT;

	peer_mac_addr = cdp_peer_get_peer_mac_addr(soc, peer);
	if (peer_mac_addr == NULL) {
		hdd_err("peer mac addr is NULL");
		return QDF_STATUS_E_FAULT;
	}

	err = cdp_peer_state_update(soc, pdev, peer_mac_addr, sta_state);
	if (err != QDF_STATUS_SUCCESS) {
		hdd_err("peer state update failed");
		return QDF_STATUS_E_FAULT;
	}
#ifdef WLAN_FEATURE_ROAM_OFFLOAD
	if (roam_synch_in_progress)
		return QDF_STATUS_SUCCESS;
#endif

	if (sta_state == OL_TXRX_PEER_STATE_AUTH) {
		/* Reset scan reject params on successful set key */
		hdd_debug("Reset scan reject params");
		hdd_init_scan_reject_params(adapter->hdd_ctx);
#ifdef QCA_LL_LEGACY_TX_FLOW_CONTROL
		/* make sure event is reset */
		INIT_COMPLETION(adapter->sta_authorized_event);
#endif

		err = sme_set_peer_authorized(peer_mac_addr,
				hdd_set_peer_authorized_event,
				adapter->session_id);
		if (err != QDF_STATUS_SUCCESS) {
			hdd_err("Failed to set the peer state to authorized");
			return QDF_STATUS_E_FAULT;
		}

		if (adapter->device_mode == QDF_STA_MODE ||
		    adapter->device_mode == QDF_P2P_CLIENT_MODE) {
#if defined(QCA_LL_LEGACY_TX_FLOW_CONTROL) || defined(QCA_LL_TX_FLOW_CONTROL_V2)
			void *vdev;
			unsigned long rc;

			/* wait for event from firmware to set the event */
			rc = wait_for_completion_timeout(
				&adapter->sta_authorized_event,
				msecs_to_jiffies(HDD_PEER_AUTHORIZE_WAIT));
			if (!rc)
				hdd_debug("timeout waiting for sta_authorized_event");

			vdev = (void *)cdp_peer_get_vdev(soc, peer);
			cdp_fc_vdev_unpause(soc, (struct cdp_vdev *)vdev,
					OL_TXQ_PAUSE_REASON_PEER_UNAUTHORIZED);
#endif
		}
	}
	return QDF_STATUS_SUCCESS;
}

/**
 * hdd_update_dp_vdev_flags() - update datapath vdev flags
 * @cbk_data: callback data
 * @sta_id: station id
 * @vdev_param: vdev parameter
 * @is_link_up: link state up or down
 *
 * Return: QDF status
 */
QDF_STATUS hdd_update_dp_vdev_flags(void *cbk_data,
				    uint8_t sta_id,
				    uint32_t vdev_param,
				    bool is_link_up)
{
	struct cdp_vdev *data_vdev;
	QDF_STATUS status = QDF_STATUS_SUCCESS;
	void *soc = cds_get_context(QDF_MODULE_ID_SOC);
	struct hdd_context *hdd_ctx;
	void *pdev = cds_get_context(QDF_MODULE_ID_TXRX);
	struct wlan_objmgr_psoc **psoc;

	if (!cbk_data)
		return status;

	psoc = cbk_data;

	hdd_ctx = cds_get_context(QDF_MODULE_ID_HDD);
	if (!hdd_ctx) {
		hdd_err("Invalid HDD Context");
		return QDF_STATUS_E_INVAL;
	}

	if (!hdd_ctx->tdls_nap_active)
		return status;

	data_vdev = cdp_peer_get_vdev_by_sta_id(soc, pdev, sta_id);
	if (NULL == data_vdev) {
		status = QDF_STATUS_E_FAILURE;
		return status;
	}

	cdp_txrx_set_vdev_param(soc, data_vdev, vdev_param, is_link_up);

	return status;
}

/**
 * hdd_roam_register_sta() - register station
 * @adapter: pointer to adapter
 * @roam_info: pointer to roam info
 * @staId: station identifier
 * @pPeerMacAddress: peer MAC address
 * @pBssDesc: pointer to BSS description
 *
 * Return: QDF_STATUS enumeration
 */
QDF_STATUS hdd_roam_register_sta(struct hdd_adapter *adapter,
					struct csr_roam_info *roam_info,
					uint8_t staId,
					struct qdf_mac_addr *pPeerMacAddress,
					struct bss_description *pBssDesc)
{
	QDF_STATUS qdf_status = QDF_STATUS_E_FAILURE;
	struct ol_txrx_desc_type staDesc = { 0 };
#ifdef WLAN_DEBUG
	struct hdd_station_ctx *sta_ctx = WLAN_HDD_GET_STATION_CTX_PTR(adapter);
#endif
	struct ol_txrx_ops txrx_ops;
	void *soc = cds_get_context(QDF_MODULE_ID_SOC);
	void *pdev = cds_get_context(QDF_MODULE_ID_TXRX);

	if (NULL == pBssDesc)
		return QDF_STATUS_E_FAILURE;

	/* Get the Station ID from the one saved during the association */
	staDesc.sta_id = staId;

	/* set the QoS field appropriately */
	if (hdd_wmm_is_active(adapter))
		staDesc.is_qos_enabled = 1;
	else
		staDesc.is_qos_enabled = 0;

#ifdef FEATURE_WLAN_WAPI
	hdd_debug("WAPI STA Registered: %d",
		   adapter->wapi_info.is_wapi_sta);
	if (adapter->wapi_info.is_wapi_sta)
		staDesc.is_wapi_supported = 1;
	else
		staDesc.is_wapi_supported = 0;
#endif /* FEATURE_WLAN_WAPI */

	/* Register the vdev transmit and receive functions */
	qdf_mem_zero(&txrx_ops, sizeof(txrx_ops));
	txrx_ops.rx.rx = hdd_rx_packet_cbk;
	txrx_ops.rx.stats_rx = hdd_tx_rx_collect_connectivity_stats_info;

	adapter->txrx_vdev = (void *)cdp_get_vdev_from_vdev_id(soc,
				(struct cdp_pdev *)pdev,
				adapter->session_id);
	if (!adapter->txrx_vdev) {
		hdd_err("%s find vdev fail", __func__);
		return QDF_STATUS_E_FAILURE;
	}

	txrx_ops.tx.tx = NULL;
	cdp_vdev_register(soc,
		(struct cdp_vdev *)adapter->txrx_vdev, adapter, &txrx_ops);
	if (!txrx_ops.tx.tx) {
		hdd_err("%s vdev register fail", __func__);
		return QDF_STATUS_E_FAILURE;
	}

	adapter->tx_fn = txrx_ops.tx.tx;
	qdf_status = cdp_peer_register(soc,
			(struct cdp_pdev *)pdev, &staDesc);
	if (!QDF_IS_STATUS_SUCCESS(qdf_status)) {
		hdd_err("cdp_peer_register() failed Status: %d [0x%08X]",
			 qdf_status, qdf_status);
		return qdf_status;
	}

	if (!roam_info->fAuthRequired) {
		/*
		 * Connections that do not need Upper layer auth, transition
		 * TLSHIM directly to 'Authenticated' state
		 */
		qdf_status =
			hdd_change_peer_state(adapter, staDesc.sta_id,
						OL_TXRX_PEER_STATE_AUTH,
#ifdef WLAN_FEATURE_ROAM_OFFLOAD
						roam_info->roamSynchInProgress
#else
						false
#endif
						);

		hdd_conn_set_authenticated(adapter, true);
		hdd_objmgr_set_peer_mlme_auth_state(adapter->vdev, true);
	} else {
		hdd_debug("ULA auth StaId= %d. Changing TL state to CONNECTED at Join time",
			 sta_ctx->conn_info.staId[0]);
		qdf_status =
			hdd_change_peer_state(adapter, staDesc.sta_id,
						OL_TXRX_PEER_STATE_CONN,
#ifdef WLAN_FEATURE_ROAM_OFFLOAD
						roam_info->roamSynchInProgress
#else
						false
#endif
						);
		hdd_conn_set_authenticated(adapter, false);
		hdd_objmgr_set_peer_mlme_auth_state(adapter->vdev, false);
	}
	return qdf_status;
}

/**
 * hdd_send_roamed_ind() - send roamed indication to cfg80211
 * @dev: network device
 * @bss: cfg80211 roamed bss pointer
 * @req_ie: IEs used in reassociation request
 * @req_ie_len: Length of the @req_ie
 * @resp_ie: IEs received in successful reassociation response
 * @resp_ie_len: Length of @resp_ie
 *
 * Return: none
 */
#if defined CFG80211_ROAMED_API_UNIFIED || \
	(LINUX_VERSION_CODE >= KERNEL_VERSION(4, 12, 0))
static void hdd_send_roamed_ind(struct net_device *dev,
				struct cfg80211_bss *bss, const uint8_t *req_ie,
				size_t req_ie_len, const uint8_t *resp_ie,
				size_t resp_ie_len)
{
	struct cfg80211_roam_info info = {0};

	info.bss = bss;
	info.req_ie = req_ie;
	info.req_ie_len = req_ie_len;
	info.resp_ie = resp_ie;
	info.resp_ie_len = resp_ie_len;
	cfg80211_roamed(dev, &info, GFP_KERNEL);
}
#else
static inline void hdd_send_roamed_ind(struct net_device *dev,
				       struct cfg80211_bss *bss,
				       const uint8_t *req_ie, size_t req_ie_len,
				       const uint8_t *resp_ie,
				       size_t resp_ie_len)
{
	cfg80211_roamed_bss(dev, bss, req_ie, req_ie_len, resp_ie, resp_ie_len,
			    GFP_KERNEL);
}
#endif

#if defined(WLAN_FEATURE_ROAM_OFFLOAD)
#if defined(WLAN_FEATURE_FILS_SK)
void hdd_save_gtk_params(struct hdd_adapter *adapter,
			 struct csr_roam_info *csr_roam_info, bool is_reassoc)
{
	uint8_t *kek;
	uint32_t kek_len;

	if (is_reassoc) {
		kek = csr_roam_info->kek;
		kek_len = csr_roam_info->kek_len;
	} else {
		/*
		 * This should come for FILS case only.
		 * Caller should make sure fils_join_rsp is
		 * not NULL, if there is need to use else where.
		 */
		kek = csr_roam_info->fils_join_rsp->kek;
		kek_len = csr_roam_info->fils_join_rsp->kek_len;
	}

	wlan_hdd_save_gtk_offload_params(adapter, NULL, 0, kek, kek_len,
					 csr_roam_info->replay_ctr, true);

	hdd_debug("Kek len %d", kek_len);
}
#else
void hdd_save_gtk_params(struct hdd_adapter *adapter,
			 struct csr_roam_info *csr_roam_info, bool is_reassoc)
{
	uint8_t *kek;
	uint32_t kek_len;

	/*
	 * is_reassoc is set to true always for Legacy GTK offload
	 * case, It is false only for FILS case
	 */
	kek = csr_roam_info->kek;
	kek_len = csr_roam_info->kek_len;

	wlan_hdd_save_gtk_offload_params(adapter, NULL, 0, kek, kek_len,
					 csr_roam_info->replay_ctr, true);

	hdd_debug("Kek len %d", kek_len);
}
#endif
#endif
/**
 * hdd_send_re_assoc_event() - send reassoc event
 * @dev: pointer to net device
 * @adapter: pointer to adapter
 * @pCsrRoamInfo: pointer to roam info
 * @reqRsnIe: pointer to RSN Information element
 * @reqRsnLength: length of RSN IE
 *
 * Return: none
 */
static void hdd_send_re_assoc_event(struct net_device *dev,
	struct hdd_adapter *adapter, struct csr_roam_info *pCsrRoamInfo,
	uint8_t *reqRsnIe, uint32_t reqRsnLength)
{
	unsigned int len = 0;
	u8 *pFTAssocRsp = NULL;
	uint8_t *rspRsnIe = qdf_mem_malloc(IW_GENERIC_IE_MAX);
	uint8_t *assoc_req_ies = qdf_mem_malloc(IW_GENERIC_IE_MAX);
	uint32_t rspRsnLength = 0;
	struct ieee80211_channel *chan;
	uint8_t buf_ssid_ie[2 + SIR_MAC_SSID_EID_MAX]; /* 2 bytes-EID and len */
	uint8_t *buf_ptr, ssid_ie_len;
	struct cfg80211_bss *bss = NULL;
	uint8_t *final_req_ie = NULL;
	tCsrRoamConnectedProfile roam_profile;
	struct hdd_context *hdd_ctx = WLAN_HDD_GET_CTX(adapter);
	int chan_no;
	int freq;

	qdf_mem_zero(&roam_profile, sizeof(roam_profile));

	if (!rspRsnIe) {
		hdd_err("Unable to allocate RSN IE");
		goto done;
	}

	if (!assoc_req_ies) {
		hdd_err("Unable to allocate Assoc Req IE");
		goto done;
	}

	if (!pCsrRoamInfo || !pCsrRoamInfo->pBssDesc) {
		hdd_err("Invalid CSR roam info");
		goto done;
	}

	if (pCsrRoamInfo->nAssocRspLength < FT_ASSOC_RSP_IES_OFFSET) {
		hdd_err("Invalid assoc rsp length %d",
			pCsrRoamInfo->nAssocRspLength);
		goto done;
	}

	pFTAssocRsp =
		(u8 *) (pCsrRoamInfo->pbFrames + pCsrRoamInfo->nBeaconLength +
			pCsrRoamInfo->nAssocReqLength);
	if (pFTAssocRsp == NULL)
		goto done;

	/* pFTAssocRsp needs to point to the IEs */
	pFTAssocRsp += FT_ASSOC_RSP_IES_OFFSET;
	hdd_debug("AssocRsp is now at %02x%02x",
		 (unsigned int)pFTAssocRsp[0], (unsigned int)pFTAssocRsp[1]);

	/*
	 * Active session count is decremented upon disconnection, but during
	 * roaming, there is no disconnect indication and hence active session
	 * count is not decremented.
	 * After roaming is completed, active session count is incremented
	 * as a part of connect indication but effectively after roaming the
	 * active session count should still be the same and hence upon
	 * successful reassoc decrement the active session count here.
	 */
	if (!hdd_is_roam_sync_in_progress(pCsrRoamInfo)) {
		policy_mgr_decr_session_set_pcl(hdd_ctx->psoc,
				adapter->device_mode, adapter->session_id);
		hdd_green_ap_start_state_mc(hdd_ctx, adapter->device_mode,
					    false);
	}

	/* Send the Assoc Resp, the supplicant needs this for initial Auth */
	len = pCsrRoamInfo->nAssocRspLength - FT_ASSOC_RSP_IES_OFFSET;
	if (len > IW_GENERIC_IE_MAX) {
		hdd_err("Invalid Assoc resp length %d", len);
		goto done;
	}
	rspRsnLength = len;
	qdf_mem_copy(rspRsnIe, pFTAssocRsp, len);
	qdf_mem_zero(rspRsnIe + len, IW_GENERIC_IE_MAX - len);

	chan_no = pCsrRoamInfo->pBssDesc->channelId;
	if (chan_no <= 14)
		freq = ieee80211_channel_to_frequency(chan_no,
							 HDD_NL80211_BAND_2GHZ);
	else
		freq = ieee80211_channel_to_frequency(chan_no,
							 HDD_NL80211_BAND_5GHZ);
	chan = ieee80211_get_channel(adapter->wdev.wiphy, freq);

	sme_roam_get_connect_profile(hdd_ctx->mac_handle, adapter->session_id,
				     &roam_profile);

	bss = hdd_cfg80211_get_bss(adapter->wdev.wiphy,
			chan, pCsrRoamInfo->bssid.bytes,
			&roam_profile.SSID.ssId[0],
			roam_profile.SSID.length);

	if (bss == NULL)
		hdd_warn("Get BSS returned NULL");
	buf_ptr = buf_ssid_ie;
	*buf_ptr = SIR_MAC_SSID_EID;
	buf_ptr++;
	*buf_ptr = roam_profile.SSID.length; /*len of ssid*/
	buf_ptr++;
	qdf_mem_copy(buf_ptr, &roam_profile.SSID.ssId[0],
			roam_profile.SSID.length);
	ssid_ie_len = 2 + roam_profile.SSID.length;
	final_req_ie = qdf_mem_malloc(IW_GENERIC_IE_MAX);
	if (final_req_ie == NULL) {
		if (bss)
			cfg80211_put_bss(adapter->wdev.wiphy, bss);
		goto done;
	}
	buf_ptr = final_req_ie;
	qdf_mem_copy(buf_ptr, buf_ssid_ie, ssid_ie_len);
	buf_ptr += ssid_ie_len;
	qdf_mem_copy(buf_ptr, reqRsnIe, reqRsnLength);
	qdf_mem_copy(rspRsnIe, pFTAssocRsp, len);
	qdf_mem_zero(final_req_ie + (ssid_ie_len + reqRsnLength),
		IW_GENERIC_IE_MAX - (ssid_ie_len + reqRsnLength));
	hdd_debug("Req RSN IE:");
	QDF_TRACE_HEX_DUMP(QDF_MODULE_ID_HDD, QDF_TRACE_LEVEL_DEBUG,
			   final_req_ie, (ssid_ie_len + reqRsnLength));
	hdd_send_roamed_ind(dev, bss, final_req_ie,
			    (ssid_ie_len + reqRsnLength), rspRsnIe,
			    rspRsnLength);

	qdf_mem_copy(assoc_req_ies,
		(u8 *)pCsrRoamInfo->pbFrames + pCsrRoamInfo->nBeaconLength,
		pCsrRoamInfo->nAssocReqLength);

	hdd_save_gtk_params(adapter, pCsrRoamInfo, true);

	hdd_debug("ReAssoc Req IE dump");
	QDF_TRACE_HEX_DUMP(QDF_MODULE_ID_HDD, QDF_TRACE_LEVEL_DEBUG,
		assoc_req_ies, pCsrRoamInfo->nAssocReqLength);

	wlan_hdd_send_roam_auth_event(adapter, pCsrRoamInfo->bssid.bytes,
			assoc_req_ies, pCsrRoamInfo->nAssocReqLength,
			rspRsnIe, rspRsnLength,
			pCsrRoamInfo);

	hdd_update_hlp_info(dev, pCsrRoamInfo);

done:
	sme_roam_free_connect_profile(&roam_profile);
	if (final_req_ie)
		qdf_mem_free(final_req_ie);
	qdf_mem_free(rspRsnIe);
	qdf_mem_free(assoc_req_ies);
}

/**
 * hdd_is_roam_sync_in_progress()- Check if roam offloaded
 * @roaminfo - Roaming Information
 *
 * Return: roam sync status if roaming offloaded else false
 */
#ifdef WLAN_FEATURE_ROAM_OFFLOAD
bool hdd_is_roam_sync_in_progress(struct csr_roam_info *roaminfo)
{
	if (roaminfo)
		return roaminfo->roamSynchInProgress;
	else
		return false;
}
#endif

/**
 * hdd_get_ibss_peer_staid() - get sta id for IBSS peer
 * @hddstactx: pointer to HDD sta context
 * @roaminfo: pointer to roaminfo structure
 *
 * This function returns staid for IBSS peer. If peer is broadcast
 * MAC address return self staid(0) else find the peer sta id of
 * the peer.
 *
 * Return: sta_id (HDD_WLAN_INVALID_STA_ID if peer not found).
 */
static uint8_t hdd_get_ibss_peer_staid(struct hdd_station_ctx *hddstactx,
				       struct csr_roam_info *roaminfo)
{
	uint8_t staid = HDD_WLAN_INVALID_STA_ID;
	QDF_STATUS status;

	if (qdf_is_macaddr_broadcast(&roaminfo->peerMac)) {
		staid = 0;
	} else {
		status = hdd_get_peer_sta_id(hddstactx,
				&roaminfo->peerMac, &staid);
		if (status != QDF_STATUS_SUCCESS) {
			hdd_err("Unable to find staid for " MAC_ADDRESS_STR,
			    MAC_ADDR_ARRAY(roaminfo->peerMac.bytes));
		}
	}

	return staid;
}

/**
 * hdd_change_sta_state_authenticated()-
 * This function changes STA state to authenticated
 * @adapter:  pointer to the adapter structure.
 * @roaminfo: pointer to the RoamInfo structure.
 *
 * This is called from hdd_RoamSetKeyCompleteHandler
 * in context to eCSR_ROAM_SET_KEY_COMPLETE event from fw.
 *
 * Return: 0 on success and errno on failure
 */
static int hdd_change_sta_state_authenticated(struct hdd_adapter *adapter,
						 struct csr_roam_info *roaminfo)
{
	QDF_STATUS status;
	uint32_t timeout;
	uint8_t staid = HDD_WLAN_INVALID_STA_ID;
	struct hdd_station_ctx *hddstactx =
		WLAN_HDD_GET_STATION_CTX_PTR(adapter);
	struct hdd_context *hdd_ctx = WLAN_HDD_GET_CTX(adapter);

	timeout = hddstactx->hdd_reassoc_scenario ?
		AUTO_PS_ENTRY_TIMER_DEFAULT_VALUE :
		hdd_ctx->config->auto_bmps_timer_val * 1000;

	if (QDF_IBSS_MODE == adapter->device_mode)
		staid = hdd_get_ibss_peer_staid(hddstactx, roaminfo);
	else
		staid = hddstactx->conn_info.staId[0];

	hdd_debug("Changing Peer state to AUTHENTICATED for StaId = %d", staid);

	/* Connections that do not need Upper layer authentication,
	 * transition TL to 'Authenticated' state after the keys are set
	 */
	status = hdd_change_peer_state(adapter, staid, OL_TXRX_PEER_STATE_AUTH,
			hdd_is_roam_sync_in_progress(roaminfo));
	hdd_conn_set_authenticated(adapter, true);
	hdd_objmgr_set_peer_mlme_auth_state(adapter->vdev, true);

	if ((QDF_STA_MODE == adapter->device_mode) ||
	    (QDF_P2P_CLIENT_MODE == adapter->device_mode)) {
		sme_ps_enable_auto_ps_timer(hdd_ctx->mac_handle,
					    adapter->session_id,
					    timeout);
	}

	return qdf_status_to_os_return(status);
}

/**
 * hdd_is_key_install_required_for_ibss() - check encryption type to identify
 *                                          if key installation is required
 * @encr_type: encryption type
 *
 * Return: true if key installation is required and false otherwise.
 */
static inline bool hdd_is_key_install_required_for_ibss(
				eCsrEncryptionType encr_type)
{
	if (eCSR_ENCRYPT_TYPE_WEP40_STATICKEY == encr_type ||
	    eCSR_ENCRYPT_TYPE_WEP104_STATICKEY == encr_type ||
	    eCSR_ENCRYPT_TYPE_TKIP == encr_type ||
	    eCSR_ENCRYPT_TYPE_AES_GCMP == encr_type ||
	    eCSR_ENCRYPT_TYPE_AES_GCMP_256 == encr_type ||
	    eCSR_ENCRYPT_TYPE_AES == encr_type)
		return true;
	else
		return false;
}

/**
 * hdd_change_peer_state_after_set_key() - change the peer state on set key
 *                                         complete
 * @adapter: pointer to HDD adapter
 * @roaminfo: pointer to roam info
 * @roam_result: roam result
 *
 * Peer state will be OL_TXRX_PEER_STATE_CONN until set key is complete.
 * This function checks for the successful set key completion and update
 * the peer state to OL_TXRX_PEER_STATE_AUTH.
 *
 * Return: None
 */
static void hdd_change_peer_state_after_set_key(struct hdd_adapter *adapter,
						struct csr_roam_info *roaminfo,
						eCsrRoamResult roam_result)
{
	struct hdd_station_ctx *hdd_sta_ctx =
		WLAN_HDD_GET_STATION_CTX_PTR(adapter);
	eCsrEncryptionType encr_type = hdd_sta_ctx->conn_info.ucEncryptionType;

	/*
	 * If the security mode is one of the following, IBSS peer will be
	 * waiting in CONN state and we will move the peer state to AUTH
	 * here. For non-secure connection, no need to wait for set-key complete
	 * peer will be moved to AUTH in hdd_roam_register_sta.
	 */
	if (QDF_IBSS_MODE == adapter->device_mode) {
		if (hdd_is_key_install_required_for_ibss(encr_type))
			hdd_change_sta_state_authenticated(adapter, roaminfo);

		return;
	}

	if (eCSR_ROAM_RESULT_AUTHENTICATED == roam_result) {
		hdd_sta_ctx->conn_info.gtk_installed = true;
		/*
		 * PTK exchange happens in preauthentication itself if key_mgmt
		 * is FT-PSK, ptk_installed was false as there is no set PTK
		 * after roaming. STA TL state moves to authenticated only if
		 * ptk_installed is true. So, make ptk_installed to true in
		 * case of 11R roaming.
		 */
		if (sme_neighbor_roam_is11r_assoc(adapter->hdd_ctx->mac_handle,
						  adapter->session_id))
			hdd_sta_ctx->conn_info.ptk_installed = true;
	} else {
		hdd_sta_ctx->conn_info.ptk_installed = true;
	}

	/* In WPA case move STA to authenticated when ptk is installed. Earlier
	 * in WEP case STA was moved to AUTHENTICATED prior to setting the
	 * unicast key and it was resulting in sending few un-encrypted packet.
	 * Now in WEP case STA state will be moved to AUTHENTICATED after we
	 * set the unicast and broadcast key.
	 */
	if ((encr_type == eCSR_ENCRYPT_TYPE_WEP40) ||
	    (encr_type == eCSR_ENCRYPT_TYPE_WEP104) ||
	    (encr_type == eCSR_ENCRYPT_TYPE_WEP40_STATICKEY) ||
	    (encr_type == eCSR_ENCRYPT_TYPE_WEP104_STATICKEY)) {
		if (hdd_sta_ctx->conn_info.gtk_installed &&
		    hdd_sta_ctx->conn_info.ptk_installed)
			hdd_change_sta_state_authenticated(adapter, roaminfo);
	} else if (hdd_sta_ctx->conn_info.ptk_installed) {
		hdd_change_sta_state_authenticated(adapter, roaminfo);
	}

	if (hdd_sta_ctx->conn_info.gtk_installed &&
		hdd_sta_ctx->conn_info.ptk_installed) {
		hdd_sta_ctx->conn_info.gtk_installed = false;
		hdd_sta_ctx->conn_info.ptk_installed = false;
	}
}

/**
 * hdd_roam_set_key_complete_handler() - Update the security parameters
 * @adapter: pointer to adapter
 * @roam_info: pointer to roam info
 * @roamId: roam id
 * @roamStatus: roam status
 * @roamResult: roam result
 *
 * Return: QDF_STATUS enumeration
 */
static QDF_STATUS
hdd_roam_set_key_complete_handler(struct hdd_adapter *adapter,
				  struct csr_roam_info *roam_info,
				  uint32_t roamId,
				  eRoamCmdStatus roamStatus,
				  eCsrRoamResult roamResult)
{
	eCsrEncryptionType connectedCipherAlgo;
	bool connected = false;
	struct hdd_station_ctx *sta_ctx = WLAN_HDD_GET_STATION_CTX_PTR(adapter);

	hdd_enter();

	if (NULL == roam_info) {
		hdd_err("roam_info is NULL");
		return QDF_STATUS_E_FAILURE;
	}
	/*
	 * if (WPA), tell TL to go to 'authenticated' after the keys are set.
	 * then go to 'authenticated'.  For all other authentication types
	 * (those that do not require upper layer authentication) we can put TL
	 * directly into 'authenticated' state.
	 */
	hdd_debug("Set Key completion roamStatus =%d roamResult=%d "
		  MAC_ADDRESS_STR, roamStatus, roamResult,
		  MAC_ADDR_ARRAY(roam_info->peerMac.bytes));

	connected = hdd_conn_get_connected_cipher_algo(sta_ctx,
						   &connectedCipherAlgo);
	if (connected) {
		hdd_change_peer_state_after_set_key(adapter, roam_info,
						    roamResult);
	}

	hdd_exit();
	return QDF_STATUS_SUCCESS;
}

/**
 * hdd_perform_roam_set_key_complete() - perform set key complete
 * @adapter: pointer to adapter
 *
 * Return: none
 */
void hdd_perform_roam_set_key_complete(struct hdd_adapter *adapter)
{
	QDF_STATUS qdf_ret_status = QDF_STATUS_SUCCESS;
	struct hdd_station_ctx *sta_ctx = WLAN_HDD_GET_STATION_CTX_PTR(adapter);
	struct csr_roam_info *roam_info;

	roam_info = qdf_mem_malloc(sizeof(*roam_info));
	if (!roam_info)
		return;
	roam_info->fAuthRequired = false;
	qdf_mem_copy(roam_info->bssid.bytes,
		     sta_ctx->roam_info.bssid, QDF_MAC_ADDR_SIZE);
	qdf_mem_copy(roam_info->peerMac.bytes,
		     sta_ctx->roam_info.peer_mac, QDF_MAC_ADDR_SIZE);

	qdf_ret_status =
			hdd_roam_set_key_complete_handler(adapter,
					   roam_info,
					   sta_ctx->roam_info.roam_id,
					   sta_ctx->roam_info.roam_status,
					   eCSR_ROAM_RESULT_AUTHENTICATED);
	if (qdf_ret_status != QDF_STATUS_SUCCESS)
		hdd_err("Set Key complete failure");

	sta_ctx->roam_info.defer_key_complete = false;
	qdf_mem_free(roam_info);
}

#if defined(WLAN_FEATURE_FILS_SK) && \
	(defined(CFG80211_FILS_SK_OFFLOAD_SUPPORT) || \
		 (LINUX_VERSION_CODE >= KERNEL_VERSION(4, 12, 0)))
void hdd_clear_fils_connection_info(struct hdd_adapter *adapter)
{
	struct csr_roam_profile *roam_profile;

	if ((adapter->device_mode == QDF_SAP_MODE) ||
	    (adapter->device_mode == QDF_P2P_GO_MODE))
		return;

	roam_profile = hdd_roam_profile(adapter);
	if (roam_profile->fils_con_info) {
		qdf_mem_free(roam_profile->fils_con_info);
		roam_profile->fils_con_info = NULL;
	}

	if (roam_profile->hlp_ie) {
		qdf_mem_free(roam_profile->hlp_ie);
		roam_profile->hlp_ie = NULL;
		roam_profile->hlp_ie_len = 0;
	}
}
#endif

/**
 * hdd_association_completion_handler() - association completion handler
 * @adapter: pointer to adapter
 * @roam_info: pointer to roam info
 * @roamId: roam id
 * @roamStatus: roam status
 * @roamResult: roam result
 *
 * Return: QDF_STATUS enumeration
 */
static QDF_STATUS
hdd_association_completion_handler(struct hdd_adapter *adapter,
				   struct csr_roam_info *roam_info,
				   uint32_t roamId,
				   eRoamCmdStatus roamStatus,
				   eCsrRoamResult roamResult)
{
	struct net_device *dev = adapter->dev;
	struct hdd_context *hdd_ctx = WLAN_HDD_GET_CTX(adapter);
	struct hdd_station_ctx *sta_ctx = WLAN_HDD_GET_STATION_CTX_PTR(adapter);
	QDF_STATUS qdf_status = QDF_STATUS_E_FAILURE;
	uint8_t *reqRsnIe;
	uint32_t reqRsnLength = DOT11F_IE_RSN_MAX_LEN, ie_len;
	int ft_carrier_on = false;
	bool hddDisconInProgress = false;
	unsigned long rc;
	tSirResultCodes timeout_reason = 0;
	bool ok;
	mac_handle_t mac_handle;

	if (!hdd_ctx) {
		hdd_err("HDD context is NULL");
		return QDF_STATUS_E_FAILURE;
	}

	/* validate config */
	if (!hdd_ctx->config) {
		hdd_err("config is NULL");
		return QDF_STATUS_E_NULL_VALUE;
	}

	/*
	 * reset scan reject params if connection is success or we received
	 * final failure from CSR after trying with all APs.
	 */
	hdd_reset_scan_reject_params(hdd_ctx, roamStatus, roamResult);

	/* HDD has initiated disconnect, do not send connect result indication
	 * to kernel as it will be handled by __cfg80211_disconnect.
	 */
	if (((eConnectionState_Disconnecting ==
	    sta_ctx->conn_info.connState) ||
	    (eConnectionState_NotConnected ==
	    sta_ctx->conn_info.connState)) &&
	    ((eCSR_ROAM_RESULT_ASSOCIATED == roamResult) ||
	    (eCSR_ROAM_ASSOCIATION_FAILURE == roamStatus))) {
		hdd_info("hddDisconInProgress state=%d, result=%d, status=%d",
				sta_ctx->conn_info.connState,
				roamResult, roamStatus);
		hddDisconInProgress = true;
	}

	mac_handle = hdd_ctx->mac_handle;

	if (eCSR_ROAM_RESULT_ASSOCIATED == roamResult) {
		if (NULL == roam_info) {
			hdd_err("roam_info is NULL");
			return QDF_STATUS_E_FAILURE;
		}
		if (!hddDisconInProgress) {
			hdd_conn_set_connection_state(adapter,
						   eConnectionState_Associated);
		}

		if (adapter->device_mode == QDF_P2P_CLIENT_MODE &&
		    (hdd_ctx->config->sta_disable_roam &
		    LFR3_STA_ROAM_DISABLE_BY_P2P)) {
			hdd_debug("p2p cli active keep disable roam");
		} else {
			/*
			 * Enable roaming on other STA iface except this one.
			 * Firmware dosent support connection on one STA iface
			 * while roaming on other STA iface
			 */
			wlan_hdd_enable_roaming(adapter);
		}

		/* Save the connection info from CSR... */
		hdd_conn_save_connect_info(adapter, roam_info,
					   eCSR_BSS_TYPE_INFRASTRUCTURE);

		if (hdd_add_beacon_filter(adapter) != 0)
			hdd_err("hdd_add_beacon_filter() failed");
#ifdef FEATURE_WLAN_WAPI
		if (roam_info->u.pConnectedProfile->AuthType ==
		    eCSR_AUTH_TYPE_WAPI_WAI_CERTIFICATE
		    || roam_info->u.pConnectedProfile->AuthType ==
		    eCSR_AUTH_TYPE_WAPI_WAI_PSK) {
			adapter->wapi_info.is_wapi_sta = true;
		} else {
			adapter->wapi_info.is_wapi_sta = false;
		}
#endif /* FEATURE_WLAN_WAPI */
		if ((QDF_STA_MODE == adapter->device_mode) &&
						roam_info->pBssDesc) {
			ie_len = GET_IE_LEN_IN_BSS(roam_info->pBssDesc->length);
			sta_ctx->ap_supports_immediate_power_save =
				wlan_hdd_is_ap_supports_immediate_power_save(
				     (uint8_t *) roam_info->pBssDesc->ieFields,
				     ie_len);
			hdd_debug("ap_supports_immediate_power_save flag [%d]",
				  sta_ctx->ap_supports_immediate_power_save);
		}

		/* Indicate 'connect' status to user space */
		hdd_send_association_event(dev, roam_info);

		if (policy_mgr_is_mcc_in_24G(hdd_ctx->psoc)) {
			if (hdd_ctx->miracast_value)
				wlan_hdd_set_mas(adapter,
					hdd_ctx->miracast_value);
		}

		/* Initialize the Linkup event completion variable */
		INIT_COMPLETION(adapter->linkup_event_var);

		/*
		 * Sometimes Switching ON the Carrier is taking time to activate
		 * the device properly. Before allowing any packet to go up to
		 * the application, device activation has to be ensured for
		 * proper queue mapping by the kernel. we have registered net
		 * device notifier for device change notification. With this we
		 * will come to know that the device is getting
		 * activated properly.
		 */
		if (sta_ctx->ft_carrier_on == false) {
			/*
			 * Enable Linkup Event Servicing which allows the net
			 * device notifier to set the linkup event variable.
			 */
			adapter->is_link_up_service_needed = true;

			/* Switch on the Carrier to activate the device */
			wlan_hdd_netif_queue_control(adapter,
						WLAN_NETIF_CARRIER_ON,
						WLAN_CONTROL_PATH);

			/*
			 * Wait for the Link to up to ensure all the queues
			 * are set properly by the kernel.
			 */
			rc = wait_for_completion_timeout(
					&adapter->linkup_event_var,
					msecs_to_jiffies(ASSOC_LINKUP_TIMEOUT)
					);
			if (!rc)
				hdd_warn("Warning:ASSOC_LINKUP_TIMEOUT");

			/*
			 * Disable Linkup Event Servicing - no more service
			 * required from the net device notifier call.
			 */
			adapter->is_link_up_service_needed = false;
		} else {
			sta_ctx->ft_carrier_on = false;
			ft_carrier_on = true;
		}
		if (roam_info->staId < HDD_MAX_ADAPTERS)
			hdd_ctx->sta_to_adapter[roam_info->staId] = adapter;
		else
			hdd_err("Wrong Staid: %d", roam_info->staId);

		if (ucfg_ipa_is_enabled())
			ucfg_ipa_wlan_evt(hdd_ctx->pdev, adapter->dev,
					  adapter->device_mode,
					  roam_info->staId,
					  adapter->session_id,
					  WLAN_IPA_STA_CONNECT,
					  roam_info->bssid.bytes);

#ifdef FEATURE_WLAN_AUTO_SHUTDOWN
		wlan_hdd_auto_shutdown_enable(hdd_ctx, false);
#endif

		if (policy_mgr_is_chan_ok_for_dnbs(hdd_ctx->psoc,
					sta_ctx->conn_info.operationChannel,
					&ok)) {
			hdd_err("Unable to check DNBS eligibility for chan:%d",
					sta_ctx->conn_info.operationChannel);
			return QDF_STATUS_E_FAILURE;
		}

		if (!ok) {
			hdd_err("Chan:%d not suitable for DNBS",
				sta_ctx->conn_info.operationChannel);
			wlan_hdd_netif_queue_control(adapter,
				WLAN_NETIF_CARRIER_OFF,
				WLAN_CONTROL_PATH);
			if (!hddDisconInProgress) {
				hdd_err("Disconnecting...");
				sme_roam_disconnect(
					mac_handle,
					adapter->session_id,
					eCSR_DISCONNECT_REASON_UNSPECIFIED,
					eSIR_MAC_UNSPEC_FAILURE_REASON);
			}
			return QDF_STATUS_E_FAILURE;
		}

		DPTRACE(qdf_dp_trace_mgmt_pkt(QDF_DP_TRACE_MGMT_PACKET_RECORD,
			adapter->session_id,
			QDF_TRACE_DEFAULT_PDEV_ID,
			QDF_PROTO_TYPE_MGMT, QDF_PROTO_MGMT_ASSOC));

		reqRsnIe = qdf_mem_malloc(sizeof(uint8_t) *
					  DOT11F_IE_RSN_MAX_LEN);
		if (!reqRsnIe)
			return QDF_STATUS_E_NOMEM;

		/*
		 * For reassoc, the station is already registered, all we need
		 * is to change the state of the STA in TL.
		 * If authentication is required (WPA/WPA2/DWEP), change TL to
		 * CONNECTED instead of AUTHENTICATED.
		 */
		if (!roam_info->fReassocReq) {
			struct cfg80211_bss *bss;
			u8 *pFTAssocRsp = NULL;
			unsigned int assocRsplen = 0;
			u8 *pFTAssocReq = NULL;
			unsigned int assocReqlen = 0;
			struct ieee80211_channel *chan;
			uint32_t rspRsnLength = DOT11F_IE_RSN_MAX_LEN;
			uint8_t *rspRsnIe =
				qdf_mem_malloc(sizeof(uint8_t) *
					       DOT11F_IE_RSN_MAX_LEN);
			if (!rspRsnIe)
				return QDF_STATUS_E_NOMEM;

			/* add bss_id to cfg80211 data base */
			bss =
				wlan_hdd_cfg80211_update_bss_db(adapter,
								roam_info);
			if (NULL == bss) {
				hdd_err("wlan: Not able to create BSS entry");
				wlan_hdd_netif_queue_control(adapter,
					WLAN_NETIF_CARRIER_OFF,
					WLAN_CONTROL_PATH);
				if (!hddDisconInProgress) {
					/*
					 * Here driver was not able to add bss
					 * in cfg80211 database this can happen
					 * if connected channel is not valid,
					 * i.e reg domain was changed during
					 * connection. Queue disconnect for the
					 * session if disconnect is not in
					 * progress.
					 */
					hdd_debug("Disconnecting...");
					sme_roam_disconnect(
					   mac_handle,
					   adapter->session_id,
					   eCSR_DISCONNECT_REASON_UNSPECIFIED,
					   eSIR_MAC_UNSPEC_FAILURE_REASON);
				}
				qdf_mem_free(reqRsnIe);
				qdf_mem_free(rspRsnIe);
				return QDF_STATUS_E_FAILURE;
			}

			cfg80211_put_bss(hdd_ctx->wiphy, bss);

			/* Association Response */
			pFTAssocRsp =
				(u8 *) (roam_info->pbFrames +
					roam_info->nBeaconLength +
					roam_info->nAssocReqLength);
			if (pFTAssocRsp != NULL) {
				/*
				 * pFTAssocRsp needs to point to the IEs
				 */
				pFTAssocRsp += FT_ASSOC_RSP_IES_OFFSET;
				hdd_debug("AssocRsp is now at %02x%02x",
					 (unsigned int)pFTAssocRsp[0],
					 (unsigned int)pFTAssocRsp[1]);
				assocRsplen =
					roam_info->nAssocRspLength -
					FT_ASSOC_RSP_IES_OFFSET;

				hdd_debug("assoc_rsp_len %d", assocRsplen);
			} else {
				hdd_debug("AssocRsp is NULL");
				assocRsplen = 0;
			}

			/* Association Request */
			pFTAssocReq = (u8 *) (roam_info->pbFrames +
					      roam_info->nBeaconLength);
			if (pFTAssocReq != NULL) {
				if (!ft_carrier_on) {
					/*
					 * pFTAssocReq needs to point to
					 * the IEs
					 */
					pFTAssocReq +=
						FT_ASSOC_REQ_IES_OFFSET;
					assocReqlen =
					    roam_info->nAssocReqLength -
						FT_ASSOC_REQ_IES_OFFSET;
				} else {
					/*
					 * This should contain only the
					 * FTIEs
					 */
					assocReqlen =
					    roam_info->nAssocReqLength;
				}
				hdd_debug("assoc_req_len %d", assocReqlen);
			} else {
				hdd_debug("AssocReq is NULL");
				assocReqlen = 0;
			}

			if ((roam_info->u.pConnectedProfile->AuthType ==
			     eCSR_AUTH_TYPE_FT_RSN) ||
			    (roam_info->u.pConnectedProfile->AuthType ==
			     eCSR_AUTH_TYPE_FT_RSN_PSK) ||
			    (roam_info->u.pConnectedProfile->AuthType ==
			     eCSR_AUTH_TYPE_FT_SAE) ||
			    (roam_info->u.pConnectedProfile->AuthType ==
			     eCSR_AUTH_TYPE_FT_SUITEB_EAP_SHA384)) {
				if (ft_carrier_on) {
					if (!hddDisconInProgress &&
						roam_info->pBssDesc) {
						struct cfg80211_bss *roam_bss;

						/*
						 * After roaming is completed,
						 * active session count is
						 * incremented as a part of
						 * connect indication but
						 * effectively the active
						 * session count should still
						 * be the same and hence upon
						 * successful reassoc
						 * decrement the active session
						 * count here.
						 */
						if (!hdd_is_roam_sync_in_progress
								(roam_info)) {
						policy_mgr_decr_session_set_pcl(
							hdd_ctx->psoc,
							adapter->device_mode,
							adapter->session_id);
						hdd_green_ap_start_state_mc(
							hdd_ctx,
							adapter->device_mode,
							false);
						}
						hdd_debug("ft_carrier_on is %d, sending roamed indication",
							 ft_carrier_on);
						chan =
							ieee80211_get_channel
								(adapter->wdev.wiphy,
								(int)roam_info->pBssDesc->
								channelId);

						roam_bss =
							hdd_cfg80211_get_bss(
							adapter->wdev.wiphy,
							chan,
							roam_info->bssid.bytes,
							roam_info->u.
							pConnectedProfile->SSID.ssId,
							roam_info->u.
							pConnectedProfile->SSID.length);
						hdd_send_roamed_ind(
								dev,
								roam_bss,
								pFTAssocReq,
								assocReqlen,
								pFTAssocRsp,
								assocRsplen);
						wlan_hdd_send_roam_auth_event(
							adapter,
							roam_info->bssid.bytes,
							pFTAssocReq,
							assocReqlen,
							pFTAssocRsp,
							assocRsplen,
							roam_info);
					}
					if (sme_get_ftptk_state
						    (mac_handle,
						    adapter->session_id)) {
						sme_set_ftptk_state
							(mac_handle,
							adapter->session_id,
							false);
						roam_info->fAuthRequired =
							false;

						qdf_mem_copy(sta_ctx->
							     roam_info.bssid,
							     roam_info->bssid.bytes,
							     QDF_MAC_ADDR_SIZE);
						qdf_mem_copy(sta_ctx->
							     roam_info.peer_mac,
							     roam_info->peerMac.bytes,
							     QDF_MAC_ADDR_SIZE);
						sta_ctx->roam_info.roam_id =
							roamId;
						sta_ctx->roam_info.roam_status =
							roamStatus;
						sta_ctx->roam_info.
						defer_key_complete = true;
					}
				} else if (!hddDisconInProgress) {
					hdd_debug("ft_carrier_on is %d, sending connect indication",
						 ft_carrier_on);
					hdd_connect_result(dev,
							   roam_info->
							   bssid.bytes,
							   roam_info,
							   pFTAssocReq,
							   assocReqlen,
							   pFTAssocRsp,
							   assocRsplen,
							   WLAN_STATUS_SUCCESS,
							   GFP_KERNEL,
							   false,
							   roam_info->statusCode);
				}
			} else {
				/*
				 * wpa supplicant expecting WPA/RSN IE in
				 * connect result.
				 */

				sme_roam_get_wpa_rsn_req_ie(mac_handle,
							    adapter->session_id,
							    &reqRsnLength,
							    reqRsnIe);

				sme_roam_get_wpa_rsn_rsp_ie(mac_handle,
							    adapter->session_id,
							    &rspRsnLength,
							    rspRsnIe);
				if (!hddDisconInProgress) {
					if (ft_carrier_on)
						hdd_send_re_assoc_event(dev,
									adapter,
									roam_info,
									reqRsnIe,
									reqRsnLength);
					else {
						hdd_debug("sending connect indication to nl80211:for bssid "
							 MAC_ADDRESS_STR
							 " result:%d and Status:%d",
							 MAC_ADDR_ARRAY
							 (roam_info->bssid.bytes),
							 roamResult, roamStatus);

						/* inform connect result to nl80211 */
						hdd_connect_result(dev,
								   roam_info->
								   bssid.bytes,
								   roam_info,
								   pFTAssocReq,
								   assocReqlen,
								   pFTAssocRsp,
								   assocRsplen,
								   WLAN_STATUS_SUCCESS,
								   GFP_KERNEL,
								   false,
								   roam_info->statusCode);
					}
				}
			}
			if (!hddDisconInProgress) {
				/*
				 * Perform any WMM-related association
				 * processing.
				 */
				hdd_wmm_assoc(adapter, roam_info,
					      eCSR_BSS_TYPE_INFRASTRUCTURE);

				/*
				 * Register the Station with DP after associated
				 */
				qdf_status = hdd_roam_register_sta(adapter,
						roam_info,
						sta_ctx->conn_info.staId[0],
						NULL, roam_info->pBssDesc);
				hdd_debug("Enabling queues");
				wlan_hdd_netif_queue_control(adapter,
						WLAN_WAKE_ALL_NETIF_QUEUE,
						WLAN_CONTROL_PATH);

			}
			qdf_mem_free(rspRsnIe);
		} else {
			/*
			 * wpa supplicant expecting WPA/RSN IE in connect result
			 * in case of reassociation also need to indicate it to
			 * supplicant.
			 */
			sme_roam_get_wpa_rsn_req_ie(
						mac_handle,
						adapter->session_id,
						&reqRsnLength, reqRsnIe);

			hdd_send_re_assoc_event(dev, adapter, roam_info,
						reqRsnIe, reqRsnLength);
			/* Reassoc successfully */
			if (roam_info->fAuthRequired) {
				qdf_status =
					hdd_change_peer_state(adapter,
						sta_ctx->conn_info.staId[0],
						OL_TXRX_PEER_STATE_CONN,
#ifdef WLAN_FEATURE_ROAM_OFFLOAD
						roam_info->roamSynchInProgress
#else
						false
#endif
						);
				hdd_conn_set_authenticated(adapter, false);
				hdd_objmgr_set_peer_mlme_auth_state(
							adapter->vdev,
							false);
			} else {
				hdd_debug("staId: %d Changing TL state to AUTHENTICATED",
					 sta_ctx->conn_info.staId[0]);
				qdf_status =
					hdd_change_peer_state(adapter,
						sta_ctx->conn_info.staId[0],
						OL_TXRX_PEER_STATE_AUTH,
#ifdef WLAN_FEATURE_ROAM_OFFLOAD
						roam_info->roamSynchInProgress
#else
						false
#endif
						);
				hdd_conn_set_authenticated(adapter, true);
				hdd_objmgr_set_peer_mlme_auth_state(
							adapter->vdev,
							true);
			}

			if (QDF_IS_STATUS_SUCCESS(qdf_status)) {
				/*
				 * Perform any WMM-related association
				 * processing
				 */
				hdd_wmm_assoc(adapter, roam_info,
					      eCSR_BSS_TYPE_INFRASTRUCTURE);
			}

			/* Start the tx queues */
#ifdef WLAN_FEATURE_ROAM_OFFLOAD
			if (roam_info->roamSynchInProgress)
				hdd_debug("LFR3:netif_tx_wake_all_queues");
#endif
			hdd_debug("Enabling queues");
			wlan_hdd_netif_queue_control(adapter,
						   WLAN_WAKE_ALL_NETIF_QUEUE,
						   WLAN_CONTROL_PATH);
		}
		qdf_mem_free(reqRsnIe);

		if (!QDF_IS_STATUS_SUCCESS(qdf_status)) {
			hdd_err("STA register with TL failed status: %d [%08X]",
				qdf_status, qdf_status);
		}
#ifdef WLAN_FEATURE_11W
		qdf_mem_zero(&adapter->hdd_stats.hdd_pmf_stats,
			     sizeof(adapter->hdd_stats.hdd_pmf_stats));
#endif
		if (adapter->device_mode == QDF_STA_MODE &&
		    hdd_conn_get_connected_band(sta_ctx) == BAND_5G) {
			/* Inform FTM TIME SYNC about the connection with AP */
			hdd_ftm_time_sync_sta_state_notify(
					adapter, FTM_TIME_SYNC_STA_CONNECTED);
		}

		hdd_debug("check for SAP restart");
		policy_mgr_check_concurrent_intf_and_restart_sap(
			hdd_ctx->psoc);
		if (roam_info->pBssDesc)
			policy_mgr_checkn_update_hw_mode_single_mac_mode
				(hdd_ctx->psoc,
				 roam_info->pBssDesc->channelId);
	} else {
		bool connect_timeout = false;
		/* do we need to change the HW mode */
		policy_mgr_check_n_start_opportunistic_timer(hdd_ctx->psoc);
		if (roam_info && roam_info->is_fils_connection &&
		    eCSR_ROAM_RESULT_SCAN_FOR_SSID_FAILURE == roamResult)
			qdf_copy_macaddr(&roam_info->bssid,
					 &sta_ctx->requested_bssid);
		if (roam_info)
			hdd_err("%s(vdevid-%d): connection failed with " MAC_ADDRESS_STR
				 " result: %d and Status: %d", dev->name,
				 adapter->session_id,
				 MAC_ADDR_ARRAY(roam_info->bssid.bytes),
				 roamResult, roamStatus);
		else
			hdd_err("%s(vdevid-%d): connection failed with " MAC_ADDRESS_STR
				 " result: %d and Status: %d", dev->name,
				 adapter->session_id,
				 MAC_ADDR_ARRAY(sta_ctx->requested_bssid.bytes),
				 roamResult, roamStatus);

		if ((eCSR_ROAM_RESULT_SCAN_FOR_SSID_FAILURE == roamResult) ||
		   (roam_info &&
		   ((eSIR_SME_JOIN_TIMEOUT_RESULT_CODE ==
					roam_info->statusCode) ||
		   (eSIR_SME_AUTH_TIMEOUT_RESULT_CODE ==
					roam_info->statusCode) ||
		   (eSIR_SME_ASSOC_TIMEOUT_RESULT_CODE ==
					roam_info->statusCode)))) {
			uint8_t *ssid;
			uint8_t ssid_len;

			if (roam_info && roam_info->pProfile &&
			    roam_info->pProfile->SSIDs.SSIDList) {
				ssid_len =
					roam_info->pProfile->SSIDs.
						SSIDList[0].SSID.length;
				ssid = roam_info->pProfile->SSIDs.
						SSIDList[0].SSID.ssId;
			} else {
				ssid_len = sta_ctx->conn_info.SSID.SSID.length;
				ssid = sta_ctx->conn_info.SSID.SSID.ssId;
			}
			wlan_hdd_cfg80211_unlink_bss(adapter,
				roam_info ?
				roam_info->bssid.bytes :
				sta_ctx->requested_bssid.bytes, ssid, ssid_len);
			sme_remove_bssid_from_scan_list(mac_handle,
				roam_info ?
				roam_info->bssid.bytes :
				sta_ctx->requested_bssid.bytes);
			if (roamResult !=
			    eCSR_ROAM_RESULT_SCAN_FOR_SSID_FAILURE)
				connect_timeout = true;
		}

		/*
		 * CR465478: Only send up a connection failure result when CSR
		 * has completed operation - with a ASSOCIATION_FAILURE status.
		 */
		if (eCSR_ROAM_ASSOCIATION_FAILURE == roamStatus
		    && !hddDisconInProgress) {
			u8 *assoc_rsp = NULL;
			u8 *assoc_req = NULL;

			if (roam_info) {
				if (roam_info->pbFrames) {
				/* Association Request */
					assoc_req =
						(u8 *)(roam_info->pbFrames +
						      roam_info->nBeaconLength);
					/* Association Response */
					assoc_rsp =
						(u8 *)(roam_info->pbFrames +
						      roam_info->nBeaconLength +
						    roam_info->nAssocReqLength);
					hdd_debug("assoc_req_len %d assoc resp len %d",
						  roam_info->nAssocReqLength,
						  roam_info->nAssocRspLength);
				}
				hdd_err("send connect failure to nl80211: for bssid "
					MAC_ADDRESS_STR
					" result: %d and Status: %d reasoncode: %d",
					MAC_ADDR_ARRAY(roam_info->bssid.bytes),
					roamResult, roamStatus,
					roam_info->reasonCode);
				sta_ctx->conn_info.assoc_status_code =
					roam_info->statusCode;
			} else {
				hdd_err("connect failed: for bssid "
				       MAC_ADDRESS_STR
				       " result: %d and status: %d ",
				       MAC_ADDR_ARRAY(sta_ctx->requested_bssid.bytes),
				       roamResult, roamStatus);
			}
			hdd_debug("Invoking packetdump deregistration API");
			wlan_deregister_txrx_packetdump();

			/* inform association failure event to nl80211 */
			if (eCSR_ROAM_RESULT_ASSOC_FAIL_CON_CHANNEL ==
			    roamResult) {
				if (roam_info)
					hdd_connect_result(dev,
						roam_info->bssid.bytes,
						roam_info, assoc_req,
						roam_info->nAssocReqLength,
						assoc_rsp,
						roam_info->nAssocRspLength,
						WLAN_STATUS_ASSOC_DENIED_UNSPEC,
						GFP_KERNEL,
						connect_timeout,
						roam_info->statusCode);
				else
					hdd_connect_result(dev,
						sta_ctx->requested_bssid.bytes,
						NULL, NULL, 0, NULL, 0,
						WLAN_STATUS_ASSOC_DENIED_UNSPEC,
						GFP_KERNEL,
						connect_timeout,
						timeout_reason);
			} else {
				if (roam_info)
					hdd_connect_result(dev,
						roam_info->bssid.bytes,
						roam_info, assoc_req,
						roam_info->nAssocReqLength,
						assoc_rsp,
						roam_info->nAssocRspLength,
						roam_info->reasonCode ?
						roam_info->reasonCode :
						WLAN_STATUS_UNSPECIFIED_FAILURE,
						GFP_KERNEL,
						connect_timeout,
						roam_info->statusCode);
				else
					hdd_connect_result(dev,
						sta_ctx->requested_bssid.bytes,
						NULL, NULL, 0, NULL, 0,
						WLAN_STATUS_UNSPECIFIED_FAILURE,
						GFP_KERNEL,
						connect_timeout,
						timeout_reason);
			}
			hdd_clear_roam_profile_ie(adapter);
			sme_reset_key(hdd_ctx->mac_handle,
				      adapter->session_id);
		} else  if ((eCSR_ROAM_CANCELLED == roamStatus
		    && !hddDisconInProgress)) {
			hdd_connect_result(dev,
					   sta_ctx->requested_bssid.bytes,
					   NULL, NULL, 0, NULL, 0,
					   WLAN_STATUS_UNSPECIFIED_FAILURE,
					   GFP_KERNEL,
					   connect_timeout,
					   timeout_reason);
		}

		/* Check to change TDLS state in FW
		 * as connection failed.
		 */
		if (roamStatus == eCSR_ROAM_ASSOCIATION_FAILURE ||
		    roamStatus == eCSR_ROAM_CANCELLED) {
			ucfg_tdls_notify_connect_failure(hdd_ctx->psoc);

			/*
			 * Enable roaming on other STA iface except this one.
			 * Firmware dosent support connection on one STA iface
			 * while roaming on other STA iface
			 */
			wlan_hdd_enable_roaming(adapter);
		}

		/*
		 * Set connection state to eConnectionState_NotConnected only
		 * when CSR has completed operation - with a
		 * ASSOCIATION_FAILURE or eCSR_ROAM_CANCELLED status.
		 */
		if (((eCSR_ROAM_ASSOCIATION_FAILURE == roamStatus) ||
			(eCSR_ROAM_CANCELLED == roamStatus))
		    && !hddDisconInProgress) {
			hdd_conn_set_connection_state(adapter,
					eConnectionState_NotConnected);
		}
		hdd_wmm_init(adapter);

		hdd_debug("Disabling queues");
		wlan_hdd_netif_queue_control(adapter,
					   WLAN_STOP_ALL_NETIF_QUEUE_N_CARRIER,
					   WLAN_CONTROL_PATH);
		/*
		 * if hddDisconInProgress is set and roamResult is
		 * eCSR_ROAM_RESULT_SCAN_FOR_SSID_FAILURE that mean HDD is
		 * waiting on disconnect_comp_var so unblock anyone waiting for
		 * disconnect to complete.
		 * Also add eCSR_ROAM_ASSOCIATION_FAILURE and
		 * eCSR_ROAM_CANCELLED here to handle the following scenarios:
		 *
		 * 1. Connection is in progress, but completes with failure
		 *    before we check the CSR state.
		 * 2. Connection is in progress. But the connect command is in
		 *    pending queue and is removed from pending queue as part
		 *    of csr_roam_disconnect.
		 */
		if ((roamResult == eCSR_ROAM_RESULT_SCAN_FOR_SSID_FAILURE ||
		     roamStatus == eCSR_ROAM_ASSOCIATION_FAILURE ||
		     roamStatus == eCSR_ROAM_CANCELLED) &&
		    hddDisconInProgress)
			complete(&adapter->disconnect_comp_var);

		policy_mgr_check_concurrent_intf_and_restart_sap(hdd_ctx->psoc);
	}

	hdd_periodic_sta_stats_start(adapter);

	return QDF_STATUS_SUCCESS;
}

/**
 * hdd_roam_ibss_indication_handler() - update the status of the IBSS
 * @adapter: pointer to adapter
 * @roam_info: pointer to roam info
 * @roamId: roam id
 * @roamStatus: roam status
 * @roamResult: roam result
 *
 * Here we update the status of the Ibss when we receive information that we
 * have started/joined an ibss session.
 *
 * Return: none
 */
static void hdd_roam_ibss_indication_handler(struct hdd_adapter *adapter,
					     struct csr_roam_info *roam_info,
					     uint32_t roamId,
					     eRoamCmdStatus roamStatus,
					     eCsrRoamResult roamResult)
{
	struct hdd_context *hdd_ctx = WLAN_HDD_GET_CTX(adapter);

	hdd_debug("%s: id %d, status %d, result %d",
		 adapter->dev->name, roamId,
		 roamStatus, roamResult);

	switch (roamResult) {
	/* both IBSS Started and IBSS Join should come in here. */
	case eCSR_ROAM_RESULT_IBSS_STARTED:
	case eCSR_ROAM_RESULT_IBSS_JOIN_SUCCESS:
	case eCSR_ROAM_RESULT_IBSS_COALESCED:
	{
		struct hdd_station_ctx *hdd_sta_ctx =
			WLAN_HDD_GET_STATION_CTX_PTR(adapter);
		struct qdf_mac_addr broadcastMacAddr = QDF_MAC_ADDR_BCAST_INIT;

		if (NULL == roam_info) {
			QDF_ASSERT(0);
			return;
		}

		/* When IBSS Started comes from CSR, we need to move
		 * connection state to IBSS Disconnected (meaning no peers
		 * are in the IBSS).
		 */
		hdd_conn_set_connection_state(adapter,
				      eConnectionState_IbssDisconnected);
		/* notify wmm */
		hdd_wmm_connect(adapter, roam_info,
				eCSR_BSS_TYPE_IBSS);

		hdd_sta_ctx->broadcast_staid = roam_info->staId;

		if (roam_info->staId < HDD_MAX_ADAPTERS)
			hdd_ctx->sta_to_adapter[roam_info->staId] =
				adapter;
		else
			hdd_debug("invalid sta id %d", roam_info->staId);

		hdd_roam_register_sta(adapter, roam_info,
				      roam_info->staId,
				      &broadcastMacAddr,
				      roam_info->pBssDesc);

		if (roam_info->pBssDesc) {
			struct cfg80211_bss *bss;
#if (LINUX_VERSION_CODE >= KERNEL_VERSION(3, 15, 0))
			struct ieee80211_channel *chan;
			int chan_no;
			unsigned int freq;
#endif
			/* we created the IBSS, notify supplicant */
			hdd_debug("%s: created ibss " MAC_ADDRESS_STR,
				adapter->dev->name,
				MAC_ADDR_ARRAY(
					roam_info->pBssDesc->bssId));

			/* we must first give cfg80211 the BSS information */
			bss = wlan_hdd_cfg80211_update_bss_db(adapter,
								roam_info);
			if (NULL == bss) {
				hdd_err("%s: unable to create IBSS entry",
					adapter->dev->name);
				return;
			}
			hdd_debug("Enabling queues");
			wlan_hdd_netif_queue_control(adapter,
					WLAN_START_ALL_NETIF_QUEUE_N_CARRIER,
					WLAN_CONTROL_PATH);

#if (LINUX_VERSION_CODE >= KERNEL_VERSION(3, 15, 0))
			chan_no = roam_info->pBssDesc->channelId;

			if (chan_no <= 14)
				freq = ieee80211_channel_to_frequency(chan_no,
					  HDD_NL80211_BAND_2GHZ);
			else
				freq = ieee80211_channel_to_frequency(chan_no,
					  HDD_NL80211_BAND_5GHZ);

			chan = ieee80211_get_channel(adapter->wdev.wiphy, freq);

			if (chan)
				cfg80211_ibss_joined(adapter->dev,
						     bss->bssid, chan,
						     GFP_KERNEL);
			else
				hdd_warn("%s: chanId: %d, can't find channel",
				adapter->dev->name,
				(int)roam_info->pBssDesc->channelId);
#else
			cfg80211_ibss_joined(adapter->dev, bss->bssid,
					     GFP_KERNEL);
#endif
			cfg80211_put_bss(
				hdd_ctx->wiphy,
				bss);
		}
		if (eCSR_ROAM_RESULT_IBSS_STARTED == roamResult) {
			policy_mgr_incr_active_session(hdd_ctx->psoc,
				adapter->device_mode, adapter->session_id);
			hdd_green_ap_start_state_mc(hdd_ctx,
						    adapter->device_mode, true);
		} else if (eCSR_ROAM_RESULT_IBSS_JOIN_SUCCESS == roamResult ||
				eCSR_ROAM_RESULT_IBSS_COALESCED == roamResult) {
			policy_mgr_update_connection_info(hdd_ctx->psoc,
					adapter->session_id);
		}
		break;
	}

	case eCSR_ROAM_RESULT_IBSS_START_FAILED:
	{
		hdd_err("%s: unable to create IBSS", adapter->dev->name);
		break;
	}

	default:
		hdd_err("%s: unexpected result %d",
			adapter->dev->name, (int)roamResult);
		break;
	}
}

/**
 * hdd_save_peer() - Save peer MAC address in adapter peer table.
 * @sta_ctx: pointer to hdd station context
 * @sta_id: station ID
 * @peer_mac_addr: mac address of new peer
 *
 * This information is passed to iwconfig later. The peer that joined
 * last is passed as information to iwconfig.

 * Return: true if success, false otherwise
 */
bool hdd_save_peer(struct hdd_station_ctx *sta_ctx, uint8_t sta_id,
		   struct qdf_mac_addr *peer_mac_addr)
{
	int idx;

	for (idx = 0; idx < MAX_PEERS; idx++) {
		if (HDD_WLAN_INVALID_STA_ID == sta_ctx->conn_info.staId[idx]) {
			hdd_debug("adding peer: %pM, sta_id: %d, at idx: %d",
				 peer_mac_addr, sta_id, idx);
			sta_ctx->conn_info.staId[idx] = sta_id;
			qdf_copy_macaddr(
				&sta_ctx->conn_info.peerMacAddress[idx],
				peer_mac_addr);
			return true;
		}
	}
	return false;
}

/**
 * hdd_delete_peer() - removes peer from hdd station context peer table
 * @sta_ctx: pointer to hdd station context
 * @sta_id: station ID
 *
 * Return: None
 */
void hdd_delete_peer(struct hdd_station_ctx *sta_ctx, uint8_t sta_id)
{
	int i;

	for (i = 0; i < MAX_PEERS; i++) {
		if (sta_id == sta_ctx->conn_info.staId[i]) {
			sta_ctx->conn_info.staId[i] = HDD_WLAN_INVALID_STA_ID;
			return;
		}
	}
}

bool hdd_any_valid_peer_present(struct hdd_adapter *adapter)
{
	struct hdd_station_ctx *sta_ctx = WLAN_HDD_GET_STATION_CTX_PTR(adapter);
	int idx;

<<<<<<< HEAD
	for (idx = 0; idx < SIR_MAX_NUM_STA_IN_IBSS; idx++)
=======
	for (idx = 0; idx < MAX_PEERS; idx++)
>>>>>>> 7900f6f7
		if (HDD_WLAN_INVALID_STA_ID != sta_ctx->conn_info.staId[idx])
			return true;

	return false;
}

/**
 * roam_remove_ibss_station() - Remove the IBSS peer MAC address in the adapter
 * @adapter: pointer to adapter
 * @staId: station id
 *
 * Return:
 *	true if we remove MAX_PEERS or less STA
 *	false otherwise.
 */
static bool roam_remove_ibss_station(struct hdd_adapter *adapter, uint8_t staId)
{
	bool fSuccess = false;
	int idx = 0;
	uint8_t valid_idx = 0;
	uint8_t del_idx = 0;
	uint8_t empty_slots = 0;
	struct hdd_station_ctx *sta_ctx = WLAN_HDD_GET_STATION_CTX_PTR(adapter);

	for (idx = 0; idx < MAX_PEERS; idx++) {
		if (staId == sta_ctx->conn_info.staId[idx]) {
			sta_ctx->conn_info.staId[idx] =
						HDD_WLAN_INVALID_STA_ID;

			qdf_zero_macaddr(&sta_ctx->conn_info.
					 peerMacAddress[idx]);

			fSuccess = true;

			/*
			 * Note the deleted Index, if its 0 we need special
			 * handling.
			 */
			del_idx = idx;

			empty_slots++;
		} else {
			if (sta_ctx->conn_info.staId[idx] !=
					HDD_WLAN_INVALID_STA_ID) {
				valid_idx = idx;
			} else {
				/* Found an empty slot */
				empty_slots++;
			}
		}
	}

	if (MAX_PEERS == empty_slots) {
		/* Last peer departed, set the IBSS state appropriately */
		hdd_conn_set_connection_state(adapter,
				eConnectionState_IbssDisconnected);
		hdd_debug("Last IBSS Peer Departed!!!");
	}
	/* Find next active staId, to have a valid sta trigger for TL. */
	if (fSuccess == true) {
		if (del_idx == 0) {
			if (sta_ctx->conn_info.staId[valid_idx] !=
					HDD_WLAN_INVALID_STA_ID) {
				sta_ctx->conn_info.staId[0] =
					sta_ctx->conn_info.staId[valid_idx];
				qdf_copy_macaddr(&sta_ctx->conn_info.
						 peerMacAddress[0],
						 &sta_ctx->conn_info.
						 peerMacAddress[valid_idx]);

				sta_ctx->conn_info.staId[valid_idx] =
							HDD_WLAN_INVALID_STA_ID;
				qdf_zero_macaddr(&sta_ctx->conn_info.
						 peerMacAddress[valid_idx]);
			}
		}
	}
	return fSuccess;
}

/**
 * roam_ibss_connect_handler() - IBSS connection handler
 * @adapter: pointer to adapter
 * @roam_info: pointer to roam info
 *
 * We update the status of the IBSS to connected in this function.
 *
 * Return: QDF_STATUS enumeration
 */
static QDF_STATUS roam_ibss_connect_handler(struct hdd_adapter *adapter,
					    struct csr_roam_info *roam_info)
{
	struct cfg80211_bss *bss;
	/*
	 * Set the internal connection state to show 'IBSS Connected' (IBSS with
	 * a partner stations).
	 */
	hdd_conn_set_connection_state(adapter, eConnectionState_IbssConnected);

	/* Save the connection info from CSR... */
	hdd_conn_save_connect_info(adapter, roam_info, eCSR_BSS_TYPE_IBSS);

	/* Send the bssid address to the wext. */
	hdd_send_association_event(adapter->dev, roam_info);
	/* add bss_id to cfg80211 data base */
	bss = wlan_hdd_cfg80211_update_bss_db(adapter, roam_info);
	if (NULL == bss) {
		hdd_err("%s: unable to create IBSS entry",
		       adapter->dev->name);
		return QDF_STATUS_E_FAILURE;
	}
	cfg80211_put_bss(
		WLAN_HDD_GET_CTX(adapter)->wiphy,
		bss);

	return QDF_STATUS_SUCCESS;
}

/**
 * hdd_roam_mic_error_indication_handler() - MIC error indication handler
 * @adapter: pointer to adapter
 * @roam_info: pointer to roam info
 * @roamId: roam id
 * @roamStatus: roam status
 * @roamResult: roam result
 *
 * This function indicates the Mic failure to the supplicant
 *
 * Return: None
 */
static void
hdd_roam_mic_error_indication_handler(struct hdd_adapter *adapter,
				      struct csr_roam_info *roam_info)
{
	struct hdd_station_ctx *sta_ctx = WLAN_HDD_GET_STATION_CTX_PTR(adapter);
	tSirMicFailureInfo *mic_failure_info;

	if (eConnectionState_Associated != sta_ctx->conn_info.connState)
		return;

	mic_failure_info = roam_info->u.pMICFailureInfo;
	cfg80211_michael_mic_failure(adapter->dev,
				     mic_failure_info->taMacAddr,
				     mic_failure_info->multicast ?
					NL80211_KEYTYPE_GROUP :
					NL80211_KEYTYPE_PAIRWISE,
				     mic_failure_info->keyId,
				     mic_failure_info->TSC,
				     GFP_KERNEL);
}

/**
 * roam_roam_connect_status_update_handler() - IBSS connect status update
 * @adapter: pointer to adapter
 * @roam_info: pointer to roam info
 * @roamId: roam id
 * @roamStatus: roam status
 * @roamResult: roam result
 *
 * The Ibss connection status is updated regularly here in this function.
 *
 * Return: QDF_STATUS enumeration
 */
static QDF_STATUS
roam_roam_connect_status_update_handler(struct hdd_adapter *adapter,
					struct csr_roam_info *roam_info,
					uint32_t roamId,
					eRoamCmdStatus roamStatus,
					eCsrRoamResult roamResult)
{
	struct hdd_context *hdd_ctx = WLAN_HDD_GET_CTX(adapter);
	QDF_STATUS qdf_status;

	switch (roamResult) {
	case eCSR_ROAM_RESULT_IBSS_NEW_PEER:
	{
		struct hdd_station_ctx *sta_ctx =
			WLAN_HDD_GET_STATION_CTX_PTR(adapter);
		struct station_info *stainfo;
		eCsrEncryptionType encr_type = sta_ctx->ibss_enc_key.encType;

		hdd_debug("IBSS New Peer indication from SME "
			 "with peerMac " MAC_ADDRESS_STR " BSSID: "
			 MAC_ADDRESS_STR " and stationID= %d",
			 MAC_ADDR_ARRAY(roam_info->peerMac.bytes),
			 MAC_ADDR_ARRAY(sta_ctx->conn_info.bssId.bytes),
			 roam_info->staId);

		if (!hdd_save_peer
			    (WLAN_HDD_GET_STATION_CTX_PTR(adapter),
			    roam_info->staId,
			    &roam_info->peerMac)) {
			hdd_warn("Max reached: Can't register new IBSS peer");
			break;
		}

		if (roam_info->staId < HDD_MAX_ADAPTERS)
			hdd_ctx->sta_to_adapter[roam_info->staId] = adapter;
		else
			hdd_debug("invalid sta id %d", roam_info->staId);

		if (hdd_is_key_install_required_for_ibss(encr_type))
			roam_info->fAuthRequired = true;

		/* Register the Station with TL for the new peer. */
		qdf_status = hdd_roam_register_sta(adapter,
						   roam_info,
						   roam_info->staId,
						   &roam_info->peerMac,
						   roam_info->pBssDesc);
		if (!QDF_IS_STATUS_SUCCESS(qdf_status)) {
			hdd_err("Cannot register STA with TL for IBSS. qdf_status: %d [%08X]",
				qdf_status, qdf_status);
		}
		sta_ctx->ibss_sta_generation++;
		stainfo = qdf_mem_malloc(sizeof(*stainfo));
		if (stainfo == NULL) {
			hdd_err("memory allocation for station_info failed");
			return QDF_STATUS_E_NOMEM;
		}
		stainfo->filled = 0;
		stainfo->generation = sta_ctx->ibss_sta_generation;

		cfg80211_new_sta(adapter->dev,
				 (const u8 *)roam_info->peerMac.bytes,
				 stainfo, GFP_KERNEL);
		qdf_mem_free(stainfo);

		if (hdd_is_key_install_required_for_ibss(encr_type)) {
			sta_ctx->ibss_enc_key.keyDirection =
				eSIR_TX_RX;
			qdf_copy_macaddr(&sta_ctx->ibss_enc_key.peerMac,
					 &roam_info->peerMac);

			hdd_debug("New peer joined set PTK encType=%d",
				 encr_type);

			qdf_status =
				sme_roam_set_key(hdd_ctx->mac_handle,
						 adapter->session_id,
						 &sta_ctx->ibss_enc_key,
						 &roamId);

			if (QDF_STATUS_SUCCESS != qdf_status) {
				hdd_err("sme_roam_set_key failed, status: %d",
					qdf_status);
				return QDF_STATUS_E_FAILURE;
			}
		}
		hdd_debug("Enabling queues");
		wlan_hdd_netif_queue_control(adapter,
					   WLAN_START_ALL_NETIF_QUEUE_N_CARRIER,
					   WLAN_CONTROL_PATH);
		break;
	}

	case eCSR_ROAM_RESULT_IBSS_CONNECT:
	{

		roam_ibss_connect_handler(adapter, roam_info);

		break;
	}
	case eCSR_ROAM_RESULT_IBSS_PEER_DEPARTED:
	{
		struct hdd_station_ctx *sta_ctx =
			WLAN_HDD_GET_STATION_CTX_PTR(adapter);

		if (!roam_remove_ibss_station(adapter, roam_info->staId))
			hdd_warn("IBSS peer departed by cannot find peer in our registration table with TL");

		hdd_debug("IBSS Peer Departed from SME "
			 "with peerMac " MAC_ADDRESS_STR " BSSID: "
			 MAC_ADDRESS_STR " and stationID= %d",
			 MAC_ADDR_ARRAY(roam_info->peerMac.bytes),
			 MAC_ADDR_ARRAY(sta_ctx->conn_info.bssId.bytes),
			 roam_info->staId);

		if (roam_info->staId < HDD_MAX_ADAPTERS)
			hdd_ctx->sta_to_adapter[roam_info->staId] = NULL;
		else
			hdd_debug("invalid sta id %d", roam_info->staId);

		sta_ctx->ibss_sta_generation++;

		cfg80211_del_sta(adapter->dev,
				 (const u8 *)&roam_info->peerMac.bytes,
				 GFP_KERNEL);
		break;
	}
	case eCSR_ROAM_RESULT_IBSS_INACTIVE:
	{
		hdd_debug("Received eCSR_ROAM_RESULT_IBSS_INACTIVE from SME");
		/* Stop only when we are inactive */
		hdd_debug("Disabling queues");
		wlan_hdd_netif_queue_control(adapter,
					   WLAN_STOP_ALL_NETIF_QUEUE_N_CARRIER,
					   WLAN_CONTROL_PATH);
		hdd_conn_set_connection_state(adapter,
					      eConnectionState_NotConnected);

		/* Send the bssid address to the wext. */
		hdd_send_association_event(adapter->dev, roam_info);
		break;
	}
	default:
		break;

	}

	return QDF_STATUS_SUCCESS;
}

#ifdef FEATURE_WLAN_TDLS
QDF_STATUS hdd_roam_register_tdlssta(struct hdd_adapter *adapter,
				     const uint8_t *peerMac, uint16_t staId,
				     uint8_t qos)
{
	QDF_STATUS qdf_status = QDF_STATUS_E_FAILURE;
	struct ol_txrx_desc_type staDesc = { 0 };
	struct ol_txrx_ops txrx_ops;
	void *soc = cds_get_context(QDF_MODULE_ID_SOC);
	void *pdev = cds_get_context(QDF_MODULE_ID_TXRX);

	/*
	 * TDLS sta in BSS should be set as STA type TDLS and STA MAC should
	 * be peer MAC, here we are working on direct Link
	 */
	staDesc.sta_id = staId;

	/* set the QoS field appropriately .. */
	staDesc.is_qos_enabled = qos;

	/* Register the vdev transmit and receive functions */
	qdf_mem_zero(&txrx_ops, sizeof(txrx_ops));
	txrx_ops.rx.rx = hdd_rx_packet_cbk;
	cdp_vdev_register(soc,
		 (struct cdp_vdev *)cdp_get_vdev_from_vdev_id(soc,
		 (struct cdp_pdev *)pdev, adapter->session_id),
		 adapter, &txrx_ops);
	adapter->tx_fn = txrx_ops.tx.tx;
	txrx_ops.rx.stats_rx = hdd_tx_rx_collect_connectivity_stats_info;

	/* Register the Station with TL...  */
	qdf_status = cdp_peer_register(soc,
			(struct cdp_pdev *)pdev, &staDesc);
	if (!QDF_IS_STATUS_SUCCESS(qdf_status)) {
		hdd_err("cdp_peer_register() failed Status: %d [0x%08X]",
			qdf_status, qdf_status);
		return qdf_status;
	}

	return qdf_status;
}

/**
 * hdd_roam_deregister_tdlssta() - deregister new TDLS station
 * @adapter: pointer to adapter
 * @staId: station identifier
 *
 * Return: QDF_STATUS enumeration
 */
QDF_STATUS hdd_roam_deregister_tdlssta(struct hdd_adapter *adapter,
				       uint8_t staId)
{
	QDF_STATUS qdf_status;

	qdf_status = cdp_clear_peer(cds_get_context(QDF_MODULE_ID_SOC),
			(struct cdp_pdev *)cds_get_context(QDF_MODULE_ID_TXRX),
			staId);

	return qdf_status;
}

#else

inline QDF_STATUS hdd_roam_deregister_tdlssta(struct hdd_adapter *adapter,
					      uint8_t staId)
{
	return QDF_STATUS_SUCCESS;
}

static inline QDF_STATUS
hdd_roam_tdls_status_update_handler(struct hdd_adapter *adapter,
				    struct csr_roam_info *roam_info,
				    uint32_t roamId,
				    eRoamCmdStatus roamStatus,
				    eCsrRoamResult roamResult)
{
	return QDF_STATUS_SUCCESS;
}

#endif

#ifdef WLAN_FEATURE_11W
/**
 * hdd_indicate_unprot_mgmt_frame() - indicate unprotected management frame
 * @adapter:     pointer to the adapter
 * @nFrameLength: Length of the unprotected frame being passed
 * @pbFrames:     Pointer to the frame buffer
 * @frameType:    802.11 frame type
 *
 * This function forwards the unprotected management frame to the supplicant.
 *
 * Return: nothing
 */
static void
hdd_indicate_unprot_mgmt_frame(struct hdd_adapter *adapter,
			       uint32_t nFrameLength,
			       uint8_t *pbFrames, uint8_t frameType)
{
	uint8_t type = 0;
	uint8_t subType = 0;

	hdd_debug("Frame Type = %d Frame Length = %d",
		 frameType, nFrameLength);

	/* Sanity Checks */
	if (NULL == adapter) {
		hdd_err("adapter is NULL");
		return;
	}

	if (NULL == adapter->dev) {
		hdd_err("adapter->dev is NULL");
		return;
	}

	if (WLAN_HDD_ADAPTER_MAGIC != adapter->magic) {
		hdd_err("adapter has invalid magic");
		return;
	}

	if (!nFrameLength) {
		hdd_err("Frame Length is Invalid ZERO");
		return;
	}

	if (NULL == pbFrames) {
		hdd_err("pbFrames is NULL");
		return;
	}

	type = WLAN_HDD_GET_TYPE_FRM_FC(pbFrames[0]);
	subType = WLAN_HDD_GET_SUBTYPE_FRM_FC(pbFrames[0]);

	/* Get adapter from Destination mac address of the frame */
	if (type == SIR_MAC_MGMT_FRAME && subType == SIR_MAC_MGMT_DISASSOC) {
#if (LINUX_VERSION_CODE >= KERNEL_VERSION(3, 11, 0))
		cfg80211_rx_unprot_mlme_mgmt(adapter->dev, pbFrames,
					     nFrameLength);
#else
		cfg80211_send_unprot_disassoc(adapter->dev, pbFrames,
					      nFrameLength);
#endif
		adapter->hdd_stats.hdd_pmf_stats.num_unprot_disassoc_rx++;
	} else if (type == SIR_MAC_MGMT_FRAME &&
		   subType == SIR_MAC_MGMT_DEAUTH) {
#if (LINUX_VERSION_CODE >= KERNEL_VERSION(3, 11, 0))
		cfg80211_rx_unprot_mlme_mgmt(adapter->dev, pbFrames,
					     nFrameLength);
#else
		cfg80211_send_unprot_deauth(adapter->dev, pbFrames,
					    nFrameLength);
#endif
		adapter->hdd_stats.hdd_pmf_stats.num_unprot_deauth_rx++;
	} else {
		hdd_warn("Frame type %d and subtype %d are not valid",
			type, subType);
		return;
	}
}
#endif

#ifdef FEATURE_WLAN_ESE
/**
 * hdd_indicate_tsm_ie() - send traffic stream metrics ie
 * @adapter: pointer to adapter
 * @tid: traffic identifier
 * @state: state
 * @measInterval: measurement interval
 *
 * This function sends traffic stream metrics IE information to
 * the supplicant via wireless event.
 *
 * Return: none
 */
static void
hdd_indicate_tsm_ie(struct hdd_adapter *adapter, uint8_t tid,
		    uint8_t state, uint16_t measInterval)
{
	union iwreq_data wrqu;
	char buf[IW_CUSTOM_MAX + 1];
	int nBytes = 0;

	if (NULL == adapter)
		return;

	/* create the event */
	memset(&wrqu, '\0', sizeof(wrqu));
	memset(buf, '\0', sizeof(buf));

	hdd_debug("TSM Ind tid(%d) state(%d) MeasInt(%d)",
		 tid, state, measInterval);

	nBytes =
		snprintf(buf, IW_CUSTOM_MAX, "TSMIE=%d:%d:%d", tid, state,
			 measInterval);

	wrqu.data.pointer = buf;
	wrqu.data.length = nBytes;
	/* send the event */
	wireless_send_event(adapter->dev, IWEVCUSTOM, &wrqu, buf);
}

/**
 * hdd_indicate_cckm_pre_auth() - send cckm preauth indication
 * @adapter: pointer to adapter
 * @roam_info: pointer to roam info
 *
 * This function sends cckm preauth indication to the supplicant
 * via wireless custom event.
 *
 * Return: none
 */
static void
hdd_indicate_cckm_pre_auth(struct hdd_adapter *adapter,
			   struct csr_roam_info *roam_info)
{
	union iwreq_data wrqu;
	char buf[IW_CUSTOM_MAX + 1];
	char *pos = buf;
	int nBytes = 0, freeBytes = IW_CUSTOM_MAX;

	if ((NULL == adapter) || (NULL == roam_info))
		return;

	/* create the event */
	memset(&wrqu, '\0', sizeof(wrqu));
	memset(buf, '\0', sizeof(buf));

	/* Timestamp0 is lower 32 bits and Timestamp1 is upper 32 bits */
	hdd_debug("CCXPREAUTHNOTIFY=" MAC_ADDRESS_STR " %d:%d",
		 MAC_ADDR_ARRAY(roam_info->bssid.bytes),
		 roam_info->timestamp[0], roam_info->timestamp[1]);

	nBytes = snprintf(pos, freeBytes, "CCXPREAUTHNOTIFY=");
	pos += nBytes;
	freeBytes -= nBytes;

	qdf_mem_copy(pos, roam_info->bssid.bytes, QDF_MAC_ADDR_SIZE);
	pos += QDF_MAC_ADDR_SIZE;
	freeBytes -= QDF_MAC_ADDR_SIZE;

	nBytes = snprintf(pos, freeBytes, " %u:%u",
			  roam_info->timestamp[0], roam_info->timestamp[1]);
	freeBytes -= nBytes;

	wrqu.data.pointer = buf;
	wrqu.data.length = (IW_CUSTOM_MAX - freeBytes);

	/* send the event */
	wireless_send_event(adapter->dev, IWEVCUSTOM, &wrqu, buf);
}

/**
 * hdd_indicate_ese_adj_ap_rep_ind() - send adjacent AP report indication
 * @adapter: pointer to adapter
 * @roam_info: pointer to roam info
 *
 * Return: none
 */
static void
hdd_indicate_ese_adj_ap_rep_ind(struct hdd_adapter *adapter,
				struct csr_roam_info *roam_info)
{
	union iwreq_data wrqu;
	char buf[IW_CUSTOM_MAX + 1];
	int nBytes = 0;

	if ((NULL == adapter) || (NULL == roam_info))
		return;

	/* create the event */
	memset(&wrqu, '\0', sizeof(wrqu));
	memset(buf, '\0', sizeof(buf));

	hdd_debug("CCXADJAPREP=%u", roam_info->tsmRoamDelay);

	nBytes =
		snprintf(buf, IW_CUSTOM_MAX, "CCXADJAPREP=%u",
			 roam_info->tsmRoamDelay);

	wrqu.data.pointer = buf;
	wrqu.data.length = nBytes;

	/* send the event */
	wireless_send_event(adapter->dev, IWEVCUSTOM, &wrqu, buf);
}

/**
 * hdd_indicate_ese_bcn_report_no_results() - beacon report no scan results
 * @adapter: pointer to adapter
 * @measurementToken: measurement token
 * @flag: flag
 * @numBss: number of bss
 *
 * If the measurement is none and no scan results found,
 * indicate the supplicant about measurement done.
 *
 * Return: none
 */
void
hdd_indicate_ese_bcn_report_no_results(const struct hdd_adapter *adapter,
				       const uint16_t measurementToken,
				       const bool flag, const uint8_t numBss)
{
	union iwreq_data wrqu;
	char buf[IW_CUSTOM_MAX];
	char *pos = buf;
	int nBytes = 0, freeBytes = IW_CUSTOM_MAX;

	memset(&wrqu, '\0', sizeof(wrqu));
	memset(buf, '\0', sizeof(buf));

	hdd_debug("CCXBCNREP=%d %d %d", measurementToken,
		 flag, numBss);

	nBytes =
		snprintf(pos, freeBytes, "CCXBCNREP=%d %d %d", measurementToken,
			 flag, numBss);

	wrqu.data.pointer = buf;
	wrqu.data.length = nBytes;
	/* send the event */
	wireless_send_event(adapter->dev, IWEVCUSTOM, &wrqu, buf);
}

/**
 * hdd_indicate_ese_bcn_report_ind() - send beacon report indication
 * @adapter: pointer to adapter
 * @roam_info: pointer to roam info
 *
 * If the measurement is none and no scan results found,
 * indicate the supplicant about measurement done.
 *
 * Return: none
 */
static void
hdd_indicate_ese_bcn_report_ind(const struct hdd_adapter *adapter,
				const struct csr_roam_info *roam_info)
{
	union iwreq_data wrqu;
	char buf[IW_CUSTOM_MAX];
	char *pos = buf;
	int nBytes = 0, freeBytes = IW_CUSTOM_MAX;
	uint8_t i = 0, len = 0;
	uint8_t tot_bcn_ieLen = 0;  /* total size of the beacon report data */
	uint8_t lastSent = 0, sendBss = 0;
	int bcnRepFieldSize =
		sizeof(roam_info->pEseBcnReportRsp->bcnRepBssInfo[0].
		       bcnReportFields);
	uint8_t ieLenByte = 1;
	/*
	 * CCXBCNREP=meas_tok<sp>flag<sp>no_of_bss<sp>tot_bcn_ie_len = 18 bytes
	 */
#define ESEBCNREPHEADER_LEN  (18)

	if ((NULL == adapter) || (NULL == roam_info))
		return;

	/*
	 * Custom event can pass maximum of 256 bytes of data,
	 * based on the IE len we need to identify how many BSS info can
	 * be filled in to custom event data.
	 */
	/*
	 * meas_tok<sp>flag<sp>no_of_bss<sp>tot_bcn_ie_len bcn_rep_data
	 * bcn_rep_data will have bcn_rep_fields,ie_len,ie without any spaces
	 * CCXBCNREP=meas_tok<sp>flag<sp>no_of_bss<sp>tot_bcn_ie_len = 18 bytes
	 */

	if ((roam_info->pEseBcnReportRsp->flag >> 1)
	    && (!roam_info->pEseBcnReportRsp->numBss)) {
		hdd_debug("Measurement Done but no scan results");
		/* If the measurement is none and no scan results found,
		 * indicate the supplicant about measurement done
		 */
		hdd_indicate_ese_bcn_report_no_results(
				adapter,
				roam_info->pEseBcnReportRsp->
				measurementToken,
				roam_info->pEseBcnReportRsp->flag,
				roam_info->pEseBcnReportRsp->numBss);
	} else {
		while (lastSent < roam_info->pEseBcnReportRsp->numBss) {
			memset(&wrqu, '\0', sizeof(wrqu));
			memset(buf, '\0', sizeof(buf));
			tot_bcn_ieLen = 0;
			sendBss = 0;
			pos = buf;
			freeBytes = IW_CUSTOM_MAX;

			for (i = lastSent;
			     i < roam_info->pEseBcnReportRsp->numBss; i++) {
				len =
					bcnRepFieldSize + ieLenByte +
					roam_info->pEseBcnReportRsp->
					bcnRepBssInfo[i].ieLen;
				if ((len + tot_bcn_ieLen) >
				    (IW_CUSTOM_MAX - ESEBCNREPHEADER_LEN)) {
					break;
				}
				tot_bcn_ieLen += len;
				sendBss++;
				hdd_debug("i(%d) sizeof bcnReportFields(%d) IeLength(%d) Length of Ie(%d) totLen(%d)",
					 i, bcnRepFieldSize, 1,
					 roam_info->pEseBcnReportRsp->
					 bcnRepBssInfo[i].ieLen, tot_bcn_ieLen);
			}

			hdd_debug("Sending %d BSS Info", sendBss);
			hdd_debug("CCXBCNREP=%d %d %d %d",
				 roam_info->pEseBcnReportRsp->measurementToken,
				 roam_info->pEseBcnReportRsp->flag, sendBss,
				 tot_bcn_ieLen);

			nBytes = snprintf(pos, freeBytes, "CCXBCNREP=%d %d %d ",
					  roam_info->pEseBcnReportRsp->
					  measurementToken,
					  roam_info->pEseBcnReportRsp->flag,
					  sendBss);
			pos += nBytes;
			freeBytes -= nBytes;

			/* Copy total Beacon report data length */
			qdf_mem_copy(pos, (char *)&tot_bcn_ieLen,
				     sizeof(tot_bcn_ieLen));
			pos += sizeof(tot_bcn_ieLen);
			freeBytes -= sizeof(tot_bcn_ieLen);

			for (i = 0; i < sendBss; i++) {
				hdd_debug("ChanNum(%d) Spare(%d) MeasDuration(%d)"
				       " PhyType(%d) RecvSigPower(%d) ParentTSF(%u)"
				       " TargetTSF[0](%u) TargetTSF[1](%u) BeaconInterval(%u)"
				       " CapabilityInfo(%d) BSSID(%02X:%02X:%02X:%02X:%02X:%02X)",
				       roam_info->pEseBcnReportRsp->
				       bcnRepBssInfo[i +
						     lastSent].bcnReportFields.
				       ChanNum,
				       roam_info->pEseBcnReportRsp->
				       bcnRepBssInfo[i +
						     lastSent].bcnReportFields.
				       Spare,
				       roam_info->pEseBcnReportRsp->
				       bcnRepBssInfo[i +
						     lastSent].bcnReportFields.
				       MeasDuration,
				       roam_info->pEseBcnReportRsp->
				       bcnRepBssInfo[i +
						     lastSent].bcnReportFields.
				       PhyType,
				       roam_info->pEseBcnReportRsp->
				       bcnRepBssInfo[i +
						     lastSent].bcnReportFields.
				       RecvSigPower,
				       roam_info->pEseBcnReportRsp->
				       bcnRepBssInfo[i +
						     lastSent].bcnReportFields.
				       ParentTsf,
				       roam_info->pEseBcnReportRsp->
				       bcnRepBssInfo[i +
						     lastSent].bcnReportFields.
				       TargetTsf[0],
				       roam_info->pEseBcnReportRsp->
				       bcnRepBssInfo[i +
						     lastSent].bcnReportFields.
				       TargetTsf[1],
				       roam_info->pEseBcnReportRsp->
				       bcnRepBssInfo[i +
						     lastSent].bcnReportFields.
				       BcnInterval,
				       roam_info->pEseBcnReportRsp->
				       bcnRepBssInfo[i +
						     lastSent].bcnReportFields.
				       CapabilityInfo,
				       roam_info->pEseBcnReportRsp->
				       bcnRepBssInfo[i +
						     lastSent].bcnReportFields.
				       Bssid[0],
				       roam_info->pEseBcnReportRsp->
				       bcnRepBssInfo[i +
						     lastSent].bcnReportFields.
				       Bssid[1],
				       roam_info->pEseBcnReportRsp->
				       bcnRepBssInfo[i +
						     lastSent].bcnReportFields.
				       Bssid[2],
				       roam_info->pEseBcnReportRsp->
				       bcnRepBssInfo[i +
						     lastSent].bcnReportFields.
				       Bssid[3],
				       roam_info->pEseBcnReportRsp->
				       bcnRepBssInfo[i +
						     lastSent].bcnReportFields.
				       Bssid[4],
				       roam_info->pEseBcnReportRsp->
				       bcnRepBssInfo[i +
						     lastSent].bcnReportFields.
				       Bssid[5]);

				/* bcn report fields are copied */
				len =
					sizeof(roam_info->pEseBcnReportRsp->
					       bcnRepBssInfo[i +
							     lastSent].
					       bcnReportFields);
				qdf_mem_copy(pos,
					     (char *)&roam_info->
					     pEseBcnReportRsp->bcnRepBssInfo[i +
									     lastSent].
					     bcnReportFields, len);
				pos += len;
				freeBytes -= len;

				/* Add 1 byte of ie len */
				len =
					roam_info->pEseBcnReportRsp->
					bcnRepBssInfo[i + lastSent].ieLen;
				qdf_mem_copy(pos, (char *)&len, sizeof(len));
				pos += sizeof(len);
				freeBytes -= sizeof(len);

				/* copy IE from scan results */
				qdf_mem_copy(pos,
					     (char *)roam_info->
					     pEseBcnReportRsp->bcnRepBssInfo[i +
									     lastSent].
					     pBuf, len);
				pos += len;
				freeBytes -= len;
			}

			wrqu.data.pointer = buf;
			wrqu.data.length = IW_CUSTOM_MAX - freeBytes;

			/* send the event */
			wireless_send_event(adapter->dev, IWEVCUSTOM, &wrqu,
					    buf);
			lastSent += sendBss;
		}
	}
}

#endif /* FEATURE_WLAN_ESE */

/**
 * hdd_is_8021x_sha256_auth_type() - check authentication type to 8021x_sha256
 * @sta_ctx:	Station Context
 *
 * API to check if the connection authentication type is 8021x_sha256.
 *
 * Return: bool
 */
#ifdef WLAN_FEATURE_11W
static inline bool
hdd_is_8021x_sha256_auth_type(struct hdd_station_ctx *sta_ctx)
{
	return eCSR_AUTH_TYPE_RSN_8021X_SHA256 ==
				sta_ctx->conn_info.authType;
}
#else
static inline bool
hdd_is_8021x_sha256_auth_type(struct hdd_station_ctx *sta_ctx)
{
	return false;
}
#endif

/*
 * hdd_roam_channel_switch_handler() - hdd channel switch handler
 * @adapter: Pointer to adapter context
 * @roam_info: Pointer to roam info
 *
 * Return: None
 */
static void hdd_roam_channel_switch_handler(struct hdd_adapter *adapter,
					    struct csr_roam_info *roam_info)
{
	struct hdd_chan_change_params chan_change;
	struct cfg80211_bss *bss;
	struct net_device *dev = adapter->dev;
	struct wireless_dev *wdev = dev->ieee80211_ptr;
	struct wiphy *wiphy = wdev->wiphy;
	QDF_STATUS status;
	struct hdd_context *hdd_ctx = WLAN_HDD_GET_CTX(adapter);
	mac_handle_t mac_handle = hdd_adapter_get_mac_handle(adapter);

	/* Enable Roaming on STA interface which was disabled before CSA */
	if (adapter->device_mode == QDF_STA_MODE)
		sme_start_roaming(mac_handle, adapter->session_id,
				  REASON_DRIVER_ENABLED);

	chan_change.chan = roam_info->chan_info.chan_id;
	chan_change.chan_params.ch_width =
		roam_info->chan_info.ch_width;
	chan_change.chan_params.sec_ch_offset =
		roam_info->chan_info.sec_ch_offset;
	chan_change.chan_params.center_freq_seg0 =
		roam_info->chan_info.band_center_freq1;
	chan_change.chan_params.center_freq_seg1 =
		roam_info->chan_info.band_center_freq2;

	bss = wlan_hdd_cfg80211_update_bss_db(adapter, roam_info);
	if (NULL == bss)
		hdd_err("%s: unable to create BSS entry", adapter->dev->name);
	else
		cfg80211_put_bss(wiphy, bss);

	status = hdd_chan_change_notify(adapter, adapter->dev, chan_change,
				roam_info->mode == SIR_SME_PHY_MODE_LEGACY);
	if (QDF_IS_STATUS_ERROR(status))
		hdd_err("channel change notification failed");

	policy_mgr_check_concurrent_intf_and_restart_sap(hdd_ctx->psoc);

	status = policy_mgr_set_hw_mode_on_channel_switch(hdd_ctx->psoc,
		adapter->session_id);
	if (QDF_IS_STATUS_ERROR(status))
		hdd_debug("set hw mode change not done");

}

/**
 * hdd_sme_roam_callback() - hdd sme roam callback
 * @pContext: pointer to adapter context
 * @roam_info: pointer to roam info
 * @roamId: roam id
 * @roamStatus: roam status
 * @roamResult: roam result
 *
 * Return: QDF_STATUS enumeration
 */
QDF_STATUS
hdd_sme_roam_callback(void *pContext, struct csr_roam_info *roam_info,
		      uint32_t roamId,
		      eRoamCmdStatus roamStatus, eCsrRoamResult roamResult)
{
	QDF_STATUS qdf_ret_status = QDF_STATUS_SUCCESS;
	struct hdd_adapter *adapter = (struct hdd_adapter *) pContext;
	struct hdd_station_ctx *sta_ctx = NULL;
	struct cfg80211_bss *bss_status;
	struct hdd_context *hdd_ctx;

	hdd_debug("CSR Callback: status= %d result= %d roamID=%d",
			  roamStatus, roamResult, roamId);

	/* Sanity check */
	if ((NULL == adapter) || (WLAN_HDD_ADAPTER_MAGIC != adapter->magic)) {
		hdd_err("Invalid adapter or adapter has invalid magic");
		return QDF_STATUS_E_FAILURE;
	}

	sta_ctx = WLAN_HDD_GET_STATION_CTX_PTR(adapter);
	hdd_ctx = WLAN_HDD_GET_CTX(adapter);

	MTRACE(qdf_trace(QDF_MODULE_ID_HDD, TRACE_CODE_HDD_RX_SME_MSG,
				 adapter->session_id, roamStatus));

	switch (roamStatus) {
	/*
	 * We did pre-auth,then we attempted a 11r or ese reassoc.
	 * reassoc failed due to failure, timeout, reject from ap
	 * in any case tell the OS, our carrier is off and mark
	 * interface down.
	 */
	case eCSR_ROAM_FT_REASSOC_FAILED:
		hdd_err("Reassoc Failed with roamStatus: %d roamResult: %d SessionID: %d",
			 roamStatus, roamResult, adapter->session_id);
		qdf_ret_status =
			hdd_dis_connect_handler(adapter, roam_info, roamId,
						roamStatus, roamResult);
		sta_ctx->ft_carrier_on = false;
		sta_ctx->hdd_reassoc_scenario = false;
		hdd_debug("hdd_reassoc_scenario set to: %d, ReAssoc Failed, session: %d",
			  sta_ctx->hdd_reassoc_scenario, adapter->session_id);
		break;

	case eCSR_ROAM_FT_START:
		/*
		 * When we roam for ESE and 11r, we dont want the OS to be
		 * informed that the link is down. So mark the link ready for
		 * ft_start. After this the eCSR_ROAM_SHOULD_ROAM will
		 * be received. Where in we will not mark the link down
		 * Also we want to stop tx at this point when we will be
		 * doing disassoc at this time. This saves 30-60 msec
		 * after reassoc.
		 */
		hdd_debug("Disabling queues");
		hdd_debug("Roam Synch Ind: NAPI Serialize ON");
		hdd_napi_serialize(1);
		wlan_hdd_netif_queue_control(adapter,
				WLAN_STOP_ALL_NETIF_QUEUE,
				WLAN_CONTROL_PATH);
		sta_ctx->ft_carrier_on = true;
		sta_ctx->hdd_reassoc_scenario = true;
		hdd_debug("hdd_reassoc_scenario set to: %d, due to eCSR_ROAM_FT_START, session: %d",
			  sta_ctx->hdd_reassoc_scenario, adapter->session_id);
		break;
	case eCSR_ROAM_NAPI_OFF:
		hdd_debug("After Roam Synch Comp: NAPI Serialize OFF");
		hdd_napi_serialize(0);
		if (roamResult == eCSR_ROAM_RESULT_FAILURE) {
			adapter->roam_ho_fail = true;
			hdd_set_roaming_in_progress(false);
		} else {
			adapter->roam_ho_fail = false;
		}
		complete(&adapter->roaming_comp_var);
		break;
	case eCSR_ROAM_SYNCH_COMPLETE:
		hdd_debug("LFR3: Roam synch complete");
		hdd_set_roaming_in_progress(false);
		break;
	case eCSR_ROAM_SHOULD_ROAM:
		/* notify apps that we can't pass traffic anymore */
		hdd_debug("Disabling queues");
		wlan_hdd_netif_queue_control(adapter,
					   WLAN_STOP_ALL_NETIF_QUEUE,
					   WLAN_CONTROL_PATH);
		if (sta_ctx->ft_carrier_on == false) {
			wlan_hdd_netif_queue_control(adapter,
					   WLAN_NETIF_CARRIER_OFF,
					   WLAN_CONTROL_PATH);
		}
		break;
	case eCSR_ROAM_LOSTLINK:
		if (roamResult == eCSR_ROAM_RESULT_LOSTLINK) {
			hdd_debug("Disabling queues");
			wlan_hdd_netif_queue_control(adapter,
					WLAN_STOP_ALL_NETIF_QUEUE_N_CARRIER,
					WLAN_CONTROL_PATH);
			break;
		}
	case eCSR_ROAM_DISASSOCIATED:
	{
		hdd_debug("****eCSR_ROAM_DISASSOCIATED****");
		hdd_napi_serialize(0);
		hdd_set_connection_in_progress(false);
		hdd_set_roaming_in_progress(false);
		adapter->roam_ho_fail = false;
		complete(&adapter->roaming_comp_var);

		/* Call to clear any MC Addr List filter applied after
		 * successful connection.
		 */
		hdd_disable_and_flush_mc_addr_list(adapter,
			pmo_peer_disconnect);
		qdf_ret_status =
			hdd_dis_connect_handler(adapter, roam_info, roamId,
						roamStatus, roamResult);
	}
	break;
	case eCSR_ROAM_IBSS_LEAVE:
		hdd_debug("****eCSR_ROAM_IBSS_LEAVE****");
		qdf_ret_status =
			hdd_dis_connect_handler(adapter, roam_info, roamId,
						roamStatus, roamResult);
		break;
	case eCSR_ROAM_ASSOCIATION_COMPLETION:
		hdd_debug("****eCSR_ROAM_ASSOCIATION_COMPLETION****");
		/*
		 * To Do - address probable memory leak with WEP encryption upon
		 * successful association.
		 */
		if (eCSR_ROAM_RESULT_ASSOCIATED != roamResult) {
			/* Clear saved connection information in HDD */
			hdd_conn_remove_connect_info(
				WLAN_HDD_GET_STATION_CTX_PTR(adapter));
		}
		qdf_ret_status =
			hdd_association_completion_handler(adapter, roam_info,
							   roamId, roamStatus,
							   roamResult);
#ifdef WLAN_FEATURE_ROAM_OFFLOAD
		if (roam_info)
			roam_info->roamSynchInProgress = false;
#endif
		break;
	case eCSR_ROAM_CANCELLED:
		hdd_debug("****eCSR_ROAM_CANCELLED****");
		/* fallthrough */
	case eCSR_ROAM_ASSOCIATION_FAILURE:
		qdf_ret_status = hdd_association_completion_handler(adapter,
								    roam_info,
								    roamId,
								    roamStatus,
								    roamResult);
		break;
	case eCSR_ROAM_IBSS_IND:
		hdd_roam_ibss_indication_handler(adapter, roam_info, roamId,
						 roamStatus, roamResult);
		break;

	case eCSR_ROAM_CONNECT_STATUS_UPDATE:
		qdf_ret_status =
			roam_roam_connect_status_update_handler(adapter,
								roam_info,
								roamId,
								roamStatus,
								roamResult);
		break;

	case eCSR_ROAM_MIC_ERROR_IND:
		hdd_roam_mic_error_indication_handler(adapter, roam_info);
		break;

	case eCSR_ROAM_SET_KEY_COMPLETE:
	{
		qdf_ret_status =
			hdd_roam_set_key_complete_handler(adapter, roam_info,
							  roamId, roamStatus,
							  roamResult);
		if (eCSR_ROAM_RESULT_AUTHENTICATED == roamResult) {
			sta_ctx->hdd_reassoc_scenario = false;
			hdd_debug("hdd_reassoc_scenario set to: %d, set key complete, session: %d",
				  sta_ctx->hdd_reassoc_scenario,
				  adapter->session_id);
		}
	}
#ifdef WLAN_FEATURE_ROAM_OFFLOAD
		if (roam_info != NULL)
			roam_info->roamSynchInProgress = false;
#endif
		break;

	case eCSR_ROAM_FT_RESPONSE:
		hdd_send_ft_event(adapter);
		break;

	case eCSR_ROAM_PMK_NOTIFY:
		if (eCSR_AUTH_TYPE_RSN == sta_ctx->conn_info.authType
				|| hdd_is_8021x_sha256_auth_type(sta_ctx)) {
			/* notify the supplicant of a new candidate */
			qdf_ret_status =
				wlan_hdd_cfg80211_pmksa_candidate_notify(
						adapter, roam_info, 1, false);
		}
		break;

#ifdef FEATURE_WLAN_LFR_METRICS
	case eCSR_ROAM_PREAUTH_INIT_NOTIFY:
		/* This event is to notify pre-auth initiation */
		if (QDF_STATUS_SUCCESS !=
		    wlan_hdd_cfg80211_roam_metrics_preauth(adapter,
							   roam_info)) {
			qdf_ret_status = QDF_STATUS_E_FAILURE;
		}
		break;
	case eCSR_ROAM_PREAUTH_STATUS_SUCCESS:
		/*
		 * This event will notify pre-auth completion in case of success
		 */
		if (QDF_STATUS_SUCCESS !=
		    wlan_hdd_cfg80211_roam_metrics_preauth_status(adapter,
							 roam_info, 1)) {
			qdf_ret_status = QDF_STATUS_E_FAILURE;
		}
		break;
	case eCSR_ROAM_PREAUTH_STATUS_FAILURE:
		/*
		 * This event will notify pre-auth completion incase of failure.
		 */
		if (QDF_STATUS_SUCCESS !=
		    wlan_hdd_cfg80211_roam_metrics_preauth_status(adapter,
								roam_info, 0)) {
			qdf_ret_status = QDF_STATUS_E_FAILURE;
		}
		break;
	case eCSR_ROAM_HANDOVER_SUCCESS:
		/* This event is to notify handover success.
		 * It will be only invoked on success
		 */
		if (QDF_STATUS_SUCCESS !=
		    wlan_hdd_cfg80211_roam_metrics_handover(adapter,
							    roam_info)) {
			qdf_ret_status = QDF_STATUS_E_FAILURE;
		}
		break;
#endif
#ifdef WLAN_FEATURE_11W
	case eCSR_ROAM_UNPROT_MGMT_FRAME_IND:
		if (roam_info)
			hdd_indicate_unprot_mgmt_frame(adapter,
					       roam_info->nFrameLength,
					       roam_info->pbFrames,
					       roam_info->frameType);
		break;
#endif
#ifdef FEATURE_WLAN_ESE
	case eCSR_ROAM_TSM_IE_IND:
		if (roam_info)
			hdd_indicate_tsm_ie(adapter, roam_info->tsmIe.tsid,
				    roam_info->tsmIe.state,
				    roam_info->tsmIe.msmt_interval);
		break;

	case eCSR_ROAM_CCKM_PREAUTH_NOTIFY:
	{
		if (eCSR_AUTH_TYPE_CCKM_WPA ==
		    sta_ctx->conn_info.authType
		    || eCSR_AUTH_TYPE_CCKM_RSN ==
		    sta_ctx->conn_info.authType) {
			hdd_indicate_cckm_pre_auth(adapter, roam_info);
		}
		break;
	}

	case eCSR_ROAM_ESE_ADJ_AP_REPORT_IND:
	{
		hdd_indicate_ese_adj_ap_rep_ind(adapter, roam_info);
		break;
	}

	case eCSR_ROAM_ESE_BCN_REPORT_IND:
	{
		hdd_indicate_ese_bcn_report_ind(adapter, roam_info);
		break;
	}
#endif /* FEATURE_WLAN_ESE */
	case eCSR_ROAM_STA_CHANNEL_SWITCH:
		hdd_roam_channel_switch_handler(adapter, roam_info);
		break;

	case eCSR_ROAM_UPDATE_SCAN_RESULT:
		if ((NULL != roam_info) && (NULL != roam_info->pBssDesc)) {
			bss_status = wlan_hdd_inform_bss_frame(adapter,
							roam_info->pBssDesc);
			if (NULL == bss_status)
				hdd_debug("UPDATE_SCAN_RESULT returned NULL");
			else
				cfg80211_put_bss(
#if (LINUX_VERSION_CODE >= KERNEL_VERSION(3, 9, 0)) || defined(WITH_BACKPORTS)
					(WLAN_HDD_GET_CTX(adapter))->wiphy,
#endif
					bss_status);
		}
		break;
	case eCSR_ROAM_NDP_STATUS_UPDATE:
		hdd_ndp_event_handler(adapter, roam_info, roamId, roamStatus,
			roamResult);
		break;
	case eCSR_ROAM_START:
		hdd_debug("Process ROAM_START from firmware");
		wlan_hdd_netif_queue_control(adapter,
				WLAN_STOP_ALL_NETIF_QUEUE,
				WLAN_CONTROL_PATH);
		hdd_set_connection_in_progress(true);
		hdd_set_roaming_in_progress(true);
		policy_mgr_restart_opportunistic_timer(hdd_ctx->psoc, true);
		break;
	case eCSR_ROAM_ABORT:
		hdd_debug("Firmware aborted roaming operation, previous connection is still valid");
		hdd_napi_serialize(0);
		wlan_hdd_netif_queue_control(adapter,
				WLAN_WAKE_ALL_NETIF_QUEUE,
				WLAN_CONTROL_PATH);
		hdd_set_connection_in_progress(false);
		hdd_set_roaming_in_progress(false);
		adapter->roam_ho_fail = false;
		sta_ctx->ft_carrier_on = false;
		complete(&adapter->roaming_comp_var);
		break;

	case eCSR_ROAM_SAE_COMPUTE:
		if (roam_info)
			wlan_hdd_sae_callback(adapter, roam_info);
		break;

	case eCSR_ROAM_FIPS_PMK_REQUEST:
		/* notify the supplicant of a new candidate */
		qdf_ret_status = wlan_hdd_cfg80211_pmksa_candidate_notify(
					adapter, roam_info, 1, false);
		break;

	default:
		break;
	}
	return qdf_ret_status;
}

#ifdef WLAN_FEATURE_FILS_SK
/**
 * hdd_translate_fils_rsn_to_csr_auth() - Translate FILS RSN to CSR auth type
 * @auth_suite: auth suite
 * @auth_type: pointer to eCsrAuthType
 *
 * Return: None
 */
static void hdd_translate_fils_rsn_to_csr_auth(int8_t auth_suite[4],
					eCsrAuthType *auth_type)
{
	if (!memcmp(auth_suite, ccp_rsn_oui_0e, 4))
		*auth_type = eCSR_AUTH_TYPE_FILS_SHA256;
	else if (!memcmp(auth_suite, ccp_rsn_oui_0f, 4))
		*auth_type = eCSR_AUTH_TYPE_FILS_SHA384;
	else if (!memcmp(auth_suite, ccp_rsn_oui_10, 4))
		*auth_type = eCSR_AUTH_TYPE_FT_FILS_SHA256;
	else if (!memcmp(auth_suite, ccp_rsn_oui_11, 4))
		*auth_type = eCSR_AUTH_TYPE_FT_FILS_SHA384;
}
#else
static inline void hdd_translate_fils_rsn_to_csr_auth(int8_t auth_suite[4],
					eCsrAuthType *auth_type)
{
}
#endif

#ifdef WLAN_FEATURE_SAE
/**
 * hdd_translate_sae_rsn_to_csr_auth() - Translate SAE RSN to CSR auth type
 * @auth_suite: auth suite
 * @auth_type: pointer to eCsrAuthType
 *
 * Return: None
 */
static void hdd_translate_sae_rsn_to_csr_auth(int8_t auth_suite[4],
					eCsrAuthType *auth_type)
{
	if (qdf_mem_cmp(auth_suite, ccp_rsn_oui_80, 4) == 0)
		*auth_type = eCSR_AUTH_TYPE_SAE;
	else if (qdf_mem_cmp(auth_suite, ccp_rsn_oui_90, 4) == 0)
		*auth_type = eCSR_AUTH_TYPE_FT_SAE;

}
#else
static inline void hdd_translate_sae_rsn_to_csr_auth(int8_t auth_suite[4],
					eCsrAuthType *auth_type)
{
}
#endif

/**
 * hdd_translate_rsn_to_csr_auth_type() - Translate RSN to CSR auth type
 * @auth_suite: auth suite
 *
 * Return: eCsrAuthType enumeration
 */
eCsrAuthType hdd_translate_rsn_to_csr_auth_type(uint8_t auth_suite[4])
{
	eCsrAuthType auth_type = eCSR_AUTH_TYPE_UNKNOWN;
	/* is the auth type supported? */
	if (memcmp(auth_suite, ccp_rsn_oui01, 4) == 0) {
		auth_type = eCSR_AUTH_TYPE_RSN;
	} else if (memcmp(auth_suite, ccp_rsn_oui02, 4) == 0) {
		auth_type = eCSR_AUTH_TYPE_RSN_PSK;
	} else if (memcmp(auth_suite, ccp_rsn_oui04, 4) == 0) {
		/* Check for 11r FT Authentication with PSK */
		auth_type = eCSR_AUTH_TYPE_FT_RSN_PSK;
	} else if (memcmp(auth_suite, ccp_rsn_oui03, 4) == 0) {
		/* Check for 11R FT Authentication with 802.1X */
		auth_type = eCSR_AUTH_TYPE_FT_RSN;
	} else
#ifdef FEATURE_WLAN_ESE
	if (memcmp(auth_suite, ccp_rsn_oui06, 4) == 0) {
		auth_type = eCSR_AUTH_TYPE_CCKM_RSN;
	} else
#endif /* FEATURE_WLAN_ESE */
#ifdef WLAN_FEATURE_11W
	if (memcmp(auth_suite, ccp_rsn_oui07, 4) == 0) {
		auth_type = eCSR_AUTH_TYPE_RSN_PSK_SHA256;
	} else if (memcmp(auth_suite, ccp_rsn_oui08, 4) == 0) {
		auth_type = eCSR_AUTH_TYPE_RSN_8021X_SHA256;
	} else if (memcmp(auth_suite, ccp_rsn_oui_18, 4) == 0) {
		auth_type = eCSR_AUTH_TYPE_OWE;
	} else
#endif
	if (memcmp(auth_suite, ccp_rsn_oui_12, 4) == 0) {
		auth_type = eCSR_AUTH_TYPE_DPP_RSN;
	} else if (memcmp(auth_suite, ccp_rsn_oui_0b, 4) == 0) {
		/* Check for Suite B EAP 256 */
		auth_type = eCSR_AUTH_TYPE_SUITEB_EAP_SHA256;
	} else if (memcmp(auth_suite, ccp_rsn_oui_0c, 4) == 0) {
		/* Check for Suite B EAP 384 */
		auth_type = eCSR_AUTH_TYPE_SUITEB_EAP_SHA384;
	} else if (memcmp(auth_suite, ccp_rsn_oui_0d, 4) == 0) {
		/* Check for FT Suite B EAP 384 */
		auth_type = eCSR_AUTH_TYPE_FT_SUITEB_EAP_SHA384;
	} else {
		hdd_translate_fils_rsn_to_csr_auth(auth_suite, &auth_type);
		hdd_translate_sae_rsn_to_csr_auth(auth_suite, &auth_type);
	}

	return auth_type;
}

/**
 * hdd_translate_wpa_to_csr_auth_type() - Translate WPA to CSR auth type
 * @auth_suite: auth suite
 *
 * Return: eCsrAuthType enumeration
 */
eCsrAuthType hdd_translate_wpa_to_csr_auth_type(uint8_t auth_suite[4])
{
	eCsrAuthType auth_type = eCSR_AUTH_TYPE_UNKNOWN;
	/* is the auth type supported? */
	if (memcmp(auth_suite, ccp_wpa_oui01, 4) == 0) {
		auth_type = eCSR_AUTH_TYPE_WPA;
	} else if (memcmp(auth_suite, ccp_wpa_oui02, 4) == 0) {
		auth_type = eCSR_AUTH_TYPE_WPA_PSK;
	} else
#ifdef FEATURE_WLAN_ESE
	if (memcmp(auth_suite, ccp_wpa_oui06, 4) == 0) {
		auth_type = eCSR_AUTH_TYPE_CCKM_WPA;
	} else
#endif /* FEATURE_WLAN_ESE */
	{
		hdd_translate_fils_rsn_to_csr_auth(auth_suite, &auth_type);
	}

	return auth_type;
}

/**
 * hdd_translate_rsn_to_csr_encryption_type() -
 *	Translate RSN to CSR encryption type
 * @cipher_suite: cipher suite
 *
 * Return: eCsrEncryptionType enumeration
 */
eCsrEncryptionType
hdd_translate_rsn_to_csr_encryption_type(uint8_t cipher_suite[4])
{
	eCsrEncryptionType cipher_type;

	if (memcmp(cipher_suite, ccp_rsn_oui04, 4) == 0)
		cipher_type = eCSR_ENCRYPT_TYPE_AES;
	else if (memcmp(cipher_suite, ccp_rsn_oui09, 4) == 0)
		cipher_type = eCSR_ENCRYPT_TYPE_AES_GCMP;
	else if (memcmp(cipher_suite, ccp_rsn_oui0a, 4) == 0)
		cipher_type = eCSR_ENCRYPT_TYPE_AES_GCMP_256;
	else if (memcmp(cipher_suite, ccp_rsn_oui02, 4) == 0)
		cipher_type = eCSR_ENCRYPT_TYPE_TKIP;
	else if (memcmp(cipher_suite, ccp_rsn_oui00, 4) == 0)
		cipher_type = eCSR_ENCRYPT_TYPE_NONE;
	else if (memcmp(cipher_suite, ccp_rsn_oui01, 4) == 0)
		cipher_type = eCSR_ENCRYPT_TYPE_WEP40_STATICKEY;
	else if (memcmp(cipher_suite, ccp_rsn_oui05, 4) == 0)
		cipher_type = eCSR_ENCRYPT_TYPE_WEP104_STATICKEY;
	else
		cipher_type = eCSR_ENCRYPT_TYPE_FAILED;

	return cipher_type;
}

/**
 * hdd_translate_wpa_to_csr_encryption_type() -
 *	Translate WPA to CSR encryption type
 * @cipher_suite: cipher suite
 *
 * Return: eCsrEncryptionType enumeration
 */
eCsrEncryptionType
hdd_translate_wpa_to_csr_encryption_type(uint8_t cipher_suite[4])
{
	eCsrEncryptionType cipher_type;

	if (memcmp(cipher_suite, ccp_wpa_oui04, 4) == 0)
		cipher_type = eCSR_ENCRYPT_TYPE_AES;
	else if (memcmp(cipher_suite, ccp_wpa_oui02, 4) == 0)
		cipher_type = eCSR_ENCRYPT_TYPE_TKIP;
	else if (memcmp(cipher_suite, ccp_wpa_oui00, 4) == 0)
		cipher_type = eCSR_ENCRYPT_TYPE_NONE;
	else if (memcmp(cipher_suite, ccp_wpa_oui01, 4) == 0)
		cipher_type = eCSR_ENCRYPT_TYPE_WEP40_STATICKEY;
	else if (memcmp(cipher_suite, ccp_wpa_oui05, 4) == 0)
		cipher_type = eCSR_ENCRYPT_TYPE_WEP104_STATICKEY;
	else
		cipher_type = eCSR_ENCRYPT_TYPE_FAILED;

	return cipher_type;
}

#ifdef WLAN_FEATURE_FILS_SK
bool hdd_is_fils_connection(struct hdd_adapter *adapter)
{
	struct csr_roam_profile *roam_profile;

	roam_profile = hdd_roam_profile(adapter);
	if (roam_profile->fils_con_info)
		return roam_profile->fils_con_info->is_fils_connection;

	return false;
}
#else
bool hdd_is_fils_connection(struct hdd_adapter *adapter)
{
	return false;
}
#endif

/**
 * hdd_process_genie() - process gen ie
 * @adapter: pointer to adapter
 * @bssid: pointer to mac address
 * @pEncryptType: pointer to encryption type
 * @mcEncryptType: pointer to multicast encryption type
 * @pAuthType: pointer to auth type
 *
 * Return: 0 on success, error number otherwise
 */
static int32_t hdd_process_genie(struct hdd_adapter *adapter,
				 u8 *bssid,
				 eCsrEncryptionType *pEncryptType,
				 eCsrEncryptionType *mcEncryptType,
				 eCsrAuthType *pAuthType,
#ifdef WLAN_FEATURE_11W
				 uint8_t *pMfpRequired, uint8_t *pMfpCapable,
#endif
				 uint16_t gen_ie_len, uint8_t *gen_ie)
{
	mac_handle_t mac_handle = hdd_adapter_get_mac_handle(adapter);
	tDot11fIERSN dot11RSNIE = {0};
	tDot11fIEWPA dot11WPAIE = {0};
	uint8_t *pRsnIe;
	uint16_t RSNIeLen;
	uint32_t parse_status;

	/*
	 * Clear struct of tDot11fIERSN and tDot11fIEWPA specifically
	 * setting present flag to 0.
	 */
	memset(&dot11WPAIE, 0, sizeof(tDot11fIEWPA));
	memset(&dot11RSNIE, 0, sizeof(tDot11fIERSN));

	/* Type check */
	if (gen_ie[0] == DOT11F_EID_RSN) {
		/* Validity checks */
		if ((gen_ie_len < DOT11F_IE_RSN_MIN_LEN) ||
		    (gen_ie_len > DOT11F_IE_RSN_MAX_LEN)) {
			hdd_err("Invalid DOT11F RSN IE length: %d",
				gen_ie_len);
			return -EINVAL;
		}
		/* Skip past the EID byte and length byte */
		pRsnIe = gen_ie + 2;
		RSNIeLen = gen_ie_len - 2;
		/* Unpack the RSN IE */
		parse_status = sme_unpack_rsn_ie(mac_handle, pRsnIe, RSNIeLen,
						 &dot11RSNIE, false);
		if (!DOT11F_SUCCEEDED(parse_status)) {
			hdd_err("Invalid RSN IE: parse status %d",
				parse_status);
			return -EINVAL;
		}
		/* Just translate the FIRST one */
		*pAuthType =
			hdd_translate_rsn_to_csr_auth_type(
					dot11RSNIE.akm_suite[0]);
		/* dot11RSNIE.pwise_cipher_suite_count */
		*pEncryptType =
			hdd_translate_rsn_to_csr_encryption_type(
					dot11RSNIE.pwise_cipher_suites[0]);
		/* dot11RSNIE.gp_cipher_suite_count */
		*mcEncryptType =
			hdd_translate_rsn_to_csr_encryption_type(
					dot11RSNIE.gp_cipher_suite);
#ifdef WLAN_FEATURE_11W
		*pMfpRequired = (dot11RSNIE.RSN_Cap[0] >> 6) & 0x1;
		*pMfpCapable = csr_is_mfpc_capable(&dot11RSNIE);
#endif
	} else if (gen_ie[0] == DOT11F_EID_WPA) {
		/* Validity checks */
		if ((gen_ie_len < DOT11F_IE_WPA_MIN_LEN) ||
		    (gen_ie_len > DOT11F_IE_WPA_MAX_LEN)) {
			hdd_err("Invalid DOT11F WPA IE length: %d",
				gen_ie_len);
			return -EINVAL;
		}
		/* Skip past the EID and length byte - and four byte WiFi OUI */
		pRsnIe = gen_ie + 2 + 4;
		RSNIeLen = gen_ie_len - (2 + 4);
		/* Unpack the WPA IE */
		parse_status = dot11f_unpack_ie_wpa((tpAniSirGlobal)mac_handle,
				     pRsnIe, RSNIeLen, &dot11WPAIE, false);
		if (!DOT11F_SUCCEEDED(parse_status)) {
			hdd_err("Invalid WPA IE: parse status %d",
				parse_status);
			return -EINVAL;
		}
		/* Just translate the FIRST one */
		*pAuthType =
			hdd_translate_wpa_to_csr_auth_type(
					dot11WPAIE.auth_suites[0]);
		/* dot11WPAIE.unicast_cipher_count */
		*pEncryptType =
			hdd_translate_wpa_to_csr_encryption_type(
					dot11WPAIE.unicast_ciphers[0]);
		/* dot11WPAIE.unicast_cipher_count */
		*mcEncryptType =
			hdd_translate_wpa_to_csr_encryption_type(
					dot11WPAIE.multicast_cipher);
	} else {
		hdd_warn("gen_ie[0]: %d", gen_ie[0]);
		return -EINVAL;
	}
	return 0;
}

/**
 * hdd_set_def_rsne_override() - set default encryption type and auth type
 * in profile.
 * @roam_profile: pointer to adapter
 * @auth_type: pointer to auth type
 *
 * Set default value of encryption type and auth type in profile to
 * search the AP using filter, as in force_rsne_override the RSNIE can be
 * currupt and we might not get the proper encryption type and auth type
 * while parsing the RSNIE.
 *
 * Return: void
 */
static void hdd_set_def_rsne_override(
	struct csr_roam_profile *roam_profile, eCsrAuthType *auth_type)
{

	hdd_debug("Set def values in roam profile");
	roam_profile->MFPCapable = roam_profile->MFPEnabled;
	roam_profile->EncryptionType.numEntries = 2;
	roam_profile->mcEncryptionType.numEntries = 2;
		/* Use the cipher type in the RSN IE */
	roam_profile->EncryptionType.encryptionType[0] = eCSR_ENCRYPT_TYPE_AES;
	roam_profile->EncryptionType.encryptionType[1] = eCSR_ENCRYPT_TYPE_TKIP;
	roam_profile->mcEncryptionType.encryptionType[0] =
		eCSR_ENCRYPT_TYPE_AES;
	roam_profile->mcEncryptionType.encryptionType[1] =
		eCSR_ENCRYPT_TYPE_TKIP;
	*auth_type = eCSR_AUTH_TYPE_RSN_PSK;
}

/**
 * hdd_set_genie_to_csr() - set genie to csr
 * @adapter: pointer to adapter
 * @RSNAuthType: pointer to auth type
 *
 * Return: 0 on success, error number otherwise
 */
int hdd_set_genie_to_csr(struct hdd_adapter *adapter,
			 eCsrAuthType *RSNAuthType)
{
	struct csr_roam_profile *roam_profile;
	uint8_t *security_ie;
	uint32_t status = 0;
	eCsrEncryptionType RSNEncryptType;
	eCsrEncryptionType mcRSNEncryptType;
	struct hdd_context *hdd_ctx;
#ifdef WLAN_FEATURE_11W
	uint8_t RSNMfpRequired = 0;
	uint8_t RSNMfpCapable = 0;
#endif
	u8 bssid[ETH_ALEN];        /* MAC address of assoc peer */

	roam_profile = hdd_roam_profile(adapter);
	security_ie = hdd_security_ie(adapter);

	/* MAC address of assoc peer */
	/* But, this routine is only called when we are NOT associated. */
	qdf_mem_copy(bssid, roam_profile->BSSIDs.bssid, sizeof(bssid));
	if (security_ie[0] == DOT11F_EID_RSN ||
	    security_ie[0] == DOT11F_EID_WPA) {
		/* continue */
	} else {
		return 0;
	}

	/* The actual processing may eventually be more extensive than this. */
	/* Right now, just consume any PMKIDs that are  sent in by the app. */
	status = hdd_process_genie(adapter, bssid,
				   &RSNEncryptType,
				   &mcRSNEncryptType, RSNAuthType,
#ifdef WLAN_FEATURE_11W
				   &RSNMfpRequired, &RSNMfpCapable,
#endif
				   security_ie[1] + 2,
				   security_ie);

	if (status == 0) {
		/*
		 * Now copy over all the security attributes
		 * you have parsed out.
		 */
		roam_profile->EncryptionType.numEntries = 1;
		roam_profile->mcEncryptionType.numEntries = 1;

		/* Use the cipher type in the RSN IE */
		roam_profile->EncryptionType.encryptionType[0] =
			RSNEncryptType;
		roam_profile->mcEncryptionType.encryptionType[0] =
			mcRSNEncryptType;

		if ((QDF_IBSS_MODE == adapter->device_mode) &&
		    ((eCSR_ENCRYPT_TYPE_AES == mcRSNEncryptType) ||
		     (eCSR_ENCRYPT_TYPE_AES_GCMP == mcRSNEncryptType) ||
		     (eCSR_ENCRYPT_TYPE_AES_GCMP_256 == mcRSNEncryptType) ||
		     (eCSR_ENCRYPT_TYPE_TKIP == mcRSNEncryptType))) {
			/*
			 * For wpa none supplicant sends the WPA IE with unicast
			 * cipher as eCSR_ENCRYPT_TYPE_NONE ,where as the
			 * multicast cipher as either AES/TKIP based on group
			 * cipher configuration mentioned in the
			 * wpa_supplicant.conf.
			 */

			/* Set the unicast cipher same as multicast cipher */
			roam_profile->EncryptionType.encryptionType[0]
				= mcRSNEncryptType;
		}

#ifdef WLAN_FEATURE_11W
		hdd_debug("mfp_required = %d, mfp_capable = %d",
			 RSNMfpRequired, RSNMfpCapable);
		roam_profile->MFPRequired = RSNMfpRequired;
		roam_profile->MFPCapable = RSNMfpCapable;
#endif
	}

	hdd_ctx = WLAN_HDD_GET_CTX(adapter);
	if (hdd_ctx->force_rsne_override &&
	    (security_ie[0] == DOT11F_EID_RSN)) {
		hdd_warn("Test mode enabled set def Auth and enc type. RSN IE passed in connect req: ");
		qdf_trace_hex_dump(QDF_MODULE_ID_HDD, QDF_TRACE_LEVEL_DEBUG,
				   roam_profile->pRSNReqIE,
				   roam_profile->nRSNReqIELength);

		roam_profile->force_rsne_override = true;

		hdd_debug("MFPEnabled %d", roam_profile->MFPEnabled);
		/*
		 * Reset MFPEnabled if testmode RSNE passed doesn't have MFPR
		 * or MFPC bit set
		 */
		if (roam_profile->MFPEnabled &&
		    !(roam_profile->MFPRequired ||
		      roam_profile->MFPCapable)) {
			hdd_debug("Reset MFPEnabled");
			roam_profile->MFPEnabled = 0;
		}
		/* If parsing failed set the def value for the roam profile */
		if (status)
			hdd_set_def_rsne_override(roam_profile, RSNAuthType);
		return 0;
	}
	return status;
}

#ifdef WLAN_FEATURE_FILS_SK
/**
 * hdd_check_fils_rsn_n_set_auth_type() - This API checks whether a give
 * auth type is fils if yes, sets it in profile.
 * @rsn_auth_type: auth type
 *
 * Return: true if FILS auth else false
 */
static
bool hdd_check_fils_rsn_n_set_auth_type(struct csr_roam_profile *roam_profile,
					eCsrAuthType rsn_auth_type)
{
	bool is_fils_rsn = false;

	if (!roam_profile->fils_con_info)
		return false;

	if ((rsn_auth_type == eCSR_AUTH_TYPE_FILS_SHA256) ||
	   (rsn_auth_type == eCSR_AUTH_TYPE_FILS_SHA384) ||
	   (rsn_auth_type == eCSR_AUTH_TYPE_FT_FILS_SHA256) ||
	   (rsn_auth_type == eCSR_AUTH_TYPE_FT_FILS_SHA384))
		is_fils_rsn = true;
	if (is_fils_rsn)
		roam_profile->fils_con_info->akm_type = rsn_auth_type;

	return is_fils_rsn;
}
#else
static
bool hdd_check_fils_rsn_n_set_auth_type(struct csr_roam_profile *roam_profile,
					eCsrAuthType rsn_auth_type)
{
	return false;
}
#endif

/**
 * hdd_set_csr_auth_type() - set csr auth type
 * @adapter: pointer to adapter
 * @RSNAuthType: auth type
 *
 * Return: 0 on success, error number otherwise
 */
int hdd_set_csr_auth_type(struct hdd_adapter *adapter,
			  eCsrAuthType RSNAuthType)
{
	struct csr_roam_profile *roam_profile;
	struct hdd_station_ctx *sta_ctx =
		WLAN_HDD_GET_STATION_CTX_PTR(adapter);
	enum hdd_auth_key_mgmt key_mgmt = sta_ctx->auth_key_mgmt;

	roam_profile = hdd_roam_profile(adapter);
	roam_profile->AuthType.numEntries = 1;

	switch (sta_ctx->conn_info.authType) {
	case eCSR_AUTH_TYPE_OPEN_SYSTEM:
	case eCSR_AUTH_TYPE_AUTOSWITCH:
#ifdef FEATURE_WLAN_ESE
	case eCSR_AUTH_TYPE_CCKM_WPA:
	case eCSR_AUTH_TYPE_CCKM_RSN:
#endif
		if (!sta_ctx->wpa_versions) {

			roam_profile->AuthType.authType[0] =
				eCSR_AUTH_TYPE_OPEN_SYSTEM;
		} else if (sta_ctx->wpa_versions & NL80211_WPA_VERSION_1) {

#ifdef FEATURE_WLAN_ESE
			if ((RSNAuthType == eCSR_AUTH_TYPE_CCKM_WPA) &&
			    ((key_mgmt & HDD_AUTH_KEY_MGMT_802_1X)
			     == HDD_AUTH_KEY_MGMT_802_1X)) {
				roam_profile->AuthType.authType[0] =
					eCSR_AUTH_TYPE_CCKM_WPA;
			} else if (RSNAuthType == eCSR_AUTH_TYPE_CCKM_WPA) {
				roam_profile->AuthType.authType[0] =
					eCSR_AUTH_TYPE_CCKM_WPA;
			} else
#endif
			if ((key_mgmt & HDD_AUTH_KEY_MGMT_802_1X)
			    == HDD_AUTH_KEY_MGMT_802_1X) {
				roam_profile->AuthType.authType[0] =
					eCSR_AUTH_TYPE_WPA;
			} else
			if ((key_mgmt & HDD_AUTH_KEY_MGMT_PSK)
			    == HDD_AUTH_KEY_MGMT_PSK) {
				roam_profile->AuthType.authType[0] =
					eCSR_AUTH_TYPE_WPA_PSK;
			} else {
				roam_profile->AuthType.authType[0] =
					eCSR_AUTH_TYPE_WPA_NONE;
			}
		}
		if (sta_ctx->wpa_versions & NL80211_WPA_VERSION_2) {
#ifdef FEATURE_WLAN_ESE
			if ((RSNAuthType == eCSR_AUTH_TYPE_CCKM_RSN) &&
			    ((key_mgmt & HDD_AUTH_KEY_MGMT_802_1X)
			     == HDD_AUTH_KEY_MGMT_802_1X)) {
				roam_profile->AuthType.authType[0] =
					eCSR_AUTH_TYPE_CCKM_RSN;
			} else if (RSNAuthType == eCSR_AUTH_TYPE_CCKM_RSN) {
				roam_profile->AuthType.authType[0] =
					eCSR_AUTH_TYPE_CCKM_RSN;
			} else
#endif
			if (RSNAuthType == eCSR_AUTH_TYPE_DPP_RSN) {
				roam_profile->AuthType.authType[0] =
							eCSR_AUTH_TYPE_DPP_RSN;
			} else if ((RSNAuthType == eCSR_AUTH_TYPE_FT_RSN) &&
			    ((key_mgmt & HDD_AUTH_KEY_MGMT_802_1X)
			     == HDD_AUTH_KEY_MGMT_802_1X)) {
				roam_profile->AuthType.authType[0] =
					eCSR_AUTH_TYPE_FT_RSN;
			} else if ((RSNAuthType == eCSR_AUTH_TYPE_FT_RSN_PSK)
				   &&
				   ((key_mgmt & HDD_AUTH_KEY_MGMT_PSK)
				    == HDD_AUTH_KEY_MGMT_PSK)) {
				roam_profile->AuthType.authType[0] =
					eCSR_AUTH_TYPE_FT_RSN_PSK;
			} else

#ifdef WLAN_FEATURE_11W
			if (RSNAuthType == eCSR_AUTH_TYPE_RSN_PSK_SHA256) {
				roam_profile->AuthType.authType[0] =
					eCSR_AUTH_TYPE_RSN_PSK_SHA256;
			} else if (RSNAuthType ==
				   eCSR_AUTH_TYPE_RSN_8021X_SHA256) {
				roam_profile->AuthType.authType[0] =
					eCSR_AUTH_TYPE_RSN_8021X_SHA256;
			} else
#endif
			if (hdd_check_fils_rsn_n_set_auth_type(roam_profile,
				RSNAuthType)) {
				roam_profile->AuthType.authType[0] =
					RSNAuthType;

			} else if ((RSNAuthType == eCSR_AUTH_TYPE_OWE) &&
				  ((key_mgmt & HDD_AUTH_KEY_MGMT_802_1X)
				  == HDD_AUTH_KEY_MGMT_802_1X)) {
				/* OWE case */
				roam_profile->AuthType.authType[0] =
					eCSR_AUTH_TYPE_OWE;
			} else if (RSNAuthType == eCSR_AUTH_TYPE_SAE) {
				/* SAE with open authentication case */
				roam_profile->AuthType.authType[0] =
					eCSR_AUTH_TYPE_SAE;
			} else if ((RSNAuthType ==
				  eCSR_AUTH_TYPE_SUITEB_EAP_SHA256) &&
				  ((key_mgmt & HDD_AUTH_KEY_MGMT_802_1X)
				  == HDD_AUTH_KEY_MGMT_802_1X)) {
				/* Suite B EAP SHA 256 */
				roam_profile->AuthType.authType[0] =
					eCSR_AUTH_TYPE_SUITEB_EAP_SHA256;
			} else if ((RSNAuthType ==
				  eCSR_AUTH_TYPE_SUITEB_EAP_SHA384) &&
				  ((key_mgmt & HDD_AUTH_KEY_MGMT_802_1X)
				  == HDD_AUTH_KEY_MGMT_802_1X)) {
				/* Suite B EAP SHA 384 */
				roam_profile->AuthType.authType[0] =
					eCSR_AUTH_TYPE_SUITEB_EAP_SHA384;
			} else if ((RSNAuthType == eCSR_AUTH_TYPE_FT_SAE) &&
				   ((key_mgmt & HDD_AUTH_KEY_MGMT_802_1X) ==
				    HDD_AUTH_KEY_MGMT_802_1X)) {
				roam_profile->AuthType.authType[0] =
						eCSR_AUTH_TYPE_FT_SAE;
			} else if ((RSNAuthType ==
				  eCSR_AUTH_TYPE_FT_SUITEB_EAP_SHA384) &&
				  ((key_mgmt & HDD_AUTH_KEY_MGMT_802_1X)
				  == HDD_AUTH_KEY_MGMT_802_1X)) {
				/* FT Suite-B EAP SHA 384 */
				roam_profile->AuthType.authType[0] =
					eCSR_AUTH_TYPE_FT_SUITEB_EAP_SHA384;

			} else if ((key_mgmt & HDD_AUTH_KEY_MGMT_802_1X)
				    == HDD_AUTH_KEY_MGMT_802_1X) {
				roam_profile->AuthType.authType[0] =
					eCSR_AUTH_TYPE_RSN;
			} else
			if ((key_mgmt & HDD_AUTH_KEY_MGMT_PSK)
			    == HDD_AUTH_KEY_MGMT_PSK) {
				roam_profile->AuthType.authType[0] =
					eCSR_AUTH_TYPE_RSN_PSK;
			} else {
				roam_profile->AuthType.authType[0] =
					eCSR_AUTH_TYPE_UNKNOWN;
			}
		}
		break;

	case eCSR_AUTH_TYPE_SHARED_KEY:

		roam_profile->AuthType.authType[0] = eCSR_AUTH_TYPE_SHARED_KEY;
		break;

	case eCSR_AUTH_TYPE_SAE:

		if (RSNAuthType == eCSR_AUTH_TYPE_FT_SAE)
			roam_profile->AuthType.authType[0] =
						eCSR_AUTH_TYPE_FT_SAE;
		else
			roam_profile->AuthType.authType[0] = eCSR_AUTH_TYPE_SAE;
		break;

	default:

#ifdef FEATURE_WLAN_ESE
		hdd_debug("In default, unknown auth type.");
#endif /* FEATURE_WLAN_ESE */
		roam_profile->AuthType.authType[0] = eCSR_AUTH_TYPE_UNKNOWN;
		break;
	}

	return 0;
}

#ifdef WLAN_FEATURE_FILS_SK
static void hdd_initialize_fils_info(struct hdd_adapter *adapter)
{
	struct csr_roam_profile *roam_profile;

	roam_profile = hdd_roam_profile(adapter);
	roam_profile->fils_con_info = NULL;
	roam_profile->hlp_ie = NULL;
	roam_profile->hlp_ie_len = 0;
}
#else
static void hdd_initialize_fils_info(struct hdd_adapter *adapter)
{ }
#endif

void hdd_roam_profile_init(struct hdd_adapter *adapter)
{
	struct csr_roam_profile *roam_profile;
	uint8_t *security_ie;
	tSirAddie *assoc_additional_ie;
	struct hdd_station_ctx *sta_ctx;

	hdd_enter();

	roam_profile = hdd_roam_profile(adapter);
	qdf_mem_zero(roam_profile, sizeof(*roam_profile));

	security_ie = hdd_security_ie(adapter);
	qdf_mem_zero(security_ie, MAX_WPA_RSN_IE_LEN);

	assoc_additional_ie = hdd_assoc_additional_ie(adapter);
	qdf_mem_zero(assoc_additional_ie, sizeof(*assoc_additional_ie));

	sta_ctx = WLAN_HDD_GET_STATION_CTX_PTR(adapter);

	/* Configure the roaming profile links to SSID and bssid. */
	roam_profile->SSIDs.numOfSSIDs = 0;
	roam_profile->SSIDs.SSIDList = &sta_ctx->conn_info.SSID;

	roam_profile->BSSIDs.numOfBSSIDs = 0;
	roam_profile->BSSIDs.bssid = &sta_ctx->conn_info.bssId;

	/* Set the numOfChannels to zero to scan all the channels */
	roam_profile->ChannelInfo.numOfChannels = 0;
	roam_profile->ChannelInfo.ChannelList = NULL;

	roam_profile->BSSType = eCSR_BSS_TYPE_INFRASTRUCTURE;

	roam_profile->phyMode = eCSR_DOT11_MODE_AUTO;
	sta_ctx->wpa_versions = 0;

	/* Set the default scan mode */
	adapter->scan_info.scan_mode = eSIR_ACTIVE_SCAN;

	hdd_clear_roam_profile_ie(adapter);

	hdd_initialize_fils_info(adapter);

	hdd_exit();
}<|MERGE_RESOLUTION|>--- conflicted
+++ resolved
@@ -3704,11 +3704,7 @@
 	struct hdd_station_ctx *sta_ctx = WLAN_HDD_GET_STATION_CTX_PTR(adapter);
 	int idx;
 
-<<<<<<< HEAD
-	for (idx = 0; idx < SIR_MAX_NUM_STA_IN_IBSS; idx++)
-=======
 	for (idx = 0; idx < MAX_PEERS; idx++)
->>>>>>> 7900f6f7
 		if (HDD_WLAN_INVALID_STA_ID != sta_ctx->conn_info.staId[idx])
 			return true;
 
