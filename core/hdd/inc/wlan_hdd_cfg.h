--- conflicted
+++ resolved
@@ -15601,8 +15601,6 @@
 #define CFG_DERIVED_INTERFACE_POOL_DEFAULT (0xffffffff)
 
 /*
-<<<<<<< HEAD
-=======
  * <ini>
  * gEnablePeerUnmapConfSupport - Set PEER UNMAP confirmation support
  * @Min: 0
@@ -15625,7 +15623,6 @@
 #define CFG_ENABLE_PEER_UNMAP_CONF_DEFAULT (0)
 
 /*
->>>>>>> 07763f40
  * Type declarations
  */
 
@@ -16570,10 +16567,7 @@
 	bool mac_provision;
 	uint32_t provisioned_intf_pool;
 	uint32_t derived_intf_pool;
-<<<<<<< HEAD
-=======
 	bool enable_peer_unmap_conf_support;
->>>>>>> 07763f40
 };
 
 #define VAR_OFFSET(_Struct, _Var) (offsetof(_Struct, _Var))
