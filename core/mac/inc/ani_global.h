/*
 * Copyright (c) 2012-2019 The Linux Foundation. All rights reserved.
 *
 * Permission to use, copy, modify, and/or distribute this software for
 * any purpose with or without fee is hereby granted, provided that the
 * above copyright notice and this permission notice appear in all
 * copies.
 *
 * THE SOFTWARE IS PROVIDED "AS IS" AND THE AUTHOR DISCLAIMS ALL
 * WARRANTIES WITH REGARD TO THIS SOFTWARE INCLUDING ALL IMPLIED
 * WARRANTIES OF MERCHANTABILITY AND FITNESS. IN NO EVENT SHALL THE
 * AUTHOR BE LIABLE FOR ANY SPECIAL, DIRECT, INDIRECT, OR CONSEQUENTIAL
 * DAMAGES OR ANY DAMAGES WHATSOEVER RESULTING FROM LOSS OF USE, DATA OR
 * PROFITS, WHETHER IN AN ACTION OF CONTRACT, NEGLIGENCE OR OTHER
 * TORTIOUS ACTION, ARISING OUT OF OR IN CONNECTION WITH THE USE OR
 * PERFORMANCE OF THIS SOFTWARE.
 */

#ifndef _ANIGLOBAL_H
#define _ANIGLOBAL_H

#include "qdf_types.h"
#include "sir_common.h"
#include "ani_system_defs.h"
#include "sys_def.h"
#include "dph_global.h"
#include "lim_global.h"
#include "sch_global.h"
#include "sys_global.h"
#include "cfg_global.h"
#include "sir_api.h"

#include "csr_api.h"
#include "sme_ft_api.h"
#include "csr_support.h"
#include "sme_internal.h"
#include "sap_api.h"
#include "csr_internal.h"

#include "sme_rrm_internal.h"
#include "rrm_global.h"

#include <lim_ft_defs.h>
#include "wlan_objmgr_psoc_obj.h"

/**
 * MAC_CONTEXT() - Convert an opaque mac handle into a mac context
 * @handle: MAC handle to be converted
 *
 * Given an opaque mac handle this function will return the mac
 * context that is associated with that handle.
 *
 * This is the inverse function of MAC_HANDLE()
 *
 * Return: mac context for @handle
 */
static inline tpAniSirGlobal MAC_CONTEXT(mac_handle_t handle)
{
	return (tpAniSirGlobal)handle;
}

/* legacy definition */
#define PMAC_STRUCT(handle)  MAC_CONTEXT(handle)

/**
 * MAC_HANDLE() - Convert a mac context into an opaque mac handle
 * @mac: MAC context to be converted
 *
 * Given a mac context this function will return the opaque mac handle
 * that is associated with that handle.
 *
 * This is the inverse function of PMAC_STRUCT()
 *
 * Return: opaque handle for @mac
 */
static inline mac_handle_t MAC_HANDLE(tpAniSirGlobal mac)
{
	return (mac_handle_t)mac;
}

#define ANI_DRIVER_TYPE(pMac)     (((tpAniSirGlobal)(pMac))->gDriverType)

/* ------------------------------------------------------------------- */
/* Bss Qos Caps bit map definition */
#define LIM_BSS_CAPS_OFFSET_HCF 0
#define LIM_BSS_CAPS_OFFSET_WME 1
#define LIM_BSS_CAPS_OFFSET_WSM 2

#define LIM_BSS_CAPS_HCF (1 << LIM_BSS_CAPS_OFFSET_HCF)
#define LIM_BSS_CAPS_WME (1 << LIM_BSS_CAPS_OFFSET_WME)
#define LIM_BSS_CAPS_WSM (1 << LIM_BSS_CAPS_OFFSET_WSM)

/* cap should be one of HCF/WME/WSM */
#define LIM_BSS_CAPS_GET(cap, val) (((val) & (LIM_BSS_CAPS_ ## cap)) >> LIM_BSS_CAPS_OFFSET_ ## cap)
#define LIM_BSS_CAPS_SET(cap, val) ((val) |= (LIM_BSS_CAPS_ ## cap))
#define LIM_BSS_CAPS_CLR(cap, val) ((val) &= (~(LIM_BSS_CAPS_ ## cap)))

/* 40 beacons per heart beat interval is the default + 1 to count the rest */
#define MAX_NO_BEACONS_PER_HEART_BEAT_INTERVAL 41

/* max number of legacy bssid we can store during scan on one channel */
#define MAX_NUM_LEGACY_BSSID_PER_CHANNEL    10

#ifdef WLAN_FEATURE_CONCURRENT_P2P
#define MAX_NO_OF_P2P_SESSIONS  5
#endif /* WLAN_FEATURE_CONCURRENT_P2P */

#define SPACE_ASCII_VALUE  32

#define WLAN_HOST_SEQ_NUM_MIN                           2048
#define WLAN_HOST_SEQ_NUM_MAX                           4095
#define LOW_SEQ_NUM_MASK                                0x000F
#define HIGH_SEQ_NUM_MASK                               0x0FF0
#define HIGH_SEQ_NUM_OFFSET                             4
#define DEF_HE_AUTO_SGI_LTF                             0x0F07

/* vendor element ID */
#define IE_EID_VENDOR        (221) /* 0xDD */
#define IE_LEN_SIZE          (1)
#define IE_EID_SIZE          (1)
/* Minimum size of vendor IE = 3 bytes of oui_data + 1 byte of data */
#define IE_VENDOR_OUI_SIZE   (4)

/**
 * enum log_event_type - Type of event initiating bug report
 * @WLAN_LOG_TYPE_NON_FATAL: Non fatal event
 * @WLAN_LOG_TYPE_FATAL: Fatal event
 *
 * Enum indicating the type of event that is initiating the bug report
 */
enum log_event_type {
	WLAN_LOG_TYPE_NON_FATAL,
	WLAN_LOG_TYPE_FATAL,
};

/**
 * enum log_event_indicator - Module triggering bug report
 * @WLAN_LOG_INDICATOR_UNUSED: Unused
 * @WLAN_LOG_INDICATOR_FRAMEWORK: Framework triggers bug report
 * @WLAN_LOG_INDICATOR_HOST_DRIVER: Host driver triggers bug report
 * @WLAN_LOG_INDICATOR_FIRMWARE: FW initiates bug report
 * @WLAN_LOG_INDICATOR_HOST_ONLY: Host triggers fatal event bug report
 *
 * Enum indicating the module that triggered the bug report
 */
enum log_event_indicator {
	WLAN_LOG_INDICATOR_UNUSED,
	WLAN_LOG_INDICATOR_FRAMEWORK,
	WLAN_LOG_INDICATOR_HOST_DRIVER,
	WLAN_LOG_INDICATOR_FIRMWARE,
	WLAN_LOG_INDICATOR_HOST_ONLY,
};

/**
 * enum log_event_host_reason_code - Reason code for bug report
 * @WLAN_LOG_REASON_CODE_UNUSED: Unused
 * @WLAN_LOG_REASON_ROAM_FAIL: Driver initiated roam has failed
 * @WLAN_LOG_REASON_DATA_STALL: Unable to send/receive data due to low resource
 * scenario for a prolonged period
 * @WLAN_LOG_REASON_SME_COMMAND_STUCK: SME command is stuck in SME active queue
 * @WLAN_LOG_REASON_QUEUE_FULL: Defer queue becomes full for a prolonged period
 * @WLAN_LOG_REASON_POWER_COLLAPSE_FAIL: Unable to allow apps power collapse
 * for a prolonged period
 * @WLAN_LOG_REASON_MALLOC_FAIL: Memory allocation Fails
 * @WLAN_LOG_REASON_VOS_MSG_UNDER_RUN: VOS Core runs out of message wrapper
 * @WLAN_LOG_REASON_HDD_TIME_OUT: Wait for event Timeout in HDD layer
   @WLAN_LOG_REASON_SME_OUT_OF_CMD_BUFL sme out of cmd buffer
 * @WLAN_LOG_REASON_NO_SCAN_RESULTS: no scan results to report from HDD
 * This enum contains the different reason codes for bug report
 * @WLAN_LOG_REASON_SCAN_NOT_ALLOWED: scan not allowed due to connection states
 * @WLAN_LOG_REASON_HB_FAILURE: station triggered heart beat failure with AP
 * @WLAN_LOG_REASON_ROAM_HO_FAILURE: Handover failed during LFR3 roaming
 * @WLAN_LOG_REASON_DISCONNECT: Disconnect because of some failure
 */
enum log_event_host_reason_code {
	WLAN_LOG_REASON_CODE_UNUSED,
	WLAN_LOG_REASON_ROAM_FAIL,
	WLAN_LOG_REASON_DATA_STALL,
	WLAN_LOG_REASON_SME_COMMAND_STUCK,
	WLAN_LOG_REASON_QUEUE_FULL,
	WLAN_LOG_REASON_POWER_COLLAPSE_FAIL,
	WLAN_LOG_REASON_MALLOC_FAIL,
	WLAN_LOG_REASON_VOS_MSG_UNDER_RUN,
	WLAN_LOG_REASON_HDD_TIME_OUT,
	WLAN_LOG_REASON_SME_OUT_OF_CMD_BUF,
	WLAN_LOG_REASON_NO_SCAN_RESULTS,
	WLAN_LOG_REASON_SCAN_NOT_ALLOWED,
	WLAN_LOG_REASON_HB_FAILURE,
	WLAN_LOG_REASON_ROAM_HO_FAILURE,
	WLAN_LOG_REASON_DISCONNECT
};


/**
 * enum userspace_log_level - Log level at userspace
 * @LOG_LEVEL_NO_COLLECTION: verbose_level 0 corresponds to no collection
 * @LOG_LEVEL_NORMAL_COLLECT: verbose_level 1 correspond to normal log level,
 * with minimal user impact. this is the default value
 * @LOG_LEVEL_ISSUE_REPRO: verbose_level 2 are enabled when user is lazily
 * trying to reproduce a problem, wifi performances and power can be impacted
 * but device should not otherwise be significantly impacted
 * @LOG_LEVEL_ACTIVE: verbose_level 3+ are used when trying to
 * actively debug a problem
 *
 * Various log levels defined in the userspace for logging applications
 */
enum userspace_log_level {
	LOG_LEVEL_NO_COLLECTION,
	LOG_LEVEL_NORMAL_COLLECT,
	LOG_LEVEL_ISSUE_REPRO,
	LOG_LEVEL_ACTIVE,
};

/**
 * enum wifi_driver_log_level - Log level defined in the driver for logging
 * @WLAN_LOG_LEVEL_OFF: No logging
 * @WLAN_LOG_LEVEL_NORMAL: Default logging
 * @WLAN_LOG_LEVEL_REPRO: Normal debug level
 * @WLAN_LOG_LEVEL_ACTIVE: Active debug level
 *
 * Log levels defined for logging by the wifi driver
 */
enum wifi_driver_log_level {
	WLAN_LOG_LEVEL_OFF,
	WLAN_LOG_LEVEL_NORMAL,
	WLAN_LOG_LEVEL_REPRO,
	WLAN_LOG_LEVEL_ACTIVE,
};

/**
 * enum wifi_logging_ring_id - Ring id of logging entities
 * @RING_ID_WAKELOCK:         Power events ring id
 * @RING_ID_CONNECTIVITY:     Connectivity event ring id
 * @RING_ID_PER_PACKET_STATS: Per packet statistic ring id
 * @RING_ID_DRIVER_DEBUG:     Driver debug messages ring id
 * @RING_ID_FIRMWARE_DEBUG:   Firmware debug messages ring id
 *
 * This enum has the ring id values of logging rings
 */
enum wifi_logging_ring_id {
	RING_ID_WAKELOCK,
	RING_ID_CONNECTIVITY,
	RING_ID_PER_PACKET_STATS,
	RING_ID_DRIVER_DEBUG,
	RING_ID_FIRMWARE_DEBUG,
};

/* ------------------------------------------------------------------- */
/* Change channel generic scheme */
typedef void (*CHANGE_CHANNEL_CALLBACK)(tpAniSirGlobal pMac, QDF_STATUS status,
					uint32_t *data,
					tpPESession psessionEntry);

/* / LIM global definitions */
typedef struct sAniSirLimIbss {
	void *pHdr;
	void *pBeacon;
} tAniSirLimIbss;

typedef struct sDialogueToken {
	/* bytes 0-3 */
	uint16_t assocId;
	uint8_t token;
	uint8_t rsvd1;
	/* Bytes 4-7 */
	uint16_t tid;
	uint8_t rsvd2[2];

	struct sDialogueToken *next;
} tDialogueToken, *tpDialogueToken;

typedef struct sLimTimers {
	/* TIMERS IN LIM ARE NOT SUPPOSED TO BE ZEROED OUT DURING RESET. */
	/* DURING lim_initialize DONOT ZERO THEM OUT. */

/* STA SPECIFIC TIMERS */

	TX_TIMER gLimPreAuthClnupTimer;

	/* Association related timers */
	TX_TIMER gLimAssocFailureTimer;
	TX_TIMER gLimReassocFailureTimer;

	/* / Wait for Probe after Heartbeat failure timer on STA */
	TX_TIMER gLimProbeAfterHBTimer;

	/* Authentication related timers */
	TX_TIMER gLimAuthFailureTimer;

	/* Join Failure timeout on STA */
	TX_TIMER gLimJoinFailureTimer;

	/* CNF_WAIT timer */
	TX_TIMER *gpLimCnfWaitTimer;

	TX_TIMER gLimAddtsRspTimer;     /* max wait for a response */

	/* Update OLBC Cache Timer */
	TX_TIMER gLimUpdateOlbcCacheTimer;

	TX_TIMER gLimChannelSwitchTimer;
	/* This TIMER is started on the STA, as indicated by the */
	/* AP in its Quiet BSS IE, for the specified interval */
	TX_TIMER gLimQuietTimer;
	/* This TIMER is started on the AP, prior to the AP going */
	/* into LEARN mode */
	/* This TIMER is started on the STA, for the specified */
	/* quiet duration */
	TX_TIMER gLimQuietBssTimer;

	TX_TIMER gLimFTPreAuthRspTimer;

#ifdef FEATURE_WLAN_ESE
	TX_TIMER gLimEseTsmTimer;
#endif
	TX_TIMER gLimPeriodicJoinProbeReqTimer;
	TX_TIMER gLimDisassocAckTimer;
	TX_TIMER gLimDeauthAckTimer;
	TX_TIMER g_lim_periodic_auth_retry_timer;

	/* SAE authentication related timer */
	TX_TIMER sae_auth_timer;

/* ********************TIMER SECTION ENDS************************************************** */
/* ALL THE FIELDS BELOW THIS CAN BE ZEROED OUT in lim_initialize */
/* **************************************************************************************** */

} tLimTimers;

typedef struct {
	void *pMlmDisassocReq;
	void *pMlmDeauthReq;
} tLimDisassocDeauthCnfReq;

typedef struct sAniSirLim {
	/* ////////////////////////////////////     TIMER RELATED START /////////////////////////////////////////// */

	tLimTimers limTimers;
	/* / Flag to track if LIM timers are created or not */
	uint32_t gLimTimersCreated;

	/* ////////////////////////////////////     TIMER RELATED END /////////////////////////////////////////// */

	struct lim_scan_channel_status scan_channel_status;

	uint8_t gLimCurrentBssUapsd;

	/* */
	/* Store the BSS Index returned by HAL during */
	/* WMA_ADD_BSS_RSP here. */
	/* */

	/* For now: */
	/* This will be used during WMA_SET_BSSKEY_REQ in */
	/* order to set the GTK */
	/* Later: */
	/* There could be other interfaces needing this info */
	/* */

	/* */
	/* Due to the asynchronous nature of the interface */
	/* between PE <-> HAL, some transient information */
	/* like this needs to be cached. */
	/* This is cached upon receipt of eWNI_SME_SETCONTEXT_REQ. */
	/* This is released while posting LIM_MLM_SETKEYS_CNF */
	/* */
	void *gpLimMlmSetKeysReq;

	/* ////////////////////////////////////////     BSS RELATED END /////////////////////////////////////////// */

	/* ////////////////////////////////////////     IBSS RELATED START /////////////////////////////////////////// */
	/* This indicates whether this STA coalesced and adapter to peer's capabilities or not. */
	uint8_t gLimIbssCoalescingHappened;

	/* / Definition for storing IBSS peers BSS description */
	tLimIbssPeerNode *gLimIbssPeerList;
	uint32_t gLimNumIbssPeers;
	uint32_t ibss_retry_cnt;

	/* ibss info - params for which ibss to join while coalescing */
	tAniSirLimIbss ibssInfo;

	/* ////////////////////////////////////////     IBSS RELATED END /////////////////////////////////////////// */

	/* ////////////////////////////////////////     STATS/COUNTER RELATED START /////////////////////////////////////////// */

	uint16_t maxStation;
	uint16_t maxBssId;

	uint32_t gLimNumBeaconsRcvd;
	uint32_t gLimNumBeaconsIgnored;

	uint32_t gLimNumDeferredMsgs;

	/* / Variable to keep track of number of currently associated STAs */
	uint16_t gLimNumOfAniSTAs;      /* count of ANI peers */
	uint16_t gLimAssocStaLimit;

	/* Heart-Beat interval value */
	uint32_t gLimHeartBeatCount;
	tSirMacAddr gLimHeartBeatApMac[2];
	uint8_t gLimHeartBeatApMacIndex;

	/* Statistics to keep track of no. beacons rcvd in heart beat interval */
	uint16_t
		gLimHeartBeatBeaconStats[MAX_NO_BEACONS_PER_HEART_BEAT_INTERVAL];

#ifdef WLAN_DEBUG
	/* Debug counters */
	uint32_t numTot, numBbt, numProtErr, numLearn, numLearnIgnore;
	uint32_t numSme, numMAC[4][16];

	/* Debug counter to track number of Assoc Req frame drops */
	/* when received in pStaDs->mlmState other than LINK_ESTABLISED */
	uint32_t gLimNumAssocReqDropInvldState;
	/* counters to track rejection of Assoc Req due to Admission Control */
	uint32_t gLimNumAssocReqDropACRejectTS;
	uint32_t gLimNumAssocReqDropACRejectSta;
	/* Debug counter to track number of Reassoc Req frame drops */
	/* when received in pStaDs->mlmState other than LINK_ESTABLISED */
	uint32_t gLimNumReassocReqDropInvldState;
	/* Debug counter to track number of Hash Miss event that */
	/* will not cause a sending of de-auth/de-associate frame */
	uint32_t gLimNumHashMissIgnored;

	/* Debug counter to track number of Beacon frames */
	/* received in unexpected state */
	uint32_t gLimUnexpBcnCnt;

	/* Debug counter to track number of Beacon frames */
	/* received in wt-join-state that do have SSID mismatch */
	uint32_t gLimBcnSSIDMismatchCnt;

	/* Debug counter to track number of Link establishments on STA/BP */
	uint32_t gLimNumLinkEsts;

	/* Debug counter to track number of Rx cleanup */
	uint32_t gLimNumRxCleanup;

	/* Debug counter to track different parse problem */
	uint32_t gLim11bStaAssocRejectCount;

#endif

	/* ////////////////////////////////////////     STATS/COUNTER RELATED END /////////////////////////////////////////// */

	/* ////////////////////////////////////////     STATES RELATED START /////////////////////////////////////////// */
	/* Counts Heartbeat failures */
	uint8_t gLimHBfailureCntInLinkEstState;
	uint8_t gLimProbeFailureAfterHBfailedCnt;
	uint8_t gLimHBfailureCntInOtherStates;

	/**
	 * This variable indicates whether LIM module need to
	 * send response to host. Used to identify whether a request
	 * is generated internally within LIM module or by host
	 */
	uint8_t gLimRspReqd;

	/* / Previous SME State */
	tLimSmeStates gLimPrevSmeState;

	/* / MLM State visible across all Sirius modules */
	tLimMlmStates gLimMlmState;

	/* / Previous MLM State */
	tLimMlmStates gLimPrevMlmState;

	/* Can be set to invalid channel. If it is invalid, HAL */
	/* should move to previous valid channel or stay in the */
	/* current channel. CB state goes along with channel to resume to */
	uint16_t gResumeChannel;
	ePhyChanBondState gResumePhyCbState;

	/* Change channel generic scheme */
	CHANGE_CHANNEL_CALLBACK gpchangeChannelCallback;
	uint32_t *gpchangeChannelData;

	/* / SME State visible across all Sirius modules */
	tLimSmeStates gLimSmeState;
	/* / This indicates whether we're an AP, STA in BSS/IBSS */
	tLimSystemRole gLimSystemRole;

	/* Number of STAs that do not support short preamble */
	tLimNoShortParams gLimNoShortParams;

	/* Number of STAs that do not support short slot time */
	tLimNoShortSlotParams gLimNoShortSlotParams;

	/* */
	/* ---------------- DPH ----------------------- */
	/* these used to live in DPH but are now moved here (where they belong) */
	uint32_t gLimPhyMode;

	uint8_t gLimQosEnabled:1;       /* 11E */
	uint8_t gLimWmeEnabled:1;       /* WME */
	uint8_t gLimWsmEnabled:1;       /* WSM */
	uint8_t gLimHcfEnabled:1;
	uint8_t gLim11dEnabled:1;
	uint8_t gLimProbeRespDisableFlag:1;    /* control over probe response */
	/* ---------------- DPH ----------------------- */

	/* ////////////////////////////////////////     STATES RELATED END /////////////////////////////////////////// */

	/* ////////////////////////////////////////     MISC RELATED START /////////////////////////////////////////// */

	/* Deferred Queue Parameters */
	tLimDeferredMsgQParams gLimDeferredMsgQ;

	/* addts request if any - only one can be outstanding at any time */
	tSirAddtsReq gLimAddtsReq;
	uint8_t gLimAddtsSent;
	uint8_t gLimAddtsRspTimerCount;

	/* protection related config cache */
	tCfgProtection cfgProtection;

	uint8_t gLimProtectionControl;
	/* This flag will remain to be set except while LIM is waiting for specific response messages */
	/* from HAL. e.g when LIM issues ADD_STA req it will clear this flag and when it will receive */
	/* the response the flag will be set. */
	uint8_t gLimProcessDefdMsgs;

	/* UAPSD flag used on AP */
	uint8_t gUapsdEnable;

	/* Used on STA for AC downgrade. This is a dynamic mask
	 * setting which keep tracks of ACs being admitted.
	 * If bit is set to 0: That partiular AC is not admitted
	 * If bit is set to 1: That particular AC is admitted
	 */
	uint8_t gAcAdmitMask[SIR_MAC_DIRECTION_DIRECT];

	/* dialogue token List head/tail for Action frames request sent. */
	tpDialogueToken pDialogueTokenHead;
	tpDialogueToken pDialogueTokenTail;

	tLimTspecInfo tspecInfo[LIM_NUM_TSPEC_MAX];

	/* admission control policy information */
	tLimAdmitPolicyInfo admitPolicyInfo;
	qdf_mutex_t lkPeGlobalLock;
	uint8_t disableLDPCWithTxbfAP;
#ifdef FEATURE_WLAN_TDLS
	uint8_t gLimTDLSBufStaEnabled;
	uint8_t gLimTDLSUapsdMask;
	uint8_t gLimTDLSOffChannelEnabled;
	uint8_t gLimTDLSWmmMode;
#endif
	/* ////////////////////////////////////////     MISC RELATED END /////////////////////////////////////////// */

	/* ////////////////////////////////////////     ASSOC RELATED START /////////////////////////////////////////// */
	/* Place holder for JoinReq message */
	/* received by SME state machine */
	/* tpSirSmeJoinReq       gpLimJoinReq; */

	/* Place holder for ReassocReq message */
	/* received by SME state machine */
	/* tpSirSmeReassocReq    gpLimReassocReq;  sep23 review */

	/* Current Authentication type used at STA */
	/* tAniAuthType        gLimCurrentAuthType; */

	/* Place holder for current authentication request */
	/* being handled */
	tLimMlmAuthReq *gpLimMlmAuthReq;

	/* Reason code to determine the channel change context while sending */
	/* WMA_CHNL_SWITCH_REQ message to HAL */
	uint32_t channelChangeReasonCode;

	/* / MAC level Pre-authentication related globals */
	tSirMacChanNum gLimPreAuthChannelNumber;
	tAniAuthType gLimPreAuthType;
	tSirMacAddr gLimPreAuthPeerAddr;
	uint32_t gLimNumPreAuthContexts;
	tLimPreAuthTable gLimPreAuthTimerTable;

	/* Placed holder to deauth reason */
	uint16_t gLimDeauthReasonCode;

	/* Place holder for Pre-authentication node list */
	struct tLimPreAuthNode *pLimPreAuthList;

	/* Assoc or ReAssoc Response Data/Frame */
	void *gLimAssocResponseData;

	/* One cache for each overlap and associated case. */
	tCacheParams protStaOverlapCache[LIM_PROT_STA_OVERLAP_CACHE_SIZE];
	tCacheParams protStaCache[LIM_PROT_STA_CACHE_SIZE];

	/* ////////////////////////////////////////     ASSOC RELATED END /////////////////////////////////////////// */

	/* //////////////////////////////  HT RELATED           ////////////////////////////////////////// */
	/* */
	/* The following global LIM variables maintain/manage */
	/* the runtime configurations related to 802.11n */

	/* 802.11n Station detected HT capability in Beacon Frame */
	uint8_t htCapabilityPresentInBeacon;

	/* 802.11 HT capability: Enabled or Disabled */
	uint8_t htCapability;

	uint8_t gHTGreenfield;

	uint8_t gHTShortGI40Mhz;
	uint8_t gHTShortGI20Mhz;

	/* Set to 0 for 3839 octets */
	/* Set to 1 for 7935 octets */
	uint8_t gHTMaxAmsduLength;

	/* DSSS/CCK at 40 MHz: Enabled 1 or Disabled */
	uint8_t gHTDsssCckRate40MHzSupport;

	/* PSMP Support: Enabled 1 or Disabled 0 */
	uint8_t gHTPSMPSupport;

	/* L-SIG TXOP Protection used only if peer support available */
	uint8_t gHTLsigTXOPProtection;

	/* MIMO Power Save */
	tSirMacHTMIMOPowerSaveState gHTMIMOPSState;

	/* */
	/* A-MPDU Density */
	/* 000 - No restriction */
	/* 001 - 1/8 usec */
	/* 010 - 1/4 usec */
	/* 011 - 1/2 usec */
	/* 100 - 1 usec */
	/* 101 - 2 usec */
	/* 110 - 4 usec */
	/* 111 - 8 usec */
	/* */
	uint8_t gHTAMpduDensity;

	bool gMaxAmsduSizeEnabled;
	/* Maximum Tx/Rx A-MPDU factor */
	uint8_t gHTMaxRxAMpduFactor;

	/* */
	/* Scheduled PSMP related - Service Interval Granularity */
	/* 000 - 5 ms */
	/* 001 - 10 ms */
	/* 010 - 15 ms */
	/* 011 - 20 ms */
	/* 100 - 25 ms */
	/* 101 - 30 ms */
	/* 110 - 35 ms */
	/* 111 - 40 ms */
	/* */
	uint8_t gHTServiceIntervalGranularity;

	/* Indicates whether an AP wants to associate PSMP enabled Stations */
	uint8_t gHTControlledAccessOnly;

	/* RIFS Mode. Set if no APSD legacy devices associated */
	uint8_t gHTRifsMode;
	/* OBss Mode . set when we have Non HT STA is associated or with in overlap bss */
	uint8_t gHTObssMode;

	/* Identifies the current Operating Mode */
	tSirMacHTOperatingMode gHTOperMode;

	/* Indicates if PCO is activated in the BSS */
	uint8_t gHTPCOActive;

	/* */
	/* If PCO is active, indicates which PCO phase to use */
	/* 0 - switch to 20 MHz phase */
	/* 1 - switch to 40 MHz phase */
	/* */
	uint8_t gHTPCOPhase;

	/* */
	/* Used only in beacons. For PR, this is set to 0 */
	/* 0 - Primary beacon */
	/* 1 - Secondary beacon */
	/* */
	uint8_t gHTSecondaryBeacon;

	/* */
	/* Dual CTS Protection */
	/* 0 - Use RTS/CTS */
	/* 1 - Dual CTS Protection is used */
	/* */
	uint8_t gHTDualCTSProtection;

	/* */
	/* Identifies a single STBC MCS that shall ne used for */
	/* STBC control frames and STBC beacons */
	/* */
	uint8_t gHTSTBCBasicMCS;

	uint8_t gHTNonGFDevicesPresent;

	/* //////////////////////////////  HT RELATED           ////////////////////////////////////////// */

#ifdef FEATURE_WLAN_TDLS
	uint8_t gLimTdlsLinkMode;
	/* //////////////////////////////  TDLS RELATED         ////////////////////////////////////////// */
#endif

	/* wsc info required to form the wsc IE */
	tLimWscIeInfo wscIeInfo;
	tpPESession gpSession;  /* Pointer to  session table */
	/*
	 * sessionID and transactionID from SME is stored here for those messages, for which
	 * there is no session context in PE, e.g. Scan related messages.
	 **/
	uint8_t gSmeSessionId;

	tSirRemainOnChnReq *gpLimRemainOnChanReq;       /* hold remain on chan request in this buf */
	qdf_mutex_t lim_frame_register_lock;
	qdf_list_t gLimMgmtFrameRegistratinQueue;
	uint32_t mgmtFrameSessionId;
	uint32_t tdls_frm_session_id;

	tpPESession pSessionEntry;
	uint8_t reAssocRetryAttempt;
	tLimDisassocDeauthCnfReq limDisassocDeauthCnfReq;
	uint8_t deferredMsgCnt;
	uint8_t deauthMsgCnt;
	uint8_t disassocMsgCnt;
	uint8_t gLimIbssStaLimit;

	/* Number of channel switch IEs sent so far */
	uint8_t gLimDfsChanSwTxCount;
	uint8_t gLimDfsTargetChanNum;
	QDF_STATUS(*sme_msg_callback)
		(tpAniSirGlobal mac, struct scheduler_msg *msg);
	QDF_STATUS(*stop_roaming_callback)
		(tpAniSirGlobal mac, uint8_t session_id, uint8_t reason);
	uint8_t retry_packet_cnt;
	uint8_t beacon_probe_rsp_cnt_per_scan;
	wlan_scan_requester req_id;
	bool global_obss_offload_enabled;
	bool global_obss_color_collision_det_offload;
	QDF_STATUS (*sme_bcn_rcv_callback)(hdd_handle_t hdd_handle,
				struct wlan_beacon_report *beacon_report);
} tAniSirLim, *tpAniSirLim;

struct mgmt_frm_reg_info {
	qdf_list_node_t node;   /* MUST be first element */
	uint16_t frameType;
	uint16_t matchLen;
	uint16_t sessionId;
	uint8_t matchData[1];
};

typedef struct sRrmContext {
	tRrmSMEContext rrmSmeContext;
	tRrmPEContext rrmPEContext;
} tRrmContext, *tpRrmContext;

/**
 * enum auth_tx_ack_status - Indicate TX status of AUTH
 * @LIM_AUTH_ACK_NOT_RCD : Default status while waiting for ack status.
 * @LIM_AUTH_ACK_RCD_SUCCESS : Ack is received.
 * @LIM_AUTH_ACK_RCD_FAILURE : No Ack received.
 *
 * Indicate if driver is waiting for ACK status of auth or ACK received for AUTH
 * OR NO ACK is received for the auth sent.
 */
enum auth_tx_ack_status {
	LIM_AUTH_ACK_NOT_RCD,
	LIM_AUTH_ACK_RCD_SUCCESS,
	LIM_AUTH_ACK_RCD_FAILURE,
};
/**
 * struct vdev_type_nss - vdev type nss structure
 * @sta: STA Nss value.
 * @sap: SAP Nss value.
 * @p2p_go: P2P GO Nss value.
 * @p2p_cli: P2P CLI Nss value.
 * @p2p_dev: P2P device Nss value.
 * @ibss: IBSS Nss value.
 * @tdls: TDLS Nss value.
 * @ocb: OCB Nss value.
 *
 * Holds the Nss values of different vdev types.
 */
struct vdev_type_nss {
	uint8_t sta;
	uint8_t sap;
	uint8_t p2p_go;
	uint8_t p2p_cli;
	uint8_t p2p_dev;
	uint8_t ibss;
	uint8_t tdls;
	uint8_t ocb;
};

/**
 * struct mgmt_beacon_probe_filter
 * @bcn_filter_lock: Spinlock for the filter structure
 * @num_sta_sessions: Number of active PE STA sessions
 * @sta_bssid: Array of PE STA session's peer BSSIDs
 * @num_ibss_sessions: Number of active PE IBSS sessions
 * @ibss_ssid: Array of PE IBSS session's SSID
 * @num_sap_session: Number of active PE SAP sessions
 * @sap_channel: Array of PE SAP session's channels
 *
 * Used to filter the STA/IBSS/SAP beacons/probes required in PE and
 * drop other unwanted beacon/probe response frames
 */
struct mgmt_beacon_probe_filter {
	uint8_t num_sta_sessions;
	tSirMacAddr sta_bssid[SIR_MAX_SUPPORTED_BSS];
	uint8_t num_ibss_sessions;
	tSirMacSSid ibss_ssid[SIR_MAX_SUPPORTED_BSS];
	uint8_t num_sap_sessions;
	uint8_t sap_channel[SIR_MAX_SUPPORTED_BSS];
};

#ifdef FEATURE_ANI_LEVEL_REQUEST
struct ani_level_params {
	void (*ani_level_cb)(struct wmi_host_ani_level_event *ani, uint8_t num,
			     void *context);
	void *context;
};
#endif

/* ------------------------------------------------------------------- */
/* / MAC Sirius parameter structure */
typedef struct sAniSirGlobal {
	enum qdf_driver_type gDriverType;

	tAniSirCfg cfg;
	tAniSirLim lim;
	tAniSirSch sch;
	tAniSirSys sys;

	/* PAL/HDD handle */
	hdd_handle_t hdd_handle;

	tSmeStruct sme;
	tSapStruct sap;
	struct csr_scanstruct scan;
	struct csr_roamstruct roam;
	tRrmContext rrm;
	csr_readyToSuspendCallback readyToSuspendCallback;
	void *readyToSuspendContext;
	uint8_t isCoalesingInIBSSAllowed;
	uint8_t lteCoexAntShare;
	uint8_t beacon_offload;
	bool pmf_offload;
	bool is_fils_roaming_supported;
	bool enable5gEBT;
	uint8_t f_prefer_non_dfs_on_radar;
	uint32_t fEnableDebugLog;
	uint32_t f_sta_miracast_mcc_rest_time_val;
#ifdef WLAN_FEATURE_EXTWOW_SUPPORT
	csr_readyToExtWoWCallback readyToExtWoWCallback;
	void *readyToExtWoWContext;
#endif
	struct vdev_type_nss vdev_type_nss_2g;
	struct vdev_type_nss vdev_type_nss_5g;

	uint16_t mgmtSeqNum;
	/* 802.11p enable */
	bool enable_dot11p;
	/* DBS capability based on INI and FW capability */
	uint8_t hw_dbs_capable;
	uint32_t sta_sap_scc_on_dfs_chan;
	sir_mgmt_frame_ind_callback mgmt_frame_ind_cb;
	qdf_atomic_t global_cmd_id;
	struct wlan_objmgr_psoc *psoc;
	struct wlan_objmgr_pdev *pdev;
	void (*chan_info_cb)(struct scan_chan_info *chan_info);
	/* Based on INI parameter */
	uint32_t dual_mac_feature_disable;

	enum  country_src reg_hint_src;
	uint32_t rx_packet_drop_counter;
	enum auth_tx_ack_status auth_ack_status;
	uint8_t user_configured_nss;
	bool snr_monitor_enabled;
	bool ignore_assoc_disallowed;
	bool sta_prefer_80MHz_over_160MHz;
	int8_t first_scan_bucket_threshold;
	uint32_t peer_rssi;
	uint32_t peer_txrate;
	uint32_t peer_rxrate;
	/* 11k Offload Support */
	bool is_11k_offload_supported;
	uint8_t reject_addba_req;
	uint16_t usr_cfg_ba_buff_size;
	bool is_usr_cfg_amsdu_enabled;
	uint8_t no_ack_policy_cfg[MAX_NUM_AC];
	uint32_t he_sgi_ltf_cfg_bit_mask;
	struct mgmt_beacon_probe_filter bcn_filter;

	/* Beacon stats capability from FW */
	bool bcn_reception_stats;
	/* Beacon stats enabled/disabled from ini */
	bool enable_beacon_reception_stats;
	uint32_t ft_akm_service_bitmap;
<<<<<<< HEAD
=======
	bool is_adaptive_11r_roam_supported;
>>>>>>> e372c0b4
#ifdef FEATURE_ANI_LEVEL_REQUEST
	struct ani_level_params ani_params;
#endif
} tAniSirGlobal;

#ifdef FEATURE_WLAN_TDLS

#define RFC1042_HDR_LENGTH      (6)
#define GET_BE16(x)             ((uint16_t) (((x)[0] << 8) | (x)[1]))
#define ETH_TYPE_89_0d          (0x890d)
#define ETH_TYPE_LEN            (2)
#define PAYLOAD_TYPE_TDLS_SIZE  (1)
#define PAYLOAD_TYPE_TDLS       (2)

#endif

#endif /* _ANIGLOBAL_H */<|MERGE_RESOLUTION|>--- conflicted
+++ resolved
@@ -898,10 +898,7 @@
 	/* Beacon stats enabled/disabled from ini */
 	bool enable_beacon_reception_stats;
 	uint32_t ft_akm_service_bitmap;
-<<<<<<< HEAD
-=======
 	bool is_adaptive_11r_roam_supported;
->>>>>>> e372c0b4
 #ifdef FEATURE_ANI_LEVEL_REQUEST
 	struct ani_level_params ani_params;
 #endif
