--- conflicted
+++ resolved
@@ -3976,12 +3976,9 @@
 void peer_unmap_timer_handler(void *data)
 {
 	ol_txrx_peer_handle peer = (ol_txrx_peer_handle)data;
-<<<<<<< HEAD
-=======
 
 	if (!peer)
 		return;
->>>>>>> a739a18b
 
 	ol_txrx_err("all unmap events not received for peer %pK, ref_cnt %d",
 		    peer, qdf_atomic_read(&peer->ref_cnt));
