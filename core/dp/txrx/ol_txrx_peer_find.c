/*
 * Copyright (c) 2011-2019 The Linux Foundation. All rights reserved.
 *
 * Permission to use, copy, modify, and/or distribute this software for
 * any purpose with or without fee is hereby granted, provided that the
 * above copyright notice and this permission notice appear in all
 * copies.
 *
 * THE SOFTWARE IS PROVIDED "AS IS" AND THE AUTHOR DISCLAIMS ALL
 * WARRANTIES WITH REGARD TO THIS SOFTWARE INCLUDING ALL IMPLIED
 * WARRANTIES OF MERCHANTABILITY AND FITNESS. IN NO EVENT SHALL THE
 * AUTHOR BE LIABLE FOR ANY SPECIAL, DIRECT, INDIRECT, OR CONSEQUENTIAL
 * DAMAGES OR ANY DAMAGES WHATSOEVER RESULTING FROM LOSS OF USE, DATA OR
 * PROFITS, WHETHER IN AN ACTION OF CONTRACT, NEGLIGENCE OR OTHER
 * TORTIOUS ACTION, ARISING OUT OF OR IN CONNECTION WITH THE USE OR
 * PERFORMANCE OF THIS SOFTWARE.
 */

/*=== includes ===*/
/* header files for OS primitives */
#include <osdep.h>              /* uint32_t, etc. */
#include <qdf_mem.h>         /* qdf_mem_malloc, etc. */
#include <qdf_types.h>          /* qdf_device_t, qdf_print */
/* header files for utilities */
#include <cds_queue.h>          /* TAILQ */

/* header files for configuration API */
#include <ol_cfg.h>             /* ol_cfg_max_peer_id */

/* header files for our internal definitions */
#include <ol_txrx_api.h>        /* ol_txrx_pdev_t, etc. */
#include <ol_txrx_dbg.h>        /* TXRX_DEBUG_LEVEL */
#include <ol_txrx_internal.h>   /* ol_txrx_pdev_t, etc. */
#include <ol_txrx.h>            /* ol_txrx_peer_release_ref */
#include <ol_txrx_peer_find.h>  /* ol_txrx_peer_find_attach, etc. */
#include <ol_tx_queue.h>
#include "wlan_roam_debug.h"

/*=== misc. / utility function definitions ==================================*/

static int ol_txrx_log2_ceil(unsigned int value)
{
	/* need to switch to unsigned math so that negative values
	 * will right-shift towards 0 instead of -1
	 */
	unsigned int tmp = value;
	int log2 = -1;

	if (value == 0) {
		TXRX_ASSERT2(0);
		return 0;
	}

	while (tmp) {
		log2++;
		tmp >>= 1;
	}
	if (1U << log2 != value)
		log2++;

	return log2;
}

int ol_txrx_peer_get_ref(struct ol_txrx_peer_t *peer,
			  enum peer_debug_id_type dbg_id)
{
	int refs_dbg_id;

	if (!peer) {
		ol_txrx_err("peer is null for ID %d", dbg_id);
		return -EINVAL;
	}

	if (dbg_id >= PEER_DEBUG_ID_MAX || dbg_id < 0) {
		ol_txrx_err("incorrect debug_id %d ", dbg_id);
		return -EINVAL;
	}

	qdf_atomic_inc(&peer->ref_cnt);
	qdf_atomic_inc(&peer->access_list[dbg_id]);
	refs_dbg_id = qdf_atomic_read(&peer->access_list[dbg_id]);

	return refs_dbg_id;
}

/*=== function definitions for peer MAC addr --> peer object hash table =====*/

/*
 * TXRX_PEER_HASH_LOAD_FACTOR:
 * Multiply by 2 and divide by 2^0 (shift by 0), then round up to a
 * power of two.
 * This provides at least twice as many bins in the peer hash table
 * as there will be entries.
 * Having substantially more bins than spaces minimizes the probability of
 * having to compare MAC addresses.
 * Because the MAC address comparison is fairly efficient, it is okay if the
 * hash table is sparsely loaded, but it's generally better to use extra mem
 * to keep the table sparse, to keep the lookups as fast as possible.
 * An optimization would be to apply a more conservative loading factor for
 * high latency, where the lookup happens during the tx classification of
 * every tx frame, than for low-latency, where the lookup only happens
 * during association, when the PEER_MAP message is received.
 */
#define TXRX_PEER_HASH_LOAD_MULT  2
#define TXRX_PEER_HASH_LOAD_SHIFT 0

static int ol_txrx_peer_find_hash_attach(struct ol_txrx_pdev_t *pdev)
{
	int i, hash_elems, log2;

	/* allocate the peer MAC address -> peer object hash table */
	hash_elems = ol_cfg_max_peer_id(pdev->ctrl_pdev) + 1;
	hash_elems *= TXRX_PEER_HASH_LOAD_MULT;
	hash_elems >>= TXRX_PEER_HASH_LOAD_SHIFT;
	log2 = ol_txrx_log2_ceil(hash_elems);
	hash_elems = 1 << log2;

	pdev->peer_hash.mask = hash_elems - 1;
	pdev->peer_hash.idx_bits = log2;
	/* allocate an array of TAILQ peer object lists */
	pdev->peer_hash.bins =
		qdf_mem_malloc(hash_elems *
			       sizeof(TAILQ_HEAD(anonymous_tail_q,
						 ol_txrx_peer_t)));
	if (!pdev->peer_hash.bins)
		return 1;       /* failure */

	for (i = 0; i < hash_elems; i++)
		TAILQ_INIT(&pdev->peer_hash.bins[i]);

	return 0;               /* success */
}

static void ol_txrx_peer_find_hash_detach(struct ol_txrx_pdev_t *pdev)
{
	qdf_mem_free(pdev->peer_hash.bins);
}

static inline unsigned int
ol_txrx_peer_find_hash_index(struct ol_txrx_pdev_t *pdev,
			     union ol_txrx_align_mac_addr_t *mac_addr)
{
	unsigned int index;

	index =
		mac_addr->align2.bytes_ab ^
		mac_addr->align2.bytes_cd ^ mac_addr->align2.bytes_ef;
	index ^= index >> pdev->peer_hash.idx_bits;
	index &= pdev->peer_hash.mask;
	return index;
}

void
ol_txrx_peer_find_hash_add(struct ol_txrx_pdev_t *pdev,
			   struct ol_txrx_peer_t *peer)
{
	unsigned int index;

	index = ol_txrx_peer_find_hash_index(pdev, &peer->mac_addr);
	qdf_spin_lock_bh(&pdev->peer_ref_mutex);
	/*
	 * It is important to add the new peer at the tail of the peer list
	 * with the bin index.  Together with having the hash_find function
	 * search from head to tail, this ensures that if two entries with
	 * the same MAC address are stored, the one added first will be
	 * found first.
	 */
	TAILQ_INSERT_TAIL(&pdev->peer_hash.bins[index], peer, hash_list_elem);
	qdf_spin_unlock_bh(&pdev->peer_ref_mutex);
}

struct ol_txrx_peer_t *ol_txrx_peer_vdev_find_hash(struct ol_txrx_pdev_t *pdev,
						   struct ol_txrx_vdev_t *vdev,
						   uint8_t *peer_mac_addr,
						   int mac_addr_is_aligned,
						   uint8_t check_valid)
{
	union ol_txrx_align_mac_addr_t local_mac_addr_aligned, *mac_addr;
	unsigned int index;
	struct ol_txrx_peer_t *peer;

	if (mac_addr_is_aligned) {
		mac_addr = (union ol_txrx_align_mac_addr_t *)peer_mac_addr;
	} else {
		qdf_mem_copy(&local_mac_addr_aligned.raw[0],
			     peer_mac_addr, OL_TXRX_MAC_ADDR_LEN);
		mac_addr = &local_mac_addr_aligned;
	}
	index = ol_txrx_peer_find_hash_index(pdev, mac_addr);
	qdf_spin_lock_bh(&pdev->peer_ref_mutex);
	TAILQ_FOREACH(peer, &pdev->peer_hash.bins[index], hash_list_elem) {
		if (ol_txrx_peer_find_mac_addr_cmp(mac_addr, &peer->mac_addr) ==
		    0 && (check_valid == 0 || peer->valid)
		    && peer->vdev == vdev) {
			/* found it */
			ol_txrx_peer_get_ref(peer, PEER_DEBUG_ID_OL_INTERNAL);
			qdf_spin_unlock_bh(&pdev->peer_ref_mutex);
			return peer;
		}
	}
	qdf_spin_unlock_bh(&pdev->peer_ref_mutex);
	return NULL;            /* failure */
}

struct ol_txrx_peer_t *
	ol_txrx_peer_find_hash_find_get_ref
				(struct ol_txrx_pdev_t *pdev,
				uint8_t *peer_mac_addr,
				int mac_addr_is_aligned,
				u8 check_valid,
				enum peer_debug_id_type dbg_id)
{
	union ol_txrx_align_mac_addr_t local_mac_addr_aligned, *mac_addr;
	unsigned int index;
	struct ol_txrx_peer_t *peer;

	if (mac_addr_is_aligned) {
		mac_addr = (union ol_txrx_align_mac_addr_t *)peer_mac_addr;
	} else {
		qdf_mem_copy(&local_mac_addr_aligned.raw[0],
			     peer_mac_addr, OL_TXRX_MAC_ADDR_LEN);
		mac_addr = &local_mac_addr_aligned;
	}
	index = ol_txrx_peer_find_hash_index(pdev, mac_addr);
	qdf_spin_lock_bh(&pdev->peer_ref_mutex);
	TAILQ_FOREACH(peer, &pdev->peer_hash.bins[index], hash_list_elem) {
		if (ol_txrx_peer_find_mac_addr_cmp(mac_addr, &peer->mac_addr) ==
		    0 && (check_valid == 0 || peer->valid)) {
			/* found it */
			ol_txrx_peer_get_ref(peer, dbg_id);
			qdf_spin_unlock_bh(&pdev->peer_ref_mutex);
			return peer;
		}
	}
	qdf_spin_unlock_bh(&pdev->peer_ref_mutex);
	return NULL;            /* failure */
}

void
ol_txrx_peer_find_hash_remove(struct ol_txrx_pdev_t *pdev,
			      struct ol_txrx_peer_t *peer)
{
	unsigned int index;

	index = ol_txrx_peer_find_hash_index(pdev, &peer->mac_addr);
	/*
	 * DO NOT take the peer_ref_mutex lock here - it needs to be taken
	 * by the caller.
	 * The caller needs to hold the lock from the time the peer object's
	 * reference count is decremented and tested up through the time the
	 * reference to the peer object is removed from the hash table, by
	 * this function.
	 * Holding the lock only while removing the peer object reference
	 * from the hash table keeps the hash table consistent, but does not
	 * protect against a new HL tx context starting to use the peer object
	 * if it looks up the peer object from its MAC address just after the
	 * peer ref count is decremented to zero, but just before the peer
	 * object reference is removed from the hash table.
	 */
	/* qdf_spin_lock_bh(&pdev->peer_ref_mutex); */
	TAILQ_REMOVE(&pdev->peer_hash.bins[index], peer, hash_list_elem);
	/* qdf_spin_unlock_bh(&pdev->peer_ref_mutex); */
}

void ol_txrx_peer_find_hash_erase(struct ol_txrx_pdev_t *pdev)
{
	unsigned int i;
	/*
	 * Not really necessary to take peer_ref_mutex lock - by this point,
	 * it's known that the pdev is no longer in use.
	 */

	for (i = 0; i <= pdev->peer_hash.mask; i++) {
		if (!TAILQ_EMPTY(&pdev->peer_hash.bins[i])) {
			struct ol_txrx_peer_t *peer, *peer_next;

			/*
			 * TAILQ_FOREACH_SAFE must be used here to avoid any
			 * memory access violation after peer is freed
			 */
			TAILQ_FOREACH_SAFE(peer, &pdev->peer_hash.bins[i],
					   hash_list_elem, peer_next) {
				/*
				 * Don't remove the peer from the hash table -
				 * that would modify the list we are currently
				 * traversing,
				 * and it's not necessary anyway.
				 */
				/*
				 * Artificially adjust the peer's ref count to
				 * 1, so it will get deleted by
				 * ol_txrx_peer_release_ref.
				 */
				qdf_atomic_init(&peer->ref_cnt); /* set to 0 */
				ol_txrx_peer_get_ref(peer,
						     PEER_DEBUG_ID_OL_HASH_ERS);
				ol_txrx_peer_release_ref(peer,
						     PEER_DEBUG_ID_OL_HASH_ERS);
			}
		}
	}
}

/*=== function definitions for peer id --> peer object map ==================*/

static int ol_txrx_peer_find_map_attach(struct ol_txrx_pdev_t *pdev)
{
	int max_peers, peer_map_size;

	/* allocate the peer ID -> peer object map */
	max_peers = ol_cfg_max_peer_id(pdev->ctrl_pdev) + 1;
	peer_map_size = max_peers * sizeof(pdev->peer_id_to_obj_map[0]);
	pdev->peer_id_to_obj_map = qdf_mem_malloc(peer_map_size);
	if (!pdev->peer_id_to_obj_map)
		return 1;       /* failure */

	return 0;               /* success */
}

static void ol_txrx_peer_find_map_detach(struct ol_txrx_pdev_t *pdev)
{
	qdf_mem_free(pdev->peer_id_to_obj_map);
}

/**
 * ol_txrx_peer_clear_map_peer() - Remove map entries that refer to a peer.
 * @pdev: pdev handle
 * @peer: peer for removing obj map entries
 *
 * Run through the entire peer_id_to_obj map and nullify all the entries
 * that map to a particular peer. Called before deleting the peer object.
 *
 * Return: None
 */
void ol_txrx_peer_clear_map_peer(ol_txrx_pdev_handle pdev,
				 struct ol_txrx_peer_t *peer)
{
	int max_peers;
	int i;

	max_peers = ol_cfg_max_peer_id(pdev->ctrl_pdev) + 1;

	qdf_spin_lock_bh(&pdev->peer_map_unmap_lock);
	for (i = 0; i < max_peers; i++) {
		if (pdev->peer_id_to_obj_map[i].peer == peer) {
			/* Found a map entry for this peer, clear it. */
			pdev->peer_id_to_obj_map[i].peer = NULL;
		}
	}
	qdf_spin_unlock_bh(&pdev->peer_map_unmap_lock);
}

/*
 * ol_txrx_peer_find_add_id() - Add peer_id entry to peer
 *
 * @pdev: Handle to pdev object
 * @peer_mac_addr: MAC address of peer provided by firmware
 * @peer_id: peer_id provided by firmware
 *
 * Search for peer object for the MAC address, add the peer_id to
 * its array of peer_id's and update the peer_id_to_obj map entry
 * for that peer_id. Increment corresponding reference counts.
 *
 * Riva/Pronto has one peer id for each peer.
 * Peregrine/Rome has two peer id for each peer.
 * iHelium has upto three peer id for each peer.
 *
 * Return: None
 */
static inline void ol_txrx_peer_find_add_id(struct ol_txrx_pdev_t *pdev,
				uint8_t *peer_mac_addr, uint16_t peer_id)
{
	struct ol_txrx_peer_t *peer;
	int status;
	int i;
	uint32_t peer_id_ref_cnt;
	uint32_t peer_ref_cnt;
	u8 check_valid = 0;

	if (pdev->enable_peer_unmap_conf_support)
		check_valid = 1;

	/* check if there's already a peer object with this MAC address */
	peer =
		ol_txrx_peer_find_hash_find_get_ref(pdev, peer_mac_addr,
						    1 /* is aligned */,
						    check_valid,
						    PEER_DEBUG_ID_OL_PEER_MAP);

	if (!peer || peer_id == HTT_INVALID_PEER) {
		/*
		 * Currently peer IDs are assigned for vdevs as well as peers.
		 * If the peer ID is for a vdev, then we will fail to find a
		 * peer with a matching MAC address.
		 */
		ol_txrx_err(
			  "%s: peer not found or peer ID is %d invalid",
			  __func__, peer_id);
		wlan_roam_debug_log(DEBUG_INVALID_VDEV_ID,
				    DEBUG_PEER_MAP_EVENT,
				    peer_id, peer_mac_addr,
				    peer, 0, 0);

		return;
	}

	qdf_spin_lock(&pdev->peer_map_unmap_lock);

	/* peer's ref count was already incremented by
	 * peer_find_hash_find
	 */
	if (!pdev->peer_id_to_obj_map[peer_id].peer) {
		pdev->peer_id_to_obj_map[peer_id].peer = peer;
		qdf_atomic_init
		  (&pdev->peer_id_to_obj_map[peer_id].peer_id_ref_cnt);
	}
	qdf_atomic_inc
		(&pdev->peer_id_to_obj_map[peer_id].peer_id_ref_cnt);

	status = 1;

	/* find a place in peer_id array and insert peer_id */
	for (i = 0; i < MAX_NUM_PEER_ID_PER_PEER; i++) {
		if (peer->peer_ids[i] == HTT_INVALID_PEER) {
			peer->peer_ids[i] = peer_id;
			status = 0;
			break;
		}
	}

	if (qdf_atomic_read(&peer->fw_create_pending) == 1) {
		qdf_atomic_set(&peer->fw_create_pending, 0);
	}

	qdf_spin_unlock(&pdev->peer_map_unmap_lock);

	peer_id_ref_cnt = qdf_atomic_read(&pdev->
				peer_id_to_obj_map[peer_id].peer_id_ref_cnt);
	peer_ref_cnt = qdf_atomic_read(&peer->ref_cnt);
	QDF_TRACE(QDF_MODULE_ID_TXRX, QDF_TRACE_LEVEL_INFO_HIGH,
	   "%s: peer %pK ID %d peer_id[%d] peer_id_ref_cnt %d peer->ref_cnt %d",
	   __func__, peer, peer_id, i, peer_id_ref_cnt, peer_ref_cnt);
	wlan_roam_debug_log(DEBUG_INVALID_VDEV_ID,
			    DEBUG_PEER_MAP_EVENT,
			    peer_id, &peer->mac_addr.raw, peer,
			    peer_id_ref_cnt,
			    peer_ref_cnt);


	if (status) {
		/* TBDXXX: assert for now */
		qdf_assert(0);
	}
}

/*=== allocation / deallocation function definitions ========================*/

int ol_txrx_peer_find_attach(struct ol_txrx_pdev_t *pdev)
{
	if (ol_txrx_peer_find_map_attach(pdev))
		return 1;
	if (ol_txrx_peer_find_hash_attach(pdev)) {
		ol_txrx_peer_find_map_detach(pdev);
		return 1;
	}
	return 0;               /* success */
}

void ol_txrx_peer_find_detach(struct ol_txrx_pdev_t *pdev)
{
	ol_txrx_peer_find_map_detach(pdev);
	ol_txrx_peer_find_hash_detach(pdev);
}

/**
 * ol_txrx_peer_unmap_conf_handler() - send peer unmap conf cmd to FW
 * @pdev: pdev_handle
 * @peer_id: peer_id
 *
 * Return: None
 */
static inline void
ol_txrx_peer_unmap_conf_handler(ol_txrx_pdev_handle pdev,
				uint16_t peer_id)
{
	QDF_STATUS status = QDF_STATUS_E_FAILURE;

	if (peer_id == HTT_INVALID_PEER) {
		ol_txrx_err(
		   "invalid peer ID %d\n", peer_id);
		return;
	}

	qdf_atomic_inc(&pdev->peer_id_to_obj_map[peer_id].peer_id_unmap_cnt);

	if (qdf_atomic_read(
		&pdev->peer_id_to_obj_map[peer_id].peer_id_unmap_cnt) ==
		pdev->peer_id_unmap_ref_cnt) {
		ol_txrx_dbg("send unmap conf cmd: peer_id[%d] unmap_cnt[%d]",
			    peer_id, pdev->peer_id_unmap_ref_cnt);
		status = pdev->peer_unmap_sync_cb(
				DEBUG_INVALID_VDEV_ID,
				1, &peer_id);

		if (status != QDF_STATUS_SUCCESS)
			ol_txrx_err("unable to send unmap conf cmd [%d]",
				    peer_id);

		qdf_atomic_init(
			&pdev->peer_id_to_obj_map[peer_id].peer_id_unmap_cnt);
	}
}

/*=== function definitions for message handling =============================*/

#if defined(CONFIG_HL_SUPPORT)

void
ol_rx_peer_map_handler(ol_txrx_pdev_handle pdev,
		       uint16_t peer_id,
		       uint8_t vdev_id, uint8_t *peer_mac_addr, int tx_ready)
{
	ol_txrx_peer_find_add_id(pdev, peer_mac_addr, peer_id);
	if (!tx_ready) {
		struct ol_txrx_peer_t *peer;

		peer = ol_txrx_peer_find_by_id(pdev, peer_id);
		if (!peer) {
			/* ol_txrx_peer_detach called before peer map arrived*/
			return;
		} else {
			if (tx_ready) {
				int i;

				/* unpause all tx queues now, since the
				 * target is ready
				 */
				for (i = 0; i < QDF_ARRAY_SIZE(peer->txqs);
									i++)
					ol_txrx_peer_tid_unpause(peer, i);

			} else {
				/* walk through paused mgmt queue,
				 * update tx descriptors
				 */
				ol_tx_queue_decs_reinit(peer, peer_id);

				/* keep non-mgmt tx queues paused until assoc
				 * is finished tx queues were paused in
				 * ol_txrx_peer_attach
				 */
				/* unpause tx mgmt queue */
				ol_txrx_peer_tid_unpause(peer,
							 HTT_TX_EXT_TID_MGMT);
			}
		}
	}
}

void ol_txrx_peer_tx_ready_handler(ol_txrx_pdev_handle pdev, uint16_t peer_id)
{
	struct ol_txrx_peer_t *peer;

	peer = ol_txrx_peer_find_by_id(pdev, peer_id);
	if (peer) {
		int i;
		/*
		 * Unpause all data tx queues now that the target is ready.
		 * The mgmt tx queue was not paused, so skip it.
		 */
		for (i = 0; i < QDF_ARRAY_SIZE(peer->txqs); i++) {
			if (i == HTT_TX_EXT_TID_MGMT)
				continue; /* mgmt tx queue was not paused */

			ol_txrx_peer_tid_unpause(peer, i);
		}
	}
}
#else

void
ol_rx_peer_map_handler(ol_txrx_pdev_handle pdev,
		       uint16_t peer_id,
		       uint8_t vdev_id,
		       uint8_t *peer_mac_addr,
		       int tx_ready)
{
	ol_txrx_peer_find_add_id(pdev, peer_mac_addr, peer_id);
}

void ol_txrx_peer_tx_ready_handler(ol_txrx_pdev_handle pdev, uint16_t peer_id)
{
}

#endif

/*
 * ol_rx_peer_unmap_handler() - Handle peer unmap event from firmware
 *
 * @pdev: Handle to pdev pbject
 * @peer_id: peer_id unmapped by firmware
 *
 * Decrement reference count for the peer_id in peer_id_to_obj_map,
 * decrement reference count in corresponding peer object and clear the entry
 * in peer's peer_ids array.
 * In case of unmap events for a peer that is already deleted, just decrement
 * del_peer_id_ref_cnt.
 *
 * Return: None
 */
void ol_rx_peer_unmap_handler(ol_txrx_pdev_handle pdev, uint16_t peer_id)
{
	struct ol_txrx_peer_t *peer;
	int i = 0;
	int32_t ref_cnt;

	if (peer_id == HTT_INVALID_PEER) {
		ol_txrx_err(
		   "%s: invalid peer ID %d\n", __func__, peer_id);
		wlan_roam_debug_log(DEBUG_INVALID_VDEV_ID,
				    DEBUG_PEER_UNMAP_EVENT,
				    peer_id, NULL, NULL, 0, 0x100);
		return;
	}

	qdf_spin_lock_bh(&pdev->peer_map_unmap_lock);

	/* send peer unmap conf cmd to fw for unmapped peer_ids */
	if (pdev->enable_peer_unmap_conf_support &&
	    pdev->peer_unmap_sync_cb)
		ol_txrx_peer_unmap_conf_handler(pdev, peer_id);

	if (qdf_atomic_read(
		&pdev->peer_id_to_obj_map[peer_id].del_peer_id_ref_cnt)) {
		/* This peer_id belongs to a peer already deleted */
		qdf_atomic_dec(&pdev->peer_id_to_obj_map[peer_id].
					del_peer_id_ref_cnt);
		ref_cnt = qdf_atomic_read(&pdev->peer_id_to_obj_map[peer_id].
							del_peer_id_ref_cnt);
		qdf_spin_unlock_bh(&pdev->peer_map_unmap_lock);
		wlan_roam_debug_log(DEBUG_INVALID_VDEV_ID,
				    DEBUG_PEER_UNMAP_EVENT,
				    peer_id, NULL, NULL, ref_cnt, 0x101);
		ol_txrx_dbg(
			   "%s: peer already deleted, peer_id %d del_peer_id_ref_cnt %d",
			   __func__, peer_id, ref_cnt);
		return;
	}
	peer = pdev->peer_id_to_obj_map[peer_id].peer;

	if (peer == NULL) {
		/*
		 * Currently peer IDs are assigned for vdevs as well as peers.
		 * If the peer ID is for a vdev, then the peer pointer stored
		 * in peer_id_to_obj_map will be NULL.
		 */
		qdf_spin_unlock_bh(&pdev->peer_map_unmap_lock);
		ol_txrx_info(
			   "%s: peer not found for peer_id %d",
			   __func__, peer_id);
		wlan_roam_debug_log(DEBUG_INVALID_VDEV_ID,
				    DEBUG_PEER_UNMAP_EVENT,
				    peer_id, NULL, NULL, 0, 0x102);
		return;
	}

	if (qdf_atomic_dec_and_test
		(&pdev->peer_id_to_obj_map[peer_id].peer_id_ref_cnt)) {
<<<<<<< HEAD
		bool peer_id_matched = false;
		bool added = false;
=======
>>>>>>> 99b09017
		pdev->peer_id_to_obj_map[peer_id].peer = NULL;
		for (i = 0; i < MAX_NUM_PEER_ID_PER_PEER; i++) {
			if (peer->peer_ids[i] == peer_id) {
				peer->peer_ids[i] = HTT_INVALID_PEER;
				break;
			}
		}
<<<<<<< HEAD
		if (pdev->enable_peer_unmap_conf_support && peer_id_matched) {
			for (i = 0; i < MAX_NUM_PEER_ID_PER_PEER; i++) {
				if (peer->map_unmap_peer_ids[i] == peer_id) {
					added = true;
					break;
				}
			}

			if (!added) {
				for (i = 0; i < MAX_NUM_PEER_ID_PER_PEER; i++) {
					if (peer->map_unmap_peer_ids[i] ==
					    HTT_INVALID_PEER) {
						peer->map_unmap_peer_ids[i] =
									peer_id;
						break;
					}
				}
			}
		}
=======
>>>>>>> 99b09017
	}

	ref_cnt = qdf_atomic_read
		(&pdev->peer_id_to_obj_map[peer_id].peer_id_ref_cnt);

	qdf_spin_unlock_bh(&pdev->peer_map_unmap_lock);

	wlan_roam_debug_log(DEBUG_INVALID_VDEV_ID,
			    DEBUG_PEER_UNMAP_EVENT,
			    peer_id, &peer->mac_addr.raw, peer, ref_cnt,
			    qdf_atomic_read(&peer->ref_cnt));

	/*
	 * Remove a reference to the peer.
	 * If there are no more references, delete the peer object.
	 */
	ol_txrx_peer_release_ref(peer, PEER_DEBUG_ID_OL_PEER_MAP);

	QDF_TRACE(QDF_MODULE_ID_TXRX, QDF_TRACE_LEVEL_DEBUG,
		  "%s: peer_id %d peer %pK peer_id_ref_cnt %d",
		  __func__, peer_id, peer, ref_cnt);
}

/**
 * ol_txrx_peer_remove_obj_map_entries() - Remove matching pdev peer map entries
 * @pdev: pdev handle
 * @peer: peer for removing obj map entries
 *
 * Saves peer_id_ref_cnt to a different field and removes the link
 * to peer object. It also decrements the peer reference count by
 * the number of references removed.
 *
 * Return: None
 */
void ol_txrx_peer_remove_obj_map_entries(ol_txrx_pdev_handle pdev,
					struct ol_txrx_peer_t *peer)
{
	int i;
	uint16_t peer_id;
	int32_t peer_id_ref_cnt;
	int32_t num_deleted_maps = 0;
	uint16_t save_peer_ids[MAX_NUM_PEER_ID_PER_PEER];
	uint16_t save_peer_id_ref_cnt[MAX_NUM_PEER_ID_PER_PEER] = {0};

	qdf_spin_lock_bh(&pdev->peer_map_unmap_lock);
	for (i = 0; i < MAX_NUM_PEER_ID_PER_PEER; i++) {
		peer_id = peer->peer_ids[i];
		save_peer_ids[i] = HTT_INVALID_PEER;
		if (peer_id == HTT_INVALID_PEER ||
			pdev->peer_id_to_obj_map[peer_id].peer == NULL) {
			/* unused peer_id, or object is already dereferenced */
			continue;
		}
		if (pdev->peer_id_to_obj_map[peer_id].peer != peer) {
			QDF_TRACE(QDF_MODULE_ID_TXRX,
				QDF_TRACE_LEVEL_ERROR,
				FL("peer pointer mismatch in peer_id_to_obj"));
			continue;
		}
		peer_id_ref_cnt = qdf_atomic_read(
					&pdev->peer_id_to_obj_map[peer_id].
						peer_id_ref_cnt);
		save_peer_ids[i] = peer_id;
		save_peer_id_ref_cnt[i] = peer_id_ref_cnt;

		/*
		 * Transfer peer_id_ref_cnt into del_peer_id_ref_cnt so that
		 * ol_txrx_peer_release_ref will decrement del_peer_id_ref_cnt
		 * and any map events will increment peer_id_ref_cnt. Otherwise
		 * accounting will be messed up.
		 *
		 * Add operation will ensure that back to back roaming in the
		 * middle of unmap/map event sequence will be accounted for.
		 */
		qdf_atomic_add(peer_id_ref_cnt,
			&pdev->peer_id_to_obj_map[peer_id].del_peer_id_ref_cnt);
		qdf_atomic_init(&pdev->peer_id_to_obj_map[peer_id].
				peer_id_ref_cnt);
		num_deleted_maps += peer_id_ref_cnt;
		pdev->peer_id_to_obj_map[peer_id].peer = NULL;
		peer->peer_ids[i] = HTT_INVALID_PEER;
	}
	qdf_spin_unlock_bh(&pdev->peer_map_unmap_lock);

	/* Debug print the information after releasing bh spinlock */
	for (i = 0; i < MAX_NUM_PEER_ID_PER_PEER; i++) {
		if (save_peer_ids[i] == HTT_INVALID_PEER)
			continue;
		QDF_TRACE(QDF_MODULE_ID_TXRX, QDF_TRACE_LEVEL_INFO_LOW,
			  FL("peer_id = %d, peer_id_ref_cnt = %d, index = %d"),
			  save_peer_ids[i], save_peer_id_ref_cnt[i], i);
	}

	if (num_deleted_maps > qdf_atomic_read(&peer->ref_cnt)) {
		QDF_TRACE(QDF_MODULE_ID_TXRX, QDF_TRACE_LEVEL_ERROR,
			  FL("num_deleted_maps %d ref_cnt %d"),
			  num_deleted_maps, qdf_atomic_read(&peer->ref_cnt));
		QDF_BUG(0);
		return;
	}

	while (num_deleted_maps-- > 0)
		ol_txrx_peer_release_ref(peer, PEER_DEBUG_ID_OL_PEER_MAP);
}

struct ol_txrx_peer_t *ol_txrx_assoc_peer_find(struct ol_txrx_vdev_t *vdev)
{
	struct ol_txrx_peer_t *peer;

	qdf_spin_lock_bh(&vdev->pdev->last_real_peer_mutex);
	/*
	 * Check the TXRX Peer is itself valid And also
	 * if HTT Peer ID has been setup for this peer
	 */
	if (vdev->last_real_peer
	    && vdev->last_real_peer->peer_ids[0] != HTT_INVALID_PEER_ID) {
		qdf_spin_lock_bh(&vdev->pdev->peer_ref_mutex);
		ol_txrx_peer_get_ref(vdev->last_real_peer,
				     PEER_DEBUG_ID_OL_INTERNAL);
		qdf_spin_unlock_bh(&vdev->pdev->peer_ref_mutex);
		peer = vdev->last_real_peer;
	} else {
		peer = NULL;
	}
	qdf_spin_unlock_bh(&vdev->pdev->last_real_peer_mutex);
	return peer;
}


/*=== function definitions for debug ========================================*/

#if defined(TXRX_DEBUG_LEVEL) && TXRX_DEBUG_LEVEL > 5
void ol_txrx_peer_find_display(ol_txrx_pdev_handle pdev, int indent)
{
	int i, max_peers;

	QDF_TRACE(QDF_MODULE_ID_TXRX, QDF_TRACE_LEVEL_INFO_LOW,
		  "%*speer map:\n", indent, " ");
	max_peers = ol_cfg_max_peer_id(pdev->ctrl_pdev) + 1;
	for (i = 0; i < max_peers; i++) {
		if (pdev->peer_id_to_obj_map[i].peer) {
			QDF_TRACE(QDF_MODULE_ID_TXRX, QDF_TRACE_LEVEL_INFO_LOW,
				  "%*sid %d -> %pK\n",
				  indent + 4, " ", i,
				  pdev->peer_id_to_obj_map[i].peer);
		}
	}
	QDF_TRACE(QDF_MODULE_ID_TXRX, QDF_TRACE_LEVEL_INFO_LOW,
		  "%*speer hash table:\n", indent, " ");
	for (i = 0; i <= pdev->peer_hash.mask; i++) {
		if (!TAILQ_EMPTY(&pdev->peer_hash.bins[i])) {
			struct ol_txrx_peer_t *peer;

			TAILQ_FOREACH(peer, &pdev->peer_hash.bins[i],
				      hash_list_elem) {
				QDF_TRACE(QDF_MODULE_ID_TXRX,
					  QDF_TRACE_LEVEL_INFO_LOW,
					  "%*shash idx %d -> %pK (%02x:%02x:%02x:%02x:%02x:%02x)\n",
					indent + 4, " ", i, peer,
					peer->mac_addr.raw[0],
					peer->mac_addr.raw[1],
					peer->mac_addr.raw[2],
					peer->mac_addr.raw[3],
					peer->mac_addr.raw[4],
					peer->mac_addr.raw[5]);
			}
		}
	}
}

#endif /* if TXRX_DEBUG_LEVEL */<|MERGE_RESOLUTION|>--- conflicted
+++ resolved
@@ -666,11 +666,6 @@
 
 	if (qdf_atomic_dec_and_test
 		(&pdev->peer_id_to_obj_map[peer_id].peer_id_ref_cnt)) {
-<<<<<<< HEAD
-		bool peer_id_matched = false;
-		bool added = false;
-=======
->>>>>>> 99b09017
 		pdev->peer_id_to_obj_map[peer_id].peer = NULL;
 		for (i = 0; i < MAX_NUM_PEER_ID_PER_PEER; i++) {
 			if (peer->peer_ids[i] == peer_id) {
@@ -678,28 +673,6 @@
 				break;
 			}
 		}
-<<<<<<< HEAD
-		if (pdev->enable_peer_unmap_conf_support && peer_id_matched) {
-			for (i = 0; i < MAX_NUM_PEER_ID_PER_PEER; i++) {
-				if (peer->map_unmap_peer_ids[i] == peer_id) {
-					added = true;
-					break;
-				}
-			}
-
-			if (!added) {
-				for (i = 0; i < MAX_NUM_PEER_ID_PER_PEER; i++) {
-					if (peer->map_unmap_peer_ids[i] ==
-					    HTT_INVALID_PEER) {
-						peer->map_unmap_peer_ids[i] =
-									peer_id;
-						break;
-					}
-				}
-			}
-		}
-=======
->>>>>>> 99b09017
 	}
 
 	ref_cnt = qdf_atomic_read
