ifeq ($(CONFIG_CNSS_QCA6290), y)
	ifeq ($(CONFIG_CNSS_EMULATION), y)
		CONFIG_QCA_WIFI_NAPIER_EMULATION := y
	endif
	CONFIG_LITHIUM := y
	CONFIG_WLAN_FEATURE_11AX := y
	CONFIG_WLAN_FEATURE_DFS_OFFLOAD := y
	CONFIG_IPA3 := n
endif

ifeq ($(CONFIG_CLD_HL_SDIO_CORE), y)
	CONFIG_QCA_WIFI_SDIO := y
endif

ifeq ($(CONFIG_QCA_WIFI_SDIO), y)
	CONFIG_ROME_IF = sdio
endif

ifdef CONFIG_ICNSS
	CONFIG_ROME_IF = snoc
endif

ifeq (y,$(findstring y,$(CONFIG_CNSS) $(CONFIG_CNSS2)))
ifndef CONFIG_ROME_IF
	#use pci as default interface
	CONFIG_ROME_IF = pci
endif
endif

# Make WLAN as open-source driver by default
WLAN_OPEN_SOURCE := y

ifeq ($(CONFIG_ICNSS), y)
	CONFIG_HELIUMPLUS := y
	CONFIG_64BIT_PADDR := y
	CONFIG_FEATURE_TSO := y
	CONFIG_FEATURE_TSO_DEBUG := y
	ifeq ($(CONFIG_INET_LRO), y)
		CONFIG_WLAN_LRO := y
	else
		CONFIG_WLAN_LRO := n
	endif
endif

ifneq ($(DEVELOPER_DISABLE_BUILD_TIMESTAMP), y)
ifneq ($(WLAN_DISABLE_BUILD_TAG), y)
CONFIG_BUILD_TAG := y
endif
endif

ifeq ($(CONFIG_ARCH_MDM9630), y)
CONFIG_MOBILE_ROUTER := y
endif

ifeq ($(CONFIG_ARCH_MDM9640), y)
CONFIG_MOBILE_ROUTER := y
endif

ifeq ($(CONFIG_ARCH_SDX20), y)
CONFIG_MOBILE_ROUTER := y
endif

ifeq ($(CONFIG_ARCH_MSM8917), y)
	ifeq ($(CONFIG_ROME_IF), sdio)
		CONFIG_WLAN_SYNC_TSF_PLUS := y
	endif
endif

ifeq (y,$(findstring y,$(CONFIG_ARCH_QCS405) $(CONFIG_ARCH_QCS403)))
	CONFIG_ARCH_QCS40X := y
endif

ifeq ($(CONFIG_ARCH_QCS40X), y)
	CONFIG_WLAN_SYNC_TSF_PLUS := y
	CONFIG_WLAN_SYNC_TSF_PLUS_NOIRQ := y
	CONFIG_RX_PERFORMANCE := y
	CONFIG_TGT_NUM_MSDU_DESC := 900
	CONFIG_MULTI_IF_LOG := y
	CONFIG_DFS_PRI_MULTIPLIER := y
	CONFIG_DFS_OVERRIDE_RF_THRESHOLD := y
endif

#Flag to enable Legacy Fast Roaming2(LFR2)
CONFIG_QCACLD_WLAN_LFR2 := y
#Flag to enable Legacy Fast Roaming3(LFR3)
ifneq ($(CONFIG_ARCH_SDX20), y)
CONFIG_QCACLD_WLAN_LFR3 := y
endif

ifneq ($(CONFIG_MOBILE_ROUTER), y)
#Flag to enable TDLS feature
CONFIG_QCOM_TDLS := y
CONFIG_WLAN_SYSFS := y
endif

CONFIG_QCACLD_FEATURE_GREEN_AP := y

#Flag to enable Android Packet Filtering
CONFIG_QCACLD_FEATURE_APF := y

#Flag to enable SARv1 -> SARv2 conversion
CONFIG_WLAN_FEATURE_SARV1_TO_SARV2 := n

#Flag to enable set coex configuration
ifeq ($(CONFIG_ARCH_QCS405), y)
CONFIG_QCACLD_FEATURE_COEX_CONFIG := y
endif

#Flag to enable get hw capability
ifeq ($(CONFIG_ARCH_QCS40X), y)
CONFIG_QCACLD_FEATURE_HW_CAPABILITY := y
endif

ifeq ($(CONFIG_ARCH_MSM8998), y)
CONFIG_QCACLD_FEATURE_METERING := y
endif

ifeq ($(CONFIG_ARCH_SDM660), y)
CONFIG_QCACLD_FEATURE_METERING := y
endif

ifeq ($(CONFIG_ARCH_SDM630), y)
CONFIG_QCACLD_FEATURE_METERING := y
endif

ifeq ($(CONFIG_ARCH_SDM845), y)
CONFIG_QCACLD_FEATURE_METERING := y
endif

ifeq ($(CONFIG_ARCH_SM8150), y)
CONFIG_QCACLD_FEATURE_METERING := y
endif

ifeq ($(CONFIG_ARCH_SDM670), y)
CONFIG_QCACLD_FEATURE_METERING := y
endif

ifeq ($(CONFIG_ARCH_SM6150), y)
CONFIG_QCACLD_FEATURE_METERING := y
endif

ifeq ($(CONFIG_ARCH_LITO), y)
CONFIG_QCACLD_FEATURE_METERING := y
endif

#Flag to enable Fast Transition (11r) feature
CONFIG_QCOM_VOWIFI_11R := y

#Flag to enable disable ACTION OUI feature
CONFIG_WLAN_FEATURE_ACTION_OUI := y

#Flag to enable Adaptive 11r feature
CONFIG_ADAPTIVE_11R := y

#Flag to enable FILS Feature (11ai)
CONFIG_WLAN_FEATURE_FILS := y
ifneq ($(CONFIG_QCA_CLD_WLAN),)
	ifeq (y,$(findstring y,$(CONFIG_CNSS) $(CONFIG_CNSS2) $(CONFIG_ICNSS)))
	#Flag to enable Protected Management Frames (11w) feature
	CONFIG_WLAN_FEATURE_11W := y
	#Flag to enable LTE CoEx feature
	CONFIG_QCOM_LTE_COEX := y
		ifneq ($(CONFIG_MOBILE_ROUTER), y)
		#Flag to enable LPSS feature
		CONFIG_WLAN_FEATURE_LPSS := y
		endif
	endif
endif

#Flag to enable Protected Management Frames (11w) feature
ifeq ($(CONFIG_ROME_IF),usb)
	CONFIG_WLAN_FEATURE_11W := y
endif
ifeq ($(CONFIG_ROME_IF),sdio)
	CONFIG_WLAN_FEATURE_11W := y
endif

#Flag to enable the tx desc sanity check
ifeq ($(CONFIG_ROME_IF),usb)
	CONFIG_QCA_TXDESC_SANITY_CHECKS := y
endif

ifneq ($(CONFIG_MOBILE_ROUTER), y)
	#Flag to enable NAN
	CONFIG_QCACLD_FEATURE_NAN := y
endif

ifneq ($(CONFIG_MOBILE_ROUTER), y)
	#Flag to enable NAN Data path
	CONFIG_WLAN_FEATURE_NAN_DATAPATH := y
	CONFIG_NAN_CONVERGENCE := y
endif

#Flag to enable Linux QCMBR feature as default feature
ifeq ($(CONFIG_ROME_IF),usb)
	CONFIG_LINUX_QCMBR :=y
endif

CONFIG_MPC_UT_FRAMEWORK := y

CONFIG_FEATURE_EPPING := y

#Flag to enable offload packets feature
CONFIG_WLAN_OFFLOAD_PACKETS := y

#enable TSF get feature
CONFIG_WLAN_SYNC_TSF := y
#Enable DSRC feature
ifeq ($(CONFIG_QCA_WIFI_SDIO), y)
CONFIG_WLAN_FEATURE_DSRC := y
endif

ifneq ($(CONFIG_ROME_IF),usb)
ifneq ($(CONFIG_ROME_IF),sdio)
	#Flag to enable DISA
	CONFIG_WLAN_FEATURE_DISA := y

	#Flag to enable FIPS
	CONFIG_WLAN_FEATURE_FIPS := y

	#Flag to enable SAE
	CONFIG_WLAN_FEATURE_SAE := y

	#Flag to enable Fast Path feature
	CONFIG_WLAN_FASTPATH := y

	# Flag to enable NAPI
	CONFIG_WLAN_NAPI := y
	CONFIG_WLAN_NAPI_DEBUG := n

	# Flag to enable FW based TX Flow control
	ifeq ($(CONFIG_LITHIUM), y)
		CONFIG_WLAN_TX_FLOW_CONTROL_V2 := y
	else
		CONFIG_WLAN_TX_FLOW_CONTROL_V2 := n
	endif

endif
endif

CONFIG_POWER_MANAGEMENT_OFFLOAD := y

ifeq ($(CONFIG_ROME_IF), snoc)
	CONFIG_WLAN_TX_FLOW_CONTROL_V2 := y
endif

ifeq ($(CONFIG_ARCH_QCS40X), y)
CONFIG_WLAN_TX_FLOW_CONTROL_V2 := n
# Flag to improve TCP TX throughput for both
# CONFIG_WLAN_TX_FLOW_CONTROL_LEGACY and CONFIG_WLAN_TX_FLOW_CONTROL_V2
# disabled platform, avoid frame drop in driver
CONFIG_WLAN_PDEV_TX_FLOW_CONTROL := y
endif

# Flag to enable LFR Subnet Detection
CONFIG_LFR_SUBNET_DETECTION := y

# Flag to enable MCC to SCC switch feature
CONFIG_MCC_TO_SCC_SWITCH := y

ifeq ($(CONFIG_SLUB_DEBUG), y)
	# Enable Obj Mgr Degug services if slub build
	CONFIG_WLAN_OBJMGR_DEBUG:= y
endif

ifeq ($(CONFIG_HIF_PCI), y)
ifneq ($(CONFIG_WLAN_TX_FLOW_CONTROL_V2), y)
ifneq ($(CONFIG_LITHIUM), y)
CONFIG_WLAN_TX_FLOW_CONTROL_LEGACY := y
endif
endif
endif

#Whether have QMI support
CONFIG_QMI_SUPPORT := y

ifeq ($(CONFIG_ICNSS), y)
CONFIG_WIFI_3_0_ADRASTEA := y
CONFIG_ADRASTEA_RRI_ON_DDR := y
# Enable athdiag procfs debug support for adrastea
CONFIG_ATH_PROCFS_DIAG_SUPPORT := y
# Enable 11AC TX compact feature for adrastea
CONFIG_ATH_11AC_TXCOMPACT := y
ifeq ($(CONFIG_QMI_SUPPORT), y)
CONFIG_ADRASTEA_SHADOW_REGISTERS := y
endif
endif

# NOTE: CONFIG_64BIT_PADDR requires CONFIG_HELIUMPLUS
ifeq ($(CONFIG_HELIUMPLUS), y)
CONFIG_AR900B := y

ifeq ($(CONFIG_64BIT_PADDR), y)
CONFIG_HTT_PADDR64 := y
endif

ifeq ($(CONFIG_SLUB_DEBUG_ON), y)
CONFIG_OL_RX_INDICATION_RECORD := y
CONFIG_TSOSEG_DEBUG := y
endif

endif #CONFIG_HELIUMPLUS

ifeq ($(CONFIG_LITHIUM), y)
CONFIG_SHADOW_V2 := y
CONFIG_QCA6290_HEADERS_DEF := y
CONFIG_QCA_WIFI_QCA6290 := y
CONFIG_QCA_WIFI_QCA8074 := y
CONFIG_QCA_WIFI_QCA8074_VP := y
CONFIG_DP_INTR_POLL_BASED := y
CONFIG_TX_PER_PDEV_DESC_POOL := y
CONFIG_DP_TRACE := y
CONFIG_FEATURE_TSO := y
CONFIG_TSO_DEBUG_LOG_ENABLE := y
CONFIG_DP_LFR := y
CONFIG_HTT_PADDR64 := y
CONFIG_RX_OL := y
CONFIG_TX_TID_OVERRIDE := y
endif

# As per target team, build is done as follows:
# Defconfig : build with default flags
# Slub      : defconfig  + CONFIG_SLUB_DEBUG=y +
#	      CONFIG_SLUB_DEBUG_ON=y + CONFIG_PAGE_POISONING=y
# Perf      : Using appropriate msmXXXX-perf_defconfig
#
# Shipment builds (user variants) should not have any debug feature
# enabled. This is identified using 'TARGET_BUILD_VARIANT'. Slub builds
# are identified using the CONFIG_SLUB_DEBUG_ON configuration. Since
# there is no other way to identify defconfig builds, QCOMs internal
# representation of perf builds (identified using the string 'perf'),
# is used to identify if the build is a slub or defconfig one. This
# way no critical debug feature will be enabled for perf and shipment
# builds. Other OEMs are also protected using the TARGET_BUILD_VARIANT
# config.
ifneq ($(TARGET_BUILD_VARIANT),user)
	ifeq ($(CONFIG_LITHIUM), y)
		CONFIG_FEATURE_PKTLOG := n
	else
		CONFIG_FEATURE_PKTLOG := y
	endif
	CONFIG_WLAN_DEBUG_CRASH_INJECT := y
endif

#Enable WLAN/Power debugfs feature only if debug_fs is enabled
ifeq ($(CONFIG_DEBUG_FS), y)
       # Flag to enable debugfs. Depends on CONFIG_DEBUG_FS in kernel
       # configuration.
       CONFIG_WLAN_DEBUGFS := y

       CONFIG_WLAN_POWER_DEBUGFS := y

       CONFIG_WLAN_MWS_INFO_DEBUGFS := y
endif

# Feature flags which are not (currently) configurable via Kconfig

#Whether to build debug version
BUILD_DEBUG_VERSION := y

#Enable this flag to build driver in diag version
BUILD_DIAG_VERSION := y

ifeq ($(CONFIG_SLUB_DEBUG), y)
	PANIC_ON_BUG := y
	WLAN_WARN_ON_ASSERT := y
else ifeq ($(CONFIG_PERF_DEBUG), y)
	PANIC_ON_BUG := y
	WLAN_WARN_ON_ASSERT := y
else
	PANIC_ON_BUG := n
	WLAN_WARN_ON_ASSERT := n
endif

# Compile all log levels by default
CONFIG_WLAN_LOG_FATAL := y
CONFIG_WLAN_LOG_ERROR := y
CONFIG_WLAN_LOG_WARN := y
CONFIG_WLAN_LOG_INFO := y
CONFIG_WLAN_LOG_DEBUG := y

#Enable OL debug and wmi unified functions
CONFIG_ATH_PERF_PWR_OFFLOAD := y

#Disable packet log
CONFIG_REMOVE_PKT_LOG := n

#Enable 11AC TX
ifeq ($(CONFIG_ROME_IF),pci)
	CONFIG_ATH_11AC_TXCOMPACT := y
endif

ifeq ($(CONFIG_ROME_IF),usb)
	CONFIG_ATH_11AC_TXCOMPACT := n
endif

#Enable PCI specific APIS (dma, etc)
ifeq ($(CONFIG_ROME_IF),pci)
	CONFIG_HIF_PCI := y
endif

#Enable USB specific APIS
ifeq ($(CONFIG_ROME_IF),usb)
	CONFIG_HIF_USB := y
	CONFIG_PLD_USB_CNSS := y
endif

#Enable SDIO specific APIS
ifeq ($(CONFIG_ROME_IF),sdio)
	CONFIG_HIF_SDIO := y
endif

#Enable pci read/write config functions
ifeq ($(CONFIG_ROME_IF),pci)
	CONFIG_ATH_PCI := y
endif

ifeq ($(CONFIG_ROME_IF),snoc)
	CONFIG_HIF_SNOC:= y
endif

# enable/disable feature flags based upon mobile router profile
ifeq ($(CONFIG_MOBILE_ROUTER), y)
CONFIG_FEATURE_WLAN_MCC_TO_SCC_SWITCH := y
CONFIG_FEATURE_WLAN_AUTO_SHUTDOWN := y
CONFIG_FEATURE_WLAN_AP_AP_ACS_OPTIMIZE := y
CONFIG_FEATURE_WLAN_STA_4ADDR_SCHEME := y
CONFIG_MDM_PLATFORM := y
CONFIG_FEATURE_WLAN_STA_AP_MODE_DFS_DISABLE := y
CONFIG_FEATURE_AP_MCC_CH_AVOIDANCE := y
else
CONFIG_QCOM_ESE := y
CONFIG_QCA_IBSS_SUPPORT := y
CONFIG_WLAN_OPEN_P2P_INTERFACE := y
CONFIG_WLAN_ENABLE_SOCIAL_CHANNELS_5G_ONLY := y
endif

#enable 4addr support for QCS40X
ifeq ($(CONFIG_ARCH_QCS40X), y)
CONFIG_FEATURE_WLAN_STA_4ADDR_SCHEME := y
endif

#Enable power management suspend/resume functionality to PCI
CONFIG_ATH_BUS_PM := y

#Enable FLOWMAC module support
CONFIG_ATH_SUPPORT_FLOWMAC_MODULE := n

#Enable spectral support
CONFIG_ATH_SUPPORT_SPECTRAL := n

#Enable WDI Event support
ifeq ($(CONFIG_REMOVE_PKT_LOG), y)
CONFIG_WDI_EVENT_ENABLE := n
else
CONFIG_WDI_EVENT_ENABLE := y
endif

#Endianness selection
CONFIG_LITTLE_ENDIAN := y

#Enable TX reclaim support
CONFIG_TX_CREDIT_RECLAIM_SUPPORT := n

#Enable FTM support
CONFIG_QCA_WIFI_FTM := y

#Enable Checksum Offload
CONFIG_CHECKSUM_OFFLOAD := y

#Enable GTK offload
CONFIG_GTK_OFFLOAD := y

#Enable EXT WOW
ifeq ($(CONFIG_HIF_PCI), y)
	CONFIG_EXT_WOW := y
endif

#Set this to 1 to catch erroneous Target accesses during debug.
CONFIG_ATH_PCIE_ACCESS_DEBUG := n

#Enable IPA offload
ifeq ($(CONFIG_IPA), y)
CONFIG_IPA_OFFLOAD := y
endif
ifeq ($(CONFIG_IPA3), y)
CONFIG_IPA_OFFLOAD := y
endif

#Flag to enable SMMU S1 support
ifeq ($(CONFIG_ARCH_SDM845), y)
ifeq ($(CONFIG_IPA_OFFLOAD), y)
CONFIG_ENABLE_SMMU_S1_TRANSLATION := y
endif
endif

ifeq ($(CONFIG_ARCH_SM8150), y)
ifeq ($(CONFIG_IPA_OFFLOAD), y)
CONFIG_ENABLE_SMMU_S1_TRANSLATION := y
endif
endif

ifeq ($(CONFIG_ARCH_SDMMAGPIE), y)
ifeq ($(CONFIG_IPA_OFFLOAD), y)
CONFIG_ENABLE_SMMU_S1_TRANSLATION := y
endif
endif

ifeq ($(CONFIG_ARCH_LITO), y)
ifeq ($(CONFIG_IPA_OFFLOAD), y)
CONFIG_ENABLE_SMMU_S1_TRANSLATION := y
endif
endif

ifeq ($(CONFIG_ARCH_ATOLL), y)
ifeq ($(CONFIG_IPA_OFFLOAD), y)
CONFIG_ENABLE_SMMU_S1_TRANSLATION := y
endif
endif

ifeq ($(CONFIG_ARCH_TRINKET), y)
ifeq ($(CONFIG_IPA_OFFLOAD), y)
CONFIG_ENABLE_SMMU_S1_TRANSLATION := y
endif
endif

ifeq ($(CONFIG_ARCH_SM6150), y)
ifeq ($(CONFIG_IPA_OFFLOAD), y)
CONFIG_ENABLE_SMMU_S1_TRANSLATION := y
endif
endif

ifeq ($(CONFIG_ARCH_SDX20), y)
ifeq ($(CONFIG_QCA_WIFI_SDIO), y)
ifeq ($(CONFIG_WCNSS_SKB_PRE_ALLOC), y)
CONFIG_FEATURE_SKB_PRE_ALLOC := y
endif
endif
endif

#Enable Signed firmware support for split binary format
CONFIG_QCA_SIGNED_SPLIT_BINARY_SUPPORT := n

#Enable single firmware binary format
CONFIG_QCA_SINGLE_BINARY_SUPPORT := n

#Enable collecting target RAM dump after kernel panic
CONFIG_TARGET_RAMDUMP_AFTER_KERNEL_PANIC := y

#Flag to enable/disable secure firmware feature
CONFIG_FEATURE_SECURE_FIRMWARE := n

#Flag to enable Stats Ext implementation
CONFIG_FEATURE_STATS_EXT := y

#Flag to enable HTC credit history feature
CONFIG_FEATURE_HTC_CREDIT_HISTORY := y

#Flag to enable MTRACE feature
CONFIG_TRACE_RECORD_FEATURE := y

#Flag to enable p2p debug feature
CONFIG_WLAN_FEATURE_P2P_DEBUG := y

#Flag to enable DFS Master feature
CONFIG_WLAN_DFS_MASTER_ENABLE := y

#Flag to enable/disable MTRACE feature
CONFIG_ENABLE_MTRACE_LOG := y

#Flag to enable nud tracking feature
CONFIG_WLAN_NUD_TRACKING := y

#Flag to enable wbuff feature
CONFIG_WLAN_WBUFF := y

#Flag to enable set and get disable channel list feature
CONFIG_DISABLE_CHANNEL_LIST :=y

#Flag to enable beacon receive feature
CONFIG_WLAN_BCN_RECV_FEATURE := y

CONFIG_WIFI_POS_CONVERGED := y
ifneq ($(CONFIG_WIFI_POS_CONVERGED), y)
CONFIG_WIFI_POS_LEGACY := y
endif

CONFIG_CP_STATS := y

CONFIG_FEATURE_WLAN_WAPI := y

CONFIG_AGEIE_ON_SCAN_RESULTS := y

#Flag to enable FW log parsing support feature
CONFIG_FEATURE_FW_LOG_PARSING := y

CONFIG_PTT_SOCK_SVC_ENABLE := y
CONFIG_SOFTAP_CHANNEL_RANGE := y
CONFIG_FEATURE_WLAN_SCAN_PNO := y
CONFIG_WLAN_FEATURE_PACKET_FILTERING := y
CONFIG_WLAN_NS_OFFLOAD := y
CONFIG_FEATURE_WLAN_RA_FILTERING:= y
CONFIG_FEATURE_WLAN_LPHB := y
CONFIG_QCA_SUPPORT_TX_THROTTLE := y
CONFIG_WMI_INTERFACE_EVENT_LOGGING := y
CONFIG_WLAN_FEATURE_LINK_LAYER_STATS := y
CONFIG_FEATURE_WLAN_EXTSCAN := y
CONFIG_160MHZ_SUPPORT := y
CONFIG_MCL := y
CONFIG_MCL_REGDB := y
CONFIG_LEGACY_CHAN_ENUM := y
CONFIG_WLAN_PMO_ENABLE := y
CONFIG_CONVERGED_P2P_ENABLE := y
CONFIG_WLAN_POLICY_MGR_ENABLE := y
CONFIG_SUPPORT_11AX := y
CONFIG_HDD_INIT_WITH_RTNL_LOCK := y
CONFIG_CONVERGED_TDLS_ENABLE := y
CONFIG_WLAN_CONV_SPECTRAL_ENABLE := y
CONFIG_WLAN_SPECTRAL_ENABLE := y
CONFIG_WMI_CMD_STRINGS := y
CONFIG_FEATURE_MONITOR_MODE_SUPPORT := y
CONFIG_WLAN_FEATURE_TWT := y

ifeq ($(CONFIG_HELIUMPLUS), y)
ifneq ($(CONFIG_FORCE_ALLOC_FROM_DMA_ZONE), y)
CONFIG_ENABLE_DEBUG_ADDRESS_MARKING := y
endif
CONFIG_RX_OL := y
endif

ifeq ($(CONFIG_SLUB_DEBUG_ON), y)
	CONFIG_FEATURE_UNIT_TEST_SUSPEND := y
	CONFIG_LEAK_DETECTION := y
	CONFIG_SCHED_HISTORY_SIZE := 256
	CONFIG_UNIT_TEST := y
	CONFIG_DESC_TIMESTAMP_DEBUG_INFO := y
endif

# enable unit-test suspend for napier builds
ifeq ($(CONFIG_LITHIUM), y)
	CONFIG_FEATURE_UNIT_TEST_SUSPEND := y
endif

#Flag to enable hdd memory dump feature
CONFIG_FEATURE_MEMDUMP_ENABLE := y

#Flag to enable/disable WLAN D0-WOW
ifeq ($(CONFIG_PCI_MSM), y)
ifeq ($(CONFIG_HIF_PCI), y)
CONFIG_FEATURE_WLAN_D0WOW := y
endif
endif

#Enable Channel Matrix restriction for all Rome only targets
ifneq ($(CONFIG_ICNSS), y)
CONFIG_CHNL_MATRIX_RESTRICTION := y
endif

ifeq ($(CONFIG_ARCH_MDM9607), y)
CONFIG_TUFELLO_DUAL_FW_SUPPORT := y
endif

ifeq ($(CONFIG_ARCH_MSM8996), y)
CONFIG_CHANNEL_HOPPING_ALL_BANDS := y
endif

ifneq ($(CONFIG_HIF_USB), y)
CONFIG_WLAN_LOGGING_SOCK_SVC := y
endif

ifneq ($(TARGET_BUILD_VARIANT),user)
CONFIG_DESC_DUP_DETECT_DEBUG := y
CONFIG_DEBUG_RX_RING_BUFFER := y
endif

CONFIG_DP_TRACE := y
#Enable Beacon Reception Stats
CONFIG_FEATURE_BECN_STATS := y

#enable MPTA helper for QCS405
ifeq ($(CONFIG_ARCH_QCS405), y)
CONFIG_QCACLD_FEATURE_MPTA_HELPER := y
endif

#Enable support to get ANI level
<<<<<<< HEAD
CONFIG_ANI_LEVEL_REQUEST := y
=======
CONFIG_ANI_LEVEL_REQUEST := y

#Enable OEM DATA feature
CONFIG_FEATURE_OEM_DATA := y
>>>>>>> e372c0b4
<|MERGE_RESOLUTION|>--- conflicted
+++ resolved
@@ -683,11 +683,7 @@
 endif
 
 #Enable support to get ANI level
-<<<<<<< HEAD
 CONFIG_ANI_LEVEL_REQUEST := y
-=======
-CONFIG_ANI_LEVEL_REQUEST := y
 
 #Enable OEM DATA feature
-CONFIG_FEATURE_OEM_DATA := y
->>>>>>> e372c0b4
+CONFIG_FEATURE_OEM_DATA := y