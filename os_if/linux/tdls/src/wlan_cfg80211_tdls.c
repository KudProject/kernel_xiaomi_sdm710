--- conflicted
+++ resolved
@@ -731,13 +731,9 @@
 	osif_priv = wlan_vdev_get_ospriv(vdev);
 	if (!osif_priv || !osif_priv->osif_tdls) {
 		cfg80211_err("osif_tdls_vdev or osif_priv is NULL for the current vdev");
-<<<<<<< HEAD
-		return -EINVAL;
-=======
 		len = scnprintf(buf, buflen,
 				"\n tdls_priv is null\n");
 		goto error_get_tdls_peers;
->>>>>>> 96d0c412
 	}
 
 	tdls_priv = osif_priv->osif_tdls;
@@ -803,12 +799,8 @@
 
 	if (!osif_priv || !osif_priv->osif_tdls) {
 		cfg80211_err("osif priv or tdls priv is NULL");
-<<<<<<< HEAD
-		return -EINVAL;
-=======
 		status = -EINVAL;
 		goto error_mgmt_req;
->>>>>>> 96d0c412
 	}
 
 	tdls_priv = osif_priv->osif_tdls;
