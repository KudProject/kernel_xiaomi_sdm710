--- conflicted
+++ resolved
@@ -3469,23 +3469,21 @@
 			F2FS_I_SB(inode)->s_ndevs);
 }
 
-<<<<<<< HEAD
-static inline bool f2fs_may_encrypt_bio(struct inode *inode,
-		struct f2fs_io_info *fio)
-{
-	if (fio && (fio->type != DATA || fio->encrypted_page))
-		return false;
-
-	return (f2fs_encrypted_file(inode) &&
-			fscrypt_using_hardware_encryption(inode));
-}
-=======
 #ifdef CONFIG_F2FS_FAULT_INJECTION
 extern void f2fs_build_fault_attr(struct f2fs_sb_info *sbi, unsigned int rate,
 							unsigned int type);
 #else
 #define f2fs_build_fault_attr(sbi, rate, type)		do { } while (0)
 #endif
->>>>>>> 7bebf33f
+
+static inline bool f2fs_may_encrypt_bio(struct inode *inode,
+		struct f2fs_io_info *fio)
+{
+	if (fio && (fio->type != DATA || fio->encrypted_page))
+		return false;
+
+	return (f2fs_encrypted_file(inode) &&
+			fscrypt_using_hardware_encryption(inode));
+}
 
 #endif