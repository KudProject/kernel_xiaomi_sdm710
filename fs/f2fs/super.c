--- conflicted
+++ resolved
@@ -136,14 +136,10 @@
 	Opt_alloc,
 	Opt_fsync,
 	Opt_test_dummy_encryption,
-<<<<<<< HEAD
-	Opt_checkpoint,
-=======
 	Opt_checkpoint_disable,
 	Opt_checkpoint_disable_cap,
 	Opt_checkpoint_disable_cap_perc,
 	Opt_checkpoint_enable,
->>>>>>> 476e7ea6
 	Opt_err,
 };
 
@@ -202,168 +198,6 @@
 	{Opt_alloc, "alloc_mode=%s"},
 	{Opt_fsync, "fsync_mode=%s"},
 	{Opt_test_dummy_encryption, "test_dummy_encryption"},
-<<<<<<< HEAD
-	{Opt_checkpoint, "checkpoint=%s"},
-	{Opt_err, NULL},
-};
-
-void f2fs_msg(struct super_block *sb, const char *level, const char *fmt, ...)
-{
-	struct va_format vaf;
-	va_list args;
-
-	va_start(args, fmt);
-	vaf.fmt = fmt;
-	vaf.va = &args;
-	printk("%sF2FS-fs (%s): %pV\n", level, sb->s_id, &vaf);
-	va_end(args);
-}
-
-static inline void limit_reserve_root(struct f2fs_sb_info *sbi)
-{
-	block_t limit = (sbi->user_block_count << 1) / 1000;
-
-	/* limit is 0.2% */
-	if (test_opt(sbi, RESERVE_ROOT) &&
-			F2FS_OPTION(sbi).root_reserved_blocks > limit) {
-		F2FS_OPTION(sbi).root_reserved_blocks = limit;
-		f2fs_msg(sbi->sb, KERN_INFO,
-			"Reduce reserved blocks for root = %u",
-			F2FS_OPTION(sbi).root_reserved_blocks);
-	}
-	if (!test_opt(sbi, RESERVE_ROOT) &&
-		(!uid_eq(F2FS_OPTION(sbi).s_resuid,
-				make_kuid(&init_user_ns, F2FS_DEF_RESUID)) ||
-		!gid_eq(F2FS_OPTION(sbi).s_resgid,
-				make_kgid(&init_user_ns, F2FS_DEF_RESGID))))
-		f2fs_msg(sbi->sb, KERN_INFO,
-			"Ignore s_resuid=%u, s_resgid=%u w/o reserve_root",
-				from_kuid_munged(&init_user_ns,
-					F2FS_OPTION(sbi).s_resuid),
-				from_kgid_munged(&init_user_ns,
-					F2FS_OPTION(sbi).s_resgid));
-}
-
-static void init_once(void *foo)
-{
-	struct f2fs_inode_info *fi = (struct f2fs_inode_info *) foo;
-
-	inode_init_once(&fi->vfs_inode);
-}
-
-#ifdef CONFIG_QUOTA
-static const char * const quotatypes[] = INITQFNAMES;
-#define QTYPE2NAME(t) (quotatypes[t])
-static int f2fs_set_qf_name(struct super_block *sb, int qtype,
-							substring_t *args)
-{
-	struct f2fs_sb_info *sbi = F2FS_SB(sb);
-	char *qname;
-	int ret = -EINVAL;
-
-	if (sb_any_quota_loaded(sb) && !F2FS_OPTION(sbi).s_qf_names[qtype]) {
-		f2fs_msg(sb, KERN_ERR,
-			"Cannot change journaled "
-			"quota options when quota turned on");
-		return -EINVAL;
-	}
-	if (f2fs_sb_has_quota_ino(sbi)) {
-		f2fs_msg(sb, KERN_INFO,
-			"QUOTA feature is enabled, so ignore qf_name");
-		return 0;
-	}
-
-	qname = match_strdup(args);
-	if (!qname) {
-		f2fs_msg(sb, KERN_ERR,
-			"Not enough memory for storing quotafile name");
-		return -ENOMEM;
-	}
-	if (F2FS_OPTION(sbi).s_qf_names[qtype]) {
-		if (strcmp(F2FS_OPTION(sbi).s_qf_names[qtype], qname) == 0)
-			ret = 0;
-		else
-			f2fs_msg(sb, KERN_ERR,
-				 "%s quota file already specified",
-				 QTYPE2NAME(qtype));
-		goto errout;
-	}
-	if (strchr(qname, '/')) {
-		f2fs_msg(sb, KERN_ERR,
-			"quotafile must be on filesystem root");
-		goto errout;
-	}
-	F2FS_OPTION(sbi).s_qf_names[qtype] = qname;
-	set_opt(sbi, QUOTA);
-	return 0;
-errout:
-	kvfree(qname);
-	return ret;
-}
-
-static int f2fs_clear_qf_name(struct super_block *sb, int qtype)
-{
-	struct f2fs_sb_info *sbi = F2FS_SB(sb);
-
-	if (sb_any_quota_loaded(sb) && F2FS_OPTION(sbi).s_qf_names[qtype]) {
-		f2fs_msg(sb, KERN_ERR, "Cannot change journaled quota options"
-			" when quota turned on");
-		return -EINVAL;
-	}
-	kvfree(F2FS_OPTION(sbi).s_qf_names[qtype]);
-	F2FS_OPTION(sbi).s_qf_names[qtype] = NULL;
-	return 0;
-}
-
-static int f2fs_check_quota_options(struct f2fs_sb_info *sbi)
-{
-	/*
-	 * We do the test below only for project quotas. 'usrquota' and
-	 * 'grpquota' mount options are allowed even without quota feature
-	 * to support legacy quotas in quota files.
-	 */
-	if (test_opt(sbi, PRJQUOTA) && !f2fs_sb_has_project_quota(sbi)) {
-		f2fs_msg(sbi->sb, KERN_ERR, "Project quota feature not enabled. "
-			 "Cannot enable project quota enforcement.");
-		return -1;
-	}
-	if (F2FS_OPTION(sbi).s_qf_names[USRQUOTA] ||
-			F2FS_OPTION(sbi).s_qf_names[GRPQUOTA] ||
-			F2FS_OPTION(sbi).s_qf_names[PRJQUOTA]) {
-		if (test_opt(sbi, USRQUOTA) &&
-				F2FS_OPTION(sbi).s_qf_names[USRQUOTA])
-			clear_opt(sbi, USRQUOTA);
-
-		if (test_opt(sbi, GRPQUOTA) &&
-				F2FS_OPTION(sbi).s_qf_names[GRPQUOTA])
-			clear_opt(sbi, GRPQUOTA);
-
-		if (test_opt(sbi, PRJQUOTA) &&
-				F2FS_OPTION(sbi).s_qf_names[PRJQUOTA])
-			clear_opt(sbi, PRJQUOTA);
-
-		if (test_opt(sbi, GRPQUOTA) || test_opt(sbi, USRQUOTA) ||
-				test_opt(sbi, PRJQUOTA)) {
-			f2fs_msg(sbi->sb, KERN_ERR, "old and new quota "
-					"format mixing");
-			return -1;
-		}
-
-		if (!F2FS_OPTION(sbi).s_jquota_fmt) {
-			f2fs_msg(sbi->sb, KERN_ERR, "journaled quota format "
-					"not specified");
-			return -1;
-		}
-	}
-
-	if (f2fs_sb_has_quota_ino(sbi) && F2FS_OPTION(sbi).s_jquota_fmt) {
-		f2fs_msg(sbi->sb, KERN_INFO,
-			"QUOTA feature is enabled, so ignore jquota_fmt");
-		F2FS_OPTION(sbi).s_jquota_fmt = 0;
-	}
-	return 0;
-}
-=======
 	{Opt_checkpoint_disable, "checkpoint=disable"},
 	{Opt_checkpoint_disable_cap, "checkpoint=disable:%u"},
 	{Opt_checkpoint_disable_cap_perc, "checkpoint=disable:%u%%"},
@@ -520,7 +354,6 @@
 	}
 	return 0;
 }
->>>>>>> 476e7ea6
 #endif
 
 static int parse_options(struct super_block *sb, char *options)
@@ -584,12 +417,7 @@
 			break;
 		case Opt_nodiscard:
 			if (f2fs_sb_has_blkzoned(sbi)) {
-<<<<<<< HEAD
-				f2fs_msg(sb, KERN_WARNING,
-					"discard is required for zoned block devices");
-=======
 				f2fs_warn(sbi, "discard is required for zoned block devices");
->>>>>>> 476e7ea6
 				return -EINVAL;
 			}
 			clear_opt(sbi, DISCARD);
@@ -631,10 +459,6 @@
 			break;
 		case Opt_noinline_xattr:
 			f2fs_info(sbi, "noinline_xattr options not supported");
-			break;
-		case Opt_noinline_xattr:
-			f2fs_msg(sb, KERN_INFO,
-				"noinline_xattr options not supported");
 			break;
 #endif
 #ifdef CONFIG_F2FS_FS_POSIX_ACL
@@ -699,14 +523,8 @@
 			if (args->from && match_int(args, &arg))
 				return -EINVAL;
 			if (test_opt(sbi, RESERVE_ROOT)) {
-<<<<<<< HEAD
-				f2fs_msg(sb, KERN_INFO,
-					"Preserve previous reserve_root=%u",
-					F2FS_OPTION(sbi).root_reserved_blocks);
-=======
 				f2fs_info(sbi, "Preserve previous reserve_root=%u",
 					  F2FS_OPTION(sbi).root_reserved_blocks);
->>>>>>> 476e7ea6
 			} else {
 				F2FS_OPTION(sbi).root_reserved_blocks = arg;
 				set_opt(sbi, RESERVE_ROOT);
@@ -717,12 +535,7 @@
 				return -EINVAL;
 			uid = make_kuid(current_user_ns(), arg);
 			if (!uid_valid(uid)) {
-<<<<<<< HEAD
-				f2fs_msg(sb, KERN_ERR,
-					"Invalid uid value %d", arg);
-=======
 				f2fs_err(sbi, "Invalid uid value %d", arg);
->>>>>>> 476e7ea6
 				return -EINVAL;
 			}
 			F2FS_OPTION(sbi).s_resuid = uid;
@@ -732,12 +545,7 @@
 				return -EINVAL;
 			gid = make_kgid(current_user_ns(), arg);
 			if (!gid_valid(gid)) {
-<<<<<<< HEAD
-				f2fs_msg(sb, KERN_ERR,
-					"Invalid gid value %d", arg);
-=======
 				f2fs_err(sbi, "Invalid gid value %d", arg);
->>>>>>> 476e7ea6
 				return -EINVAL;
 			}
 			F2FS_OPTION(sbi).s_resgid = gid;
@@ -750,13 +558,7 @@
 			if (strlen(name) == 8 &&
 					!strncmp(name, "adaptive", 8)) {
 				if (f2fs_sb_has_blkzoned(sbi)) {
-<<<<<<< HEAD
-					f2fs_msg(sb, KERN_WARNING,
-						 "adaptive mode is not allowed with "
-						 "zoned block device feature");
-=======
 					f2fs_warn(sbi, "adaptive mode is not allowed with zoned block device feature");
->>>>>>> 476e7ea6
 					kvfree(name);
 					return -EINVAL;
 				}
@@ -774,14 +576,8 @@
 			if (args->from && match_int(args, &arg))
 				return -EINVAL;
 			if (arg <= 0 || arg > __ilog2_u32(BIO_MAX_PAGES)) {
-<<<<<<< HEAD
-				f2fs_msg(sb, KERN_WARNING,
-					"Not support %d, larger than %d",
-					1 << arg, BIO_MAX_PAGES);
-=======
 				f2fs_warn(sbi, "Not support %d, larger than %d",
 					  1 << arg, BIO_MAX_PAGES);
->>>>>>> 476e7ea6
 				return -EINVAL;
 			}
 			F2FS_OPTION(sbi).write_io_size_bits = arg;
@@ -802,23 +598,12 @@
 			break;
 #else
 		case Opt_fault_injection:
-<<<<<<< HEAD
-			f2fs_msg(sb, KERN_INFO,
-				"fault_injection options not supported");
-			break;
-
-		case Opt_fault_type:
-			f2fs_msg(sb, KERN_INFO,
-				"fault_type options not supported");
-			break;
-=======
 			f2fs_info(sbi, "fault_injection options not supported");
 			break;
 
 		case Opt_fault_type:
 			f2fs_info(sbi, "fault_type options not supported");
 			break;
->>>>>>> 476e7ea6
 #endif
 		case Opt_lazytime:
 			sb->s_flags |= MS_LAZYTIME;
@@ -897,12 +682,7 @@
 		case Opt_jqfmt_vfsv0:
 		case Opt_jqfmt_vfsv1:
 		case Opt_noquota:
-<<<<<<< HEAD
-			f2fs_msg(sb, KERN_INFO,
-					"quota operations not supported");
-=======
 			f2fs_info(sbi, "quota operations not supported");
->>>>>>> 476e7ea6
 			break;
 #endif
 		case Opt_whint:
@@ -964,40 +744,11 @@
 		case Opt_test_dummy_encryption:
 #ifdef CONFIG_FS_ENCRYPTION
 			if (!f2fs_sb_has_encrypt(sbi)) {
-<<<<<<< HEAD
-				f2fs_msg(sb, KERN_ERR, "Encrypt feature is off");
-=======
 				f2fs_err(sbi, "Encrypt feature is off");
->>>>>>> 476e7ea6
 				return -EINVAL;
 			}
 
 			F2FS_OPTION(sbi).test_dummy_encryption = true;
-<<<<<<< HEAD
-			f2fs_msg(sb, KERN_INFO,
-					"Test dummy encryption mode enabled");
-#else
-			f2fs_msg(sb, KERN_INFO,
-					"Test dummy encryption mount option ignored");
-#endif
-			break;
-		case Opt_checkpoint:
-			name = match_strdup(&args[0]);
-			if (!name)
-				return -ENOMEM;
-
-			if (strlen(name) == 6 &&
-					!strncmp(name, "enable", 6)) {
-				clear_opt(sbi, DISABLE_CHECKPOINT);
-			} else if (strlen(name) == 7 &&
-					!strncmp(name, "disable", 7)) {
-				set_opt(sbi, DISABLE_CHECKPOINT);
-			} else {
-				kvfree(name);
-				return -EINVAL;
-			}
-			kvfree(name);
-=======
 			f2fs_info(sbi, "Test dummy encryption mode enabled");
 #else
 			f2fs_info(sbi, "Test dummy encryption mount option ignored");
@@ -1027,7 +778,6 @@
 			break;
 		case Opt_checkpoint_enable:
 			clear_opt(sbi, DISABLE_CHECKPOINT);
->>>>>>> 476e7ea6
 			break;
 		default:
 			f2fs_err(sbi, "Unrecognized mount option \"%s\" or missing value",
@@ -1083,68 +833,6 @@
 		f2fs_err(sbi, "LFS not compatible with checkpoint=disable\n");
 		return -EINVAL;
 	}
-<<<<<<< HEAD
-#ifdef CONFIG_QUOTA
-	if (f2fs_check_quota_options(sbi))
-		return -EINVAL;
-#else
-	if (f2fs_sb_has_quota_ino(sbi) && !f2fs_readonly(sbi->sb)) {
-		f2fs_msg(sbi->sb, KERN_INFO,
-			 "Filesystem with quota feature cannot be mounted RDWR "
-			 "without CONFIG_QUOTA");
-		return -EINVAL;
-	}
-	if (f2fs_sb_has_project_quota(sbi) && !f2fs_readonly(sbi->sb)) {
-		f2fs_msg(sb, KERN_ERR,
-			"Filesystem with project quota feature cannot be "
-			"mounted RDWR without CONFIG_QUOTA");
-		return -EINVAL;
-	}
-#endif
-
-	if (F2FS_IO_SIZE_BITS(sbi) && !test_opt(sbi, LFS)) {
-		f2fs_msg(sb, KERN_ERR,
-				"Should set mode=lfs with %uKB-sized IO",
-				F2FS_IO_SIZE_KB(sbi));
-		return -EINVAL;
-	}
-
-	if (test_opt(sbi, INLINE_XATTR_SIZE)) {
-		int min_size, max_size;
-
-		if (!f2fs_sb_has_extra_attr(sbi) ||
-			!f2fs_sb_has_flexible_inline_xattr(sbi)) {
-			f2fs_msg(sb, KERN_ERR,
-					"extra_attr or flexible_inline_xattr "
-					"feature is off");
-			return -EINVAL;
-		}
-		if (!test_opt(sbi, INLINE_XATTR)) {
-			f2fs_msg(sb, KERN_ERR,
-					"inline_xattr_size option should be "
-					"set with inline_xattr option");
-			return -EINVAL;
-		}
-
-		min_size = sizeof(struct f2fs_xattr_header) / sizeof(__le32);
-		max_size = MAX_INLINE_XATTR_SIZE;
-
-		if (F2FS_OPTION(sbi).inline_xattr_size < min_size ||
-				F2FS_OPTION(sbi).inline_xattr_size > max_size) {
-			f2fs_msg(sb, KERN_ERR,
-				"inline xattr size is out of range: %d ~ %d",
-				min_size, max_size);
-			return -EINVAL;
-		}
-	}
-
-	if (test_opt(sbi, DISABLE_CHECKPOINT) && test_opt(sbi, LFS)) {
-		f2fs_msg(sb, KERN_ERR,
-				"LFS not compatible with checkpoint=disable\n");
-		return -EINVAL;
-	}
-=======
->>>>>>> 476e7ea6
 
 	/* Not pass down write hints if the number of active logs is lesser
 	 * than NR_CURSEG_TYPE.
@@ -1520,7 +1208,6 @@
 	buf->f_blocks = total_count - start_count;
 	buf->f_bfree = user_block_count - valid_user_blocks(sbi) -
 						sbi->current_reserved_blocks;
-<<<<<<< HEAD
 
 	spin_lock(&sbi->stat_lock);
 	if (unlikely(buf->f_bfree <= sbi->unusable_block_count))
@@ -1535,22 +1222,6 @@
 	else
 		buf->f_bavail = 0;
 
-=======
-
-	spin_lock(&sbi->stat_lock);
-	if (unlikely(buf->f_bfree <= sbi->unusable_block_count))
-		buf->f_bfree = 0;
-	else
-		buf->f_bfree -= sbi->unusable_block_count;
-	spin_unlock(&sbi->stat_lock);
-
-	if (buf->f_bfree > F2FS_OPTION(sbi).root_reserved_blocks)
-		buf->f_bavail = buf->f_bfree -
-				F2FS_OPTION(sbi).root_reserved_blocks;
-	else
-		buf->f_bavail = 0;
-
->>>>>>> 476e7ea6
 	avail_node_count = sbi->total_node_count - sbi->nquota_files -
 						F2FS_RESERVED_NODE_NUM;
 
@@ -1727,13 +1398,8 @@
 		seq_printf(seq, ",alloc_mode=%s", "reuse");
 
 	if (test_opt(sbi, DISABLE_CHECKPOINT))
-<<<<<<< HEAD
-		seq_puts(seq, ",checkpoint=disable");
-
-=======
 		seq_printf(seq, ",checkpoint=disable:%u",
 				F2FS_OPTION(sbi).unusable_cap);
->>>>>>> 476e7ea6
 	if (F2FS_OPTION(sbi).fsync_mode == FSYNC_MODE_POSIX)
 		seq_printf(seq, ",fsync_mode=%s", "posix");
 	else if (F2FS_OPTION(sbi).fsync_mode == FSYNC_MODE_STRICT)
@@ -1763,10 +1429,7 @@
 	set_opt(sbi, NOHEAP);
 	sbi->sb->s_flags |= MS_LAZYTIME;
 	clear_opt(sbi, DISABLE_CHECKPOINT);
-<<<<<<< HEAD
-=======
 	F2FS_OPTION(sbi).unusable_cap = 0;
->>>>>>> 476e7ea6
 	set_opt(sbi, FLUSH_MERGE);
 	set_opt(sbi, DISCARD);
 	if (f2fs_sb_has_blkzoned(sbi))
@@ -1794,17 +1457,10 @@
 	struct cp_control cpc;
 	int err = 0;
 	int ret;
-<<<<<<< HEAD
-
-	if (s_flags & MS_RDONLY) {
-		f2fs_msg(sbi->sb, KERN_ERR,
-				"checkpoint=disable on readonly fs");
-=======
 	block_t unusable;
 
 	if (s_flags & MS_RDONLY) {
 		f2fs_err(sbi, "checkpoint=disable on readonly fs");
->>>>>>> 476e7ea6
 		return -EINVAL;
 	}
 	sbi->sb->s_flags |= MS_ACTIVE;
@@ -1828,12 +1484,8 @@
 		goto restore_flag;
 	}
 
-<<<<<<< HEAD
-	if (f2fs_disable_cp_again(sbi)) {
-=======
 	unusable = f2fs_get_unusable_blocks(sbi);
 	if (f2fs_disable_cp_again(sbi, unusable)) {
->>>>>>> 476e7ea6
 		err = -EAGAIN;
 		goto restore_flag;
 	}
@@ -1846,11 +1498,7 @@
 		goto out_unlock;
 
 	spin_lock(&sbi->stat_lock);
-<<<<<<< HEAD
-	sbi->unusable_block_count = 0;
-=======
 	sbi->unusable_block_count = unusable;
->>>>>>> 476e7ea6
 	spin_unlock(&sbi->stat_lock);
 
 out_unlock:
@@ -1929,7 +1577,6 @@
 		goto restore_opts;
 	checkpoint_changed =
 			disable_checkpoint != test_opt(sbi, DISABLE_CHECKPOINT);
-<<<<<<< HEAD
 
 	/*
 	 * Previous and new state of filesystem is RO,
@@ -1938,531 +1585,6 @@
 	if (f2fs_readonly(sb) && (*flags & MS_RDONLY))
 		goto skip;
 
-#ifdef CONFIG_QUOTA
-	if (!f2fs_readonly(sb) && (*flags & MS_RDONLY)) {
-		err = dquot_suspend(sb, -1);
-		if (err < 0)
-			goto restore_opts;
-	} else if (f2fs_readonly(sb) && !(*flags & MS_RDONLY)) {
-		/* dquot_resume needs RW */
-		sb->s_flags &= ~MS_RDONLY;
-		if (sb_any_quota_suspended(sb)) {
-			dquot_resume(sb, -1);
-		} else if (f2fs_sb_has_quota_ino(sbi)) {
-			err = f2fs_enable_quotas(sb);
-			if (err)
-				goto restore_opts;
-		}
-	}
-#endif
-	/* disallow enable/disable extent_cache dynamically */
-	if (no_extent_cache == !!test_opt(sbi, EXTENT_CACHE)) {
-		err = -EINVAL;
-		f2fs_msg(sbi->sb, KERN_WARNING,
-				"switch extent_cache option is not allowed");
-		goto restore_opts;
-	}
-
-	if ((*flags & MS_RDONLY) && test_opt(sbi, DISABLE_CHECKPOINT)) {
-		err = -EINVAL;
-		f2fs_msg(sbi->sb, KERN_WARNING,
-			"disabling checkpoint not compatible with read-only");
-		goto restore_opts;
-	}
-
-	/*
-	 * We stop the GC thread if FS is mounted as RO
-	 * or if background_gc = off is passed in mount
-	 * option. Also sync the filesystem.
-	 */
-	if ((*flags & MS_RDONLY) || !test_opt(sbi, BG_GC)) {
-		if (sbi->gc_thread) {
-			f2fs_stop_gc_thread(sbi);
-			need_restart_gc = true;
-		}
-	} else if (!sbi->gc_thread) {
-		err = f2fs_start_gc_thread(sbi);
-		if (err)
-			goto restore_opts;
-		need_stop_gc = true;
-	}
-
-	if (*flags & MS_RDONLY ||
-		F2FS_OPTION(sbi).whint_mode != org_mount_opt.whint_mode) {
-		writeback_inodes_sb(sb, WB_REASON_SYNC);
-		sync_inodes_sb(sb);
-
-		set_sbi_flag(sbi, SBI_IS_DIRTY);
-		set_sbi_flag(sbi, SBI_IS_CLOSE);
-		f2fs_sync_fs(sb, 1);
-		clear_sbi_flag(sbi, SBI_IS_CLOSE);
-	}
-
-	if (checkpoint_changed) {
-		if (test_opt(sbi, DISABLE_CHECKPOINT)) {
-			err = f2fs_disable_checkpoint(sbi);
-			if (err)
-				goto restore_gc;
-		} else {
-			f2fs_enable_checkpoint(sbi);
-		}
-	}
-
-	/*
-	 * We stop issue flush thread if FS is mounted as RO
-	 * or if flush_merge is not passed in mount option.
-	 */
-	if ((*flags & MS_RDONLY) || !test_opt(sbi, FLUSH_MERGE)) {
-		clear_opt(sbi, FLUSH_MERGE);
-		f2fs_destroy_flush_cmd_control(sbi, false);
-	} else {
-		err = f2fs_create_flush_cmd_control(sbi);
-		if (err)
-			goto restore_gc;
-	}
-skip:
-#ifdef CONFIG_QUOTA
-	/* Release old quota file names */
-	for (i = 0; i < MAXQUOTAS; i++)
-		kvfree(org_mount_opt.s_qf_names[i]);
-#endif
-	/* Update the POSIXACL Flag */
-	sb->s_flags = (sb->s_flags & ~MS_POSIXACL) |
-		(test_opt(sbi, POSIX_ACL) ? MS_POSIXACL : 0);
-
-	limit_reserve_root(sbi);
-	*flags = (*flags & ~MS_LAZYTIME) | (sb->s_flags & MS_LAZYTIME);
-	return 0;
-restore_gc:
-	if (need_restart_gc) {
-		if (f2fs_start_gc_thread(sbi))
-			f2fs_msg(sbi->sb, KERN_WARNING,
-				"background gc thread has stopped");
-	} else if (need_stop_gc) {
-		f2fs_stop_gc_thread(sbi);
-	}
-restore_opts:
-#ifdef CONFIG_QUOTA
-	F2FS_OPTION(sbi).s_jquota_fmt = org_mount_opt.s_jquota_fmt;
-	for (i = 0; i < MAXQUOTAS; i++) {
-		kvfree(F2FS_OPTION(sbi).s_qf_names[i]);
-		F2FS_OPTION(sbi).s_qf_names[i] = org_mount_opt.s_qf_names[i];
-	}
-#endif
-	sbi->mount_opt = org_mount_opt;
-	sb->s_flags = old_sb_flags;
-	return err;
-}
-
-#ifdef CONFIG_QUOTA
-/* Read data from quotafile */
-static ssize_t f2fs_quota_read(struct super_block *sb, int type, char *data,
-			       size_t len, loff_t off)
-{
-	struct inode *inode = sb_dqopt(sb)->files[type];
-	struct address_space *mapping = inode->i_mapping;
-	block_t blkidx = F2FS_BYTES_TO_BLK(off);
-	int offset = off & (sb->s_blocksize - 1);
-	int tocopy;
-	size_t toread;
-	loff_t i_size = i_size_read(inode);
-	struct page *page;
-	char *kaddr;
-
-	if (off > i_size)
-		return 0;
-
-	if (off + len > i_size)
-		len = i_size - off;
-	toread = len;
-	while (toread > 0) {
-		tocopy = min_t(unsigned long, sb->s_blocksize - offset, toread);
-repeat:
-		page = read_cache_page_gfp(mapping, blkidx, GFP_NOFS);
-		if (IS_ERR(page)) {
-			if (PTR_ERR(page) == -ENOMEM) {
-				congestion_wait(BLK_RW_ASYNC, HZ/50);
-				goto repeat;
-			}
-			set_sbi_flag(F2FS_SB(sb), SBI_QUOTA_NEED_REPAIR);
-			return PTR_ERR(page);
-		}
-
-		lock_page(page);
-
-		if (unlikely(page->mapping != mapping)) {
-			f2fs_put_page(page, 1);
-			goto repeat;
-		}
-		if (unlikely(!PageUptodate(page))) {
-			f2fs_put_page(page, 1);
-			set_sbi_flag(F2FS_SB(sb), SBI_QUOTA_NEED_REPAIR);
-			return -EIO;
-		}
-
-		kaddr = kmap_atomic(page);
-		memcpy(data, kaddr + offset, tocopy);
-		kunmap_atomic(kaddr);
-		f2fs_put_page(page, 1);
-
-		offset = 0;
-		toread -= tocopy;
-		data += tocopy;
-		blkidx++;
-	}
-	return len;
-}
-
-/* Write to quotafile */
-static ssize_t f2fs_quota_write(struct super_block *sb, int type,
-				const char *data, size_t len, loff_t off)
-{
-	struct inode *inode = sb_dqopt(sb)->files[type];
-	struct address_space *mapping = inode->i_mapping;
-	const struct address_space_operations *a_ops = mapping->a_ops;
-	int offset = off & (sb->s_blocksize - 1);
-	size_t towrite = len;
-	struct page *page;
-	char *kaddr;
-	int err = 0;
-	int tocopy;
-
-	while (towrite > 0) {
-		tocopy = min_t(unsigned long, sb->s_blocksize - offset,
-								towrite);
-retry:
-		err = a_ops->write_begin(NULL, mapping, off, tocopy, 0,
-							&page, NULL);
-		if (unlikely(err)) {
-			if (err == -ENOMEM) {
-				congestion_wait(BLK_RW_ASYNC, HZ/50);
-				goto retry;
-			}
-			set_sbi_flag(F2FS_SB(sb), SBI_QUOTA_NEED_REPAIR);
-			break;
-		}
-
-		kaddr = kmap_atomic(page);
-		memcpy(kaddr + offset, data, tocopy);
-		kunmap_atomic(kaddr);
-		flush_dcache_page(page);
-
-		a_ops->write_end(NULL, mapping, off, tocopy, tocopy,
-						page, NULL);
-		offset = 0;
-		towrite -= tocopy;
-		off += tocopy;
-		data += tocopy;
-		cond_resched();
-	}
-
-	if (len == towrite)
-		return err;
-	inode->i_mtime = inode->i_ctime = current_time(inode);
-	f2fs_mark_inode_dirty_sync(inode, false);
-	return len - towrite;
-}
-
-static struct dquot **f2fs_get_dquots(struct inode *inode)
-{
-	return F2FS_I(inode)->i_dquot;
-}
-
-static qsize_t *f2fs_get_reserved_space(struct inode *inode)
-{
-	return &F2FS_I(inode)->i_reserved_quota;
-}
-
-static int f2fs_quota_on_mount(struct f2fs_sb_info *sbi, int type)
-{
-	if (is_set_ckpt_flags(sbi, CP_QUOTA_NEED_FSCK_FLAG)) {
-		f2fs_msg(sbi->sb, KERN_ERR,
-			"quota sysfile may be corrupted, skip loading it");
-		return 0;
-	}
-
-	return dquot_quota_on_mount(sbi->sb, F2FS_OPTION(sbi).s_qf_names[type],
-					F2FS_OPTION(sbi).s_jquota_fmt, type);
-}
-
-int f2fs_enable_quota_files(struct f2fs_sb_info *sbi, bool rdonly)
-{
-	int enabled = 0;
-	int i, err;
-
-	if (f2fs_sb_has_quota_ino(sbi) && rdonly) {
-		err = f2fs_enable_quotas(sbi->sb);
-		if (err) {
-			f2fs_msg(sbi->sb, KERN_ERR,
-					"Cannot turn on quota_ino: %d", err);
-			return 0;
-		}
-		return 1;
-	}
-
-	for (i = 0; i < MAXQUOTAS; i++) {
-		if (F2FS_OPTION(sbi).s_qf_names[i]) {
-			err = f2fs_quota_on_mount(sbi, i);
-			if (!err) {
-				enabled = 1;
-				continue;
-			}
-			f2fs_msg(sbi->sb, KERN_ERR,
-				"Cannot turn on quotas: %d on %d", err, i);
-		}
-	}
-	return enabled;
-}
-
-static int f2fs_quota_enable(struct super_block *sb, int type, int format_id,
-			     unsigned int flags)
-{
-	struct inode *qf_inode;
-	unsigned long qf_inum;
-	int err;
-
-	BUG_ON(!f2fs_sb_has_quota_ino(F2FS_SB(sb)));
-
-	qf_inum = f2fs_qf_ino(sb, type);
-	if (!qf_inum)
-		return -EPERM;
-
-	qf_inode = f2fs_iget(sb, qf_inum);
-	if (IS_ERR(qf_inode)) {
-		f2fs_msg(sb, KERN_ERR,
-			"Bad quota inode %u:%lu", type, qf_inum);
-		return PTR_ERR(qf_inode);
-	}
-
-	/* Don't account quota for quota files to avoid recursion */
-	qf_inode->i_flags |= S_NOQUOTA;
-	err = dquot_enable(qf_inode, type, format_id, flags);
-	iput(qf_inode);
-	return err;
-}
-
-static int f2fs_enable_quotas(struct super_block *sb)
-{
-	int type, err = 0;
-	unsigned long qf_inum;
-	bool quota_mopt[MAXQUOTAS] = {
-		test_opt(F2FS_SB(sb), USRQUOTA),
-		test_opt(F2FS_SB(sb), GRPQUOTA),
-		test_opt(F2FS_SB(sb), PRJQUOTA),
-	};
-
-	if (is_set_ckpt_flags(F2FS_SB(sb), CP_QUOTA_NEED_FSCK_FLAG)) {
-		f2fs_msg(sb, KERN_ERR,
-			"quota file may be corrupted, skip loading it");
-		return 0;
-	}
-
-	sb_dqopt(sb)->flags |= DQUOT_QUOTA_SYS_FILE;
-
-	for (type = 0; type < MAXQUOTAS; type++) {
-		qf_inum = f2fs_qf_ino(sb, type);
-		if (qf_inum) {
-			err = f2fs_quota_enable(sb, type, QFMT_VFS_V1,
-				DQUOT_USAGE_ENABLED |
-				(quota_mopt[type] ? DQUOT_LIMITS_ENABLED : 0));
-			if (err) {
-				f2fs_msg(sb, KERN_ERR,
-					"Failed to enable quota tracking "
-					"(type=%d, err=%d). Please run "
-					"fsck to fix.", type, err);
-				for (type--; type >= 0; type--)
-					dquot_quota_off(sb, type);
-				set_sbi_flag(F2FS_SB(sb),
-						SBI_QUOTA_NEED_REPAIR);
-				return err;
-			}
-		}
-	}
-	return 0;
-}
-
-int f2fs_quota_sync(struct super_block *sb, int type)
-{
-	struct f2fs_sb_info *sbi = F2FS_SB(sb);
-	struct quota_info *dqopt = sb_dqopt(sb);
-	int cnt;
-	int ret;
-
-	ret = dquot_writeback_dquots(sb, type);
-	if (ret)
-		goto out;
-
-	/*
-	 * Now when everything is written we can discard the pagecache so
-	 * that userspace sees the changes.
-	 */
-	for (cnt = 0; cnt < MAXQUOTAS; cnt++) {
-		struct address_space *mapping;
-
-		if (type != -1 && cnt != type)
-			continue;
-		if (!sb_has_quota_active(sb, cnt))
-			continue;
-
-		mapping = dqopt->files[cnt]->i_mapping;
-
-		ret = filemap_fdatawrite(mapping);
-		if (ret)
-			goto out;
-
-		/* if we are using journalled quota */
-		if (is_journalled_quota(sbi))
-			continue;
-
-		ret = filemap_fdatawait(mapping);
-		if (ret)
-			set_sbi_flag(F2FS_SB(sb), SBI_QUOTA_NEED_REPAIR);
-
-		inode_lock(dqopt->files[cnt]);
-		truncate_inode_pages(&dqopt->files[cnt]->i_data, 0);
-		inode_unlock(dqopt->files[cnt]);
-	}
-out:
-	if (ret)
-		set_sbi_flag(F2FS_SB(sb), SBI_QUOTA_NEED_REPAIR);
-	return ret;
-}
-
-static int f2fs_quota_on(struct super_block *sb, int type, int format_id,
-							struct path *path)
-{
-	struct inode *inode;
-	int err;
-
-	err = f2fs_quota_sync(sb, type);
-	if (err)
-		return err;
-
-	err = dquot_quota_on(sb, type, format_id, path);
-	if (err)
-		return err;
-
-	inode = d_inode(path->dentry);
-
-	inode_lock(inode);
-	F2FS_I(inode)->i_flags |= F2FS_NOATIME_FL | F2FS_IMMUTABLE_FL;
-	f2fs_set_inode_flags(inode);
-	inode_unlock(inode);
-	f2fs_mark_inode_dirty_sync(inode, false);
-
-	return 0;
-}
-
-static int f2fs_quota_off(struct super_block *sb, int type)
-{
-	struct inode *inode = sb_dqopt(sb)->files[type];
-	int err;
-
-	if (!inode || !igrab(inode))
-		return dquot_quota_off(sb, type);
-
-	err = f2fs_quota_sync(sb, type);
-	if (err)
-		goto out_put;
-
-	err = dquot_quota_off(sb, type);
-	if (err || f2fs_sb_has_quota_ino(F2FS_SB(sb)))
-		goto out_put;
-
-	inode_lock(inode);
-	F2FS_I(inode)->i_flags &= ~(F2FS_NOATIME_FL | F2FS_IMMUTABLE_FL);
-	f2fs_set_inode_flags(inode);
-	inode_unlock(inode);
-	f2fs_mark_inode_dirty_sync(inode, false);
-out_put:
-	iput(inode);
-	return err;
-}
-
-void f2fs_quota_off_umount(struct super_block *sb)
-{
-	int type;
-	int err;
-
-	for (type = 0; type < MAXQUOTAS; type++) {
-		err = f2fs_quota_off(sb, type);
-		if (err) {
-			int ret = dquot_quota_off(sb, type);
-
-			f2fs_msg(sb, KERN_ERR,
-				"Fail to turn off disk quota "
-				"(type: %d, err: %d, ret:%d), Please "
-				"run fsck to fix it.", type, err, ret);
-			set_sbi_flag(F2FS_SB(sb), SBI_QUOTA_NEED_REPAIR);
-		}
-	}
-	/*
-	 * In case of checkpoint=disable, we must flush quota blocks.
-	 * This can cause NULL exception for node_inode in end_io, since
-	 * put_super already dropped it.
-	 */
-	sync_filesystem(sb);
-}
-
-static void f2fs_truncate_quota_inode_pages(struct super_block *sb)
-{
-	struct quota_info *dqopt = sb_dqopt(sb);
-	int type;
-
-	for (type = 0; type < MAXQUOTAS; type++) {
-		if (!dqopt->files[type])
-			continue;
-		f2fs_inode_synced(dqopt->files[type]);
-	}
-}
-
-static int f2fs_dquot_commit(struct dquot *dquot)
-{
-	int ret;
-
-	ret = dquot_commit(dquot);
-	if (ret < 0)
-		set_sbi_flag(F2FS_SB(dquot->dq_sb), SBI_QUOTA_NEED_REPAIR);
-	return ret;
-}
-
-static int f2fs_dquot_acquire(struct dquot *dquot)
-{
-	int ret;
-
-	ret = dquot_acquire(dquot);
-	if (ret < 0)
-		set_sbi_flag(F2FS_SB(dquot->dq_sb), SBI_QUOTA_NEED_REPAIR);
-
-	return ret;
-}
-
-static int f2fs_dquot_release(struct dquot *dquot)
-{
-	int ret;
-
-	ret = dquot_release(dquot);
-	if (ret < 0)
-		set_sbi_flag(F2FS_SB(dquot->dq_sb), SBI_QUOTA_NEED_REPAIR);
-	return ret;
-}
-
-static int f2fs_dquot_mark_dquot_dirty(struct dquot *dquot)
-{
-	struct super_block *sb = dquot->dq_sb;
-	struct f2fs_sb_info *sbi = F2FS_SB(sb);
-	int ret;
-=======
->>>>>>> 476e7ea6
-
-	ret = dquot_mark_dquot_dirty(dquot);
-
-<<<<<<< HEAD
-	/* if we are using journalled quota */
-	if (is_journalled_quota(sbi))
-		set_sbi_flag(sbi, SBI_QUOTA_NEED_FLUSH);
-
-=======
 #ifdef CONFIG_QUOTA
 	if (!f2fs_readonly(sb) && (*flags & MS_RDONLY)) {
 		err = dquot_suspend(sb, -1);
@@ -2998,19 +2120,11 @@
 		set_sbi_flag(sbi, SBI_QUOTA_NEED_FLUSH);
 
 	up_read(&sbi->quota_sem);
->>>>>>> 476e7ea6
 	return ret;
 }
 
 static int f2fs_dquot_commit_info(struct super_block *sb, int type)
 {
-<<<<<<< HEAD
-	int ret;
-
-	ret = dquot_commit_info(sb, type);
-	if (ret < 0)
-		set_sbi_flag(F2FS_SB(sb), SBI_QUOTA_NEED_REPAIR);
-=======
 	struct f2fs_sb_info *sbi = F2FS_SB(sb);
 	int ret;
 
@@ -3019,7 +2133,6 @@
 	if (ret < 0)
 		set_sbi_flag(sbi, SBI_QUOTA_NEED_REPAIR);
 	up_read(&sbi->quota_sem);
->>>>>>> 476e7ea6
 	return ret;
 }
 
@@ -3316,27 +2429,6 @@
 	unsigned int blocksize;
 	size_t crc_offset = 0;
 	__u32 crc = 0;
-<<<<<<< HEAD
-
-	/* Check checksum_offset and crc in superblock */
-	if (__F2FS_HAS_FEATURE(raw_super, F2FS_FEATURE_SB_CHKSUM)) {
-		crc_offset = le32_to_cpu(raw_super->checksum_offset);
-		if (crc_offset !=
-			offsetof(struct f2fs_super_block, crc)) {
-			f2fs_msg(sb, KERN_INFO,
-				"Invalid SB checksum offset: %zu",
-				crc_offset);
-			return 1;
-		}
-		crc = le32_to_cpu(raw_super->crc);
-		if (!f2fs_crc_valid(sbi, crc, raw_super, crc_offset)) {
-			f2fs_msg(sb, KERN_INFO,
-				"Invalid SB checksum value: %u", crc);
-			return 1;
-		}
-	}
-=======
->>>>>>> 476e7ea6
 
 	if (le32_to_cpu(raw_super->magic) != F2FS_SUPER_MAGIC) {
 		f2fs_info(sbi, "Magic Mismatch, valid(0x%x) - read(0x%x)",
@@ -3362,45 +2454,24 @@
 
 	/* Currently, support only 4KB page cache size */
 	if (F2FS_BLKSIZE != PAGE_SIZE) {
-<<<<<<< HEAD
-		f2fs_msg(sb, KERN_INFO,
-			"Invalid page_cache_size (%lu), supports only 4KB",
-			PAGE_SIZE);
-		return 1;
-=======
 		f2fs_info(sbi, "Invalid page_cache_size (%lu), supports only 4KB",
 			  PAGE_SIZE);
 		return -EFSCORRUPTED;
->>>>>>> 476e7ea6
 	}
 
 	/* Currently, support only 4KB block size */
 	blocksize = 1 << le32_to_cpu(raw_super->log_blocksize);
 	if (blocksize != F2FS_BLKSIZE) {
-<<<<<<< HEAD
-		f2fs_msg(sb, KERN_INFO,
-			"Invalid blocksize (%u), supports only 4KB",
-			blocksize);
-		return 1;
-=======
 		f2fs_info(sbi, "Invalid blocksize (%u), supports only 4KB",
 			  blocksize);
 		return -EFSCORRUPTED;
->>>>>>> 476e7ea6
 	}
 
 	/* check log blocks per segment */
 	if (le32_to_cpu(raw_super->log_blocks_per_seg) != 9) {
-<<<<<<< HEAD
-		f2fs_msg(sb, KERN_INFO,
-			"Invalid log blocks per segment (%u)",
-			le32_to_cpu(raw_super->log_blocks_per_seg));
-		return 1;
-=======
 		f2fs_info(sbi, "Invalid log blocks per segment (%u)",
 			  le32_to_cpu(raw_super->log_blocks_per_seg));
 		return -EFSCORRUPTED;
->>>>>>> 476e7ea6
 	}
 
 	/* Currently, support 512/1024/2048/4096 bytes sector size */
@@ -3464,20 +2535,11 @@
 			raw_super->hot_ext_count > F2FS_MAX_EXTENSION ||
 			(le32_to_cpu(raw_super->extension_count) +
 			raw_super->hot_ext_count) > F2FS_MAX_EXTENSION) {
-<<<<<<< HEAD
-		f2fs_msg(sb, KERN_INFO,
-			"Corrupted extension count (%u + %u > %u)",
-			le32_to_cpu(raw_super->extension_count),
-			raw_super->hot_ext_count,
-			F2FS_MAX_EXTENSION);
-		return 1;
-=======
 		f2fs_info(sbi, "Corrupted extension count (%u + %u > %u)",
 			  le32_to_cpu(raw_super->extension_count),
 			  raw_super->hot_ext_count,
 			  F2FS_MAX_EXTENSION);
 		return -EFSCORRUPTED;
->>>>>>> 476e7ea6
 	}
 
 	if (le32_to_cpu(raw_super->cp_payload) >
@@ -3566,24 +2628,6 @@
 	if (valid_node_count > avail_node_count) {
 		f2fs_err(sbi, "Wrong valid_node_count: %u, avail_node_count: %u",
 			 valid_node_count, avail_node_count);
-		return 1;
-	}
-
-	valid_user_blocks = le64_to_cpu(ckpt->valid_block_count);
-	if (valid_user_blocks > user_block_count) {
-		f2fs_msg(sbi->sb, KERN_ERR,
-			"Wrong valid_user_blocks: %u, user_block_count: %u",
-			valid_user_blocks, user_block_count);
-		return 1;
-	}
-
-	valid_node_count = le32_to_cpu(ckpt->valid_node_count);
-	avail_node_count = sbi->total_node_count - sbi->nquota_files -
-						F2FS_RESERVED_NODE_NUM;
-	if (valid_node_count > avail_node_count) {
-		f2fs_msg(sbi->sb, KERN_ERR,
-			"Wrong valid_node_count: %u, avail_node_count: %u",
-			valid_node_count, avail_node_count);
 		return 1;
 	}
 
@@ -3972,46 +3016,16 @@
 #ifdef CONFIG_BLK_DEV_ZONED
 		if (bdev_zoned_model(FDEV(i).bdev) == BLK_ZONED_HM &&
 				!f2fs_sb_has_blkzoned(sbi)) {
-<<<<<<< HEAD
-			f2fs_msg(sbi->sb, KERN_ERR,
-				"Zoned block device feature not enabled\n");
-=======
 			f2fs_err(sbi, "Zoned block device feature not enabled\n");
->>>>>>> 476e7ea6
 			return -EINVAL;
 		}
 		if (bdev_zoned_model(FDEV(i).bdev) != BLK_ZONED_NONE) {
 			if (init_blkz_info(sbi, i)) {
-<<<<<<< HEAD
-				f2fs_msg(sbi->sb, KERN_ERR,
-					"Failed to initialize F2FS blkzone information");
-=======
 				f2fs_err(sbi, "Failed to initialize F2FS blkzone information");
->>>>>>> 476e7ea6
 				return -EINVAL;
 			}
 			if (max_devices == 1)
 				break;
-<<<<<<< HEAD
-			f2fs_msg(sbi->sb, KERN_INFO,
-				"Mount Device [%2d]: %20s, %8u, %8x - %8x (zone: %s)",
-				i, FDEV(i).path,
-				FDEV(i).total_segments,
-				FDEV(i).start_blk, FDEV(i).end_blk,
-				bdev_zoned_model(FDEV(i).bdev) == BLK_ZONED_HA ?
-				"Host-aware" : "Host-managed");
-			continue;
-		}
-#endif
-		f2fs_msg(sbi->sb, KERN_INFO,
-			"Mount Device [%2d]: %20s, %8u, %8x - %8x",
-				i, FDEV(i).path,
-				FDEV(i).total_segments,
-				FDEV(i).start_blk, FDEV(i).end_blk);
-	}
-	f2fs_msg(sbi->sb, KERN_INFO,
-			"IO Block Size: %8d KB", F2FS_IO_SIZE_KB(sbi));
-=======
 			f2fs_info(sbi, "Mount Device [%2d]: %20s, %8u, %8x - %8x (zone: %s)",
 				  i, FDEV(i).path,
 				  FDEV(i).total_segments,
@@ -4028,7 +3042,6 @@
 	}
 	f2fs_info(sbi,
 		  "IO Block Size: %8d KB", F2FS_IO_SIZE_KB(sbi));
->>>>>>> 476e7ea6
 	return 0;
 }
 
@@ -4106,12 +3119,7 @@
 	 */
 #ifndef CONFIG_BLK_DEV_ZONED
 	if (f2fs_sb_has_blkzoned(sbi)) {
-<<<<<<< HEAD
-		f2fs_msg(sb, KERN_ERR,
-			 "Zoned block device support is not enabled");
-=======
 		f2fs_err(sbi, "Zoned block device support is not enabled");
->>>>>>> 476e7ea6
 		err = -EOPNOTSUPP;
 		goto free_sb_buf;
 	}
@@ -4238,12 +3246,6 @@
 		sbi->interval_time[DISABLE_TIME] = DEF_DISABLE_QUICK_INTERVAL;
 	}
 
-<<<<<<< HEAD
-	/* Initialize device list */
-	err = f2fs_scan_devices(sbi);
-	if (err) {
-		f2fs_msg(sb, KERN_ERR, "Failed to find devices");
-=======
 	if (__is_set_ckpt_flags(F2FS_CKPT(sbi), CP_FSCK_FLAG))
 		set_sbi_flag(sbi, SBI_NEED_FSCK);
 
@@ -4251,7 +3253,6 @@
 	err = f2fs_scan_devices(sbi);
 	if (err) {
 		f2fs_err(sbi, "Failed to find devices");
->>>>>>> 476e7ea6
 		goto free_devices;
 	}
 
@@ -4274,15 +3275,9 @@
 	mutex_init(&sbi->flush_lock);
 
 	f2fs_init_extent_cache_info(sbi);
-<<<<<<< HEAD
 
 	f2fs_init_ino_entry_info(sbi);
 
-=======
-
-	f2fs_init_ino_entry_info(sbi);
-
->>>>>>> 476e7ea6
 	f2fs_init_fsync_node_info(sbi);
 
 	/* setup f2fs internal modules */
@@ -4353,12 +3348,7 @@
 	if (f2fs_sb_has_quota_ino(sbi) && !f2fs_readonly(sb)) {
 		err = f2fs_enable_quotas(sb);
 		if (err)
-<<<<<<< HEAD
-			f2fs_msg(sb, KERN_ERR,
-				"Cannot turn on quotas: error %d", err);
-=======
 			f2fs_err(sbi, "Cannot turn on quotas: error %d", err);
->>>>>>> 476e7ea6
 	}
 #endif
 	/* if there are nt orphan nodes free them */
@@ -4378,20 +3368,10 @@
 		if (f2fs_hw_is_readonly(sbi)) {
 			if (!is_set_ckpt_flags(sbi, CP_UMOUNT_FLAG)) {
 				err = -EROFS;
-<<<<<<< HEAD
-				f2fs_msg(sb, KERN_ERR,
-					"Need to recover fsync data, but "
-					"write access unavailable");
-				goto free_meta;
-			}
-			f2fs_msg(sbi->sb, KERN_INFO, "write access "
-				"unavailable, skipping recovery");
-=======
 				f2fs_err(sbi, "Need to recover fsync data, but write access unavailable");
 				goto free_meta;
 			}
 			f2fs_info(sbi, "write access unavailable, skipping recovery");
->>>>>>> 476e7ea6
 			goto reset_checkpoint;
 		}
 
@@ -4406,13 +3386,8 @@
 			if (err != -ENOMEM)
 				skip_recovery = true;
 			need_fsck = true;
-<<<<<<< HEAD
-			f2fs_msg(sb, KERN_ERR,
-				"Cannot recover all fsync data errno=%d", err);
-=======
 			f2fs_err(sbi, "Cannot recover all fsync data errno=%d",
 				 err);
->>>>>>> 476e7ea6
 			goto free_meta;
 		}
 	} else {
@@ -4420,12 +3395,7 @@
 
 		if (!f2fs_readonly(sb) && err > 0) {
 			err = -EINVAL;
-<<<<<<< HEAD
-			f2fs_msg(sb, KERN_ERR,
-				"Need to recover fsync data");
-=======
 			f2fs_err(sbi, "Need to recover fsync data");
->>>>>>> 476e7ea6
 			goto free_meta;
 		}
 	}
@@ -4464,13 +3434,8 @@
 
 	f2fs_tuning_parameters(sbi);
 
-<<<<<<< HEAD
-	f2fs_msg(sbi->sb, KERN_NOTICE, "Mounted with checkpoint version = %llx",
-				cur_cp_version(F2FS_CKPT(sbi)));
-=======
 	f2fs_notice(sbi, "Mounted with checkpoint version = %llx",
 		    cur_cp_version(F2FS_CKPT(sbi)));
->>>>>>> 476e7ea6
 	f2fs_update_time(sbi, CP_TIME);
 	f2fs_update_time(sbi, REQ_TIME);
 	clear_sbi_flag(sbi, SBI_CP_DISABLED_QUICK);
