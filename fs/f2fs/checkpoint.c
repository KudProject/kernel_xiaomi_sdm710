// SPDX-License-Identifier: GPL-2.0
/*
 * fs/f2fs/checkpoint.c
 *
 * Copyright (c) 2012 Samsung Electronics Co., Ltd.
 *             http://www.samsung.com/
 */
#include <linux/fs.h>
#include <linux/bio.h>
#include <linux/mpage.h>
#include <linux/writeback.h>
#include <linux/blkdev.h>
#include <linux/f2fs_fs.h>
#include <linux/pagevec.h>
#include <linux/swap.h>

#include "f2fs.h"
#include "node.h"
#include "segment.h"
#include "trace.h"
#include <trace/events/f2fs.h>

static struct kmem_cache *ino_entry_slab;
struct kmem_cache *f2fs_inode_entry_slab;

void f2fs_stop_checkpoint(struct f2fs_sb_info *sbi, bool end_io)
{
	f2fs_build_fault_attr(sbi, 0, 0);
	set_ckpt_flags(sbi, CP_ERROR_FLAG);
	if (!end_io)
		f2fs_flush_merged_writes(sbi);
}

/*
 * We guarantee no failure on the returned page.
 */
struct page *f2fs_grab_meta_page(struct f2fs_sb_info *sbi, pgoff_t index)
{
	struct address_space *mapping = META_MAPPING(sbi);
	struct page *page = NULL;
repeat:
	page = f2fs_grab_cache_page(mapping, index, false);
	if (!page) {
		cond_resched();
		goto repeat;
	}
	f2fs_wait_on_page_writeback(page, META, true, true);
	if (!PageUptodate(page))
		SetPageUptodate(page);
	return page;
}

/*
 * We guarantee no failure on the returned page.
 */
static struct page *__get_meta_page(struct f2fs_sb_info *sbi, pgoff_t index,
							bool is_meta)
{
	struct address_space *mapping = META_MAPPING(sbi);
	struct page *page;
	struct f2fs_io_info fio = {
		.sbi = sbi,
		.type = META,
		.op = REQ_OP_READ,
		.op_flags = REQ_META | REQ_PRIO,
		.old_blkaddr = index,
		.new_blkaddr = index,
		.encrypted_page = NULL,
		.is_por = !is_meta,
	};
	int err;

	if (unlikely(!is_meta))
		fio.op_flags &= ~REQ_META;
repeat:
	page = f2fs_grab_cache_page(mapping, index, false);
	if (!page) {
		cond_resched();
		goto repeat;
	}
	if (PageUptodate(page))
		goto out;

	fio.page = page;

	err = f2fs_submit_page_bio(&fio);
	if (err) {
		f2fs_put_page(page, 1);
		return ERR_PTR(err);
	}

	lock_page(page);
	if (unlikely(page->mapping != mapping)) {
		f2fs_put_page(page, 1);
		goto repeat;
	}

	if (unlikely(!PageUptodate(page))) {
		f2fs_put_page(page, 1);
		return ERR_PTR(-EIO);
	}
out:
	return page;
}

struct page *f2fs_get_meta_page(struct f2fs_sb_info *sbi, pgoff_t index)
{
	return __get_meta_page(sbi, index, true);
}

struct page *f2fs_get_meta_page_nofail(struct f2fs_sb_info *sbi, pgoff_t index)
{
	struct page *page;
	int count = 0;

retry:
	page = __get_meta_page(sbi, index, true);
	if (IS_ERR(page)) {
		if (PTR_ERR(page) == -EIO &&
				++count <= DEFAULT_RETRY_IO_COUNT)
			goto retry;
		f2fs_stop_checkpoint(sbi, false);
	}
	return page;
}

/* for POR only */
struct page *f2fs_get_tmp_page(struct f2fs_sb_info *sbi, pgoff_t index)
{
	return __get_meta_page(sbi, index, false);
}

static bool __is_bitmap_valid(struct f2fs_sb_info *sbi, block_t blkaddr,
							int type)
{
	struct seg_entry *se;
	unsigned int segno, offset;
	bool exist;

	if (type != DATA_GENERIC_ENHANCE && type != DATA_GENERIC_ENHANCE_READ)
		return true;

	segno = GET_SEGNO(sbi, blkaddr);
	offset = GET_BLKOFF_FROM_SEG0(sbi, blkaddr);
	se = get_seg_entry(sbi, segno);

	exist = f2fs_test_bit(offset, se->cur_valid_map);
	if (!exist && type == DATA_GENERIC_ENHANCE) {
<<<<<<< HEAD
		f2fs_msg(sbi->sb, KERN_ERR, "Inconsistent error "
			"blkaddr:%u, sit bitmap:%d", blkaddr, exist);
=======
		f2fs_err(sbi, "Inconsistent error blkaddr:%u, sit bitmap:%d",
			 blkaddr, exist);
>>>>>>> 476e7ea6
		set_sbi_flag(sbi, SBI_NEED_FSCK);
		WARN_ON(1);
	}
	return exist;
}

bool f2fs_is_valid_blkaddr(struct f2fs_sb_info *sbi,
					block_t blkaddr, int type)
{
	switch (type) {
	case META_NAT:
		break;
	case META_SIT:
		if (unlikely(blkaddr >= SIT_BLK_CNT(sbi)))
			return false;
		break;
	case META_SSA:
		if (unlikely(blkaddr >= MAIN_BLKADDR(sbi) ||
			blkaddr < SM_I(sbi)->ssa_blkaddr))
			return false;
		break;
	case META_CP:
		if (unlikely(blkaddr >= SIT_I(sbi)->sit_base_addr ||
			blkaddr < __start_cp_addr(sbi)))
			return false;
		break;
	case META_POR:
		if (unlikely(blkaddr >= MAX_BLKADDR(sbi) ||
			blkaddr < MAIN_BLKADDR(sbi)))
			return false;
		break;
	case DATA_GENERIC:
	case DATA_GENERIC_ENHANCE:
	case DATA_GENERIC_ENHANCE_READ:
		if (unlikely(blkaddr >= MAX_BLKADDR(sbi) ||
				blkaddr < MAIN_BLKADDR(sbi))) {
<<<<<<< HEAD
			f2fs_msg(sbi->sb, KERN_WARNING,
				"access invalid blkaddr:%u", blkaddr);
=======
			f2fs_warn(sbi, "access invalid blkaddr:%u",
				  blkaddr);
>>>>>>> 476e7ea6
			set_sbi_flag(sbi, SBI_NEED_FSCK);
			WARN_ON(1);
			return false;
		} else {
			return __is_bitmap_valid(sbi, blkaddr, type);
		}
		break;
	case META_GENERIC:
		if (unlikely(blkaddr < SEG0_BLKADDR(sbi) ||
			blkaddr >= MAIN_BLKADDR(sbi)))
			return false;
		break;
	default:
		BUG();
	}

	return true;
}

/*
 * Readahead CP/NAT/SIT/SSA pages
 */
int f2fs_ra_meta_pages(struct f2fs_sb_info *sbi, block_t start, int nrpages,
							int type, bool sync)
{
	struct page *page;
	block_t blkno = start;
	struct f2fs_io_info fio = {
		.sbi = sbi,
		.type = META,
		.op = REQ_OP_READ,
		.op_flags = sync ? (REQ_META | REQ_PRIO) : REQ_RAHEAD,
		.encrypted_page = NULL,
		.in_list = false,
		.is_por = (type == META_POR),
	};
	struct blk_plug plug;

	if (unlikely(type == META_POR))
		fio.op_flags &= ~REQ_META;

	blk_start_plug(&plug);
	for (; nrpages-- > 0; blkno++) {

		if (!f2fs_is_valid_blkaddr(sbi, blkno, type))
			goto out;

		switch (type) {
		case META_NAT:
			if (unlikely(blkno >=
					NAT_BLOCK_OFFSET(NM_I(sbi)->max_nid)))
				blkno = 0;
			/* get nat block addr */
			fio.new_blkaddr = current_nat_addr(sbi,
					blkno * NAT_ENTRY_PER_BLOCK);
			break;
		case META_SIT:
			/* get sit block addr */
			fio.new_blkaddr = current_sit_addr(sbi,
					blkno * SIT_ENTRY_PER_BLOCK);
			break;
		case META_SSA:
		case META_CP:
		case META_POR:
			fio.new_blkaddr = blkno;
			break;
		default:
			BUG();
		}

		page = f2fs_grab_cache_page(META_MAPPING(sbi),
						fio.new_blkaddr, false);
		if (!page)
			continue;
		if (PageUptodate(page)) {
			f2fs_put_page(page, 1);
			continue;
		}

		fio.page = page;
		f2fs_submit_page_bio(&fio);
		f2fs_put_page(page, 0);
	}
out:
	blk_finish_plug(&plug);
	return blkno - start;
}

void f2fs_ra_meta_pages_cond(struct f2fs_sb_info *sbi, pgoff_t index)
{
	struct page *page;
	bool readahead = false;

	page = find_get_page(META_MAPPING(sbi), index);
	if (!page || !PageUptodate(page))
		readahead = true;
	f2fs_put_page(page, 0);

	if (readahead)
		f2fs_ra_meta_pages(sbi, index, BIO_MAX_PAGES, META_POR, true);
}

static int __f2fs_write_meta_page(struct page *page,
				struct writeback_control *wbc,
				enum iostat_type io_type)
{
	struct f2fs_sb_info *sbi = F2FS_P_SB(page);

	trace_f2fs_writepage(page, META);

	if (unlikely(f2fs_cp_error(sbi)))
		goto redirty_out;
	if (unlikely(is_sbi_flag_set(sbi, SBI_POR_DOING)))
		goto redirty_out;
	if (wbc->for_reclaim && page->index < GET_SUM_BLOCK(sbi, 0))
		goto redirty_out;

	f2fs_do_write_meta_page(sbi, page, io_type);
	dec_page_count(sbi, F2FS_DIRTY_META);

	if (wbc->for_reclaim)
		f2fs_submit_merged_write_cond(sbi, NULL, page, 0, META);

	unlock_page(page);

	if (unlikely(f2fs_cp_error(sbi)))
		f2fs_submit_merged_write(sbi, META);

	return 0;

redirty_out:
	redirty_page_for_writepage(wbc, page);
	return AOP_WRITEPAGE_ACTIVATE;
}

static int f2fs_write_meta_page(struct page *page,
				struct writeback_control *wbc)
{
	return __f2fs_write_meta_page(page, wbc, FS_META_IO);
}

static int f2fs_write_meta_pages(struct address_space *mapping,
				struct writeback_control *wbc)
{
	struct f2fs_sb_info *sbi = F2FS_M_SB(mapping);
	long diff, written;

	if (unlikely(is_sbi_flag_set(sbi, SBI_POR_DOING)))
		goto skip_write;

	/* collect a number of dirty meta pages and write together */
	if (wbc->sync_mode != WB_SYNC_ALL &&
			get_pages(sbi, F2FS_DIRTY_META) <
					nr_pages_to_skip(sbi, META))
		goto skip_write;

	/* if locked failed, cp will flush dirty pages instead */
	if (!mutex_trylock(&sbi->cp_mutex))
		goto skip_write;

	trace_f2fs_writepages(mapping->host, wbc, META);
	diff = nr_pages_to_write(sbi, META, wbc);
	written = f2fs_sync_meta_pages(sbi, META, wbc->nr_to_write, FS_META_IO);
	mutex_unlock(&sbi->cp_mutex);
	wbc->nr_to_write = max((long)0, wbc->nr_to_write - written - diff);
	return 0;

skip_write:
	wbc->pages_skipped += get_pages(sbi, F2FS_DIRTY_META);
	trace_f2fs_writepages(mapping->host, wbc, META);
	return 0;
}

long f2fs_sync_meta_pages(struct f2fs_sb_info *sbi, enum page_type type,
				long nr_to_write, enum iostat_type io_type)
{
	struct address_space *mapping = META_MAPPING(sbi);
	pgoff_t index = 0, prev = ULONG_MAX;
	struct pagevec pvec;
	long nwritten = 0;
	int nr_pages;
	struct writeback_control wbc = {
		.for_reclaim = 0,
	};
	struct blk_plug plug;

	pagevec_init(&pvec, 0);

	blk_start_plug(&plug);

	while ((nr_pages = pagevec_lookup_tag(&pvec, mapping, &index,
				PAGECACHE_TAG_DIRTY))) {
		int i;

		for (i = 0; i < nr_pages; i++) {
			struct page *page = pvec.pages[i];

			if (prev == ULONG_MAX)
				prev = page->index - 1;
			if (nr_to_write != LONG_MAX && page->index != prev + 1) {
				pagevec_release(&pvec);
				goto stop;
			}

			lock_page(page);

			if (unlikely(page->mapping != mapping)) {
continue_unlock:
				unlock_page(page);
				continue;
			}
			if (!PageDirty(page)) {
				/* someone wrote it for us */
				goto continue_unlock;
			}

			f2fs_wait_on_page_writeback(page, META, true, true);

			if (!clear_page_dirty_for_io(page))
				goto continue_unlock;

			if (__f2fs_write_meta_page(page, &wbc, io_type)) {
				unlock_page(page);
				break;
			}
			nwritten++;
			prev = page->index;
			if (unlikely(nwritten >= nr_to_write))
				break;
		}
		pagevec_release(&pvec);
		cond_resched();
	}
stop:
	if (nwritten)
		f2fs_submit_merged_write(sbi, type);

	blk_finish_plug(&plug);

	return nwritten;
}

static int f2fs_set_meta_page_dirty(struct page *page)
{
	trace_f2fs_set_page_dirty(page, META);

	if (!PageUptodate(page))
		SetPageUptodate(page);
	if (!PageDirty(page)) {
		__set_page_dirty_nobuffers(page);
		inc_page_count(F2FS_P_SB(page), F2FS_DIRTY_META);
		f2fs_set_page_private(page, 0);
		f2fs_trace_pid(page);
		return 1;
	}
	return 0;
}

const struct address_space_operations f2fs_meta_aops = {
	.writepage	= f2fs_write_meta_page,
	.writepages	= f2fs_write_meta_pages,
	.set_page_dirty	= f2fs_set_meta_page_dirty,
	.invalidatepage = f2fs_invalidate_page,
	.releasepage	= f2fs_release_page,
#ifdef CONFIG_MIGRATION
	.migratepage    = f2fs_migrate_page,
#endif
};

static void __add_ino_entry(struct f2fs_sb_info *sbi, nid_t ino,
						unsigned int devidx, int type)
{
	struct inode_management *im = &sbi->im[type];
	struct ino_entry *e, *tmp;

	tmp = f2fs_kmem_cache_alloc(ino_entry_slab, GFP_NOFS);

	radix_tree_preload(GFP_NOFS | __GFP_NOFAIL);

	spin_lock(&im->ino_lock);
	e = radix_tree_lookup(&im->ino_root, ino);
	if (!e) {
		e = tmp;
		if (unlikely(radix_tree_insert(&im->ino_root, ino, e)))
			f2fs_bug_on(sbi, 1);

		memset(e, 0, sizeof(struct ino_entry));
		e->ino = ino;

		list_add_tail(&e->list, &im->ino_list);
		if (type != ORPHAN_INO)
			im->ino_num++;
	}

	if (type == FLUSH_INO)
		f2fs_set_bit(devidx, (char *)&e->dirty_device);

	spin_unlock(&im->ino_lock);
	radix_tree_preload_end();

	if (e != tmp)
		kmem_cache_free(ino_entry_slab, tmp);
}

static void __remove_ino_entry(struct f2fs_sb_info *sbi, nid_t ino, int type)
{
	struct inode_management *im = &sbi->im[type];
	struct ino_entry *e;

	spin_lock(&im->ino_lock);
	e = radix_tree_lookup(&im->ino_root, ino);
	if (e) {
		list_del(&e->list);
		radix_tree_delete(&im->ino_root, ino);
		im->ino_num--;
		spin_unlock(&im->ino_lock);
		kmem_cache_free(ino_entry_slab, e);
		return;
	}
	spin_unlock(&im->ino_lock);
}

void f2fs_add_ino_entry(struct f2fs_sb_info *sbi, nid_t ino, int type)
{
	/* add new dirty ino entry into list */
	__add_ino_entry(sbi, ino, 0, type);
}

void f2fs_remove_ino_entry(struct f2fs_sb_info *sbi, nid_t ino, int type)
{
	/* remove dirty ino entry from list */
	__remove_ino_entry(sbi, ino, type);
}

/* mode should be APPEND_INO or UPDATE_INO */
bool f2fs_exist_written_data(struct f2fs_sb_info *sbi, nid_t ino, int mode)
{
	struct inode_management *im = &sbi->im[mode];
	struct ino_entry *e;

	spin_lock(&im->ino_lock);
	e = radix_tree_lookup(&im->ino_root, ino);
	spin_unlock(&im->ino_lock);
	return e ? true : false;
}

void f2fs_release_ino_entry(struct f2fs_sb_info *sbi, bool all)
{
	struct ino_entry *e, *tmp;
	int i;

	for (i = all ? ORPHAN_INO : APPEND_INO; i < MAX_INO_ENTRY; i++) {
		struct inode_management *im = &sbi->im[i];

		spin_lock(&im->ino_lock);
		list_for_each_entry_safe(e, tmp, &im->ino_list, list) {
			list_del(&e->list);
			radix_tree_delete(&im->ino_root, e->ino);
			kmem_cache_free(ino_entry_slab, e);
			im->ino_num--;
		}
		spin_unlock(&im->ino_lock);
	}
}

void f2fs_set_dirty_device(struct f2fs_sb_info *sbi, nid_t ino,
					unsigned int devidx, int type)
{
	__add_ino_entry(sbi, ino, devidx, type);
}

bool f2fs_is_dirty_device(struct f2fs_sb_info *sbi, nid_t ino,
					unsigned int devidx, int type)
{
	struct inode_management *im = &sbi->im[type];
	struct ino_entry *e;
	bool is_dirty = false;

	spin_lock(&im->ino_lock);
	e = radix_tree_lookup(&im->ino_root, ino);
	if (e && f2fs_test_bit(devidx, (char *)&e->dirty_device))
		is_dirty = true;
	spin_unlock(&im->ino_lock);
	return is_dirty;
}

int f2fs_acquire_orphan_inode(struct f2fs_sb_info *sbi)
{
	struct inode_management *im = &sbi->im[ORPHAN_INO];
	int err = 0;

	spin_lock(&im->ino_lock);

	if (time_to_inject(sbi, FAULT_ORPHAN)) {
		spin_unlock(&im->ino_lock);
		f2fs_show_injection_info(FAULT_ORPHAN);
		return -ENOSPC;
	}

	if (unlikely(im->ino_num >= sbi->max_orphans))
		err = -ENOSPC;
	else
		im->ino_num++;
	spin_unlock(&im->ino_lock);

	return err;
}

void f2fs_release_orphan_inode(struct f2fs_sb_info *sbi)
{
	struct inode_management *im = &sbi->im[ORPHAN_INO];

	spin_lock(&im->ino_lock);
	f2fs_bug_on(sbi, im->ino_num == 0);
	im->ino_num--;
	spin_unlock(&im->ino_lock);
}

void f2fs_add_orphan_inode(struct inode *inode)
{
	/* add new orphan ino entry into list */
	__add_ino_entry(F2FS_I_SB(inode), inode->i_ino, 0, ORPHAN_INO);
	f2fs_update_inode_page(inode);
}

void f2fs_remove_orphan_inode(struct f2fs_sb_info *sbi, nid_t ino)
{
	/* remove orphan entry from orphan list */
	__remove_ino_entry(sbi, ino, ORPHAN_INO);
}

static int recover_orphan_inode(struct f2fs_sb_info *sbi, nid_t ino)
{
	struct inode *inode;
	struct node_info ni;
	int err;

	inode = f2fs_iget_retry(sbi->sb, ino);
	if (IS_ERR(inode)) {
		/*
		 * there should be a bug that we can't find the entry
		 * to orphan inode.
		 */
		f2fs_bug_on(sbi, PTR_ERR(inode) == -ENOENT);
		return PTR_ERR(inode);
	}

	err = dquot_initialize(inode);
	if (err) {
		iput(inode);
		goto err_out;
	}

	clear_nlink(inode);

	/* truncate all the data during iput */
	iput(inode);

	err = f2fs_get_node_info(sbi, ino, &ni);
	if (err)
		goto err_out;

	/* ENOMEM was fully retried in f2fs_evict_inode. */
	if (ni.blk_addr != NULL_ADDR) {
		err = -EIO;
		goto err_out;
	}
	return 0;

err_out:
	set_sbi_flag(sbi, SBI_NEED_FSCK);
<<<<<<< HEAD
	f2fs_msg(sbi->sb, KERN_WARNING,
			"%s: orphan failed (ino=%x), run fsck to fix.",
			__func__, ino);
=======
	f2fs_warn(sbi, "%s: orphan failed (ino=%x), run fsck to fix.",
		  __func__, ino);
>>>>>>> 476e7ea6
	return err;
}

int f2fs_recover_orphan_inodes(struct f2fs_sb_info *sbi)
{
	block_t start_blk, orphan_blocks, i, j;
	unsigned int s_flags = sbi->sb->s_flags;
	int err = 0;
#ifdef CONFIG_QUOTA
	int quota_enabled;
#endif

	if (!is_set_ckpt_flags(sbi, CP_ORPHAN_PRESENT_FLAG))
		return 0;

	if (bdev_read_only(sbi->sb->s_bdev)) {
<<<<<<< HEAD
		f2fs_msg(sbi->sb, KERN_INFO, "write access "
			"unavailable, skipping orphan cleanup");
=======
		f2fs_info(sbi, "write access unavailable, skipping orphan cleanup");
>>>>>>> 476e7ea6
		return 0;
	}

	if (s_flags & MS_RDONLY) {
<<<<<<< HEAD
		f2fs_msg(sbi->sb, KERN_INFO, "orphan cleanup on readonly fs");
=======
		f2fs_info(sbi, "orphan cleanup on readonly fs");
>>>>>>> 476e7ea6
		sbi->sb->s_flags &= ~MS_RDONLY;
	}

#ifdef CONFIG_QUOTA
	/* Needed for iput() to work correctly and not trash data */
	sbi->sb->s_flags |= MS_ACTIVE;

	/*
	 * Turn on quotas which were not enabled for read-only mounts if
	 * filesystem has quota feature, so that they are updated correctly.
	 */
	quota_enabled = f2fs_enable_quota_files(sbi, s_flags & MS_RDONLY);
#endif

	start_blk = __start_cp_addr(sbi) + 1 + __cp_payload(sbi);
	orphan_blocks = __start_sum_addr(sbi) - 1 - __cp_payload(sbi);

	f2fs_ra_meta_pages(sbi, start_blk, orphan_blocks, META_CP, true);

	for (i = 0; i < orphan_blocks; i++) {
		struct page *page;
		struct f2fs_orphan_block *orphan_blk;

		page = f2fs_get_meta_page(sbi, start_blk + i);
		if (IS_ERR(page)) {
			err = PTR_ERR(page);
			goto out;
		}

		orphan_blk = (struct f2fs_orphan_block *)page_address(page);
		for (j = 0; j < le32_to_cpu(orphan_blk->entry_count); j++) {
			nid_t ino = le32_to_cpu(orphan_blk->ino[j]);
			err = recover_orphan_inode(sbi, ino);
			if (err) {
				f2fs_put_page(page, 1);
				goto out;
			}
		}
		f2fs_put_page(page, 1);
	}
	/* clear Orphan Flag */
	clear_ckpt_flags(sbi, CP_ORPHAN_PRESENT_FLAG);
out:
	set_sbi_flag(sbi, SBI_IS_RECOVERED);

#ifdef CONFIG_QUOTA
	/* Turn quotas off */
	if (quota_enabled)
		f2fs_quota_off_umount(sbi->sb);
#endif
	sbi->sb->s_flags = s_flags; /* Restore MS_RDONLY status */

	return err;
}

static void write_orphan_inodes(struct f2fs_sb_info *sbi, block_t start_blk)
{
	struct list_head *head;
	struct f2fs_orphan_block *orphan_blk = NULL;
	unsigned int nentries = 0;
	unsigned short index = 1;
	unsigned short orphan_blocks;
	struct page *page = NULL;
	struct ino_entry *orphan = NULL;
	struct inode_management *im = &sbi->im[ORPHAN_INO];

	orphan_blocks = GET_ORPHAN_BLOCKS(im->ino_num);

	/*
	 * we don't need to do spin_lock(&im->ino_lock) here, since all the
	 * orphan inode operations are covered under f2fs_lock_op().
	 * And, spin_lock should be avoided due to page operations below.
	 */
	head = &im->ino_list;

	/* loop for each orphan inode entry and write them in Jornal block */
	list_for_each_entry(orphan, head, list) {
		if (!page) {
			page = f2fs_grab_meta_page(sbi, start_blk++);
			orphan_blk =
				(struct f2fs_orphan_block *)page_address(page);
			memset(orphan_blk, 0, sizeof(*orphan_blk));
		}

		orphan_blk->ino[nentries++] = cpu_to_le32(orphan->ino);

		if (nentries == F2FS_ORPHANS_PER_BLOCK) {
			/*
			 * an orphan block is full of 1020 entries,
			 * then we need to flush current orphan blocks
			 * and bring another one in memory
			 */
			orphan_blk->blk_addr = cpu_to_le16(index);
			orphan_blk->blk_count = cpu_to_le16(orphan_blocks);
			orphan_blk->entry_count = cpu_to_le32(nentries);
			set_page_dirty(page);
			f2fs_put_page(page, 1);
			index++;
			nentries = 0;
			page = NULL;
		}
	}

	if (page) {
		orphan_blk->blk_addr = cpu_to_le16(index);
		orphan_blk->blk_count = cpu_to_le16(orphan_blocks);
		orphan_blk->entry_count = cpu_to_le32(nentries);
		set_page_dirty(page);
		f2fs_put_page(page, 1);
	}
}

static __u32 f2fs_checkpoint_chksum(struct f2fs_sb_info *sbi,
						struct f2fs_checkpoint *ckpt)
{
	unsigned int chksum_ofs = le32_to_cpu(ckpt->checksum_offset);
	__u32 chksum;

	chksum = f2fs_crc32(sbi, ckpt, chksum_ofs);
	if (chksum_ofs < CP_CHKSUM_OFFSET) {
		chksum_ofs += sizeof(chksum);
		chksum = f2fs_chksum(sbi, chksum, (__u8 *)ckpt + chksum_ofs,
						F2FS_BLKSIZE - chksum_ofs);
	}
	return chksum;
}

static int get_checkpoint_version(struct f2fs_sb_info *sbi, block_t cp_addr,
		struct f2fs_checkpoint **cp_block, struct page **cp_page,
		unsigned long long *version)
{
	size_t crc_offset = 0;
	__u32 crc;

	*cp_page = f2fs_get_meta_page(sbi, cp_addr);
	if (IS_ERR(*cp_page))
		return PTR_ERR(*cp_page);

	*cp_block = (struct f2fs_checkpoint *)page_address(*cp_page);

	crc_offset = le32_to_cpu((*cp_block)->checksum_offset);
	if (crc_offset < CP_MIN_CHKSUM_OFFSET ||
			crc_offset > CP_CHKSUM_OFFSET) {
		f2fs_put_page(*cp_page, 1);
		f2fs_warn(sbi, "invalid crc_offset: %zu", crc_offset);
		return -EINVAL;
	}

<<<<<<< HEAD
	if (__is_set_ckpt_flags(*cp_block, CP_LARGE_NAT_BITMAP_FLAG)) {
		if (crc_offset != CP_MIN_CHKSUM_OFFSET) {
			f2fs_put_page(*cp_page, 1);
			f2fs_msg(sbi->sb, KERN_WARNING,
				"layout of large_nat_bitmap is deprecated, "
				"run fsck to repair, chksum_offset: %zu",
				crc_offset);
			return -EINVAL;
		}
	}

=======
>>>>>>> 476e7ea6
	crc = f2fs_checkpoint_chksum(sbi, *cp_block);
	if (crc != cur_cp_crc(*cp_block)) {
		f2fs_put_page(*cp_page, 1);
		f2fs_warn(sbi, "invalid crc value");
		return -EINVAL;
	}

	*version = cur_cp_version(*cp_block);
	return 0;
}

static struct page *validate_checkpoint(struct f2fs_sb_info *sbi,
				block_t cp_addr, unsigned long long *version)
{
	struct page *cp_page_1 = NULL, *cp_page_2 = NULL;
	struct f2fs_checkpoint *cp_block = NULL;
	unsigned long long cur_version = 0, pre_version = 0;
	int err;

	err = get_checkpoint_version(sbi, cp_addr, &cp_block,
					&cp_page_1, version);
	if (err)
		return NULL;

	if (le32_to_cpu(cp_block->cp_pack_total_block_count) >
					sbi->blocks_per_seg) {
		f2fs_warn(sbi, "invalid cp_pack_total_block_count:%u",
			  le32_to_cpu(cp_block->cp_pack_total_block_count));
		goto invalid_cp;
	}
	pre_version = *version;

	cp_addr += le32_to_cpu(cp_block->cp_pack_total_block_count) - 1;
	err = get_checkpoint_version(sbi, cp_addr, &cp_block,
					&cp_page_2, version);
	if (err)
		goto invalid_cp;
	cur_version = *version;

	if (cur_version == pre_version) {
		*version = cur_version;
		f2fs_put_page(cp_page_2, 1);
		return cp_page_1;
	}
	f2fs_put_page(cp_page_2, 1);
invalid_cp:
	f2fs_put_page(cp_page_1, 1);
	return NULL;
}

int f2fs_get_valid_checkpoint(struct f2fs_sb_info *sbi)
{
	struct f2fs_checkpoint *cp_block;
	struct f2fs_super_block *fsb = sbi->raw_super;
	struct page *cp1, *cp2, *cur_page;
	unsigned long blk_size = sbi->blocksize;
	unsigned long long cp1_version = 0, cp2_version = 0;
	unsigned long long cp_start_blk_no;
	unsigned int cp_blks = 1 + __cp_payload(sbi);
	block_t cp_blk_no;
	int i;
	int err;

	sbi->ckpt = f2fs_kzalloc(sbi, array_size(blk_size, cp_blks),
				 GFP_KERNEL);
	if (!sbi->ckpt)
		return -ENOMEM;
	/*
	 * Finding out valid cp block involves read both
	 * sets( cp pack1 and cp pack 2)
	 */
	cp_start_blk_no = le32_to_cpu(fsb->cp_blkaddr);
	cp1 = validate_checkpoint(sbi, cp_start_blk_no, &cp1_version);

	/* The second checkpoint pack should start at the next segment */
	cp_start_blk_no += ((unsigned long long)1) <<
				le32_to_cpu(fsb->log_blocks_per_seg);
	cp2 = validate_checkpoint(sbi, cp_start_blk_no, &cp2_version);

	if (cp1 && cp2) {
		if (ver_after(cp2_version, cp1_version))
			cur_page = cp2;
		else
			cur_page = cp1;
	} else if (cp1) {
		cur_page = cp1;
	} else if (cp2) {
		cur_page = cp2;
	} else {
		err = -EFSCORRUPTED;
		goto fail_no_cp;
	}

	cp_block = (struct f2fs_checkpoint *)page_address(cur_page);
	memcpy(sbi->ckpt, cp_block, blk_size);

	if (cur_page == cp1)
		sbi->cur_cp_pack = 1;
	else
		sbi->cur_cp_pack = 2;

	/* Sanity checking of checkpoint */
<<<<<<< HEAD
	if (f2fs_sanity_check_ckpt(sbi))
=======
	if (f2fs_sanity_check_ckpt(sbi)) {
		err = -EFSCORRUPTED;
>>>>>>> 476e7ea6
		goto free_fail_no_cp;
	}

	if (cp_blks <= 1)
		goto done;

	cp_blk_no = le32_to_cpu(fsb->cp_blkaddr);
	if (cur_page == cp2)
		cp_blk_no += 1 << le32_to_cpu(fsb->log_blocks_per_seg);

	for (i = 1; i < cp_blks; i++) {
		void *sit_bitmap_ptr;
		unsigned char *ckpt = (unsigned char *)sbi->ckpt;

		cur_page = f2fs_get_meta_page(sbi, cp_blk_no + i);
<<<<<<< HEAD
		if (IS_ERR(cur_page))
			goto free_fail_no_cp;
=======
		if (IS_ERR(cur_page)) {
			err = PTR_ERR(cur_page);
			goto free_fail_no_cp;
		}
>>>>>>> 476e7ea6
		sit_bitmap_ptr = page_address(cur_page);
		memcpy(ckpt + i * blk_size, sit_bitmap_ptr, blk_size);
		f2fs_put_page(cur_page, 1);
	}
done:
	f2fs_put_page(cp1, 1);
	f2fs_put_page(cp2, 1);
	return 0;

free_fail_no_cp:
	f2fs_put_page(cp1, 1);
	f2fs_put_page(cp2, 1);
fail_no_cp:
	kvfree(sbi->ckpt);
<<<<<<< HEAD
	return -EINVAL;
=======
	return err;
>>>>>>> 476e7ea6
}

static void __add_dirty_inode(struct inode *inode, enum inode_type type)
{
	struct f2fs_sb_info *sbi = F2FS_I_SB(inode);
	int flag = (type == DIR_INODE) ? FI_DIRTY_DIR : FI_DIRTY_FILE;

	if (is_inode_flag_set(inode, flag))
		return;

	set_inode_flag(inode, flag);
	if (!f2fs_is_volatile_file(inode))
		list_add_tail(&F2FS_I(inode)->dirty_list,
						&sbi->inode_list[type]);
	stat_inc_dirty_inode(sbi, type);
}

static void __remove_dirty_inode(struct inode *inode, enum inode_type type)
{
	int flag = (type == DIR_INODE) ? FI_DIRTY_DIR : FI_DIRTY_FILE;

	if (get_dirty_pages(inode) || !is_inode_flag_set(inode, flag))
		return;

	list_del_init(&F2FS_I(inode)->dirty_list);
	clear_inode_flag(inode, flag);
	stat_dec_dirty_inode(F2FS_I_SB(inode), type);
}

void f2fs_update_dirty_page(struct inode *inode, struct page *page)
{
	struct f2fs_sb_info *sbi = F2FS_I_SB(inode);
	enum inode_type type = S_ISDIR(inode->i_mode) ? DIR_INODE : FILE_INODE;

	if (!S_ISDIR(inode->i_mode) && !S_ISREG(inode->i_mode) &&
			!S_ISLNK(inode->i_mode))
		return;

	spin_lock(&sbi->inode_lock[type]);
	if (type != FILE_INODE || test_opt(sbi, DATA_FLUSH))
		__add_dirty_inode(inode, type);
	inode_inc_dirty_pages(inode);
	spin_unlock(&sbi->inode_lock[type]);

	f2fs_set_page_private(page, 0);
	f2fs_trace_pid(page);
}

void f2fs_remove_dirty_inode(struct inode *inode)
{
	struct f2fs_sb_info *sbi = F2FS_I_SB(inode);
	enum inode_type type = S_ISDIR(inode->i_mode) ? DIR_INODE : FILE_INODE;

	if (!S_ISDIR(inode->i_mode) && !S_ISREG(inode->i_mode) &&
			!S_ISLNK(inode->i_mode))
		return;

	if (type == FILE_INODE && !test_opt(sbi, DATA_FLUSH))
		return;

	spin_lock(&sbi->inode_lock[type]);
	__remove_dirty_inode(inode, type);
	spin_unlock(&sbi->inode_lock[type]);
}

int f2fs_sync_dirty_inodes(struct f2fs_sb_info *sbi, enum inode_type type)
{
	struct list_head *head;
	struct inode *inode;
	struct f2fs_inode_info *fi;
	bool is_dir = (type == DIR_INODE);
	unsigned long ino = 0;

	trace_f2fs_sync_dirty_inodes_enter(sbi->sb, is_dir,
				get_pages(sbi, is_dir ?
				F2FS_DIRTY_DENTS : F2FS_DIRTY_DATA));
retry:
	if (unlikely(f2fs_cp_error(sbi)))
		return -EIO;

	spin_lock(&sbi->inode_lock[type]);

	head = &sbi->inode_list[type];
	if (list_empty(head)) {
		spin_unlock(&sbi->inode_lock[type]);
		trace_f2fs_sync_dirty_inodes_exit(sbi->sb, is_dir,
				get_pages(sbi, is_dir ?
				F2FS_DIRTY_DENTS : F2FS_DIRTY_DATA));
		return 0;
	}
	fi = list_first_entry(head, struct f2fs_inode_info, dirty_list);
	inode = igrab(&fi->vfs_inode);
	spin_unlock(&sbi->inode_lock[type]);
	if (inode) {
		unsigned long cur_ino = inode->i_ino;

		F2FS_I(inode)->cp_task = current;

		filemap_fdatawrite(inode->i_mapping);

		F2FS_I(inode)->cp_task = NULL;

		iput(inode);
		/* We need to give cpu to another writers. */
		if (ino == cur_ino)
			cond_resched();
		else
			ino = cur_ino;
	} else {
		/*
		 * We should submit bio, since it exists several
		 * wribacking dentry pages in the freeing inode.
		 */
		f2fs_submit_merged_write(sbi, DATA);
		cond_resched();
	}
	goto retry;
}

int f2fs_sync_inode_meta(struct f2fs_sb_info *sbi)
{
	struct list_head *head = &sbi->inode_list[DIRTY_META];
	struct inode *inode;
	struct f2fs_inode_info *fi;
	s64 total = get_pages(sbi, F2FS_DIRTY_IMETA);

	while (total--) {
		if (unlikely(f2fs_cp_error(sbi)))
			return -EIO;

		spin_lock(&sbi->inode_lock[DIRTY_META]);
		if (list_empty(head)) {
			spin_unlock(&sbi->inode_lock[DIRTY_META]);
			return 0;
		}
		fi = list_first_entry(head, struct f2fs_inode_info,
							gdirty_list);
		inode = igrab(&fi->vfs_inode);
		spin_unlock(&sbi->inode_lock[DIRTY_META]);
		if (inode) {
			sync_inode_metadata(inode, 0);

			/* it's on eviction */
			if (is_inode_flag_set(inode, FI_DIRTY_INODE))
				f2fs_update_inode_page(inode);
			iput(inode);
		}
	}
	return 0;
}

static void __prepare_cp_block(struct f2fs_sb_info *sbi)
{
	struct f2fs_checkpoint *ckpt = F2FS_CKPT(sbi);
	struct f2fs_nm_info *nm_i = NM_I(sbi);
	nid_t last_nid = nm_i->next_scan_nid;

	next_free_nid(sbi, &last_nid);
	ckpt->valid_block_count = cpu_to_le64(valid_user_blocks(sbi));
	ckpt->valid_node_count = cpu_to_le32(valid_node_count(sbi));
	ckpt->valid_inode_count = cpu_to_le32(valid_inode_count(sbi));
	ckpt->next_free_nid = cpu_to_le32(last_nid);
}

static bool __need_flush_quota(struct f2fs_sb_info *sbi)
{
<<<<<<< HEAD
	if (!is_journalled_quota(sbi))
		return false;
	if (is_sbi_flag_set(sbi, SBI_QUOTA_SKIP_FLUSH))
		return false;
	if (is_sbi_flag_set(sbi, SBI_QUOTA_NEED_REPAIR))
		return false;
	if (is_sbi_flag_set(sbi, SBI_QUOTA_NEED_FLUSH))
		return true;
	if (get_pages(sbi, F2FS_DIRTY_QDATA))
		return true;
	return false;
=======
	bool ret = false;

	if (!is_journalled_quota(sbi))
		return false;

	down_write(&sbi->quota_sem);
	if (is_sbi_flag_set(sbi, SBI_QUOTA_SKIP_FLUSH)) {
		ret = false;
	} else if (is_sbi_flag_set(sbi, SBI_QUOTA_NEED_REPAIR)) {
		ret = false;
	} else if (is_sbi_flag_set(sbi, SBI_QUOTA_NEED_FLUSH)) {
		clear_sbi_flag(sbi, SBI_QUOTA_NEED_FLUSH);
		ret = true;
	} else if (get_pages(sbi, F2FS_DIRTY_QDATA)) {
		ret = true;
	}
	up_write(&sbi->quota_sem);
	return ret;
>>>>>>> 476e7ea6
}

/*
 * Freeze all the FS-operations for checkpoint.
 */
static int block_operations(struct f2fs_sb_info *sbi)
{
	struct writeback_control wbc = {
		.sync_mode = WB_SYNC_ALL,
		.nr_to_write = LONG_MAX,
		.for_reclaim = 0,
	};
	struct blk_plug plug;
	int err = 0, cnt = 0;

	blk_start_plug(&plug);

retry_flush_quotas:
<<<<<<< HEAD
	if (__need_flush_quota(sbi)) {
		int locked;

		if (++cnt > DEFAULT_RETRY_QUOTA_FLUSH_COUNT) {
			set_sbi_flag(sbi, SBI_QUOTA_SKIP_FLUSH);
			f2fs_lock_all(sbi);
			goto retry_flush_dents;
		}
		clear_sbi_flag(sbi, SBI_QUOTA_NEED_FLUSH);

		/* only failed during mount/umount/freeze/quotactl */
		locked = down_read_trylock(&sbi->sb->s_umount);
		f2fs_quota_sync(sbi->sb, -1);
		if (locked)
			up_read(&sbi->sb->s_umount);
	}

	f2fs_lock_all(sbi);
	if (__need_flush_quota(sbi)) {
		f2fs_unlock_all(sbi);
=======
	f2fs_lock_all(sbi);
	if (__need_flush_quota(sbi)) {
		int locked;

		if (++cnt > DEFAULT_RETRY_QUOTA_FLUSH_COUNT) {
			set_sbi_flag(sbi, SBI_QUOTA_SKIP_FLUSH);
			set_sbi_flag(sbi, SBI_QUOTA_NEED_FLUSH);
			goto retry_flush_dents;
		}
		f2fs_unlock_all(sbi);

		/* only failed during mount/umount/freeze/quotactl */
		locked = down_read_trylock(&sbi->sb->s_umount);
		f2fs_quota_sync(sbi->sb, -1);
		if (locked)
			up_read(&sbi->sb->s_umount);
>>>>>>> 476e7ea6
		cond_resched();
		goto retry_flush_quotas;
	}

retry_flush_dents:
	/* write all the dirty dentry pages */
	if (get_pages(sbi, F2FS_DIRTY_DENTS)) {
		f2fs_unlock_all(sbi);
		err = f2fs_sync_dirty_inodes(sbi, DIR_INODE);
		if (err)
			goto out;
		cond_resched();
		goto retry_flush_quotas;
<<<<<<< HEAD
	}

	/*
	 * POR: we should ensure that there are no dirty node pages
	 * until finishing nat/sit flush. inode->i_blocks can be updated.
	 */
	down_write(&sbi->node_change);

	if (__need_flush_quota(sbi)) {
		up_write(&sbi->node_change);
		f2fs_unlock_all(sbi);
		goto retry_flush_quotas;
=======
>>>>>>> 476e7ea6
	}

	/*
	 * POR: we should ensure that there are no dirty node pages
	 * until finishing nat/sit flush. inode->i_blocks can be updated.
	 */
	down_write(&sbi->node_change);

	if (get_pages(sbi, F2FS_DIRTY_IMETA)) {
		up_write(&sbi->node_change);
		f2fs_unlock_all(sbi);
		err = f2fs_sync_inode_meta(sbi);
		if (err)
			goto out;
		cond_resched();
		goto retry_flush_quotas;
	}

retry_flush_nodes:
	down_write(&sbi->node_write);

	if (get_pages(sbi, F2FS_DIRTY_NODES)) {
		up_write(&sbi->node_write);
		atomic_inc(&sbi->wb_sync_req[NODE]);
		err = f2fs_sync_node_pages(sbi, &wbc, false, FS_CP_NODE_IO);
		atomic_dec(&sbi->wb_sync_req[NODE]);
		if (err) {
			up_write(&sbi->node_change);
			f2fs_unlock_all(sbi);
			goto out;
		}
		cond_resched();
		goto retry_flush_nodes;
	}

	/*
	 * sbi->node_change is used only for AIO write_begin path which produces
	 * dirty node blocks and some checkpoint values by block allocation.
	 */
	__prepare_cp_block(sbi);
	up_write(&sbi->node_change);
out:
	blk_finish_plug(&plug);
	return err;
}

static void unblock_operations(struct f2fs_sb_info *sbi)
{
	up_write(&sbi->node_write);
	f2fs_unlock_all(sbi);
}

void f2fs_wait_on_all_pages_writeback(struct f2fs_sb_info *sbi)
{
	DEFINE_WAIT(wait);

	for (;;) {
		prepare_to_wait(&sbi->cp_wait, &wait, TASK_UNINTERRUPTIBLE);

		if (!get_pages(sbi, F2FS_WB_CP_DATA))
			break;

		if (unlikely(f2fs_cp_error(sbi)))
			break;

		io_schedule_timeout(5*HZ);
	}
	finish_wait(&sbi->cp_wait, &wait);
}

static void update_ckpt_flags(struct f2fs_sb_info *sbi, struct cp_control *cpc)
{
	unsigned long orphan_num = sbi->im[ORPHAN_INO].ino_num;
	struct f2fs_checkpoint *ckpt = F2FS_CKPT(sbi);
	unsigned long flags;
<<<<<<< HEAD

	spin_lock_irqsave(&sbi->cp_lock, flags);

	if ((cpc->reason & CP_UMOUNT) &&
			le32_to_cpu(ckpt->cp_pack_total_block_count) >
			sbi->blocks_per_seg - NM_I(sbi)->nat_bits_blocks)
		disable_nat_bits(sbi, false);

=======

	spin_lock_irqsave(&sbi->cp_lock, flags);

	if ((cpc->reason & CP_UMOUNT) &&
			le32_to_cpu(ckpt->cp_pack_total_block_count) >
			sbi->blocks_per_seg - NM_I(sbi)->nat_bits_blocks)
		disable_nat_bits(sbi, false);

>>>>>>> 476e7ea6
	if (cpc->reason & CP_TRIMMED)
		__set_ckpt_flags(ckpt, CP_TRIMMED_FLAG);
	else
		__clear_ckpt_flags(ckpt, CP_TRIMMED_FLAG);

	if (cpc->reason & CP_UMOUNT)
		__set_ckpt_flags(ckpt, CP_UMOUNT_FLAG);
	else
		__clear_ckpt_flags(ckpt, CP_UMOUNT_FLAG);

	if (cpc->reason & CP_FASTBOOT)
		__set_ckpt_flags(ckpt, CP_FASTBOOT_FLAG);
	else
		__clear_ckpt_flags(ckpt, CP_FASTBOOT_FLAG);

	if (orphan_num)
		__set_ckpt_flags(ckpt, CP_ORPHAN_PRESENT_FLAG);
	else
		__clear_ckpt_flags(ckpt, CP_ORPHAN_PRESENT_FLAG);

	if (is_sbi_flag_set(sbi, SBI_NEED_FSCK) ||
		is_sbi_flag_set(sbi, SBI_IS_RESIZEFS))
		__set_ckpt_flags(ckpt, CP_FSCK_FLAG);

	if (is_sbi_flag_set(sbi, SBI_CP_DISABLED))
		__set_ckpt_flags(ckpt, CP_DISABLED_FLAG);
	else
		__clear_ckpt_flags(ckpt, CP_DISABLED_FLAG);

	if (is_sbi_flag_set(sbi, SBI_CP_DISABLED_QUICK))
		__set_ckpt_flags(ckpt, CP_DISABLED_QUICK_FLAG);
	else
		__clear_ckpt_flags(ckpt, CP_DISABLED_QUICK_FLAG);

	if (is_sbi_flag_set(sbi, SBI_QUOTA_SKIP_FLUSH))
		__set_ckpt_flags(ckpt, CP_QUOTA_NEED_FSCK_FLAG);
	else
		__clear_ckpt_flags(ckpt, CP_QUOTA_NEED_FSCK_FLAG);

	if (is_sbi_flag_set(sbi, SBI_QUOTA_NEED_REPAIR))
		__set_ckpt_flags(ckpt, CP_QUOTA_NEED_FSCK_FLAG);

	/* set this flag to activate crc|cp_ver for recovery */
	__set_ckpt_flags(ckpt, CP_CRC_RECOVERY_FLAG);
	__clear_ckpt_flags(ckpt, CP_NOCRC_RECOVERY_FLAG);

	spin_unlock_irqrestore(&sbi->cp_lock, flags);
}

static void commit_checkpoint(struct f2fs_sb_info *sbi,
	void *src, block_t blk_addr)
{
	struct writeback_control wbc = {
		.for_reclaim = 0,
	};

	/*
	 * pagevec_lookup_tag and lock_page again will take
	 * some extra time. Therefore, f2fs_update_meta_pages and
	 * f2fs_sync_meta_pages are combined in this function.
	 */
	struct page *page = f2fs_grab_meta_page(sbi, blk_addr);
	int err;

	f2fs_wait_on_page_writeback(page, META, true, true);

	memcpy(page_address(page), src, PAGE_SIZE);

	set_page_dirty(page);
	if (unlikely(!clear_page_dirty_for_io(page)))
		f2fs_bug_on(sbi, 1);

	/* writeout cp pack 2 page */
	err = __f2fs_write_meta_page(page, &wbc, FS_CP_META_IO);
	if (unlikely(err && f2fs_cp_error(sbi))) {
		f2fs_put_page(page, 1);
		return;
	}

	f2fs_bug_on(sbi, err);
	f2fs_put_page(page, 0);

	/* submit checkpoint (with barrier if NOBARRIER is not set) */
	f2fs_submit_merged_write(sbi, META_FLUSH);
}

static int do_checkpoint(struct f2fs_sb_info *sbi, struct cp_control *cpc)
{
	struct f2fs_checkpoint *ckpt = F2FS_CKPT(sbi);
	struct f2fs_nm_info *nm_i = NM_I(sbi);
	unsigned long orphan_num = sbi->im[ORPHAN_INO].ino_num, flags;
	block_t start_blk;
	unsigned int data_sum_blocks, orphan_blocks;
	__u32 crc32 = 0;
	int i;
	int cp_payload_blks = __cp_payload(sbi);
	struct super_block *sb = sbi->sb;
	struct curseg_info *seg_i = CURSEG_I(sbi, CURSEG_HOT_NODE);
	u64 kbytes_written;
	int err;

	/* Flush all the NAT/SIT pages */
	f2fs_sync_meta_pages(sbi, META, LONG_MAX, FS_CP_META_IO);
	f2fs_bug_on(sbi, get_pages(sbi, F2FS_DIRTY_META) &&
					!f2fs_cp_error(sbi));

	/*
	 * modify checkpoint
	 * version number is already updated
	 */
	ckpt->elapsed_time = cpu_to_le64(get_mtime(sbi, true));
	ckpt->free_segment_count = cpu_to_le32(free_segments(sbi));
	for (i = 0; i < NR_CURSEG_NODE_TYPE; i++) {
		ckpt->cur_node_segno[i] =
			cpu_to_le32(curseg_segno(sbi, i + CURSEG_HOT_NODE));
		ckpt->cur_node_blkoff[i] =
			cpu_to_le16(curseg_blkoff(sbi, i + CURSEG_HOT_NODE));
		ckpt->alloc_type[i + CURSEG_HOT_NODE] =
				curseg_alloc_type(sbi, i + CURSEG_HOT_NODE);
	}
	for (i = 0; i < NR_CURSEG_DATA_TYPE; i++) {
		ckpt->cur_data_segno[i] =
			cpu_to_le32(curseg_segno(sbi, i + CURSEG_HOT_DATA));
		ckpt->cur_data_blkoff[i] =
			cpu_to_le16(curseg_blkoff(sbi, i + CURSEG_HOT_DATA));
		ckpt->alloc_type[i + CURSEG_HOT_DATA] =
				curseg_alloc_type(sbi, i + CURSEG_HOT_DATA);
	}

	/* 2 cp  + n data seg summary + orphan inode blocks */
	data_sum_blocks = f2fs_npages_for_summary_flush(sbi, false);
	spin_lock_irqsave(&sbi->cp_lock, flags);
	if (data_sum_blocks < NR_CURSEG_DATA_TYPE)
		__set_ckpt_flags(ckpt, CP_COMPACT_SUM_FLAG);
	else
		__clear_ckpt_flags(ckpt, CP_COMPACT_SUM_FLAG);
	spin_unlock_irqrestore(&sbi->cp_lock, flags);

	orphan_blocks = GET_ORPHAN_BLOCKS(orphan_num);
	ckpt->cp_pack_start_sum = cpu_to_le32(1 + cp_payload_blks +
			orphan_blocks);

	if (__remain_node_summaries(cpc->reason))
		ckpt->cp_pack_total_block_count = cpu_to_le32(F2FS_CP_PACKS+
				cp_payload_blks + data_sum_blocks +
				orphan_blocks + NR_CURSEG_NODE_TYPE);
	else
		ckpt->cp_pack_total_block_count = cpu_to_le32(F2FS_CP_PACKS +
				cp_payload_blks + data_sum_blocks +
				orphan_blocks);

	/* update ckpt flag for checkpoint */
	update_ckpt_flags(sbi, cpc);

	/* update SIT/NAT bitmap */
	get_sit_bitmap(sbi, __bitmap_ptr(sbi, SIT_BITMAP));
	get_nat_bitmap(sbi, __bitmap_ptr(sbi, NAT_BITMAP));

	crc32 = f2fs_checkpoint_chksum(sbi, ckpt);
	*((__le32 *)((unsigned char *)ckpt +
				le32_to_cpu(ckpt->checksum_offset)))
				= cpu_to_le32(crc32);

	start_blk = __start_cp_next_addr(sbi);

	/* write nat bits */
	if (enabled_nat_bits(sbi, cpc)) {
		__u64 cp_ver = cur_cp_version(ckpt);
		block_t blk;

		cp_ver |= ((__u64)crc32 << 32);
		*(__le64 *)nm_i->nat_bits = cpu_to_le64(cp_ver);

		blk = start_blk + sbi->blocks_per_seg - nm_i->nat_bits_blocks;
		for (i = 0; i < nm_i->nat_bits_blocks; i++)
			f2fs_update_meta_page(sbi, nm_i->nat_bits +
					(i << F2FS_BLKSIZE_BITS), blk + i);
	}

	/* write out checkpoint buffer at block 0 */
	f2fs_update_meta_page(sbi, ckpt, start_blk++);

	for (i = 1; i < 1 + cp_payload_blks; i++)
		f2fs_update_meta_page(sbi, (char *)ckpt + i * F2FS_BLKSIZE,
							start_blk++);

	if (orphan_num) {
		write_orphan_inodes(sbi, start_blk);
		start_blk += orphan_blocks;
	}

	f2fs_write_data_summaries(sbi, start_blk);
	start_blk += data_sum_blocks;

	/* Record write statistics in the hot node summary */
	kbytes_written = sbi->kbytes_written;
	if (sb->s_bdev->bd_part)
		kbytes_written += BD_PART_WRITTEN(sbi);

	seg_i->journal->info.kbytes_written = cpu_to_le64(kbytes_written);

	if (__remain_node_summaries(cpc->reason)) {
		f2fs_write_node_summaries(sbi, start_blk);
		start_blk += NR_CURSEG_NODE_TYPE;
	}

	/* update user_block_counts */
	sbi->last_valid_block_count = sbi->total_valid_block_count;
	percpu_counter_set(&sbi->alloc_valid_block_count, 0);

	/* Here, we have one bio having CP pack except cp pack 2 page */
	f2fs_sync_meta_pages(sbi, META, LONG_MAX, FS_CP_META_IO);
	f2fs_bug_on(sbi, get_pages(sbi, F2FS_DIRTY_META) &&
					!f2fs_cp_error(sbi));

	/* wait for previous submitted meta pages writeback */
	f2fs_wait_on_all_pages_writeback(sbi);
<<<<<<< HEAD

	/* flush all device cache */
	err = f2fs_flush_device_cache(sbi);
	if (err)
		return err;

	/* barrier and flush checkpoint cp pack 2 page if it can */
	commit_checkpoint(sbi, ckpt, start_blk);
	f2fs_wait_on_all_pages_writeback(sbi);

=======

	/* flush all device cache */
	err = f2fs_flush_device_cache(sbi);
	if (err)
		return err;

	/* barrier and flush checkpoint cp pack 2 page if it can */
	commit_checkpoint(sbi, ckpt, start_blk);
	f2fs_wait_on_all_pages_writeback(sbi);

>>>>>>> 476e7ea6
	/*
	 * invalidate intermediate page cache borrowed from meta inode
	 * which are used for migration of encrypted inode's blocks.
	 */
	if (f2fs_sb_has_encrypt(sbi))
		invalidate_mapping_pages(META_MAPPING(sbi),
				MAIN_BLKADDR(sbi), MAX_BLKADDR(sbi) - 1);

	f2fs_release_ino_entry(sbi, false);

	f2fs_reset_fsync_node_info(sbi);

	clear_sbi_flag(sbi, SBI_IS_DIRTY);
	clear_sbi_flag(sbi, SBI_NEED_CP);
	clear_sbi_flag(sbi, SBI_QUOTA_SKIP_FLUSH);

	spin_lock(&sbi->stat_lock);
	sbi->unusable_block_count = 0;
	spin_unlock(&sbi->stat_lock);

	__set_cp_next_pack(sbi);

	/*
	 * redirty superblock if metadata like node page or inode cache is
	 * updated during writing checkpoint.
	 */
	if (get_pages(sbi, F2FS_DIRTY_NODES) ||
			get_pages(sbi, F2FS_DIRTY_IMETA))
		set_sbi_flag(sbi, SBI_IS_DIRTY);

	f2fs_bug_on(sbi, get_pages(sbi, F2FS_DIRTY_DENTS));

	return unlikely(f2fs_cp_error(sbi)) ? -EIO : 0;
}

/*
 * We guarantee that this checkpoint procedure will not fail.
 */
int f2fs_write_checkpoint(struct f2fs_sb_info *sbi, struct cp_control *cpc)
{
	struct f2fs_checkpoint *ckpt = F2FS_CKPT(sbi);
	unsigned long long ckpt_ver;
	int err = 0;

	if (f2fs_readonly(sbi->sb) || f2fs_hw_is_readonly(sbi))
		return -EROFS;

	if (unlikely(is_sbi_flag_set(sbi, SBI_CP_DISABLED))) {
		if (cpc->reason != CP_PAUSE)
			return 0;
<<<<<<< HEAD
		f2fs_msg(sbi->sb, KERN_WARNING,
				"Start checkpoint disabled!");
=======
		f2fs_warn(sbi, "Start checkpoint disabled!");
>>>>>>> 476e7ea6
	}
	mutex_lock(&sbi->cp_mutex);

	if (!is_sbi_flag_set(sbi, SBI_IS_DIRTY) &&
		((cpc->reason & CP_FASTBOOT) || (cpc->reason & CP_SYNC) ||
		((cpc->reason & CP_DISCARD) && !sbi->discard_blks)))
		goto out;
	if (unlikely(f2fs_cp_error(sbi))) {
		err = -EIO;
		goto out;
	}

	trace_f2fs_write_checkpoint(sbi->sb, cpc->reason, "start block_ops");

	err = block_operations(sbi);
	if (err)
		goto out;

	trace_f2fs_write_checkpoint(sbi->sb, cpc->reason, "finish block_ops");

	f2fs_flush_merged_writes(sbi);

	/* this is the case of multiple fstrims without any changes */
	if (cpc->reason & CP_DISCARD) {
		if (!f2fs_exist_trim_candidates(sbi, cpc)) {
			unblock_operations(sbi);
			goto out;
		}

		if (NM_I(sbi)->dirty_nat_cnt == 0 &&
				SIT_I(sbi)->dirty_sentries == 0 &&
				prefree_segments(sbi) == 0) {
			f2fs_flush_sit_entries(sbi, cpc);
			f2fs_clear_prefree_segments(sbi, cpc);
			unblock_operations(sbi);
			goto out;
		}
	}

	/*
	 * update checkpoint pack index
	 * Increase the version number so that
	 * SIT entries and seg summaries are written at correct place
	 */
	ckpt_ver = cur_cp_version(ckpt);
	ckpt->checkpoint_ver = cpu_to_le64(++ckpt_ver);

	/* write cached NAT/SIT entries to NAT/SIT area */
	err = f2fs_flush_nat_entries(sbi, cpc);
	if (err)
		goto stop;

	f2fs_flush_sit_entries(sbi, cpc);

	/* unlock all the fs_lock[] in do_checkpoint() */
	err = do_checkpoint(sbi, cpc);
	if (err)
		f2fs_release_discard_addrs(sbi);
	else
		f2fs_clear_prefree_segments(sbi, cpc);
stop:
	unblock_operations(sbi);
	stat_inc_cp_count(sbi->stat_info);

	if (cpc->reason & CP_RECOVERY)
<<<<<<< HEAD
		f2fs_msg(sbi->sb, KERN_NOTICE,
			"checkpoint: version = %llx", ckpt_ver);
=======
		f2fs_notice(sbi, "checkpoint: version = %llx", ckpt_ver);
>>>>>>> 476e7ea6

	/* do checkpoint periodically */
	f2fs_update_time(sbi, CP_TIME);
	trace_f2fs_write_checkpoint(sbi->sb, cpc->reason, "finish checkpoint");
out:
	mutex_unlock(&sbi->cp_mutex);
	return err;
}

void f2fs_init_ino_entry_info(struct f2fs_sb_info *sbi)
{
	int i;

	for (i = 0; i < MAX_INO_ENTRY; i++) {
		struct inode_management *im = &sbi->im[i];

		INIT_RADIX_TREE(&im->ino_root, GFP_ATOMIC);
		spin_lock_init(&im->ino_lock);
		INIT_LIST_HEAD(&im->ino_list);
		im->ino_num = 0;
	}

	sbi->max_orphans = (sbi->blocks_per_seg - F2FS_CP_PACKS -
			NR_CURSEG_TYPE - __cp_payload(sbi)) *
				F2FS_ORPHANS_PER_BLOCK;
}

int __init f2fs_create_checkpoint_caches(void)
{
	ino_entry_slab = f2fs_kmem_cache_create("f2fs_ino_entry",
			sizeof(struct ino_entry));
	if (!ino_entry_slab)
		return -ENOMEM;
	f2fs_inode_entry_slab = f2fs_kmem_cache_create("f2fs_inode_entry",
			sizeof(struct inode_entry));
	if (!f2fs_inode_entry_slab) {
		kmem_cache_destroy(ino_entry_slab);
		return -ENOMEM;
	}
	return 0;
}

void f2fs_destroy_checkpoint_caches(void)
{
	kmem_cache_destroy(ino_entry_slab);
	kmem_cache_destroy(f2fs_inode_entry_slab);
}<|MERGE_RESOLUTION|>--- conflicted
+++ resolved
@@ -146,13 +146,8 @@
 
 	exist = f2fs_test_bit(offset, se->cur_valid_map);
 	if (!exist && type == DATA_GENERIC_ENHANCE) {
-<<<<<<< HEAD
-		f2fs_msg(sbi->sb, KERN_ERR, "Inconsistent error "
-			"blkaddr:%u, sit bitmap:%d", blkaddr, exist);
-=======
 		f2fs_err(sbi, "Inconsistent error blkaddr:%u, sit bitmap:%d",
 			 blkaddr, exist);
->>>>>>> 476e7ea6
 		set_sbi_flag(sbi, SBI_NEED_FSCK);
 		WARN_ON(1);
 	}
@@ -189,13 +184,8 @@
 	case DATA_GENERIC_ENHANCE_READ:
 		if (unlikely(blkaddr >= MAX_BLKADDR(sbi) ||
 				blkaddr < MAIN_BLKADDR(sbi))) {
-<<<<<<< HEAD
-			f2fs_msg(sbi->sb, KERN_WARNING,
-				"access invalid blkaddr:%u", blkaddr);
-=======
 			f2fs_warn(sbi, "access invalid blkaddr:%u",
 				  blkaddr);
->>>>>>> 476e7ea6
 			set_sbi_flag(sbi, SBI_NEED_FSCK);
 			WARN_ON(1);
 			return false;
@@ -667,14 +657,8 @@
 
 err_out:
 	set_sbi_flag(sbi, SBI_NEED_FSCK);
-<<<<<<< HEAD
-	f2fs_msg(sbi->sb, KERN_WARNING,
-			"%s: orphan failed (ino=%x), run fsck to fix.",
-			__func__, ino);
-=======
 	f2fs_warn(sbi, "%s: orphan failed (ino=%x), run fsck to fix.",
 		  __func__, ino);
->>>>>>> 476e7ea6
 	return err;
 }
 
@@ -691,21 +675,12 @@
 		return 0;
 
 	if (bdev_read_only(sbi->sb->s_bdev)) {
-<<<<<<< HEAD
-		f2fs_msg(sbi->sb, KERN_INFO, "write access "
-			"unavailable, skipping orphan cleanup");
-=======
 		f2fs_info(sbi, "write access unavailable, skipping orphan cleanup");
->>>>>>> 476e7ea6
 		return 0;
 	}
 
 	if (s_flags & MS_RDONLY) {
-<<<<<<< HEAD
-		f2fs_msg(sbi->sb, KERN_INFO, "orphan cleanup on readonly fs");
-=======
 		f2fs_info(sbi, "orphan cleanup on readonly fs");
->>>>>>> 476e7ea6
 		sbi->sb->s_flags &= ~MS_RDONLY;
 	}
 
@@ -854,20 +829,6 @@
 		return -EINVAL;
 	}
 
-<<<<<<< HEAD
-	if (__is_set_ckpt_flags(*cp_block, CP_LARGE_NAT_BITMAP_FLAG)) {
-		if (crc_offset != CP_MIN_CHKSUM_OFFSET) {
-			f2fs_put_page(*cp_page, 1);
-			f2fs_msg(sbi->sb, KERN_WARNING,
-				"layout of large_nat_bitmap is deprecated, "
-				"run fsck to repair, chksum_offset: %zu",
-				crc_offset);
-			return -EINVAL;
-		}
-	}
-
-=======
->>>>>>> 476e7ea6
 	crc = f2fs_checkpoint_chksum(sbi, *cp_block);
 	if (crc != cur_cp_crc(*cp_block)) {
 		f2fs_put_page(*cp_page, 1);
@@ -970,12 +931,8 @@
 		sbi->cur_cp_pack = 2;
 
 	/* Sanity checking of checkpoint */
-<<<<<<< HEAD
-	if (f2fs_sanity_check_ckpt(sbi))
-=======
 	if (f2fs_sanity_check_ckpt(sbi)) {
 		err = -EFSCORRUPTED;
->>>>>>> 476e7ea6
 		goto free_fail_no_cp;
 	}
 
@@ -991,15 +948,10 @@
 		unsigned char *ckpt = (unsigned char *)sbi->ckpt;
 
 		cur_page = f2fs_get_meta_page(sbi, cp_blk_no + i);
-<<<<<<< HEAD
-		if (IS_ERR(cur_page))
-			goto free_fail_no_cp;
-=======
 		if (IS_ERR(cur_page)) {
 			err = PTR_ERR(cur_page);
 			goto free_fail_no_cp;
 		}
->>>>>>> 476e7ea6
 		sit_bitmap_ptr = page_address(cur_page);
 		memcpy(ckpt + i * blk_size, sit_bitmap_ptr, blk_size);
 		f2fs_put_page(cur_page, 1);
@@ -1014,11 +966,7 @@
 	f2fs_put_page(cp2, 1);
 fail_no_cp:
 	kvfree(sbi->ckpt);
-<<<<<<< HEAD
-	return -EINVAL;
-=======
 	return err;
->>>>>>> 476e7ea6
 }
 
 static void __add_dirty_inode(struct inode *inode, enum inode_type type)
@@ -1185,19 +1133,6 @@
 
 static bool __need_flush_quota(struct f2fs_sb_info *sbi)
 {
-<<<<<<< HEAD
-	if (!is_journalled_quota(sbi))
-		return false;
-	if (is_sbi_flag_set(sbi, SBI_QUOTA_SKIP_FLUSH))
-		return false;
-	if (is_sbi_flag_set(sbi, SBI_QUOTA_NEED_REPAIR))
-		return false;
-	if (is_sbi_flag_set(sbi, SBI_QUOTA_NEED_FLUSH))
-		return true;
-	if (get_pages(sbi, F2FS_DIRTY_QDATA))
-		return true;
-	return false;
-=======
 	bool ret = false;
 
 	if (!is_journalled_quota(sbi))
@@ -1216,7 +1151,6 @@
 	}
 	up_write(&sbi->quota_sem);
 	return ret;
->>>>>>> 476e7ea6
 }
 
 /*
@@ -1235,28 +1169,6 @@
 	blk_start_plug(&plug);
 
 retry_flush_quotas:
-<<<<<<< HEAD
-	if (__need_flush_quota(sbi)) {
-		int locked;
-
-		if (++cnt > DEFAULT_RETRY_QUOTA_FLUSH_COUNT) {
-			set_sbi_flag(sbi, SBI_QUOTA_SKIP_FLUSH);
-			f2fs_lock_all(sbi);
-			goto retry_flush_dents;
-		}
-		clear_sbi_flag(sbi, SBI_QUOTA_NEED_FLUSH);
-
-		/* only failed during mount/umount/freeze/quotactl */
-		locked = down_read_trylock(&sbi->sb->s_umount);
-		f2fs_quota_sync(sbi->sb, -1);
-		if (locked)
-			up_read(&sbi->sb->s_umount);
-	}
-
-	f2fs_lock_all(sbi);
-	if (__need_flush_quota(sbi)) {
-		f2fs_unlock_all(sbi);
-=======
 	f2fs_lock_all(sbi);
 	if (__need_flush_quota(sbi)) {
 		int locked;
@@ -1273,7 +1185,6 @@
 		f2fs_quota_sync(sbi->sb, -1);
 		if (locked)
 			up_read(&sbi->sb->s_umount);
->>>>>>> 476e7ea6
 		cond_resched();
 		goto retry_flush_quotas;
 	}
@@ -1287,21 +1198,6 @@
 			goto out;
 		cond_resched();
 		goto retry_flush_quotas;
-<<<<<<< HEAD
-	}
-
-	/*
-	 * POR: we should ensure that there are no dirty node pages
-	 * until finishing nat/sit flush. inode->i_blocks can be updated.
-	 */
-	down_write(&sbi->node_change);
-
-	if (__need_flush_quota(sbi)) {
-		up_write(&sbi->node_change);
-		f2fs_unlock_all(sbi);
-		goto retry_flush_quotas;
-=======
->>>>>>> 476e7ea6
 	}
 
 	/*
@@ -1377,7 +1273,6 @@
 	unsigned long orphan_num = sbi->im[ORPHAN_INO].ino_num;
 	struct f2fs_checkpoint *ckpt = F2FS_CKPT(sbi);
 	unsigned long flags;
-<<<<<<< HEAD
 
 	spin_lock_irqsave(&sbi->cp_lock, flags);
 
@@ -1386,16 +1281,6 @@
 			sbi->blocks_per_seg - NM_I(sbi)->nat_bits_blocks)
 		disable_nat_bits(sbi, false);
 
-=======
-
-	spin_lock_irqsave(&sbi->cp_lock, flags);
-
-	if ((cpc->reason & CP_UMOUNT) &&
-			le32_to_cpu(ckpt->cp_pack_total_block_count) >
-			sbi->blocks_per_seg - NM_I(sbi)->nat_bits_blocks)
-		disable_nat_bits(sbi, false);
-
->>>>>>> 476e7ea6
 	if (cpc->reason & CP_TRIMMED)
 		__set_ckpt_flags(ckpt, CP_TRIMMED_FLAG);
 	else
@@ -1613,7 +1498,6 @@
 
 	/* wait for previous submitted meta pages writeback */
 	f2fs_wait_on_all_pages_writeback(sbi);
-<<<<<<< HEAD
 
 	/* flush all device cache */
 	err = f2fs_flush_device_cache(sbi);
@@ -1624,18 +1508,6 @@
 	commit_checkpoint(sbi, ckpt, start_blk);
 	f2fs_wait_on_all_pages_writeback(sbi);
 
-=======
-
-	/* flush all device cache */
-	err = f2fs_flush_device_cache(sbi);
-	if (err)
-		return err;
-
-	/* barrier and flush checkpoint cp pack 2 page if it can */
-	commit_checkpoint(sbi, ckpt, start_blk);
-	f2fs_wait_on_all_pages_writeback(sbi);
-
->>>>>>> 476e7ea6
 	/*
 	 * invalidate intermediate page cache borrowed from meta inode
 	 * which are used for migration of encrypted inode's blocks.
@@ -1686,12 +1558,7 @@
 	if (unlikely(is_sbi_flag_set(sbi, SBI_CP_DISABLED))) {
 		if (cpc->reason != CP_PAUSE)
 			return 0;
-<<<<<<< HEAD
-		f2fs_msg(sbi->sb, KERN_WARNING,
-				"Start checkpoint disabled!");
-=======
 		f2fs_warn(sbi, "Start checkpoint disabled!");
->>>>>>> 476e7ea6
 	}
 	mutex_lock(&sbi->cp_mutex);
 
@@ -1757,12 +1624,7 @@
 	stat_inc_cp_count(sbi->stat_info);
 
 	if (cpc->reason & CP_RECOVERY)
-<<<<<<< HEAD
-		f2fs_msg(sbi->sb, KERN_NOTICE,
-			"checkpoint: version = %llx", ckpt_ver);
-=======
 		f2fs_notice(sbi, "checkpoint: version = %llx", ckpt_ver);
->>>>>>> 476e7ea6
 
 	/* do checkpoint periodically */
 	f2fs_update_time(sbi, CP_TIME);
