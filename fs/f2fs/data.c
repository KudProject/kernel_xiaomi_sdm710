--- conflicted
+++ resolved
@@ -575,14 +575,10 @@
 		return ERR_PTR(-ENOMEM);
 	f2fs_target_device(sbi, blkaddr, bio);
 	bio->bi_end_io = f2fs_read_end_io;
-<<<<<<< HEAD
 	bio_set_op_attrs(bio, REQ_OP_READ,
 			 (f2fs_encrypted_inode(inode) ?
 			  REQ_NOENCRYPT :
-			  0));
-=======
-	bio_set_op_attrs(bio, REQ_OP_READ, op_flag);
->>>>>>> 7bebf33f
+			  op_flag));
 
         if (f2fs_encrypted_file(inode) &&
             !fscrypt_using_hardware_encryption(inode))
