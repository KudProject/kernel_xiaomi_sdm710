// SPDX-License-Identifier: GPL-2.0
/*
 * fs/f2fs/data.c
 *
 * Copyright (c) 2012 Samsung Electronics Co., Ltd.
 *             http://www.samsung.com/
 */
#include <linux/fs.h>
#include <linux/f2fs_fs.h>
#include <linux/buffer_head.h>
#include <linux/mpage.h>
#include <linux/writeback.h>
#include <linux/backing-dev.h>
#include <linux/pagevec.h>
#include <linux/blkdev.h>
#include <linux/bio.h>
#include <linux/swap.h>
#include <linux/prefetch.h>
#include <linux/uio.h>
#include <linux/cleancache.h>

#include "f2fs.h"
#include "node.h"
#include "segment.h"
#include "trace.h"
#include <trace/events/f2fs.h>
#include <trace/events/android_fs.h>

#define NUM_PREALLOC_POST_READ_CTXS	128

static struct kmem_cache *bio_post_read_ctx_cache;
static struct kmem_cache *bio_entry_slab;
static mempool_t *bio_post_read_ctx_pool;

static bool __is_cp_guaranteed(struct page *page)
{
	struct address_space *mapping = page->mapping;
	struct inode *inode;
	struct f2fs_sb_info *sbi;

	if (!mapping)
		return false;

	inode = mapping->host;
	sbi = F2FS_I_SB(inode);

	if (inode->i_ino == F2FS_META_INO(sbi) ||
			inode->i_ino ==  F2FS_NODE_INO(sbi) ||
			S_ISDIR(inode->i_mode) ||
			(S_ISREG(inode->i_mode) &&
			(f2fs_is_atomic_file(inode) || IS_NOQUOTA(inode))) ||
			is_cold_data(page))
		return true;
	return false;
}

static enum count_type __read_io_type(struct page *page)
{
	struct address_space *mapping = page_file_mapping(page);

	if (mapping) {
		struct inode *inode = mapping->host;
		struct f2fs_sb_info *sbi = F2FS_I_SB(inode);

		if (inode->i_ino == F2FS_META_INO(sbi))
			return F2FS_RD_META;

		if (inode->i_ino == F2FS_NODE_INO(sbi))
			return F2FS_RD_NODE;
	}
	return F2FS_RD_DATA;
}

/* postprocessing steps for read bios */
enum bio_post_read_step {
	STEP_INITIAL = 0,
	STEP_DECRYPT,
};

struct bio_post_read_ctx {
	struct bio *bio;
	struct work_struct work;
	unsigned int cur_step;
	unsigned int enabled_steps;
};

static void __read_end_io(struct bio *bio)
{
	struct page *page;
	struct bio_vec *bv;
	int i;

	bio_for_each_segment_all(bv, bio, i) {
		page = bv->bv_page;

		/* PG_error was set if any post_read step failed */
		if (bio->bi_error || PageError(page)) {
			ClearPageUptodate(page);
			/* will re-read again later */
			ClearPageError(page);
		} else {
			SetPageUptodate(page);
		}
		dec_page_count(F2FS_P_SB(page), __read_io_type(page));
		unlock_page(page);
	}
	if (bio->bi_private)
		mempool_free(bio->bi_private, bio_post_read_ctx_pool);
	bio_put(bio);
}

static void bio_post_read_processing(struct bio_post_read_ctx *ctx);

static void decrypt_work(struct work_struct *work)
{
	struct bio_post_read_ctx *ctx =
		container_of(work, struct bio_post_read_ctx, work);

	fscrypt_decrypt_bio(ctx->bio);

	bio_post_read_processing(ctx);
}

static void bio_post_read_processing(struct bio_post_read_ctx *ctx)
{
	switch (++ctx->cur_step) {
	case STEP_DECRYPT:
		if (ctx->enabled_steps & (1 << STEP_DECRYPT)) {
			INIT_WORK(&ctx->work, decrypt_work);
			fscrypt_enqueue_decrypt_work(&ctx->work);
			return;
		}
		ctx->cur_step++;
		/* fall-through */
	default:
		__read_end_io(ctx->bio);
	}
}

static bool f2fs_bio_post_read_required(struct bio *bio)
{
	return bio->bi_private && !bio->bi_error;
}

static void f2fs_read_end_io(struct bio *bio)
{
<<<<<<< HEAD
	struct page *first_page = bio->bi_io_vec[0].bv_page;

	if (time_to_inject(F2FS_P_SB(bio->bi_io_vec->bv_page), FAULT_READ_IO)) {
		f2fs_show_injection_info(FAULT_READ_IO);
=======
	struct f2fs_sb_info *sbi = F2FS_P_SB(bio->bi_io_vec->bv_page);

	if (time_to_inject(sbi, FAULT_READ_IO)) {
		f2fs_show_injection_info(sbi, FAULT_READ_IO);
>>>>>>> f2229c4c
		bio->bi_error = -EIO;
	}

	if (f2fs_bio_post_read_required(bio)) {
		struct bio_post_read_ctx *ctx = bio->bi_private;

		ctx->cur_step = STEP_INITIAL;
		bio_post_read_processing(ctx);
		return;
	}

	if (first_page != NULL &&
		__read_io_type(first_page) == F2FS_RD_DATA) {
		trace_android_fs_dataread_end(first_page->mapping->host,
						page_offset(first_page),
						bio->bi_iter.bi_size);
	}

	__read_end_io(bio);
}

static void f2fs_write_end_io(struct bio *bio)
{
	struct f2fs_sb_info *sbi = bio->bi_private;
	struct bio_vec *bvec;
	int i;

	if (time_to_inject(sbi, FAULT_WRITE_IO)) {
		f2fs_show_injection_info(sbi, FAULT_WRITE_IO);
		bio->bi_error = -EIO;
	}

	bio_for_each_segment_all(bvec, bio, i) {
		struct page *page = bvec->bv_page;
		enum count_type type = WB_DATA_TYPE(page);

		if (IS_DUMMY_WRITTEN_PAGE(page)) {
			set_page_private(page, (unsigned long)NULL);
			ClearPagePrivate(page);
			unlock_page(page);
			mempool_free(page, sbi->write_io_dummy);

			if (unlikely(bio->bi_error))
				f2fs_stop_checkpoint(sbi, true);
			continue;
		}

		fscrypt_finalize_bounce_page(&page);

		if (unlikely(bio->bi_error)) {
			mapping_set_error(page->mapping, -EIO);
			if (type == F2FS_WB_CP_DATA)
				f2fs_stop_checkpoint(sbi, true);
		}

		f2fs_bug_on(sbi, page->mapping == NODE_MAPPING(sbi) &&
					page->index != nid_of_node(page));

		dec_page_count(sbi, type);
		if (f2fs_in_warm_node_list(sbi, page))
			f2fs_del_fsync_node_entry(sbi, page);
		clear_cold_data(page);
		end_page_writeback(page);
	}
	if (!get_pages(sbi, F2FS_WB_CP_DATA) &&
				wq_has_sleeper(&sbi->cp_wait))
		wake_up(&sbi->cp_wait);

	bio_put(bio);
}

/*
 * Return true, if pre_bio's bdev is same as its target device.
 */
struct block_device *f2fs_target_device(struct f2fs_sb_info *sbi,
				block_t blk_addr, struct bio *bio)
{
	struct block_device *bdev = sbi->sb->s_bdev;
	int i;

	if (f2fs_is_multi_device(sbi)) {
		for (i = 0; i < sbi->s_ndevs; i++) {
			if (FDEV(i).start_blk <= blk_addr &&
			    FDEV(i).end_blk >= blk_addr) {
				blk_addr -= FDEV(i).start_blk;
				bdev = FDEV(i).bdev;
				break;
			}
		}
	}
	if (bio) {
		bio->bi_bdev = bdev;
		bio->bi_iter.bi_sector = SECTOR_FROM_BLOCK(blk_addr);
	}
	return bdev;
}

int f2fs_target_device_index(struct f2fs_sb_info *sbi, block_t blkaddr)
{
	int i;

	if (!f2fs_is_multi_device(sbi))
		return 0;

	for (i = 0; i < sbi->s_ndevs; i++)
		if (FDEV(i).start_blk <= blkaddr && FDEV(i).end_blk >= blkaddr)
			return i;
	return 0;
}

static bool __same_bdev(struct f2fs_sb_info *sbi,
				block_t blk_addr, struct bio *bio)
{
	return f2fs_target_device(sbi, blk_addr, NULL) == bio->bi_bdev;
}

/*
 * Low-level block read/write IO operations.
 */
static struct bio *__bio_alloc(struct f2fs_io_info *fio, int npages)
{
	struct f2fs_sb_info *sbi = fio->sbi;
	struct bio *bio;

	bio = f2fs_bio_alloc(sbi, npages, true);

	f2fs_target_device(sbi, fio->new_blkaddr, bio);
	if (is_read_io(fio->op)) {
		bio->bi_end_io = f2fs_read_end_io;
		bio->bi_private = NULL;
	} else {
		bio->bi_end_io = f2fs_write_end_io;
		bio->bi_private = sbi;
		bio->bi_write_hint = f2fs_io_type_to_rw_hint(sbi,
						fio->type, fio->temp);
	}
	if (fio->io_wbc)
		wbc_init_bio(fio->io_wbc, bio);

	return bio;
}

static inline void __submit_bio(struct f2fs_sb_info *sbi,
				struct bio *bio, enum page_type type)
{
	if (!is_read_io(bio_op(bio))) {
		unsigned int start;

		if (type != DATA && type != NODE)
			goto submit_io;

		if (test_opt(sbi, LFS) && current->plug)
			blk_finish_plug(current->plug);

		if (F2FS_IO_ALIGNED(sbi))
			goto submit_io;

		start = bio->bi_iter.bi_size >> F2FS_BLKSIZE_BITS;
		start %= F2FS_IO_SIZE(sbi);

		if (start == 0)
			goto submit_io;

		/* fill dummy pages */
		for (; start < F2FS_IO_SIZE(sbi); start++) {
			struct page *page =
				mempool_alloc(sbi->write_io_dummy,
					      GFP_NOIO | __GFP_NOFAIL);
			f2fs_bug_on(sbi, !page);

			zero_user_segment(page, 0, PAGE_SIZE);
			SetPagePrivate(page);
			set_page_private(page, (unsigned long)DUMMY_WRITTEN_PAGE);
			lock_page(page);
			if (bio_add_page(bio, page, PAGE_SIZE, 0) < PAGE_SIZE)
				f2fs_bug_on(sbi, 1);
		}
		/*
		 * In the NODE case, we lose next block address chain. So, we
		 * need to do checkpoint in f2fs_sync_file.
		 */
		if (type == NODE)
			set_sbi_flag(sbi, SBI_NEED_CP);
	}
submit_io:
	if (is_read_io(bio_op(bio)))
		trace_f2fs_submit_read_bio(sbi->sb, type, bio);
	else
		trace_f2fs_submit_write_bio(sbi->sb, type, bio);
	submit_bio(bio);
}

static void __f2fs_submit_read_bio(struct f2fs_sb_info *sbi,
				struct bio *bio, enum page_type type)
{
	if (trace_android_fs_dataread_start_enabled() && (type == DATA)) {
		struct page *first_page = bio->bi_io_vec[0].bv_page;

		if (first_page != NULL &&
			__read_io_type(first_page) == F2FS_RD_DATA) {
			char *path, pathbuf[MAX_TRACE_PATHBUF_LEN];

			path = android_fstrace_get_pathname(pathbuf,
						MAX_TRACE_PATHBUF_LEN,
						first_page->mapping->host);

			trace_android_fs_dataread_start(
				first_page->mapping->host,
				page_offset(first_page),
				bio->bi_iter.bi_size,
				current->pid,
				path,
				current->comm);
		}
	}
	__submit_bio(sbi, bio, type);
}

static void __submit_merged_bio(struct f2fs_bio_info *io)
{
	struct f2fs_io_info *fio = &io->fio;

	if (!io->bio)
		return;

	bio_set_op_attrs(io->bio, fio->op, fio->op_flags);

	if (is_read_io(fio->op))
		trace_f2fs_prepare_read_bio(io->sbi->sb, fio->type, io->bio);
	else
		trace_f2fs_prepare_write_bio(io->sbi->sb, fio->type, io->bio);

	__submit_bio(io->sbi, io->bio, fio->type);
	io->bio = NULL;
}

static bool __has_merged_page(struct bio *bio, struct inode *inode,
						struct page *page, nid_t ino)
{
	struct bio_vec *bvec;
	struct page *target;
	int i;

	if (!bio)
		return false;

	if (!inode && !page && !ino)
		return true;

	bio_for_each_segment_all(bvec, bio, i) {

		target = bvec->bv_page;
		if (fscrypt_is_bounce_page(target))
			target = fscrypt_pagecache_page(target);

		if (inode && inode == target->mapping->host)
			return true;
		if (page && page == target)
			return true;
		if (ino && ino == ino_of_node(target))
			return true;
	}

	return false;
}

static void __f2fs_submit_merged_write(struct f2fs_sb_info *sbi,
				enum page_type type, enum temp_type temp)
{
	enum page_type btype = PAGE_TYPE_OF_BIO(type);
	struct f2fs_bio_info *io = sbi->write_io[btype] + temp;

	down_write(&io->io_rwsem);

	/* change META to META_FLUSH in the checkpoint procedure */
	if (type >= META_FLUSH) {
		io->fio.type = META_FLUSH;
		io->fio.op = REQ_OP_WRITE;
		io->fio.op_flags = REQ_META | REQ_PRIO | REQ_SYNC;
		if (!test_opt(sbi, NOBARRIER))
			io->fio.op_flags |= REQ_PREFLUSH | REQ_FUA;
	}
	__submit_merged_bio(io);
	up_write(&io->io_rwsem);
}

static void __submit_merged_write_cond(struct f2fs_sb_info *sbi,
				struct inode *inode, struct page *page,
				nid_t ino, enum page_type type, bool force)
{
	enum temp_type temp;
	bool ret = true;

	for (temp = HOT; temp < NR_TEMP_TYPE; temp++) {
		if (!force)	{
			enum page_type btype = PAGE_TYPE_OF_BIO(type);
			struct f2fs_bio_info *io = sbi->write_io[btype] + temp;

			down_read(&io->io_rwsem);
			ret = __has_merged_page(io->bio, inode, page, ino);
			up_read(&io->io_rwsem);
		}
		if (ret)
			__f2fs_submit_merged_write(sbi, type, temp);

		/* TODO: use HOT temp only for meta pages now. */
		if (type >= META)
			break;
	}
}

void f2fs_submit_merged_write(struct f2fs_sb_info *sbi, enum page_type type)
{
	__submit_merged_write_cond(sbi, NULL, NULL, 0, type, true);
}

void f2fs_submit_merged_write_cond(struct f2fs_sb_info *sbi,
				struct inode *inode, struct page *page,
				nid_t ino, enum page_type type)
{
	__submit_merged_write_cond(sbi, inode, page, ino, type, false);
}

void f2fs_flush_merged_writes(struct f2fs_sb_info *sbi)
{
	f2fs_submit_merged_write(sbi, DATA);
	f2fs_submit_merged_write(sbi, NODE);
	f2fs_submit_merged_write(sbi, META);
}

/*
 * Fill the locked page with data located in the block address.
 * A caller needs to unlock the page on failure.
 */
int f2fs_submit_page_bio(struct f2fs_io_info *fio)
{
	struct bio *bio;
	struct page *page = fio->encrypted_page ?
			fio->encrypted_page : fio->page;
	struct inode *inode = fio->page->mapping->host;

	if (!f2fs_is_valid_blkaddr(fio->sbi, fio->new_blkaddr,
			fio->is_por ? META_POR : (__is_meta_io(fio) ?
			META_GENERIC : DATA_GENERIC_ENHANCE)))
		return -EFSCORRUPTED;

	trace_f2fs_submit_page_bio(page, fio);
	f2fs_trace_ios(fio, 0);

	/* Allocate a new bio */
	bio = __bio_alloc(fio, 1);

	if (f2fs_may_encrypt_bio(inode, fio))
		fscrypt_set_ice_dun(inode, bio, PG_DUN(inode, fio->page));
	fscrypt_set_ice_skip(bio, fio->encrypted_page ? 1 : 0);

	if (bio_add_page(bio, page, PAGE_SIZE, 0) < PAGE_SIZE) {
		bio_put(bio);
		return -EFAULT;
	}

	fio->op_flags |= fio->encrypted_page ? REQ_NOENCRYPT : 0;

	if (fio->io_wbc && !is_read_io(fio->op))
		wbc_account_io(fio->io_wbc, page, PAGE_SIZE);

	bio_set_op_attrs(bio, fio->op, fio->op_flags);

	inc_page_count(fio->sbi, is_read_io(fio->op) ?
			__read_io_type(page): WB_DATA_TYPE(fio->page));

	if (is_read_io(fio->op))
		__f2fs_submit_read_bio(fio->sbi, bio, fio->type);
	else
		__submit_bio(fio->sbi, bio, fio->type);
	return 0;
}

static bool page_is_mergeable(struct f2fs_sb_info *sbi, struct bio *bio,
				block_t last_blkaddr, block_t cur_blkaddr)
{
	if (last_blkaddr + 1 != cur_blkaddr)
		return false;
	return __same_bdev(sbi, cur_blkaddr, bio);
}

static bool io_type_is_mergeable(struct f2fs_bio_info *io,
						struct f2fs_io_info *fio)
{
	if (io->fio.op != fio->op)
		return false;
	return io->fio.op_flags == fio->op_flags;
}

static bool io_is_mergeable(struct f2fs_sb_info *sbi, struct bio *bio,
					struct f2fs_bio_info *io,
					struct f2fs_io_info *fio,
					block_t last_blkaddr,
					block_t cur_blkaddr)
{
	if (F2FS_IO_ALIGNED(sbi) && (fio->type == DATA || fio->type == NODE)) {
		unsigned int filled_blocks =
				F2FS_BYTES_TO_BLK(bio->bi_iter.bi_size);
		unsigned int io_size = F2FS_IO_SIZE(sbi);
		unsigned int left_vecs = bio->bi_max_vecs - bio->bi_vcnt;

		/* IOs in bio is aligned and left space of vectors is not enough */
		if (!(filled_blocks % io_size) && left_vecs < io_size)
			return false;
	}
	if (!page_is_mergeable(sbi, bio, last_blkaddr, cur_blkaddr))
		return false;
	return io_type_is_mergeable(io, fio);
}

static void add_bio_entry(struct f2fs_sb_info *sbi, struct bio *bio,
				struct page *page, enum temp_type temp)
{
	struct f2fs_bio_info *io = sbi->write_io[DATA] + temp;
	struct bio_entry *be;

	be = f2fs_kmem_cache_alloc(bio_entry_slab, GFP_NOFS);
	be->bio = bio;
	bio_get(bio);

	if (bio_add_page(bio, page, PAGE_SIZE, 0) != PAGE_SIZE)
		f2fs_bug_on(sbi, 1);

	down_write(&io->bio_list_lock);
	list_add_tail(&be->list, &io->bio_list);
	up_write(&io->bio_list_lock);
}

static void del_bio_entry(struct bio_entry *be)
{
	list_del(&be->list);
	kmem_cache_free(bio_entry_slab, be);
}

static int add_ipu_page(struct f2fs_sb_info *sbi, struct bio **bio,
							struct page *page)
{
	enum temp_type temp;
	bool found = false;
	int ret = -EAGAIN;

	for (temp = HOT; temp < NR_TEMP_TYPE && !found; temp++) {
		struct f2fs_bio_info *io = sbi->write_io[DATA] + temp;
		struct list_head *head = &io->bio_list;
		struct bio_entry *be;

		down_write(&io->bio_list_lock);
		list_for_each_entry(be, head, list) {
			if (be->bio != *bio)
				continue;

			found = true;

			if (bio_add_page(*bio, page, PAGE_SIZE, 0) == PAGE_SIZE) {
				ret = 0;
				break;
			}

			/* bio is full */
			del_bio_entry(be);
			__submit_bio(sbi, *bio, DATA);
			break;
		}
		up_write(&io->bio_list_lock);
	}

	if (ret) {
		bio_put(*bio);
		*bio = NULL;
	}

	return ret;
}

void f2fs_submit_merged_ipu_write(struct f2fs_sb_info *sbi,
					struct bio **bio, struct page *page)
{
	enum temp_type temp;
	bool found = false;
	struct bio *target = bio ? *bio : NULL;

	for (temp = HOT; temp < NR_TEMP_TYPE && !found; temp++) {
		struct f2fs_bio_info *io = sbi->write_io[DATA] + temp;
		struct list_head *head = &io->bio_list;
		struct bio_entry *be;

		if (list_empty(head))
			continue;

		down_read(&io->bio_list_lock);
		list_for_each_entry(be, head, list) {
			if (target)
				found = (target == be->bio);
			else
				found = __has_merged_page(be->bio, NULL,
								page, 0);
			if (found)
				break;
		}
		up_read(&io->bio_list_lock);

		if (!found)
			continue;

		found = false;

		down_write(&io->bio_list_lock);
		list_for_each_entry(be, head, list) {
			if (target)
				found = (target == be->bio);
			else
				found = __has_merged_page(be->bio, NULL,
								page, 0);
			if (found) {
				target = be->bio;
				del_bio_entry(be);
				break;
			}
		}
		up_write(&io->bio_list_lock);
	}

	if (found)
		__submit_bio(sbi, target, DATA);
	if (bio && *bio) {
		bio_put(*bio);
		*bio = NULL;
	}
}

int f2fs_merge_page_bio(struct f2fs_io_info *fio)
{
	struct bio *bio = *fio->bio;
	struct page *page = fio->encrypted_page ?
			fio->encrypted_page : fio->page;
	struct inode *inode;
	bool bio_encrypted;
	int bi_crypt_skip;
	u64 dun;

	if (!f2fs_is_valid_blkaddr(fio->sbi, fio->new_blkaddr,
			__is_meta_io(fio) ? META_GENERIC : DATA_GENERIC))
		return -EFSCORRUPTED;

	trace_f2fs_submit_page_bio(page, fio);
	f2fs_trace_ios(fio, 0);

	inode = fio->page->mapping->host;
	dun = PG_DUN(inode, fio->page);
	bi_crypt_skip = fio->encrypted_page ? 1 : 0;
	bio_encrypted = f2fs_may_encrypt_bio(inode, fio);
	fio->op_flags |= fio->encrypted_page ? REQ_NOENCRYPT : 0;

	if (bio && !page_is_mergeable(fio->sbi, bio, *fio->last_block,
<<<<<<< HEAD
						fio->new_blkaddr)) {
		__submit_bio(fio->sbi, bio, fio->type);
		bio = NULL;
	}
	/* ICE support */
	if (bio && !fscrypt_mergeable_bio(bio, dun,
				bio_encrypted, bi_crypt_skip)) {
		__submit_bio(fio->sbi, bio, fio->type);
		bio = NULL;
	}
=======
						fio->new_blkaddr))
		f2fs_submit_merged_ipu_write(fio->sbi, &bio, NULL);
>>>>>>> f2229c4c
alloc_new:
	if (!bio) {
		bio = __bio_alloc(fio, BIO_MAX_PAGES);
		bio_set_op_attrs(bio, fio->op, fio->op_flags);
<<<<<<< HEAD
		if (bio_encrypted)
			fscrypt_set_ice_dun(inode, bio, dun);
		fscrypt_set_ice_skip(bio, bi_crypt_skip);
	}
=======
>>>>>>> f2229c4c

		add_bio_entry(fio->sbi, bio, page, fio->temp);
	} else {
		if (add_ipu_page(fio->sbi, &bio, page))
			goto alloc_new;
	}

	if (fio->io_wbc)
		wbc_account_io(fio->io_wbc, page, PAGE_SIZE);

	inc_page_count(fio->sbi, WB_DATA_TYPE(page));

	*fio->last_block = fio->new_blkaddr;
	*fio->bio = bio;

	return 0;
}

void f2fs_submit_page_write(struct f2fs_io_info *fio)
{
	struct f2fs_sb_info *sbi = fio->sbi;
	enum page_type btype = PAGE_TYPE_OF_BIO(fio->type);
	struct f2fs_bio_info *io = sbi->write_io[btype] + fio->temp;
	struct page *bio_page;
	struct inode *inode;
	bool bio_encrypted;
	int bi_crypt_skip;
	u64 dun;

	f2fs_bug_on(sbi, is_read_io(fio->op));

	down_write(&io->io_rwsem);
next:
	if (fio->in_list) {
		spin_lock(&io->io_lock);
		if (list_empty(&io->io_list)) {
			spin_unlock(&io->io_lock);
			goto out;
		}
		fio = list_first_entry(&io->io_list,
						struct f2fs_io_info, list);
		list_del(&fio->list);
		spin_unlock(&io->io_lock);
	}

	verify_fio_blkaddr(fio);

	bio_page = fio->encrypted_page ? fio->encrypted_page : fio->page;
	fio->op_flags |= fio->encrypted_page ? REQ_NOENCRYPT : 0;

	inode = fio->page->mapping->host;
	dun = PG_DUN(inode, fio->page);
	bi_crypt_skip = fio->encrypted_page ? 1 : 0;
	bio_encrypted = f2fs_may_encrypt_bio(inode, fio);

	/* set submitted = true as a return value */
	fio->submitted = true;

	inc_page_count(sbi, WB_DATA_TYPE(bio_page));

	if (io->bio && !io_is_mergeable(sbi, io->bio, io, fio,
			io->last_block_in_bio, fio->new_blkaddr))
		__submit_merged_bio(io);

	/* ICE support */
	if (!fscrypt_mergeable_bio(io->bio, dun, bio_encrypted, bi_crypt_skip))
		__submit_merged_bio(io);

alloc_new:
	if (io->bio == NULL) {
		if (F2FS_IO_ALIGNED(sbi) &&
				(fio->type == DATA || fio->type == NODE) &&
				fio->new_blkaddr & F2FS_IO_SIZE_MASK(sbi)) {
			dec_page_count(sbi, WB_DATA_TYPE(bio_page));
			fio->retry = true;
			goto skip;
		}
		io->bio = __bio_alloc(fio, BIO_MAX_PAGES);
		if (bio_encrypted)
			fscrypt_set_ice_dun(inode, io->bio, dun);
		fscrypt_set_ice_skip(io->bio, bi_crypt_skip);
		io->fio = *fio;
	}

	if (bio_add_page(io->bio, bio_page, PAGE_SIZE, 0) < PAGE_SIZE) {
		__submit_merged_bio(io);
		goto alloc_new;
	}

	if (fio->io_wbc)
		wbc_account_io(fio->io_wbc, bio_page, PAGE_SIZE);

	io->last_block_in_bio = fio->new_blkaddr;
	f2fs_trace_ios(fio, 0);

	trace_f2fs_submit_page_write(fio->page, fio);
skip:
	if (fio->in_list)
		goto next;
out:
	if (is_sbi_flag_set(sbi, SBI_IS_SHUTDOWN) ||
				!f2fs_is_checkpoint_ready(sbi))
		__submit_merged_bio(io);
	up_write(&io->io_rwsem);
}

static struct bio *f2fs_grab_read_bio(struct inode *inode, block_t blkaddr,
					unsigned nr_pages, unsigned op_flag)
{
	struct f2fs_sb_info *sbi = F2FS_I_SB(inode);
	struct bio *bio;
	struct bio_post_read_ctx *ctx;
	unsigned int post_read_steps = 0;

	bio = f2fs_bio_alloc(sbi, min_t(int, nr_pages, BIO_MAX_PAGES), false);
	if (!bio)
		return ERR_PTR(-ENOMEM);
	f2fs_target_device(sbi, blkaddr, bio);
	bio->bi_end_io = f2fs_read_end_io;
	bio_set_op_attrs(bio, REQ_OP_READ,
			 (IS_ENCRYPTED(inode) ?
			  REQ_NOENCRYPT :
			  op_flag));

        if (f2fs_encrypted_file(inode) &&
            !fscrypt_using_hardware_encryption(inode))
		post_read_steps |= 1 << STEP_DECRYPT;
	if (post_read_steps) {
		ctx = mempool_alloc(bio_post_read_ctx_pool, GFP_NOFS);
		if (!ctx) {
			bio_put(bio);
			return ERR_PTR(-ENOMEM);
		}
		ctx->bio = bio;
		ctx->enabled_steps = post_read_steps;
		bio->bi_private = ctx;
	}

	return bio;
}

/* This can handle encryption stuffs */
static int f2fs_submit_page_read(struct inode *inode, struct page *page,
							block_t blkaddr)
{
	struct f2fs_sb_info *sbi = F2FS_I_SB(inode);
	struct bio *bio;

	bio = f2fs_grab_read_bio(inode, blkaddr, 1, 0);
	if (IS_ERR(bio))
		return PTR_ERR(bio);

	if (f2fs_may_encrypt_bio(inode, NULL))
		fscrypt_set_ice_dun(inode, bio, PG_DUN(inode, page));

	/* wait for GCed page writeback via META_MAPPING */
	f2fs_wait_on_block_writeback(inode, blkaddr);

	if (bio_add_page(bio, page, PAGE_SIZE, 0) < PAGE_SIZE) {
		bio_put(bio);
		return -EFAULT;
	}
	ClearPageError(page);
	inc_page_count(sbi, F2FS_RD_DATA);
	__f2fs_submit_read_bio(sbi, bio, DATA);
	return 0;
}

static void __set_data_blkaddr(struct dnode_of_data *dn)
{
	struct f2fs_node *rn = F2FS_NODE(dn->node_page);
	__le32 *addr_array;
	int base = 0;

	if (IS_INODE(dn->node_page) && f2fs_has_extra_attr(dn->inode))
		base = get_extra_isize(dn->inode);

	/* Get physical address of data block */
	addr_array = blkaddr_in_node(rn);
	addr_array[base + dn->ofs_in_node] = cpu_to_le32(dn->data_blkaddr);
}

/*
 * Lock ordering for the change of data block address:
 * ->data_page
 *  ->node_page
 *    update block addresses in the node page
 */
void f2fs_set_data_blkaddr(struct dnode_of_data *dn)
{
	f2fs_wait_on_page_writeback(dn->node_page, NODE, true, true);
	__set_data_blkaddr(dn);
	if (set_page_dirty(dn->node_page))
		dn->node_changed = true;
}

void f2fs_update_data_blkaddr(struct dnode_of_data *dn, block_t blkaddr)
{
	dn->data_blkaddr = blkaddr;
	f2fs_set_data_blkaddr(dn);
	f2fs_update_extent_cache(dn);
}

/* dn->ofs_in_node will be returned with up-to-date last block pointer */
int f2fs_reserve_new_blocks(struct dnode_of_data *dn, blkcnt_t count)
{
	struct f2fs_sb_info *sbi = F2FS_I_SB(dn->inode);
	int err;

	if (!count)
		return 0;

	if (unlikely(is_inode_flag_set(dn->inode, FI_NO_ALLOC)))
		return -EPERM;
	if (unlikely((err = inc_valid_block_count(sbi, dn->inode, &count))))
		return err;

	trace_f2fs_reserve_new_blocks(dn->inode, dn->nid,
						dn->ofs_in_node, count);

	f2fs_wait_on_page_writeback(dn->node_page, NODE, true, true);

	for (; count > 0; dn->ofs_in_node++) {
		block_t blkaddr = datablock_addr(dn->inode,
					dn->node_page, dn->ofs_in_node);
		if (blkaddr == NULL_ADDR) {
			dn->data_blkaddr = NEW_ADDR;
			__set_data_blkaddr(dn);
			count--;
		}
	}

	if (set_page_dirty(dn->node_page))
		dn->node_changed = true;
	return 0;
}

/* Should keep dn->ofs_in_node unchanged */
int f2fs_reserve_new_block(struct dnode_of_data *dn)
{
	unsigned int ofs_in_node = dn->ofs_in_node;
	int ret;

	ret = f2fs_reserve_new_blocks(dn, 1);
	dn->ofs_in_node = ofs_in_node;
	return ret;
}

int f2fs_reserve_block(struct dnode_of_data *dn, pgoff_t index)
{
	bool need_put = dn->inode_page ? false : true;
	int err;

	err = f2fs_get_dnode_of_data(dn, index, ALLOC_NODE);
	if (err)
		return err;

	if (dn->data_blkaddr == NULL_ADDR)
		err = f2fs_reserve_new_block(dn);
	if (err || need_put)
		f2fs_put_dnode(dn);
	return err;
}

int f2fs_get_block(struct dnode_of_data *dn, pgoff_t index)
{
	struct extent_info ei  = {0,0,0};
	struct inode *inode = dn->inode;

	if (f2fs_lookup_extent_cache(inode, index, &ei)) {
		dn->data_blkaddr = ei.blk + index - ei.fofs;
		return 0;
	}

	return f2fs_reserve_block(dn, index);
}

struct page *f2fs_get_read_data_page(struct inode *inode, pgoff_t index,
						int op_flags, bool for_write)
{
	struct address_space *mapping = inode->i_mapping;
	struct dnode_of_data dn;
	struct page *page;
	struct extent_info ei = {0,0,0};
	int err;

	page = f2fs_grab_cache_page(mapping, index, for_write);
	if (!page)
		return ERR_PTR(-ENOMEM);

	if (f2fs_lookup_extent_cache(inode, index, &ei)) {
		dn.data_blkaddr = ei.blk + index - ei.fofs;
		if (!f2fs_is_valid_blkaddr(F2FS_I_SB(inode), dn.data_blkaddr,
						DATA_GENERIC_ENHANCE_READ)) {
			err = -EFSCORRUPTED;
			goto put_err;
		}
		goto got_it;
	}

	set_new_dnode(&dn, inode, NULL, NULL, 0);
	err = f2fs_get_dnode_of_data(&dn, index, LOOKUP_NODE);
	if (err)
		goto put_err;
	f2fs_put_dnode(&dn);

	if (unlikely(dn.data_blkaddr == NULL_ADDR)) {
		err = -ENOENT;
		goto put_err;
	}
	if (dn.data_blkaddr != NEW_ADDR &&
			!f2fs_is_valid_blkaddr(F2FS_I_SB(inode),
						dn.data_blkaddr,
						DATA_GENERIC_ENHANCE)) {
		err = -EFSCORRUPTED;
		goto put_err;
	}
got_it:
	if (PageUptodate(page)) {
		unlock_page(page);
		return page;
	}

	/*
	 * A new dentry page is allocated but not able to be written, since its
	 * new inode page couldn't be allocated due to -ENOSPC.
	 * In such the case, its blkaddr can be remained as NEW_ADDR.
	 * see, f2fs_add_link -> f2fs_get_new_data_page ->
	 * f2fs_init_inode_metadata.
	 */
	if (dn.data_blkaddr == NEW_ADDR) {
		zero_user_segment(page, 0, PAGE_SIZE);
		if (!PageUptodate(page))
			SetPageUptodate(page);
		unlock_page(page);
		return page;
	}

	err = f2fs_submit_page_read(inode, page, dn.data_blkaddr);
	if (err)
		goto put_err;
	return page;

put_err:
	f2fs_put_page(page, 1);
	return ERR_PTR(err);
}

struct page *f2fs_find_data_page(struct inode *inode, pgoff_t index)
{
	struct address_space *mapping = inode->i_mapping;
	struct page *page;

	page = find_get_page(mapping, index);
	if (page && PageUptodate(page))
		return page;
	f2fs_put_page(page, 0);

	page = f2fs_get_read_data_page(inode, index, 0, false);
	if (IS_ERR(page))
		return page;

	if (PageUptodate(page))
		return page;

	wait_on_page_locked(page);
	if (unlikely(!PageUptodate(page))) {
		f2fs_put_page(page, 0);
		return ERR_PTR(-EIO);
	}
	return page;
}

/*
 * If it tries to access a hole, return an error.
 * Because, the callers, functions in dir.c and GC, should be able to know
 * whether this page exists or not.
 */
struct page *f2fs_get_lock_data_page(struct inode *inode, pgoff_t index,
							bool for_write)
{
	struct address_space *mapping = inode->i_mapping;
	struct page *page;
repeat:
	page = f2fs_get_read_data_page(inode, index, 0, for_write);
	if (IS_ERR(page))
		return page;

	/* wait for read completion */
	lock_page(page);
	if (unlikely(page->mapping != mapping)) {
		f2fs_put_page(page, 1);
		goto repeat;
	}
	if (unlikely(!PageUptodate(page))) {
		f2fs_put_page(page, 1);
		return ERR_PTR(-EIO);
	}
	return page;
}

/*
 * Caller ensures that this data page is never allocated.
 * A new zero-filled data page is allocated in the page cache.
 *
 * Also, caller should grab and release a rwsem by calling f2fs_lock_op() and
 * f2fs_unlock_op().
 * Note that, ipage is set only by make_empty_dir, and if any error occur,
 * ipage should be released by this function.
 */
struct page *f2fs_get_new_data_page(struct inode *inode,
		struct page *ipage, pgoff_t index, bool new_i_size)
{
	struct address_space *mapping = inode->i_mapping;
	struct page *page;
	struct dnode_of_data dn;
	int err;

	page = f2fs_grab_cache_page(mapping, index, true);
	if (!page) {
		/*
		 * before exiting, we should make sure ipage will be released
		 * if any error occur.
		 */
		f2fs_put_page(ipage, 1);
		return ERR_PTR(-ENOMEM);
	}

	set_new_dnode(&dn, inode, ipage, NULL, 0);
	err = f2fs_reserve_block(&dn, index);
	if (err) {
		f2fs_put_page(page, 1);
		return ERR_PTR(err);
	}
	if (!ipage)
		f2fs_put_dnode(&dn);

	if (PageUptodate(page))
		goto got_it;

	if (dn.data_blkaddr == NEW_ADDR) {
		zero_user_segment(page, 0, PAGE_SIZE);
		if (!PageUptodate(page))
			SetPageUptodate(page);
	} else {
		f2fs_put_page(page, 1);

		/* if ipage exists, blkaddr should be NEW_ADDR */
		f2fs_bug_on(F2FS_I_SB(inode), ipage);
		page = f2fs_get_lock_data_page(inode, index, true);
		if (IS_ERR(page))
			return page;
	}
got_it:
	if (new_i_size && i_size_read(inode) <
				((loff_t)(index + 1) << PAGE_SHIFT))
		f2fs_i_size_write(inode, ((loff_t)(index + 1) << PAGE_SHIFT));
	return page;
}

static int __allocate_data_block(struct dnode_of_data *dn, int seg_type)
{
	struct f2fs_sb_info *sbi = F2FS_I_SB(dn->inode);
	struct f2fs_summary sum;
	struct node_info ni;
	block_t old_blkaddr;
	blkcnt_t count = 1;
	int err;

	if (unlikely(is_inode_flag_set(dn->inode, FI_NO_ALLOC)))
		return -EPERM;

	err = f2fs_get_node_info(sbi, dn->nid, &ni);
	if (err)
		return err;

	dn->data_blkaddr = datablock_addr(dn->inode,
				dn->node_page, dn->ofs_in_node);
	if (dn->data_blkaddr != NULL_ADDR)
		goto alloc;

	if (unlikely((err = inc_valid_block_count(sbi, dn->inode, &count))))
		return err;

alloc:
	set_summary(&sum, dn->nid, dn->ofs_in_node, ni.version);
	old_blkaddr = dn->data_blkaddr;
	f2fs_allocate_data_block(sbi, NULL, old_blkaddr, &dn->data_blkaddr,
					&sum, seg_type, NULL, false);
	if (GET_SEGNO(sbi, old_blkaddr) != NULL_SEGNO)
		invalidate_mapping_pages(META_MAPPING(sbi),
					old_blkaddr, old_blkaddr);
	f2fs_update_data_blkaddr(dn, dn->data_blkaddr);

	/*
	 * i_size will be updated by direct_IO. Otherwise, we'll get stale
	 * data from unwritten block via dio_read.
	 */
	return 0;
}

int f2fs_preallocate_blocks(struct kiocb *iocb, struct iov_iter *from)
{
	struct inode *inode = file_inode(iocb->ki_filp);
	struct f2fs_map_blocks map;
	int flag;
	int err = 0;
	bool direct_io = iocb->ki_flags & IOCB_DIRECT;

	/* convert inline data for Direct I/O*/
	if (direct_io) {
		err = f2fs_convert_inline_inode(inode);
		if (err)
			return err;
	}

	if (direct_io && allow_outplace_dio(inode, iocb, from))
		return 0;

	if (is_inode_flag_set(inode, FI_NO_PREALLOC))
		return 0;

	map.m_lblk = F2FS_BLK_ALIGN(iocb->ki_pos);
	map.m_len = F2FS_BYTES_TO_BLK(iocb->ki_pos + iov_iter_count(from));
	if (map.m_len > map.m_lblk)
		map.m_len -= map.m_lblk;
	else
		map.m_len = 0;

	map.m_next_pgofs = NULL;
	map.m_next_extent = NULL;
	map.m_seg_type = NO_CHECK_TYPE;
	map.m_may_create = true;

	if (direct_io) {
		map.m_seg_type = f2fs_rw_hint_to_seg_type(iocb->ki_hint);
		flag = f2fs_force_buffered_io(inode, iocb, from) ?
					F2FS_GET_BLOCK_PRE_AIO :
					F2FS_GET_BLOCK_PRE_DIO;
		goto map_blocks;
	}
	if (iocb->ki_pos + iov_iter_count(from) > MAX_INLINE_DATA(inode)) {
		err = f2fs_convert_inline_inode(inode);
		if (err)
			return err;
	}
	if (f2fs_has_inline_data(inode))
		return err;

	flag = F2FS_GET_BLOCK_PRE_AIO;

map_blocks:
	err = f2fs_map_blocks(inode, &map, 1, flag);
	if (map.m_len > 0 && err == -ENOSPC) {
		if (!direct_io)
			set_inode_flag(inode, FI_NO_PREALLOC);
		err = 0;
	}
	return err;
}

void __do_map_lock(struct f2fs_sb_info *sbi, int flag, bool lock)
{
	if (flag == F2FS_GET_BLOCK_PRE_AIO) {
		if (lock)
			down_read(&sbi->node_change);
		else
			up_read(&sbi->node_change);
	} else {
		if (lock)
			f2fs_lock_op(sbi);
		else
			f2fs_unlock_op(sbi);
	}
}

/*
 * f2fs_map_blocks() now supported readahead/bmap/rw direct_IO with
 * f2fs_map_blocks structure.
 * If original data blocks are allocated, then give them to blockdev.
 * Otherwise,
 *     a. preallocate requested block addresses
 *     b. do not use extent cache for better performance
 *     c. give the block addresses to blockdev
 */
int f2fs_map_blocks(struct inode *inode, struct f2fs_map_blocks *map,
						int create, int flag)
{
	unsigned int maxblocks = map->m_len;
	struct dnode_of_data dn;
	struct f2fs_sb_info *sbi = F2FS_I_SB(inode);
	int mode = map->m_may_create ? ALLOC_NODE : LOOKUP_NODE;
	pgoff_t pgofs, end_offset, end;
	int err = 0, ofs = 1;
	unsigned int ofs_in_node, last_ofs_in_node;
	blkcnt_t prealloc;
	struct extent_info ei = {0,0,0};
	block_t blkaddr;
	unsigned int start_pgofs;

	if (!maxblocks)
		return 0;

	map->m_len = 0;
	map->m_flags = 0;

	/* it only supports block size == page size */
	pgofs =	(pgoff_t)map->m_lblk;
	end = pgofs + maxblocks;

	if (!create && f2fs_lookup_extent_cache(inode, pgofs, &ei)) {
		if (test_opt(sbi, LFS) && flag == F2FS_GET_BLOCK_DIO &&
							map->m_may_create)
			goto next_dnode;

		map->m_pblk = ei.blk + pgofs - ei.fofs;
		map->m_len = min((pgoff_t)maxblocks, ei.fofs + ei.len - pgofs);
		map->m_flags = F2FS_MAP_MAPPED;
		if (map->m_next_extent)
			*map->m_next_extent = pgofs + map->m_len;

		/* for hardware encryption, but to avoid potential issue in future */
		if (flag == F2FS_GET_BLOCK_DIO)
			f2fs_wait_on_block_writeback_range(inode,
						map->m_pblk, map->m_len);
		goto out;
	}

next_dnode:
	if (map->m_may_create)
		__do_map_lock(sbi, flag, true);

	/* When reading holes, we need its node page */
	set_new_dnode(&dn, inode, NULL, NULL, 0);
	err = f2fs_get_dnode_of_data(&dn, pgofs, mode);
	if (err) {
		if (flag == F2FS_GET_BLOCK_BMAP)
			map->m_pblk = 0;
		if (err == -ENOENT) {
			err = 0;
			if (map->m_next_pgofs)
				*map->m_next_pgofs =
					f2fs_get_next_page_offset(&dn, pgofs);
			if (map->m_next_extent)
				*map->m_next_extent =
					f2fs_get_next_page_offset(&dn, pgofs);
		}
		goto unlock_out;
	}

	start_pgofs = pgofs;
	prealloc = 0;
	last_ofs_in_node = ofs_in_node = dn.ofs_in_node;
	end_offset = ADDRS_PER_PAGE(dn.node_page, inode);

next_block:
	blkaddr = datablock_addr(dn.inode, dn.node_page, dn.ofs_in_node);

	if (__is_valid_data_blkaddr(blkaddr) &&
		!f2fs_is_valid_blkaddr(sbi, blkaddr, DATA_GENERIC_ENHANCE)) {
		err = -EFSCORRUPTED;
		goto sync_out;
	}

	if (__is_valid_data_blkaddr(blkaddr)) {
		/* use out-place-update for driect IO under LFS mode */
		if (test_opt(sbi, LFS) && flag == F2FS_GET_BLOCK_DIO &&
							map->m_may_create) {
			err = __allocate_data_block(&dn, map->m_seg_type);
			if (err)
				goto sync_out;
			blkaddr = dn.data_blkaddr;
			set_inode_flag(inode, FI_APPEND_WRITE);
		}
	} else {
		if (create) {
			if (unlikely(f2fs_cp_error(sbi))) {
				err = -EIO;
				goto sync_out;
			}
			if (flag == F2FS_GET_BLOCK_PRE_AIO) {
				if (blkaddr == NULL_ADDR) {
					prealloc++;
					last_ofs_in_node = dn.ofs_in_node;
				}
			} else {
				WARN_ON(flag != F2FS_GET_BLOCK_PRE_DIO &&
					flag != F2FS_GET_BLOCK_DIO);
				err = __allocate_data_block(&dn,
							map->m_seg_type);
				if (!err)
					set_inode_flag(inode, FI_APPEND_WRITE);
			}
			if (err)
				goto sync_out;
			map->m_flags |= F2FS_MAP_NEW;
			blkaddr = dn.data_blkaddr;
		} else {
			if (flag == F2FS_GET_BLOCK_BMAP) {
				map->m_pblk = 0;
				goto sync_out;
			}
			if (flag == F2FS_GET_BLOCK_PRECACHE)
				goto sync_out;
			if (flag == F2FS_GET_BLOCK_FIEMAP &&
						blkaddr == NULL_ADDR) {
				if (map->m_next_pgofs)
					*map->m_next_pgofs = pgofs + 1;
				goto sync_out;
			}
			if (flag != F2FS_GET_BLOCK_FIEMAP) {
				/* for defragment case */
				if (map->m_next_pgofs)
					*map->m_next_pgofs = pgofs + 1;
				goto sync_out;
			}
		}
	}

	if (flag == F2FS_GET_BLOCK_PRE_AIO)
		goto skip;

	if (map->m_len == 0) {
		/* preallocated unwritten block should be mapped for fiemap. */
		if (blkaddr == NEW_ADDR)
			map->m_flags |= F2FS_MAP_UNWRITTEN;
		map->m_flags |= F2FS_MAP_MAPPED;

		map->m_pblk = blkaddr;
		map->m_len = 1;
	} else if ((map->m_pblk != NEW_ADDR &&
			blkaddr == (map->m_pblk + ofs)) ||
			(map->m_pblk == NEW_ADDR && blkaddr == NEW_ADDR) ||
			flag == F2FS_GET_BLOCK_PRE_DIO) {
		ofs++;
		map->m_len++;
	} else {
		goto sync_out;
	}

skip:
	dn.ofs_in_node++;
	pgofs++;

	/* preallocate blocks in batch for one dnode page */
	if (flag == F2FS_GET_BLOCK_PRE_AIO &&
			(pgofs == end || dn.ofs_in_node == end_offset)) {

		dn.ofs_in_node = ofs_in_node;
		err = f2fs_reserve_new_blocks(&dn, prealloc);
		if (err)
			goto sync_out;

		map->m_len += dn.ofs_in_node - ofs_in_node;
		if (prealloc && dn.ofs_in_node != last_ofs_in_node + 1) {
			err = -ENOSPC;
			goto sync_out;
		}
		dn.ofs_in_node = end_offset;
	}

	if (pgofs >= end)
		goto sync_out;
	else if (dn.ofs_in_node < end_offset)
		goto next_block;

	if (flag == F2FS_GET_BLOCK_PRECACHE) {
		if (map->m_flags & F2FS_MAP_MAPPED) {
			unsigned int ofs = start_pgofs - map->m_lblk;

			f2fs_update_extent_cache_range(&dn,
				start_pgofs, map->m_pblk + ofs,
				map->m_len - ofs);
		}
	}

	f2fs_put_dnode(&dn);

	if (map->m_may_create) {
		__do_map_lock(sbi, flag, false);
		f2fs_balance_fs(sbi, dn.node_changed);
	}
	goto next_dnode;

sync_out:

	/* for hardware encryption, but to avoid potential issue in future */
	if (flag == F2FS_GET_BLOCK_DIO && map->m_flags & F2FS_MAP_MAPPED)
		f2fs_wait_on_block_writeback_range(inode,
						map->m_pblk, map->m_len);

	if (flag == F2FS_GET_BLOCK_PRECACHE) {
		if (map->m_flags & F2FS_MAP_MAPPED) {
			unsigned int ofs = start_pgofs - map->m_lblk;

			f2fs_update_extent_cache_range(&dn,
				start_pgofs, map->m_pblk + ofs,
				map->m_len - ofs);
		}
		if (map->m_next_extent)
			*map->m_next_extent = pgofs + 1;
	}
	f2fs_put_dnode(&dn);
unlock_out:
	if (map->m_may_create) {
		__do_map_lock(sbi, flag, false);
		f2fs_balance_fs(sbi, dn.node_changed);
	}
out:
	trace_f2fs_map_blocks(inode, map, err);
	return err;
}

bool f2fs_overwrite_io(struct inode *inode, loff_t pos, size_t len)
{
	struct f2fs_map_blocks map;
	block_t last_lblk;
	int err;

	if (pos + len > i_size_read(inode))
		return false;

	map.m_lblk = F2FS_BYTES_TO_BLK(pos);
	map.m_next_pgofs = NULL;
	map.m_next_extent = NULL;
	map.m_seg_type = NO_CHECK_TYPE;
	map.m_may_create = false;
	last_lblk = F2FS_BLK_ALIGN(pos + len);

	while (map.m_lblk < last_lblk) {
		map.m_len = last_lblk - map.m_lblk;
		err = f2fs_map_blocks(inode, &map, 0, F2FS_GET_BLOCK_DEFAULT);
		if (err || map.m_len == 0)
			return false;
		map.m_lblk += map.m_len;
	}
	return true;
}

static int __get_data_block(struct inode *inode, sector_t iblock,
			struct buffer_head *bh, int create, int flag,
			pgoff_t *next_pgofs, int seg_type, bool may_write)
{
	struct f2fs_map_blocks map;
	int err;

	map.m_lblk = iblock;
	map.m_len = bh->b_size >> inode->i_blkbits;
	map.m_next_pgofs = next_pgofs;
	map.m_next_extent = NULL;
	map.m_seg_type = seg_type;
	map.m_may_create = may_write;

	err = f2fs_map_blocks(inode, &map, create, flag);
	if (!err) {
		map_bh(bh, inode->i_sb, map.m_pblk);
		bh->b_state = (bh->b_state & ~F2FS_MAP_FLAGS) | map.m_flags;
		bh->b_size = (u64)map.m_len << inode->i_blkbits;
	}
	return err;
}

static int get_data_block(struct inode *inode, sector_t iblock,
			struct buffer_head *bh_result, int create, int flag,
			pgoff_t *next_pgofs)
{
	return __get_data_block(inode, iblock, bh_result, create,
							flag, next_pgofs,
							NO_CHECK_TYPE, create);
}

static int get_data_block_dio_write(struct inode *inode, sector_t iblock,
			struct buffer_head *bh_result, int create)
{
	return __get_data_block(inode, iblock, bh_result, create,
				F2FS_GET_BLOCK_DIO, NULL,
				f2fs_rw_hint_to_seg_type(inode->i_write_hint),
				IS_SWAPFILE(inode) ? false : true);
}

static int get_data_block_dio(struct inode *inode, sector_t iblock,
			struct buffer_head *bh_result, int create)
{
	return __get_data_block(inode, iblock, bh_result, create,
				F2FS_GET_BLOCK_DIO, NULL,
				f2fs_rw_hint_to_seg_type(inode->i_write_hint),
				false);
}

static int get_data_block_bmap(struct inode *inode, sector_t iblock,
			struct buffer_head *bh_result, int create)
{
	/* Block number less than F2FS MAX BLOCKS */
	if (unlikely(iblock >= F2FS_I_SB(inode)->max_file_blocks))
		return -EFBIG;

	return __get_data_block(inode, iblock, bh_result, create,
						F2FS_GET_BLOCK_BMAP, NULL,
						NO_CHECK_TYPE, create);
}

static inline sector_t logical_to_blk(struct inode *inode, loff_t offset)
{
	return (offset >> inode->i_blkbits);
}

static inline loff_t blk_to_logical(struct inode *inode, sector_t blk)
{
	return (blk << inode->i_blkbits);
}

static int f2fs_xattr_fiemap(struct inode *inode,
				struct fiemap_extent_info *fieinfo)
{
	struct f2fs_sb_info *sbi = F2FS_I_SB(inode);
	struct page *page;
	struct node_info ni;
	__u64 phys = 0, len;
	__u32 flags;
	nid_t xnid = F2FS_I(inode)->i_xattr_nid;
	int err = 0;

	if (f2fs_has_inline_xattr(inode)) {
		int offset;

		page = f2fs_grab_cache_page(NODE_MAPPING(sbi),
						inode->i_ino, false);
		if (!page)
			return -ENOMEM;

		err = f2fs_get_node_info(sbi, inode->i_ino, &ni);
		if (err) {
			f2fs_put_page(page, 1);
			return err;
		}

		phys = (__u64)blk_to_logical(inode, ni.blk_addr);
		offset = offsetof(struct f2fs_inode, i_addr) +
					sizeof(__le32) * (DEF_ADDRS_PER_INODE -
					get_inline_xattr_addrs(inode));

		phys += offset;
		len = inline_xattr_size(inode);

		f2fs_put_page(page, 1);

		flags = FIEMAP_EXTENT_DATA_INLINE | FIEMAP_EXTENT_NOT_ALIGNED;

		if (!xnid)
			flags |= FIEMAP_EXTENT_LAST;

		err = fiemap_fill_next_extent(fieinfo, 0, phys, len, flags);
		if (err || err == 1)
			return err;
	}

	if (xnid) {
		page = f2fs_grab_cache_page(NODE_MAPPING(sbi), xnid, false);
		if (!page)
			return -ENOMEM;

		err = f2fs_get_node_info(sbi, xnid, &ni);
		if (err) {
			f2fs_put_page(page, 1);
			return err;
		}

		phys = (__u64)blk_to_logical(inode, ni.blk_addr);
		len = inode->i_sb->s_blocksize;

		f2fs_put_page(page, 1);

		flags = FIEMAP_EXTENT_LAST;
	}

	if (phys)
		err = fiemap_fill_next_extent(fieinfo, 0, phys, len, flags);

	return (err < 0 ? err : 0);
}

int f2fs_fiemap(struct inode *inode, struct fiemap_extent_info *fieinfo,
		u64 start, u64 len)
{
	struct buffer_head map_bh;
	sector_t start_blk, last_blk;
	pgoff_t next_pgofs;
	u64 logical = 0, phys = 0, size = 0;
	u32 flags = 0;
	int ret = 0;

	if (fieinfo->fi_flags & FIEMAP_FLAG_CACHE) {
		ret = f2fs_precache_extents(inode);
		if (ret)
			return ret;
	}

	ret = fiemap_check_flags(fieinfo, FIEMAP_FLAG_SYNC | FIEMAP_FLAG_XATTR);
	if (ret)
		return ret;

	inode_lock(inode);

	if (fieinfo->fi_flags & FIEMAP_FLAG_XATTR) {
		ret = f2fs_xattr_fiemap(inode, fieinfo);
		goto out;
	}

	if (f2fs_has_inline_data(inode) || f2fs_has_inline_dentry(inode)) {
		ret = f2fs_inline_data_fiemap(inode, fieinfo, start, len);
		if (ret != -EAGAIN)
			goto out;
	}

	if (logical_to_blk(inode, len) == 0)
		len = blk_to_logical(inode, 1);

	start_blk = logical_to_blk(inode, start);
	last_blk = logical_to_blk(inode, start + len - 1);

next:
	memset(&map_bh, 0, sizeof(struct buffer_head));
	map_bh.b_size = len;

	ret = get_data_block(inode, start_blk, &map_bh, 0,
					F2FS_GET_BLOCK_FIEMAP, &next_pgofs);
	if (ret)
		goto out;

	/* HOLE */
	if (!buffer_mapped(&map_bh)) {
		start_blk = next_pgofs;

		if (blk_to_logical(inode, start_blk) < blk_to_logical(inode,
					F2FS_I_SB(inode)->max_file_blocks))
			goto prep_next;

		flags |= FIEMAP_EXTENT_LAST;
	}

	if (size) {
		if (IS_ENCRYPTED(inode))
			flags |= FIEMAP_EXTENT_DATA_ENCRYPTED;

		ret = fiemap_fill_next_extent(fieinfo, logical,
				phys, size, flags);
	}

	if (start_blk > last_blk || ret)
		goto out;

	logical = blk_to_logical(inode, start_blk);
	phys = blk_to_logical(inode, map_bh.b_blocknr);
	size = map_bh.b_size;
	flags = 0;
	if (buffer_unwritten(&map_bh))
		flags = FIEMAP_EXTENT_UNWRITTEN;

	start_blk += logical_to_blk(inode, size);

prep_next:
	cond_resched();
	if (fatal_signal_pending(current))
		ret = -EINTR;
	else
		goto next;
out:
	if (ret == 1)
		ret = 0;

	inode_unlock(inode);
	return ret;
}

static int f2fs_read_single_page(struct inode *inode, struct page *page,
					unsigned nr_pages,
					struct f2fs_map_blocks *map,
					struct bio **bio_ret,
					sector_t *last_block_in_bio,
					bool is_readahead)
{
	struct bio *bio = *bio_ret;
	const unsigned blkbits = inode->i_blkbits;
	const unsigned blocksize = 1 << blkbits;
	sector_t block_in_file;
	sector_t last_block;
	sector_t last_block_in_file;
	sector_t block_nr;
	bool bio_encrypted;
	u64 dun;
	int ret = 0;

	block_in_file = (sector_t)page_index(page);
	last_block = block_in_file + nr_pages;
	last_block_in_file = (i_size_read(inode) + blocksize - 1) >>
							blkbits;
	if (last_block > last_block_in_file)
		last_block = last_block_in_file;

	/* just zeroing out page which is beyond EOF */
	if (block_in_file >= last_block)
		goto zero_out;
	/*
	 * Map blocks using the previous result first.
	 */
	if ((map->m_flags & F2FS_MAP_MAPPED) &&
			block_in_file > map->m_lblk &&
			block_in_file < (map->m_lblk + map->m_len))
		goto got_it;

	/*
	 * Then do more f2fs_map_blocks() calls until we are
	 * done with this page.
	 */
	map->m_lblk = block_in_file;
	map->m_len = last_block - block_in_file;

	ret = f2fs_map_blocks(inode, map, 0, F2FS_GET_BLOCK_DEFAULT);
	if (ret)
		goto out;
got_it:
	if ((map->m_flags & F2FS_MAP_MAPPED)) {
		block_nr = map->m_pblk + block_in_file - map->m_lblk;
		SetPageMappedToDisk(page);

		if (!PageUptodate(page) && (!PageSwapCache(page) &&
					!cleancache_get_page(page))) {
			SetPageUptodate(page);
			goto confused;
		}

		if (!f2fs_is_valid_blkaddr(F2FS_I_SB(inode), block_nr,
						DATA_GENERIC_ENHANCE_READ)) {
			ret = -EFSCORRUPTED;
			goto out;
		}
	} else {
zero_out:
		zero_user_segment(page, 0, PAGE_SIZE);
		if (!PageUptodate(page))
			SetPageUptodate(page);
		unlock_page(page);
		goto out;
	}

	/*
	 * This page will go to BIO.  Do we need to send this
	 * BIO off first?
	 */
	if (bio && !page_is_mergeable(F2FS_I_SB(inode), bio,
				*last_block_in_bio, block_nr)) {
submit_and_realloc:
		__submit_bio(F2FS_I_SB(inode), bio, DATA);
		bio = NULL;
	}

	dun = PG_DUN(inode, page);
	bio_encrypted = f2fs_may_encrypt_bio(inode, NULL);
	if (!fscrypt_mergeable_bio(bio, dun, bio_encrypted, 0)) {
		__submit_bio(F2FS_I_SB(inode), bio, DATA);
		bio = NULL;
	}

	if (bio == NULL) {
		bio = f2fs_grab_read_bio(inode, block_nr, nr_pages,
				is_readahead ? REQ_RAHEAD : 0);
		if (IS_ERR(bio)) {
			ret = PTR_ERR(bio);
			bio = NULL;
			goto out;
		}
		if (bio_encrypted)
			fscrypt_set_ice_dun(inode, bio, dun);
	}

	/*
	 * If the page is under writeback, we need to wait for
	 * its completion to see the correct decrypted data.
	 */
	f2fs_wait_on_block_writeback(inode, block_nr);

	if (bio_add_page(bio, page, blocksize, 0) < blocksize)
		goto submit_and_realloc;

	inc_page_count(F2FS_I_SB(inode), F2FS_RD_DATA);
	ClearPageError(page);
	*last_block_in_bio = block_nr;
	goto out;
confused:
	if (bio) {
		__submit_bio(F2FS_I_SB(inode), bio, DATA);
		bio = NULL;
	}
	unlock_page(page);
out:
	*bio_ret = bio;
	return ret;
}

/*
 * This function was originally taken from fs/mpage.c, and customized for f2fs.
 * Major change was from block_size == page_size in f2fs by default.
 *
 * Note that the aops->readpages() function is ONLY used for read-ahead. If
 * this function ever deviates from doing just read-ahead, it should either
 * use ->readpage() or do the necessary surgery to decouple ->readpages()
 * from read-ahead.
 */
static int f2fs_mpage_readpages(struct address_space *mapping,
			struct list_head *pages, struct page *page,
			unsigned nr_pages, bool is_readahead)
{
	struct bio *bio = NULL;
	sector_t last_block_in_bio = 0;
	struct inode *inode = mapping->host;
	struct f2fs_map_blocks map;
	int ret = 0;

	map.m_pblk = 0;
	map.m_lblk = 0;
	map.m_len = 0;
	map.m_flags = 0;
	map.m_next_pgofs = NULL;
	map.m_next_extent = NULL;
	map.m_seg_type = NO_CHECK_TYPE;
	map.m_may_create = false;

	for (; nr_pages; nr_pages--) {
		if (pages) {
			page = list_last_entry(pages, struct page, lru);

			prefetchw(&page->flags);
			list_del(&page->lru);
			if (add_to_page_cache_lru(page, mapping,
						  page_index(page),
						  readahead_gfp_mask(mapping)))
				goto next_page;
		}

		ret = f2fs_read_single_page(inode, page, nr_pages, &map, &bio,
					&last_block_in_bio, is_readahead);
		if (ret) {
			SetPageError(page);
			zero_user_segment(page, 0, PAGE_SIZE);
			unlock_page(page);
		}

next_page:
		if (pages)
			put_page(page);
	}
	BUG_ON(pages && !list_empty(pages));
	if (bio)
		__submit_bio(F2FS_I_SB(inode), bio, DATA);
	return pages ? 0 : ret;
}

static int f2fs_read_data_page(struct file *file, struct page *page)
{
	struct inode *inode = page_file_mapping(page)->host;
	int ret = -EAGAIN;

	trace_f2fs_readpage(page, DATA);

	/* If the file has inline data, try to read it directly */
	if (f2fs_has_inline_data(inode))
		ret = f2fs_read_inline_data(inode, page);
	if (ret == -EAGAIN)
		ret = f2fs_mpage_readpages(page_file_mapping(page),
						NULL, page, 1, false);
	return ret;
}

static int f2fs_read_data_pages(struct file *file,
			struct address_space *mapping,
			struct list_head *pages, unsigned nr_pages)
{
	struct inode *inode = mapping->host;
	struct page *page = list_last_entry(pages, struct page, lru);

	trace_f2fs_readpages(inode, page, nr_pages);

	/* If the file has inline data, skip readpages */
	if (f2fs_has_inline_data(inode))
		return 0;

	return f2fs_mpage_readpages(mapping, pages, NULL, nr_pages, true);
}

static int encrypt_one_page(struct f2fs_io_info *fio)
{
	struct inode *inode = fio->page->mapping->host;
	struct page *mpage;
	gfp_t gfp_flags = GFP_NOFS;

	if (!f2fs_encrypted_file(inode))
		return 0;

	/* wait for GCed page writeback via META_MAPPING */
	f2fs_wait_on_block_writeback(inode, fio->old_blkaddr);

retry_encrypt:
	if (fscrypt_using_hardware_encryption(inode))
		return 0;

	fio->encrypted_page = fscrypt_encrypt_pagecache_blocks(fio->page,
							       PAGE_SIZE, 0,
							       gfp_flags);
	if (IS_ERR(fio->encrypted_page)) {
		/* flush pending IOs and wait for a while in the ENOMEM case */
		if (PTR_ERR(fio->encrypted_page) == -ENOMEM) {
			f2fs_flush_merged_writes(fio->sbi);
			congestion_wait(BLK_RW_ASYNC, HZ/50);
			gfp_flags |= __GFP_NOFAIL;
			goto retry_encrypt;
		}
		return PTR_ERR(fio->encrypted_page);
	}

	mpage = find_lock_page(META_MAPPING(fio->sbi), fio->old_blkaddr);
	if (mpage) {
		if (PageUptodate(mpage))
			memcpy(page_address(mpage),
				page_address(fio->encrypted_page), PAGE_SIZE);
		f2fs_put_page(mpage, 1);
	}
	return 0;
}

static inline bool check_inplace_update_policy(struct inode *inode,
				struct f2fs_io_info *fio)
{
	struct f2fs_sb_info *sbi = F2FS_I_SB(inode);
	unsigned int policy = SM_I(sbi)->ipu_policy;

	if (policy & (0x1 << F2FS_IPU_FORCE))
		return true;
	if (policy & (0x1 << F2FS_IPU_SSR) && f2fs_need_SSR(sbi))
		return true;
	if (policy & (0x1 << F2FS_IPU_UTIL) &&
			utilization(sbi) > SM_I(sbi)->min_ipu_util)
		return true;
	if (policy & (0x1 << F2FS_IPU_SSR_UTIL) && f2fs_need_SSR(sbi) &&
			utilization(sbi) > SM_I(sbi)->min_ipu_util)
		return true;

	/*
	 * IPU for rewrite async pages
	 */
	if (policy & (0x1 << F2FS_IPU_ASYNC) &&
			fio && fio->op == REQ_OP_WRITE &&
			!(fio->op_flags & REQ_SYNC) &&
			!IS_ENCRYPTED(inode))
		return true;

	/* this is only set during fdatasync */
	if (policy & (0x1 << F2FS_IPU_FSYNC) &&
			is_inode_flag_set(inode, FI_NEED_IPU))
		return true;

	if (unlikely(fio && is_sbi_flag_set(sbi, SBI_CP_DISABLED) &&
			!f2fs_is_checkpointed_data(sbi, fio->old_blkaddr)))
		return true;

	return false;
}

bool f2fs_should_update_inplace(struct inode *inode, struct f2fs_io_info *fio)
{
	if (f2fs_is_pinned_file(inode))
		return true;

	/* if this is cold file, we should overwrite to avoid fragmentation */
	if (file_is_cold(inode))
		return true;

	return check_inplace_update_policy(inode, fio);
}

bool f2fs_should_update_outplace(struct inode *inode, struct f2fs_io_info *fio)
{
	struct f2fs_sb_info *sbi = F2FS_I_SB(inode);

	if (test_opt(sbi, LFS))
		return true;
	if (S_ISDIR(inode->i_mode))
		return true;
	if (IS_NOQUOTA(inode))
		return true;
	if (f2fs_is_atomic_file(inode))
		return true;
	if (fio) {
		if (is_cold_data(fio->page))
			return true;
		if (IS_ATOMIC_WRITTEN_PAGE(fio->page))
			return true;
		if (unlikely(is_sbi_flag_set(sbi, SBI_CP_DISABLED) &&
			f2fs_is_checkpointed_data(sbi, fio->old_blkaddr)))
			return true;
	}
	return false;
}

static inline bool need_inplace_update(struct f2fs_io_info *fio)
{
	struct inode *inode = fio->page->mapping->host;

	if (f2fs_should_update_outplace(inode, fio))
		return false;

	return f2fs_should_update_inplace(inode, fio);
}

int f2fs_do_write_data_page(struct f2fs_io_info *fio)
{
	struct page *page = fio->page;
	struct inode *inode = page->mapping->host;
	struct dnode_of_data dn;
	struct extent_info ei = {0,0,0};
	struct node_info ni;
	bool ipu_force = false;
	int err = 0;

	set_new_dnode(&dn, inode, NULL, NULL, 0);
	if (need_inplace_update(fio) &&
			f2fs_lookup_extent_cache(inode, page->index, &ei)) {
		fio->old_blkaddr = ei.blk + page->index - ei.fofs;

		if (!f2fs_is_valid_blkaddr(fio->sbi, fio->old_blkaddr,
						DATA_GENERIC_ENHANCE))
			return -EFSCORRUPTED;

		ipu_force = true;
		fio->need_lock = LOCK_DONE;
		goto got_it;
	}

	/* Deadlock due to between page->lock and f2fs_lock_op */
	if (fio->need_lock == LOCK_REQ && !f2fs_trylock_op(fio->sbi))
		return -EAGAIN;

	err = f2fs_get_dnode_of_data(&dn, page->index, LOOKUP_NODE);
	if (err)
		goto out;

	fio->old_blkaddr = dn.data_blkaddr;

	/* This page is already truncated */
	if (fio->old_blkaddr == NULL_ADDR) {
		ClearPageUptodate(page);
		clear_cold_data(page);
		goto out_writepage;
	}
got_it:
	if (__is_valid_data_blkaddr(fio->old_blkaddr) &&
		!f2fs_is_valid_blkaddr(fio->sbi, fio->old_blkaddr,
						DATA_GENERIC_ENHANCE)) {
		err = -EFSCORRUPTED;
		goto out_writepage;
	}
	/*
	 * If current allocation needs SSR,
	 * it had better in-place writes for updated data.
	 */
	if (ipu_force ||
		(__is_valid_data_blkaddr(fio->old_blkaddr) &&
					need_inplace_update(fio))) {
		err = encrypt_one_page(fio);
		if (err)
			goto out_writepage;

		set_page_writeback(page);
		ClearPageError(page);
		f2fs_put_dnode(&dn);
		if (fio->need_lock == LOCK_REQ)
			f2fs_unlock_op(fio->sbi);
		err = f2fs_inplace_write_data(fio);
		if (err) {
			if (f2fs_encrypted_file(inode))
				fscrypt_finalize_bounce_page(&fio->encrypted_page);
			if (PageWriteback(page))
				end_page_writeback(page);
		} else {
			set_inode_flag(inode, FI_UPDATE_WRITE);
		}
		trace_f2fs_do_write_data_page(fio->page, IPU);
		return err;
	}

	if (fio->need_lock == LOCK_RETRY) {
		if (!f2fs_trylock_op(fio->sbi)) {
			err = -EAGAIN;
			goto out_writepage;
		}
		fio->need_lock = LOCK_REQ;
	}

	err = f2fs_get_node_info(fio->sbi, dn.nid, &ni);
	if (err)
		goto out_writepage;

	fio->version = ni.version;

	err = encrypt_one_page(fio);
	if (err)
		goto out_writepage;

	set_page_writeback(page);
	ClearPageError(page);

	/* LFS mode write path */
	f2fs_outplace_write_data(&dn, fio);
	trace_f2fs_do_write_data_page(page, OPU);
	set_inode_flag(inode, FI_APPEND_WRITE);
	if (page->index == 0)
		set_inode_flag(inode, FI_FIRST_BLOCK_WRITTEN);
out_writepage:
	f2fs_put_dnode(&dn);
out:
	if (fio->need_lock == LOCK_REQ)
		f2fs_unlock_op(fio->sbi);
	return err;
}

static int __write_data_page(struct page *page, bool *submitted,
				struct bio **bio,
				sector_t *last_block,
				struct writeback_control *wbc,
				enum iostat_type io_type)
{
	struct inode *inode = page->mapping->host;
	struct f2fs_sb_info *sbi = F2FS_I_SB(inode);
	loff_t i_size = i_size_read(inode);
	const pgoff_t end_index = ((unsigned long long) i_size)
							>> PAGE_SHIFT;
	loff_t psize = (loff_t)(page->index + 1) << PAGE_SHIFT;
	unsigned offset = 0;
	bool need_balance_fs = false;
	int err = 0;
	struct f2fs_io_info fio = {
		.sbi = sbi,
		.ino = inode->i_ino,
		.type = DATA,
		.op = REQ_OP_WRITE,
		.op_flags = wbc_to_write_flags(wbc),
		.old_blkaddr = NULL_ADDR,
		.page = page,
		.encrypted_page = NULL,
		.submitted = false,
		.need_lock = LOCK_RETRY,
		.io_type = io_type,
		.io_wbc = wbc,
		.bio = bio,
		.last_block = last_block,
	};

	trace_f2fs_writepage(page, DATA);

	/* we should bypass data pages to proceed the kworkder jobs */
	if (unlikely(f2fs_cp_error(sbi))) {
		mapping_set_error(page->mapping, -EIO);
		/*
		 * don't drop any dirty dentry pages for keeping lastest
		 * directory structure.
		 */
		if (S_ISDIR(inode->i_mode))
			goto redirty_out;
		goto out;
	}

	if (unlikely(is_sbi_flag_set(sbi, SBI_POR_DOING)))
		goto redirty_out;

	if (page->index < end_index)
		goto write;

	/*
	 * If the offset is out-of-range of file size,
	 * this page does not have to be written to disk.
	 */
	offset = i_size & (PAGE_SIZE - 1);
	if ((page->index >= end_index + 1) || !offset)
		goto out;

	zero_user_segment(page, offset, PAGE_SIZE);
write:
	if (f2fs_is_drop_cache(inode))
		goto out;
	/* we should not write 0'th page having journal header */
	if (f2fs_is_volatile_file(inode) && (!page->index ||
			(!wbc->for_reclaim &&
			f2fs_available_free_memory(sbi, BASE_CHECK))))
		goto redirty_out;

	/* Dentry blocks are controlled by checkpoint */
	if (S_ISDIR(inode->i_mode)) {
		fio.need_lock = LOCK_DONE;
		err = f2fs_do_write_data_page(&fio);
		goto done;
	}

	if (!wbc->for_reclaim)
		need_balance_fs = true;
	else if (has_not_enough_free_secs(sbi, 0, 0))
		goto redirty_out;
	else
		set_inode_flag(inode, FI_HOT_DATA);

	err = -EAGAIN;
	if (f2fs_has_inline_data(inode)) {
		err = f2fs_write_inline_data(inode, page);
		if (!err)
			goto out;
	}

	if (err == -EAGAIN) {
		err = f2fs_do_write_data_page(&fio);
		if (err == -EAGAIN) {
			fio.need_lock = LOCK_REQ;
			err = f2fs_do_write_data_page(&fio);
		}
	}

	if (err) {
		file_set_keep_isize(inode);
	} else {
		down_write(&F2FS_I(inode)->i_sem);
		if (F2FS_I(inode)->last_disk_size < psize)
			F2FS_I(inode)->last_disk_size = psize;
		up_write(&F2FS_I(inode)->i_sem);
	}

done:
	if (err && err != -ENOENT)
		goto redirty_out;

out:
	inode_dec_dirty_pages(inode);
	if (err) {
		ClearPageUptodate(page);
		clear_cold_data(page);
	}

	if (wbc->for_reclaim) {
		f2fs_submit_merged_write_cond(sbi, NULL, page, 0, DATA);
		clear_inode_flag(inode, FI_HOT_DATA);
		f2fs_remove_dirty_inode(inode);
		submitted = NULL;
	}

	unlock_page(page);
	if (!S_ISDIR(inode->i_mode) && !IS_NOQUOTA(inode) &&
					!F2FS_I(inode)->cp_task)
		f2fs_balance_fs(sbi, need_balance_fs);

	if (unlikely(f2fs_cp_error(sbi))) {
		f2fs_submit_merged_write(sbi, DATA);
		f2fs_submit_merged_ipu_write(sbi, bio, NULL);
		submitted = NULL;
	}

	if (submitted)
		*submitted = fio.submitted;

	return 0;

redirty_out:
	redirty_page_for_writepage(wbc, page);
	/*
	 * pageout() in MM traslates EAGAIN, so calls handle_write_error()
	 * -> mapping_set_error() -> set_bit(AS_EIO, ...).
	 * file_write_and_wait_range() will see EIO error, which is critical
	 * to return value of fsync() followed by atomic_write failure to user.
	 */
	if (!err || wbc->for_reclaim)
		return AOP_WRITEPAGE_ACTIVATE;
	unlock_page(page);
	return err;
}

static int f2fs_write_data_page(struct page *page,
					struct writeback_control *wbc)
{
	return __write_data_page(page, NULL, NULL, NULL, wbc, FS_DATA_IO);
}

/*
 * This function was copied from write_cche_pages from mm/page-writeback.c.
 * The major change is making write step of cold data page separately from
 * warm/hot data page.
 */
static int f2fs_write_cache_pages(struct address_space *mapping,
					struct writeback_control *wbc,
					enum iostat_type io_type)
{
	int ret = 0;
	int done = 0;
	struct pagevec pvec;
	struct f2fs_sb_info *sbi = F2FS_M_SB(mapping);
	struct bio *bio = NULL;
	sector_t last_block;
	int nr_pages;
	pgoff_t uninitialized_var(writeback_index);
	pgoff_t index;
	pgoff_t end;		/* Inclusive */
	pgoff_t done_index;
	int cycled;
	int range_whole = 0;
	int tag;
	int nwritten = 0;

	pagevec_init(&pvec, 0);

	if (get_dirty_pages(mapping->host) <=
				SM_I(F2FS_M_SB(mapping))->min_hot_blocks)
		set_inode_flag(mapping->host, FI_HOT_DATA);
	else
		clear_inode_flag(mapping->host, FI_HOT_DATA);

	if (wbc->range_cyclic) {
		writeback_index = mapping->writeback_index; /* prev offset */
		index = writeback_index;
		if (index == 0)
			cycled = 1;
		else
			cycled = 0;
		end = -1;
	} else {
		index = wbc->range_start >> PAGE_SHIFT;
		end = wbc->range_end >> PAGE_SHIFT;
		if (wbc->range_start == 0 && wbc->range_end == LLONG_MAX)
			range_whole = 1;
		cycled = 1; /* ignore range_cyclic tests */
	}
	if (wbc->sync_mode == WB_SYNC_ALL || wbc->tagged_writepages)
		tag = PAGECACHE_TAG_TOWRITE;
	else
		tag = PAGECACHE_TAG_DIRTY;
retry:
	if (wbc->sync_mode == WB_SYNC_ALL || wbc->tagged_writepages)
		tag_pages_for_writeback(mapping, index, end);
	done_index = index;
	while (!done && (index <= end)) {
		int i;

		nr_pages = pagevec_lookup_range_tag(&pvec, mapping, &index, end,
				tag);
		if (nr_pages == 0)
			break;

		for (i = 0; i < nr_pages; i++) {
			struct page *page = pvec.pages[i];
			bool submitted = false;

			/* give a priority to WB_SYNC threads */
			if (atomic_read(&sbi->wb_sync_req[DATA]) &&
					wbc->sync_mode == WB_SYNC_NONE) {
				done = 1;
				break;
			}

			done_index = page->index;
retry_write:
			lock_page(page);

			if (unlikely(page->mapping != mapping)) {
continue_unlock:
				unlock_page(page);
				continue;
			}

			if (!PageDirty(page)) {
				/* someone wrote it for us */
				goto continue_unlock;
			}

			if (PageWriteback(page)) {
				if (wbc->sync_mode != WB_SYNC_NONE)
					f2fs_wait_on_page_writeback(page,
							DATA, true, true);
				else
					goto continue_unlock;
			}

			if (!clear_page_dirty_for_io(page))
				goto continue_unlock;

			ret = __write_data_page(page, &submitted, &bio,
					&last_block, wbc, io_type);
			if (unlikely(ret)) {
				/*
				 * keep nr_to_write, since vfs uses this to
				 * get # of written pages.
				 */
				if (ret == AOP_WRITEPAGE_ACTIVATE) {
					unlock_page(page);
					ret = 0;
					continue;
				} else if (ret == -EAGAIN) {
					ret = 0;
					if (wbc->sync_mode == WB_SYNC_ALL) {
						cond_resched();
						congestion_wait(BLK_RW_ASYNC,
									HZ/50);
						goto retry_write;
					}
					continue;
				}
				done_index = page->index + 1;
				done = 1;
				break;
			} else if (submitted) {
				nwritten++;
			}

			if (--wbc->nr_to_write <= 0 &&
					wbc->sync_mode == WB_SYNC_NONE) {
				done = 1;
				break;
			}
		}
		pagevec_release(&pvec);
		cond_resched();
	}

	if (!cycled && !done) {
		cycled = 1;
		index = 0;
		end = writeback_index - 1;
		goto retry;
	}
	if (wbc->range_cyclic || (range_whole && wbc->nr_to_write > 0))
		mapping->writeback_index = done_index;

	if (nwritten)
		f2fs_submit_merged_write_cond(F2FS_M_SB(mapping), mapping->host,
								NULL, 0, DATA);
	/* submit cached bio of IPU write */
	if (bio)
		f2fs_submit_merged_ipu_write(sbi, &bio, NULL);

	return ret;
}

static inline bool __should_serialize_io(struct inode *inode,
					struct writeback_control *wbc)
{
	if (!S_ISREG(inode->i_mode))
		return false;
	if (IS_NOQUOTA(inode))
		return false;
	/* to avoid deadlock in path of data flush */
	if (F2FS_I(inode)->cp_task)
		return false;
	if (wbc->sync_mode != WB_SYNC_ALL)
		return true;
	if (get_dirty_pages(inode) >= SM_I(F2FS_I_SB(inode))->min_seq_blocks)
		return true;
	return false;
}

static int __f2fs_write_data_pages(struct address_space *mapping,
						struct writeback_control *wbc,
						enum iostat_type io_type)
{
	struct inode *inode = mapping->host;
	struct f2fs_sb_info *sbi = F2FS_I_SB(inode);
	struct blk_plug plug;
	int ret;
	bool locked = false;

	/* deal with chardevs and other special file */
	if (!mapping->a_ops->writepage)
		return 0;

	/* skip writing if there is no dirty page in this inode */
	if (!get_dirty_pages(inode) && wbc->sync_mode == WB_SYNC_NONE)
		return 0;

	/* during POR, we don't need to trigger writepage at all. */
	if (unlikely(is_sbi_flag_set(sbi, SBI_POR_DOING)))
		goto skip_write;

	if ((S_ISDIR(inode->i_mode) || IS_NOQUOTA(inode)) &&
			wbc->sync_mode == WB_SYNC_NONE &&
			get_dirty_pages(inode) < nr_pages_to_skip(sbi, DATA) &&
			f2fs_available_free_memory(sbi, DIRTY_DENTS))
		goto skip_write;

	/* skip writing during file defragment */
	if (is_inode_flag_set(inode, FI_DO_DEFRAG))
		goto skip_write;

	trace_f2fs_writepages(mapping->host, wbc, DATA);

	/* to avoid spliting IOs due to mixed WB_SYNC_ALL and WB_SYNC_NONE */
	if (wbc->sync_mode == WB_SYNC_ALL)
		atomic_inc(&sbi->wb_sync_req[DATA]);
	else if (atomic_read(&sbi->wb_sync_req[DATA]))
		goto skip_write;

	if (__should_serialize_io(inode, wbc)) {
		mutex_lock(&sbi->writepages);
		locked = true;
	}

	blk_start_plug(&plug);
	ret = f2fs_write_cache_pages(mapping, wbc, io_type);
	blk_finish_plug(&plug);

	if (locked)
		mutex_unlock(&sbi->writepages);

	if (wbc->sync_mode == WB_SYNC_ALL)
		atomic_dec(&sbi->wb_sync_req[DATA]);
	/*
	 * if some pages were truncated, we cannot guarantee its mapping->host
	 * to detect pending bios.
	 */

	f2fs_remove_dirty_inode(inode);
	return ret;

skip_write:
	wbc->pages_skipped += get_dirty_pages(inode);
	trace_f2fs_writepages(mapping->host, wbc, DATA);
	return 0;
}

static int f2fs_write_data_pages(struct address_space *mapping,
			    struct writeback_control *wbc)
{
	struct inode *inode = mapping->host;

	return __f2fs_write_data_pages(mapping, wbc,
			F2FS_I(inode)->cp_task == current ?
			FS_CP_DATA_IO : FS_DATA_IO);
}

static void f2fs_write_failed(struct address_space *mapping, loff_t to)
{
	struct inode *inode = mapping->host;
	loff_t i_size = i_size_read(inode);

	if (to > i_size) {
		down_write(&F2FS_I(inode)->i_gc_rwsem[WRITE]);
		down_write(&F2FS_I(inode)->i_mmap_sem);

		truncate_pagecache(inode, i_size);
		if (!IS_NOQUOTA(inode))
			f2fs_truncate_blocks(inode, i_size, true);

		up_write(&F2FS_I(inode)->i_mmap_sem);
		up_write(&F2FS_I(inode)->i_gc_rwsem[WRITE]);
	}
}

static int prepare_write_begin(struct f2fs_sb_info *sbi,
			struct page *page, loff_t pos, unsigned len,
			block_t *blk_addr, bool *node_changed)
{
	struct inode *inode = page->mapping->host;
	pgoff_t index = page->index;
	struct dnode_of_data dn;
	struct page *ipage;
	bool locked = false;
	struct extent_info ei = {0,0,0};
	int err = 0;
	int flag;

	/*
	 * we already allocated all the blocks, so we don't need to get
	 * the block addresses when there is no need to fill the page.
	 */
	if (!f2fs_has_inline_data(inode) && len == PAGE_SIZE &&
			!is_inode_flag_set(inode, FI_NO_PREALLOC))
		return 0;

	/* f2fs_lock_op avoids race between write CP and convert_inline_page */
	if (f2fs_has_inline_data(inode) && pos + len > MAX_INLINE_DATA(inode))
		flag = F2FS_GET_BLOCK_DEFAULT;
	else
		flag = F2FS_GET_BLOCK_PRE_AIO;

	if (f2fs_has_inline_data(inode) ||
			(pos & PAGE_MASK) >= i_size_read(inode)) {
		__do_map_lock(sbi, flag, true);
		locked = true;
	}
restart:
	/* check inline_data */
	ipage = f2fs_get_node_page(sbi, inode->i_ino);
	if (IS_ERR(ipage)) {
		err = PTR_ERR(ipage);
		goto unlock_out;
	}

	set_new_dnode(&dn, inode, ipage, ipage, 0);

	if (f2fs_has_inline_data(inode)) {
		if (pos + len <= MAX_INLINE_DATA(inode)) {
			f2fs_do_read_inline_data(page, ipage);
			set_inode_flag(inode, FI_DATA_EXIST);
			if (inode->i_nlink)
				set_inline_node(ipage);
		} else {
			err = f2fs_convert_inline_page(&dn, page);
			if (err)
				goto out;
			if (dn.data_blkaddr == NULL_ADDR)
				err = f2fs_get_block(&dn, index);
		}
	} else if (locked) {
		err = f2fs_get_block(&dn, index);
	} else {
		if (f2fs_lookup_extent_cache(inode, index, &ei)) {
			dn.data_blkaddr = ei.blk + index - ei.fofs;
		} else {
			/* hole case */
			err = f2fs_get_dnode_of_data(&dn, index, LOOKUP_NODE);
			if (err || dn.data_blkaddr == NULL_ADDR) {
				f2fs_put_dnode(&dn);
				__do_map_lock(sbi, F2FS_GET_BLOCK_PRE_AIO,
								true);
				WARN_ON(flag != F2FS_GET_BLOCK_PRE_AIO);
				locked = true;
				goto restart;
			}
		}
	}

	/* convert_inline_page can make node_changed */
	*blk_addr = dn.data_blkaddr;
	*node_changed = dn.node_changed;
out:
	f2fs_put_dnode(&dn);
unlock_out:
	if (locked)
		__do_map_lock(sbi, flag, false);
	return err;
}

static int f2fs_write_begin(struct file *file, struct address_space *mapping,
		loff_t pos, unsigned len, unsigned flags,
		struct page **pagep, void **fsdata)
{
	struct inode *inode = mapping->host;
	struct f2fs_sb_info *sbi = F2FS_I_SB(inode);
	struct page *page = NULL;
	pgoff_t index = ((unsigned long long) pos) >> PAGE_SHIFT;
	bool need_balance = false, drop_atomic = false;
	block_t blkaddr = NULL_ADDR;
	int err = 0;

	if (trace_android_fs_datawrite_start_enabled()) {
		char *path, pathbuf[MAX_TRACE_PATHBUF_LEN];

		path = android_fstrace_get_pathname(pathbuf,
						    MAX_TRACE_PATHBUF_LEN,
						    inode);
		trace_android_fs_datawrite_start(inode, pos, len,
						 current->pid, path,
						 current->comm);
	}
	trace_f2fs_write_begin(inode, pos, len, flags);

	if (!f2fs_is_checkpoint_ready(sbi)) {
		err = -ENOSPC;
		goto fail;
	}

	if ((f2fs_is_atomic_file(inode) &&
			!f2fs_available_free_memory(sbi, INMEM_PAGES)) ||
			is_inode_flag_set(inode, FI_ATOMIC_REVOKE_REQUEST)) {
		err = -ENOMEM;
		drop_atomic = true;
		goto fail;
	}

	/*
	 * We should check this at this moment to avoid deadlock on inode page
	 * and #0 page. The locking rule for inline_data conversion should be:
	 * lock_page(page #0) -> lock_page(inode_page)
	 */
	if (index != 0) {
		err = f2fs_convert_inline_inode(inode);
		if (err)
			goto fail;
	}
repeat:
	/*
	 * Do not use grab_cache_page_write_begin() to avoid deadlock due to
	 * wait_for_stable_page. Will wait that below with our IO control.
	 */
	page = f2fs_pagecache_get_page(mapping, index,
				FGP_LOCK | FGP_WRITE | FGP_CREAT, GFP_NOFS);
	if (!page) {
		err = -ENOMEM;
		goto fail;
	}

	*pagep = page;

	err = prepare_write_begin(sbi, page, pos, len,
					&blkaddr, &need_balance);
	if (err)
		goto fail;

	if (need_balance && !IS_NOQUOTA(inode) &&
			has_not_enough_free_secs(sbi, 0, 0)) {
		unlock_page(page);
		f2fs_balance_fs(sbi, true);
		lock_page(page);
		if (page->mapping != mapping) {
			/* The page got truncated from under us */
			f2fs_put_page(page, 1);
			goto repeat;
		}
	}

	f2fs_wait_on_page_writeback(page, DATA, false, true);

	if (len == PAGE_SIZE || PageUptodate(page))
		return 0;

	if (!(pos & (PAGE_SIZE - 1)) && (pos + len) >= i_size_read(inode)) {
		zero_user_segment(page, len, PAGE_SIZE);
		return 0;
	}

	if (blkaddr == NEW_ADDR) {
		zero_user_segment(page, 0, PAGE_SIZE);
		SetPageUptodate(page);
	} else {
		if (!f2fs_is_valid_blkaddr(sbi, blkaddr,
				DATA_GENERIC_ENHANCE_READ)) {
			err = -EFSCORRUPTED;
			goto fail;
		}
		err = f2fs_submit_page_read(inode, page, blkaddr);
		if (err)
			goto fail;

		lock_page(page);
		if (unlikely(page->mapping != mapping)) {
			f2fs_put_page(page, 1);
			goto repeat;
		}
		if (unlikely(!PageUptodate(page))) {
			err = -EIO;
			goto fail;
		}
	}
	return 0;

fail:
	f2fs_put_page(page, 1);
	f2fs_write_failed(mapping, pos + len);
	if (drop_atomic)
		f2fs_drop_inmem_pages_all(sbi, false);
	return err;
}

static int f2fs_write_end(struct file *file,
			struct address_space *mapping,
			loff_t pos, unsigned len, unsigned copied,
			struct page *page, void *fsdata)
{
	struct inode *inode = page->mapping->host;

	trace_android_fs_datawrite_end(inode, pos, len);
	trace_f2fs_write_end(inode, pos, len, copied);

	/*
	 * This should be come from len == PAGE_SIZE, and we expect copied
	 * should be PAGE_SIZE. Otherwise, we treat it with zero copied and
	 * let generic_perform_write() try to copy data again through copied=0.
	 */
	if (!PageUptodate(page)) {
		if (unlikely(copied != len))
			copied = 0;
		else
			SetPageUptodate(page);
	}
	if (!copied)
		goto unlock_out;

	set_page_dirty(page);

	if (pos + copied > i_size_read(inode))
		f2fs_i_size_write(inode, pos + copied);
unlock_out:
	f2fs_put_page(page, 1);
	f2fs_update_time(F2FS_I_SB(inode), REQ_TIME);
	return copied;
}

static int check_direct_IO(struct inode *inode, struct iov_iter *iter,
			   loff_t offset)
{
	unsigned i_blkbits = READ_ONCE(inode->i_blkbits);
	unsigned blkbits = i_blkbits;
	unsigned blocksize_mask = (1 << blkbits) - 1;
	unsigned long align = offset | iov_iter_alignment(iter);
	struct block_device *bdev = inode->i_sb->s_bdev;

	if (align & blocksize_mask) {
		if (bdev)
			blkbits = blksize_bits(bdev_logical_block_size(bdev));
		blocksize_mask = (1 << blkbits) - 1;
		if (align & blocksize_mask)
			return -EINVAL;
		return 1;
	}
	return 0;
}

static void f2fs_dio_end_io(struct bio *bio)
{
	struct f2fs_private_dio *dio = bio->bi_private;

	dec_page_count(F2FS_I_SB(dio->inode),
			dio->write ? F2FS_DIO_WRITE : F2FS_DIO_READ);

	bio->bi_private = dio->orig_private;
	bio->bi_end_io = dio->orig_end_io;

	kvfree(dio);

	bio_endio(bio);
}

static void f2fs_dio_submit_bio(struct bio *bio, struct inode *inode,
							loff_t file_offset)
{
	struct f2fs_private_dio *dio;
	bool write = (bio_op(bio) == REQ_OP_WRITE);

	dio = f2fs_kzalloc(F2FS_I_SB(inode),
			sizeof(struct f2fs_private_dio), GFP_NOFS);
	if (!dio)
		goto out;

	dio->inode = inode;
	dio->orig_end_io = bio->bi_end_io;
	dio->orig_private = bio->bi_private;
	dio->write = write;

	bio->bi_end_io = f2fs_dio_end_io;
	bio->bi_private = dio;

	inc_page_count(F2FS_I_SB(inode),
			write ? F2FS_DIO_WRITE : F2FS_DIO_READ);

	submit_bio(bio);
	return;
out:
	bio->bi_error = -EIO;
	bio_endio(bio);
}

static ssize_t f2fs_direct_IO(struct kiocb *iocb, struct iov_iter *iter)
{
	struct address_space *mapping = iocb->ki_filp->f_mapping;
	struct inode *inode = mapping->host;
	struct f2fs_sb_info *sbi = F2FS_I_SB(inode);
	struct f2fs_inode_info *fi = F2FS_I(inode);
	size_t count = iov_iter_count(iter);
	loff_t offset = iocb->ki_pos;
	int rw = iov_iter_rw(iter);
	int err;
	enum rw_hint hint = iocb->ki_hint;
	int whint_mode = F2FS_OPTION(sbi).whint_mode;
	bool do_opu;

	err = check_direct_IO(inode, iter, offset);
	if (err)
		return err < 0 ? err : 0;

	if (f2fs_force_buffered_io(inode, iocb, iter))
		return 0;

	do_opu = allow_outplace_dio(inode, iocb, iter);

	trace_f2fs_direct_IO_enter(inode, offset, count, rw);

	if (trace_android_fs_dataread_start_enabled() &&
	    (rw == READ)) {
		char *path, pathbuf[MAX_TRACE_PATHBUF_LEN];

		path = android_fstrace_get_pathname(pathbuf,
						    MAX_TRACE_PATHBUF_LEN,
						    inode);
		trace_android_fs_dataread_start(inode, offset,
						count, current->pid, path,
						current->comm);
	}
	if (trace_android_fs_datawrite_start_enabled() &&
	    (rw == WRITE)) {
		char *path, pathbuf[MAX_TRACE_PATHBUF_LEN];

		path = android_fstrace_get_pathname(pathbuf,
						    MAX_TRACE_PATHBUF_LEN,
						    inode);
		trace_android_fs_datawrite_start(inode, offset, count,
						 current->pid, path,
						 current->comm);
	}
	if (rw == WRITE && whint_mode == WHINT_MODE_OFF)
		iocb->ki_hint = WRITE_LIFE_NOT_SET;

	if (iocb->ki_flags & IOCB_NOWAIT) {
		if (!down_read_trylock(&fi->i_gc_rwsem[rw])) {
			iocb->ki_hint = hint;
			err = -EAGAIN;
			goto out;
		}
		if (do_opu && !down_read_trylock(&fi->i_gc_rwsem[READ])) {
			up_read(&fi->i_gc_rwsem[rw]);
			iocb->ki_hint = hint;
			err = -EAGAIN;
			goto out;
		}
	} else {
		down_read(&fi->i_gc_rwsem[rw]);
		if (do_opu)
			down_read(&fi->i_gc_rwsem[READ]);
	}

	err = __blockdev_direct_IO(iocb, inode, inode->i_sb->s_bdev,
			iter, rw == WRITE ? get_data_block_dio_write :
			get_data_block_dio, NULL, f2fs_dio_submit_bio,
			DIO_LOCKING | DIO_SKIP_HOLES);

	if (do_opu)
		up_read(&fi->i_gc_rwsem[READ]);

	up_read(&fi->i_gc_rwsem[rw]);

	if (rw == WRITE) {
		if (whint_mode == WHINT_MODE_OFF)
			iocb->ki_hint = hint;
		if (err > 0) {
			f2fs_update_iostat(F2FS_I_SB(inode), APP_DIRECT_IO,
									err);
			if (!do_opu)
				set_inode_flag(inode, FI_UPDATE_WRITE);
		} else if (err < 0) {
			f2fs_write_failed(mapping, offset + count);
		}
	}
out:
	if (trace_android_fs_dataread_start_enabled() &&
	    (rw == READ))
		trace_android_fs_dataread_end(inode, offset, count);
	if (trace_android_fs_datawrite_start_enabled() &&
	    (rw == WRITE))
		trace_android_fs_datawrite_end(inode, offset, count);

	trace_f2fs_direct_IO_exit(inode, offset, count, rw, err);

	return err;
}

void f2fs_invalidate_page(struct page *page, unsigned int offset,
							unsigned int length)
{
	struct inode *inode = page->mapping->host;
	struct f2fs_sb_info *sbi = F2FS_I_SB(inode);

	if (inode->i_ino >= F2FS_ROOT_INO(sbi) &&
		(offset % PAGE_SIZE || length != PAGE_SIZE))
		return;

	if (PageDirty(page)) {
		if (inode->i_ino == F2FS_META_INO(sbi)) {
			dec_page_count(sbi, F2FS_DIRTY_META);
		} else if (inode->i_ino == F2FS_NODE_INO(sbi)) {
			dec_page_count(sbi, F2FS_DIRTY_NODES);
		} else {
			inode_dec_dirty_pages(inode);
			f2fs_remove_dirty_inode(inode);
		}
	}

	clear_cold_data(page);

	if (IS_ATOMIC_WRITTEN_PAGE(page))
		return f2fs_drop_inmem_page(inode, page);

	f2fs_clear_page_private(page);
}

int f2fs_release_page(struct page *page, gfp_t wait)
{
	/* If this is dirty page, keep PagePrivate */
	if (PageDirty(page))
		return 0;

	/* This is atomic written page, keep Private */
	if (IS_ATOMIC_WRITTEN_PAGE(page))
		return 0;

	clear_cold_data(page);
	f2fs_clear_page_private(page);
	return 1;
}

static int f2fs_set_data_page_dirty(struct page *page)
{
	struct inode *inode = page_file_mapping(page)->host;

	trace_f2fs_set_page_dirty(page, DATA);

	if (!PageUptodate(page))
		SetPageUptodate(page);
	if (PageSwapCache(page))
		return __set_page_dirty_nobuffers(page);

	if (f2fs_is_atomic_file(inode) && !f2fs_is_commit_atomic_write(inode)) {
		if (!IS_ATOMIC_WRITTEN_PAGE(page)) {
			f2fs_register_inmem_page(inode, page);
			return 1;
		}
		/*
		 * Previously, this page has been registered, we just
		 * return here.
		 */
		return 0;
	}

	if (!PageDirty(page)) {
		__set_page_dirty_nobuffers(page);
		f2fs_update_dirty_page(inode, page);
		return 1;
	}
	return 0;
}

static sector_t f2fs_bmap(struct address_space *mapping, sector_t block)
{
	struct inode *inode = mapping->host;

	if (f2fs_has_inline_data(inode))
		return 0;

	/* make sure allocating whole blocks */
	if (mapping_tagged(mapping, PAGECACHE_TAG_DIRTY))
		filemap_write_and_wait(mapping);

	return generic_block_bmap(mapping, block, get_data_block_bmap);
}

#ifdef CONFIG_MIGRATION
#include <linux/migrate.h>

int f2fs_migrate_page(struct address_space *mapping,
		struct page *newpage, struct page *page, enum migrate_mode mode)
{
	int rc, extra_count;
	struct f2fs_inode_info *fi = F2FS_I(mapping->host);
	bool atomic_written = IS_ATOMIC_WRITTEN_PAGE(page);

	BUG_ON(PageWriteback(page));

	/* migrating an atomic written page is safe with the inmem_lock hold */
	if (atomic_written) {
		if (mode != MIGRATE_SYNC)
			return -EBUSY;
		if (!mutex_trylock(&fi->inmem_lock))
			return -EAGAIN;
	}

	/* one extra reference was held for atomic_write page */
	extra_count = atomic_written ? 1 : 0;
	rc = migrate_page_move_mapping(mapping, newpage,
				page, NULL, mode, extra_count);
	if (rc != MIGRATEPAGE_SUCCESS) {
		if (atomic_written)
			mutex_unlock(&fi->inmem_lock);
		return rc;
	}

	if (atomic_written) {
		struct inmem_pages *cur;
		list_for_each_entry(cur, &fi->inmem_pages, list)
			if (cur->page == page) {
				cur->page = newpage;
				break;
			}
		mutex_unlock(&fi->inmem_lock);
		put_page(page);
		get_page(newpage);
	}

	if (PagePrivate(page)) {
		f2fs_set_page_private(newpage, page_private(page));
		f2fs_clear_page_private(page);
	}

	migrate_page_copy(newpage, page);

	return MIGRATEPAGE_SUCCESS;
}
#endif

#ifdef CONFIG_SWAP
/* Copied from generic_swapfile_activate() to check any holes */
static int check_swap_activate(struct file *swap_file, unsigned int max)
{
	struct address_space *mapping = swap_file->f_mapping;
	struct inode *inode = mapping->host;
	unsigned blocks_per_page;
	unsigned long page_no;
	unsigned blkbits;
	sector_t probe_block;
	sector_t last_block;
	sector_t lowest_block = -1;
	sector_t highest_block = 0;

	blkbits = inode->i_blkbits;
	blocks_per_page = PAGE_SIZE >> blkbits;

	/*
	 * Map all the blocks into the extent list.  This code doesn't try
	 * to be very smart.
	 */
	probe_block = 0;
	page_no = 0;
	last_block = i_size_read(inode) >> blkbits;
	while ((probe_block + blocks_per_page) <= last_block && page_no < max) {
		unsigned block_in_page;
		sector_t first_block;

		cond_resched();

		first_block = bmap(inode, probe_block);
		if (first_block == 0)
			goto bad_bmap;

		/*
		 * It must be PAGE_SIZE aligned on-disk
		 */
		if (first_block & (blocks_per_page - 1)) {
			probe_block++;
			goto reprobe;
		}

		for (block_in_page = 1; block_in_page < blocks_per_page;
					block_in_page++) {
			sector_t block;

			block = bmap(inode, probe_block + block_in_page);
			if (block == 0)
				goto bad_bmap;
			if (block != first_block + block_in_page) {
				/* Discontiguity */
				probe_block++;
				goto reprobe;
			}
		}

		first_block >>= (PAGE_SHIFT - blkbits);
		if (page_no) {	/* exclude the header page */
			if (first_block < lowest_block)
				lowest_block = first_block;
			if (first_block > highest_block)
				highest_block = first_block;
		}

		page_no++;
		probe_block += blocks_per_page;
reprobe:
		continue;
	}
	return 0;

bad_bmap:
	pr_err("swapon: swapfile has holes\n");
	return -EINVAL;
}

static int f2fs_swap_activate(struct swap_info_struct *sis, struct file *file,
				sector_t *span)
{
	struct inode *inode = file_inode(file);
	int ret;

	if (!S_ISREG(inode->i_mode))
		return -EINVAL;

	if (f2fs_readonly(F2FS_I_SB(inode)->sb))
		return -EROFS;

	ret = f2fs_convert_inline_inode(inode);
	if (ret)
		return ret;

	ret = check_swap_activate(file, sis->max);
	if (ret)
		return ret;

	set_inode_flag(inode, FI_PIN_FILE);
	f2fs_precache_extents(inode);
	f2fs_update_time(F2FS_I_SB(inode), REQ_TIME);
	return 0;
}

static void f2fs_swap_deactivate(struct file *file)
{
	struct inode *inode = file_inode(file);

	clear_inode_flag(inode, FI_PIN_FILE);
}
#else
static int f2fs_swap_activate(struct swap_info_struct *sis, struct file *file,
				sector_t *span)
{
	return -EOPNOTSUPP;
}

static void f2fs_swap_deactivate(struct file *file)
{
}
#endif

const struct address_space_operations f2fs_dblock_aops = {
	.readpage	= f2fs_read_data_page,
	.readpages	= f2fs_read_data_pages,
	.writepage	= f2fs_write_data_page,
	.writepages	= f2fs_write_data_pages,
	.write_begin	= f2fs_write_begin,
	.write_end	= f2fs_write_end,
	.set_page_dirty	= f2fs_set_data_page_dirty,
	.invalidatepage	= f2fs_invalidate_page,
	.releasepage	= f2fs_release_page,
	.direct_IO	= f2fs_direct_IO,
	.bmap		= f2fs_bmap,
	.swap_activate  = f2fs_swap_activate,
	.swap_deactivate = f2fs_swap_deactivate,
#ifdef CONFIG_MIGRATION
	.migratepage    = f2fs_migrate_page,
#endif
};

void f2fs_clear_radix_tree_dirty_tag(struct page *page)
{
	struct address_space *mapping = page_mapping(page);
	unsigned long flags;

	spin_lock_irqsave(&mapping->tree_lock, flags);
	radix_tree_tag_clear(&mapping->page_tree, page_index(page),
					PAGECACHE_TAG_DIRTY);
	spin_unlock_irqrestore(&mapping->tree_lock, flags);
}

int __init f2fs_init_post_read_processing(void)
{
	bio_post_read_ctx_cache = KMEM_CACHE(bio_post_read_ctx, 0);
	if (!bio_post_read_ctx_cache)
		goto fail;
	bio_post_read_ctx_pool =
		mempool_create_slab_pool(NUM_PREALLOC_POST_READ_CTXS,
					 bio_post_read_ctx_cache);
	if (!bio_post_read_ctx_pool)
		goto fail_free_cache;
	return 0;

fail_free_cache:
	kmem_cache_destroy(bio_post_read_ctx_cache);
fail:
	return -ENOMEM;
}

void f2fs_destroy_post_read_processing(void)
{
	mempool_destroy(bio_post_read_ctx_pool);
	kmem_cache_destroy(bio_post_read_ctx_cache);
}

int __init f2fs_init_bio_entry_cache(void)
{
	bio_entry_slab = f2fs_kmem_cache_create("bio_entry_slab",
			sizeof(struct bio_entry));
	if (!bio_entry_slab)
		return -ENOMEM;
	return 0;
}

void __exit f2fs_destroy_bio_entry_cache(void)
{
	kmem_cache_destroy(bio_entry_slab);
}<|MERGE_RESOLUTION|>--- conflicted
+++ resolved
@@ -144,17 +144,11 @@
 
 static void f2fs_read_end_io(struct bio *bio)
 {
-<<<<<<< HEAD
+	struct f2fs_sb_info *sbi = F2FS_P_SB(bio->bi_io_vec->bv_page);
 	struct page *first_page = bio->bi_io_vec[0].bv_page;
-
-	if (time_to_inject(F2FS_P_SB(bio->bi_io_vec->bv_page), FAULT_READ_IO)) {
-		f2fs_show_injection_info(FAULT_READ_IO);
-=======
-	struct f2fs_sb_info *sbi = F2FS_P_SB(bio->bi_io_vec->bv_page);
 
 	if (time_to_inject(sbi, FAULT_READ_IO)) {
 		f2fs_show_injection_info(sbi, FAULT_READ_IO);
->>>>>>> f2229c4c
 		bio->bi_error = -EIO;
 	}
 
@@ -714,32 +708,19 @@
 	fio->op_flags |= fio->encrypted_page ? REQ_NOENCRYPT : 0;
 
 	if (bio && !page_is_mergeable(fio->sbi, bio, *fio->last_block,
-<<<<<<< HEAD
-						fio->new_blkaddr)) {
-		__submit_bio(fio->sbi, bio, fio->type);
-		bio = NULL;
-	}
+						fio->new_blkaddr))
+		f2fs_submit_merged_ipu_write(fio->sbi, &bio, NULL);
 	/* ICE support */
 	if (bio && !fscrypt_mergeable_bio(bio, dun,
-				bio_encrypted, bi_crypt_skip)) {
-		__submit_bio(fio->sbi, bio, fio->type);
-		bio = NULL;
-	}
-=======
-						fio->new_blkaddr))
+				bio_encrypted, bi_crypt_skip))
 		f2fs_submit_merged_ipu_write(fio->sbi, &bio, NULL);
->>>>>>> f2229c4c
 alloc_new:
 	if (!bio) {
 		bio = __bio_alloc(fio, BIO_MAX_PAGES);
 		bio_set_op_attrs(bio, fio->op, fio->op_flags);
-<<<<<<< HEAD
 		if (bio_encrypted)
 			fscrypt_set_ice_dun(inode, bio, dun);
 		fscrypt_set_ice_skip(bio, bi_crypt_skip);
-	}
-=======
->>>>>>> f2229c4c
 
 		add_bio_entry(fio->sbi, bio, page, fio->temp);
 	} else {
