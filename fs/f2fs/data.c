/*
 * fs/f2fs/data.c
 *
 * Copyright (c) 2012 Samsung Electronics Co., Ltd.
 *             http://www.samsung.com/
 *
 * This program is free software; you can redistribute it and/or modify
 * it under the terms of the GNU General Public License version 2 as
 * published by the Free Software Foundation.
 */
#include <linux/fs.h>
#include <linux/f2fs_fs.h>
#include <linux/buffer_head.h>
#include <linux/mpage.h>
#include <linux/writeback.h>
#include <linux/backing-dev.h>
#include <linux/pagevec.h>
#include <linux/blkdev.h>
#include <linux/bio.h>
#include <linux/prefetch.h>
#include <linux/uio.h>
#include <linux/cleancache.h>

#include "f2fs.h"
#include "node.h"
#include "segment.h"
#include "trace.h"
#include <trace/events/f2fs.h>
#include <trace/events/android_fs.h>

#define NUM_PREALLOC_POST_READ_CTXS	128

static struct kmem_cache *bio_post_read_ctx_cache;
static mempool_t *bio_post_read_ctx_pool;

static bool __is_cp_guaranteed(struct page *page)
{
	struct address_space *mapping = page->mapping;
	struct inode *inode;
	struct f2fs_sb_info *sbi;

	if (!mapping)
		return false;

	inode = mapping->host;
	sbi = F2FS_I_SB(inode);

	if (inode->i_ino == F2FS_META_INO(sbi) ||
			inode->i_ino ==  F2FS_NODE_INO(sbi) ||
			S_ISDIR(inode->i_mode) ||
			(S_ISREG(inode->i_mode) &&
			is_inode_flag_set(inode, FI_ATOMIC_FILE)) ||
			is_cold_data(page))
		return true;
	return false;
}

/* postprocessing steps for read bios */
enum bio_post_read_step {
	STEP_INITIAL = 0,
	STEP_DECRYPT,
};

struct bio_post_read_ctx {
	struct bio *bio;
	struct work_struct work;
	unsigned int cur_step;
	unsigned int enabled_steps;
};

static void __read_end_io(struct bio *bio)
{
	struct page *page;
	struct bio_vec *bv;
	int i;

	bio_for_each_segment_all(bv, bio, i) {
		page = bv->bv_page;

		/* PG_error was set if any post_read step failed */
		if (bio->bi_error || PageError(page)) {
			ClearPageUptodate(page);
			SetPageError(page);
		} else {
			SetPageUptodate(page);
		}
		unlock_page(page);
	}
	if (bio->bi_private)
		mempool_free(bio->bi_private, bio_post_read_ctx_pool);
	bio_put(bio);
}

static void bio_post_read_processing(struct bio_post_read_ctx *ctx);

static void decrypt_work(struct work_struct *work)
{
	struct bio_post_read_ctx *ctx =
		container_of(work, struct bio_post_read_ctx, work);

	fscrypt_decrypt_bio(ctx->bio);

	bio_post_read_processing(ctx);
}

static void bio_post_read_processing(struct bio_post_read_ctx *ctx)
{
	switch (++ctx->cur_step) {
	case STEP_DECRYPT:
		if (ctx->enabled_steps & (1 << STEP_DECRYPT)) {
			INIT_WORK(&ctx->work, decrypt_work);
			fscrypt_enqueue_decrypt_work(&ctx->work);
			return;
		}
		ctx->cur_step++;
		/* fall-through */
	default:
		__read_end_io(ctx->bio);
	}
}

static bool f2fs_bio_post_read_required(struct bio *bio)
{
	return bio->bi_private && !bio->bi_error;
}

static void f2fs_read_end_io(struct bio *bio)
{
#ifdef CONFIG_F2FS_FAULT_INJECTION
	if (time_to_inject(F2FS_P_SB(bio->bi_io_vec->bv_page), FAULT_IO)) {
		f2fs_show_injection_info(FAULT_IO);
		bio->bi_error = -EIO;
	}
#endif

	if (f2fs_bio_post_read_required(bio)) {
		struct bio_post_read_ctx *ctx = bio->bi_private;

		ctx->cur_step = STEP_INITIAL;
		bio_post_read_processing(ctx);
		return;
	}

	__read_end_io(bio);
}

static void f2fs_write_end_io(struct bio *bio)
{
	struct f2fs_sb_info *sbi = bio->bi_private;
	struct bio_vec *bvec;
	int i;

	bio_for_each_segment_all(bvec, bio, i) {
		struct page *page = bvec->bv_page;
		enum count_type type = WB_DATA_TYPE(page);

		if (IS_DUMMY_WRITTEN_PAGE(page)) {
			set_page_private(page, (unsigned long)NULL);
			ClearPagePrivate(page);
			unlock_page(page);
			mempool_free(page, sbi->write_io_dummy);

			if (unlikely(bio->bi_error))
				f2fs_stop_checkpoint(sbi, true);
			continue;
		}

		fscrypt_pullback_bio_page(&page, true);

		if (unlikely(bio->bi_error)) {
			mapping_set_error(page->mapping, -EIO);
			if (type == F2FS_WB_CP_DATA)
				f2fs_stop_checkpoint(sbi, true);
		}

		f2fs_bug_on(sbi, page->mapping == NODE_MAPPING(sbi) &&
					page->index != nid_of_node(page));

		dec_page_count(sbi, type);
		clear_cold_data(page);
		end_page_writeback(page);
	}
	if (!get_pages(sbi, F2FS_WB_CP_DATA) &&
				wq_has_sleeper(&sbi->cp_wait))
		wake_up(&sbi->cp_wait);

	bio_put(bio);
}

/*
 * Return true, if pre_bio's bdev is same as its target device.
 */
struct block_device *f2fs_target_device(struct f2fs_sb_info *sbi,
				block_t blk_addr, struct bio *bio)
{
	struct block_device *bdev = sbi->sb->s_bdev;
	int i;

	for (i = 0; i < sbi->s_ndevs; i++) {
		if (FDEV(i).start_blk <= blk_addr &&
					FDEV(i).end_blk >= blk_addr) {
			blk_addr -= FDEV(i).start_blk;
			bdev = FDEV(i).bdev;
			break;
		}
	}
	if (bio) {
		bio->bi_bdev = bdev;
		bio->bi_iter.bi_sector = SECTOR_FROM_BLOCK(blk_addr);
	}
	return bdev;
}

int f2fs_target_device_index(struct f2fs_sb_info *sbi, block_t blkaddr)
{
	int i;

	for (i = 0; i < sbi->s_ndevs; i++)
		if (FDEV(i).start_blk <= blkaddr && FDEV(i).end_blk >= blkaddr)
			return i;
	return 0;
}

static bool __same_bdev(struct f2fs_sb_info *sbi,
				block_t blk_addr, struct bio *bio)
{
	return f2fs_target_device(sbi, blk_addr, NULL) == bio->bi_bdev;
}

/*
 * Low-level block read/write IO operations.
 */
static struct bio *__bio_alloc(struct f2fs_sb_info *sbi, block_t blk_addr,
				struct writeback_control *wbc,
				int npages, bool is_read,
				enum page_type type, enum temp_type temp)
{
	struct bio *bio;

	bio = f2fs_bio_alloc(sbi, npages, true);

	f2fs_target_device(sbi, blk_addr, bio);
	if (is_read) {
		bio->bi_end_io = f2fs_read_end_io;
		bio->bi_private = NULL;
	} else {
		bio->bi_end_io = f2fs_write_end_io;
		bio->bi_private = sbi;
		bio->bi_write_hint = f2fs_io_type_to_rw_hint(sbi, type, temp);
	}
	if (wbc)
		wbc_init_bio(wbc, bio);

	return bio;
}

static inline void __submit_bio(struct f2fs_sb_info *sbi,
				struct bio *bio, enum page_type type)
{
	if (!is_read_io(bio_op(bio))) {
		unsigned int start;

		if (type != DATA && type != NODE)
			goto submit_io;

		if (f2fs_sb_has_blkzoned(sbi->sb) && current->plug)
			blk_finish_plug(current->plug);

		start = bio->bi_iter.bi_size >> F2FS_BLKSIZE_BITS;
		start %= F2FS_IO_SIZE(sbi);

		if (start == 0)
			goto submit_io;

		/* fill dummy pages */
		for (; start < F2FS_IO_SIZE(sbi); start++) {
			struct page *page =
				mempool_alloc(sbi->write_io_dummy,
					GFP_NOIO | __GFP_ZERO | __GFP_NOFAIL);
			f2fs_bug_on(sbi, !page);

			SetPagePrivate(page);
			set_page_private(page, (unsigned long)DUMMY_WRITTEN_PAGE);
			lock_page(page);
			if (bio_add_page(bio, page, PAGE_SIZE, 0) < PAGE_SIZE)
				f2fs_bug_on(sbi, 1);
		}
		/*
		 * In the NODE case, we lose next block address chain. So, we
		 * need to do checkpoint in f2fs_sync_file.
		 */
		if (type == NODE)
			set_sbi_flag(sbi, SBI_NEED_CP);
	}
submit_io:
	if (is_read_io(bio_op(bio)))
		trace_f2fs_submit_read_bio(sbi->sb, type, bio);
	else
		trace_f2fs_submit_write_bio(sbi->sb, type, bio);
	submit_bio(bio);
}

static void __submit_merged_bio(struct f2fs_bio_info *io)
{
	struct f2fs_io_info *fio = &io->fio;

	if (!io->bio)
		return;

	bio_set_op_attrs(io->bio, fio->op, fio->op_flags);

	if (is_read_io(fio->op))
		trace_f2fs_prepare_read_bio(io->sbi->sb, fio->type, io->bio);
	else
		trace_f2fs_prepare_write_bio(io->sbi->sb, fio->type, io->bio);

	__submit_bio(io->sbi, io->bio, fio->type);
	io->bio = NULL;
}

static bool __has_merged_page(struct f2fs_bio_info *io,
				struct inode *inode, nid_t ino, pgoff_t idx)
{
	struct bio_vec *bvec;
	struct page *target;
	int i;

	if (!io->bio)
		return false;

	if (!inode && !ino)
		return true;

	bio_for_each_segment_all(bvec, io->bio, i) {

		if (bvec->bv_page->mapping)
			target = bvec->bv_page;
		else
			target = fscrypt_control_page(bvec->bv_page);

		if (idx != target->index)
			continue;

		if (inode && inode == target->mapping->host)
			return true;
		if (ino && ino == ino_of_node(target))
			return true;
	}

	return false;
}

static bool has_merged_page(struct f2fs_sb_info *sbi, struct inode *inode,
				nid_t ino, pgoff_t idx, enum page_type type)
{
	enum page_type btype = PAGE_TYPE_OF_BIO(type);
	enum temp_type temp;
	struct f2fs_bio_info *io;
	bool ret = false;

	for (temp = HOT; temp < NR_TEMP_TYPE; temp++) {
		io = sbi->write_io[btype] + temp;

		down_read(&io->io_rwsem);
		ret = __has_merged_page(io, inode, ino, idx);
		up_read(&io->io_rwsem);

		/* TODO: use HOT temp only for meta pages now. */
		if (ret || btype == META)
			break;
	}
	return ret;
}

static void __f2fs_submit_merged_write(struct f2fs_sb_info *sbi,
				enum page_type type, enum temp_type temp)
{
	enum page_type btype = PAGE_TYPE_OF_BIO(type);
	struct f2fs_bio_info *io = sbi->write_io[btype] + temp;

	down_write(&io->io_rwsem);

	/* change META to META_FLUSH in the checkpoint procedure */
	if (type >= META_FLUSH) {
		io->fio.type = META_FLUSH;
		io->fio.op = REQ_OP_WRITE;
		io->fio.op_flags = REQ_META | REQ_PRIO | REQ_SYNC;
		if (!test_opt(sbi, NOBARRIER))
			io->fio.op_flags |= REQ_PREFLUSH | REQ_FUA;
	}
	__submit_merged_bio(io);
	up_write(&io->io_rwsem);
}

static void __submit_merged_write_cond(struct f2fs_sb_info *sbi,
				struct inode *inode, nid_t ino, pgoff_t idx,
				enum page_type type, bool force)
{
	enum temp_type temp;

	if (!force && !has_merged_page(sbi, inode, ino, idx, type))
		return;

	for (temp = HOT; temp < NR_TEMP_TYPE; temp++) {

		__f2fs_submit_merged_write(sbi, type, temp);

		/* TODO: use HOT temp only for meta pages now. */
		if (type >= META)
			break;
	}
}

void f2fs_submit_merged_write(struct f2fs_sb_info *sbi, enum page_type type)
{
	__submit_merged_write_cond(sbi, NULL, 0, 0, type, true);
}

void f2fs_submit_merged_write_cond(struct f2fs_sb_info *sbi,
				struct inode *inode, nid_t ino, pgoff_t idx,
				enum page_type type)
{
	__submit_merged_write_cond(sbi, inode, ino, idx, type, false);
}

void f2fs_flush_merged_writes(struct f2fs_sb_info *sbi)
{
	f2fs_submit_merged_write(sbi, DATA);
	f2fs_submit_merged_write(sbi, NODE);
	f2fs_submit_merged_write(sbi, META);
}

/*
 * Fill the locked page with data located in the block address.
 * A caller needs to unlock the page on failure.
 */
int f2fs_submit_page_bio(struct f2fs_io_info *fio)
{
	struct bio *bio;
	struct page *page = fio->encrypted_page ?
			fio->encrypted_page : fio->page;
	struct inode *inode = fio->page->mapping->host;

	verify_block_addr(fio, fio->new_blkaddr);
	trace_f2fs_submit_page_bio(page, fio);
	f2fs_trace_ios(fio, 0);

	/* Allocate a new bio */
	bio = __bio_alloc(fio->sbi, fio->new_blkaddr, fio->io_wbc,
				1, is_read_io(fio->op), fio->type, fio->temp);

	if (f2fs_may_encrypt_bio(inode, fio))
		fscrypt_set_ice_dun(inode, bio, PG_DUN(inode, fio->page));
	fscrypt_set_ice_skip(bio, fio->encrypted_page ? 1 : 0);

	if (bio_add_page(bio, page, PAGE_SIZE, 0) < PAGE_SIZE) {
		bio_put(bio);
		return -EFAULT;
	}
	fio->op_flags |= fio->encrypted_page ? REQ_NOENCRYPT : 0;
	bio_set_op_attrs(bio, fio->op, fio->op_flags);

	__submit_bio(fio->sbi, bio, fio->type);

	if (!is_read_io(fio->op))
		inc_page_count(fio->sbi, WB_DATA_TYPE(fio->page));
	return 0;
}

void f2fs_submit_page_write(struct f2fs_io_info *fio)
{
	struct f2fs_sb_info *sbi = fio->sbi;
	enum page_type btype = PAGE_TYPE_OF_BIO(fio->type);
	struct f2fs_bio_info *io = sbi->write_io[btype] + fio->temp;
	struct page *bio_page;
<<<<<<< HEAD
	struct inode *inode;
	bool bio_encrypted;
	int bi_crypt_skip;
	u64 dun;
	int err = 0;
=======
>>>>>>> 856452b4

	f2fs_bug_on(sbi, is_read_io(fio->op));

	down_write(&io->io_rwsem);
next:
	if (fio->in_list) {
		spin_lock(&io->io_lock);
		if (list_empty(&io->io_list)) {
			spin_unlock(&io->io_lock);
			goto out;
		}
		fio = list_first_entry(&io->io_list,
						struct f2fs_io_info, list);
		list_del(&fio->list);
		spin_unlock(&io->io_lock);
	}

	if (is_valid_blkaddr(fio->old_blkaddr))
		verify_block_addr(fio, fio->old_blkaddr);
	verify_block_addr(fio, fio->new_blkaddr);

	bio_page = fio->encrypted_page ? fio->encrypted_page : fio->page;
	fio->op_flags |= fio->encrypted_page ? REQ_NOENCRYPT : 0;

	inode = fio->page->mapping->host;
	dun = PG_DUN(inode, fio->page);
	bi_crypt_skip = fio->encrypted_page ? 1 : 0;
	bio_encrypted = f2fs_may_encrypt_bio(inode, fio);

	/* set submitted = true as a return value */
	fio->submitted = true;

	inc_page_count(sbi, WB_DATA_TYPE(bio_page));

	if (io->bio && (io->last_block_in_bio != fio->new_blkaddr - 1 ||
	    (io->fio.op != fio->op || io->fio.op_flags != fio->op_flags) ||
			!__same_bdev(sbi, fio->new_blkaddr, io->bio)))
		__submit_merged_bio(io);

	/* ICE support */
	if (!fscrypt_mergeable_bio(io->bio, dun, bio_encrypted, bi_crypt_skip))
		__submit_merged_bio(io);

alloc_new:
	if (io->bio == NULL) {
		if ((fio->type == DATA || fio->type == NODE) &&
				fio->new_blkaddr & F2FS_IO_SIZE_MASK(sbi)) {
			dec_page_count(sbi, WB_DATA_TYPE(bio_page));
			fio->retry = true;
			goto skip;
		}
		io->bio = __bio_alloc(sbi, fio->new_blkaddr, fio->io_wbc,
						BIO_MAX_PAGES, false,
						fio->type, fio->temp);
		if (bio_encrypted)
			fscrypt_set_ice_dun(inode, io->bio, dun);
		fscrypt_set_ice_skip(io->bio, bi_crypt_skip);
		io->fio = *fio;
	}

	if (bio_add_page(io->bio, bio_page, PAGE_SIZE, 0) < PAGE_SIZE) {
		__submit_merged_bio(io);
		goto alloc_new;
	}

	if (fio->io_wbc)
		wbc_account_io(fio->io_wbc, bio_page, PAGE_SIZE);

	io->last_block_in_bio = fio->new_blkaddr;
	f2fs_trace_ios(fio, 0);

	trace_f2fs_submit_page_write(fio->page, fio);
skip:
	if (fio->in_list)
		goto next;
out:
	up_write(&io->io_rwsem);
}

static struct bio *f2fs_grab_read_bio(struct inode *inode, block_t blkaddr,
							 unsigned nr_pages)
{
	struct f2fs_sb_info *sbi = F2FS_I_SB(inode);
	struct bio *bio;
	struct bio_post_read_ctx *ctx;
	unsigned int post_read_steps = 0;

	bio = f2fs_bio_alloc(sbi, min_t(int, nr_pages, BIO_MAX_PAGES), false);
	if (!bio)
		return ERR_PTR(-ENOMEM);
	f2fs_target_device(sbi, blkaddr, bio);
	bio->bi_end_io = f2fs_read_end_io;
	bio_set_op_attrs(bio, REQ_OP_READ,
			 (f2fs_encrypted_inode(inode) ?
			  REQ_NOENCRYPT :
			  0));

        if (f2fs_encrypted_file(inode) &&
            !fscrypt_using_hardware_encryption(inode))
		post_read_steps |= 1 << STEP_DECRYPT;
	if (post_read_steps) {
		ctx = mempool_alloc(bio_post_read_ctx_pool, GFP_NOFS);
		if (!ctx) {
			bio_put(bio);
			return ERR_PTR(-ENOMEM);
		}
		ctx->bio = bio;
		ctx->enabled_steps = post_read_steps;
		bio->bi_private = ctx;

		/* wait the page to be moved by cleaning */
		f2fs_wait_on_block_writeback(sbi, blkaddr);
	}

	return bio;
}

/* This can handle encryption stuffs */
static int f2fs_submit_page_read(struct inode *inode, struct page *page,
							block_t blkaddr)
{
	struct bio *bio = f2fs_grab_read_bio(inode, blkaddr, 1);

	if (IS_ERR(bio))
		return PTR_ERR(bio);

	if (f2fs_may_encrypt_bio(inode, NULL))
		fscrypt_set_ice_dun(inode, bio, PG_DUN(inode, page));

	if (bio_add_page(bio, page, PAGE_SIZE, 0) < PAGE_SIZE) {
		bio_put(bio);
		return -EFAULT;
	}
	__submit_bio(F2FS_I_SB(inode), bio, DATA);
	return 0;
}

static void __set_data_blkaddr(struct dnode_of_data *dn)
{
	struct f2fs_node *rn = F2FS_NODE(dn->node_page);
	__le32 *addr_array;
	int base = 0;

	if (IS_INODE(dn->node_page) && f2fs_has_extra_attr(dn->inode))
		base = get_extra_isize(dn->inode);

	/* Get physical address of data block */
	addr_array = blkaddr_in_node(rn);
	addr_array[base + dn->ofs_in_node] = cpu_to_le32(dn->data_blkaddr);
}

/*
 * Lock ordering for the change of data block address:
 * ->data_page
 *  ->node_page
 *    update block addresses in the node page
 */
void f2fs_set_data_blkaddr(struct dnode_of_data *dn)
{
	f2fs_wait_on_page_writeback(dn->node_page, NODE, true);
	__set_data_blkaddr(dn);
	if (set_page_dirty(dn->node_page))
		dn->node_changed = true;
}

void f2fs_update_data_blkaddr(struct dnode_of_data *dn, block_t blkaddr)
{
	dn->data_blkaddr = blkaddr;
	f2fs_set_data_blkaddr(dn);
	f2fs_update_extent_cache(dn);
}

/* dn->ofs_in_node will be returned with up-to-date last block pointer */
int f2fs_reserve_new_blocks(struct dnode_of_data *dn, blkcnt_t count)
{
	struct f2fs_sb_info *sbi = F2FS_I_SB(dn->inode);
	int err;

	if (!count)
		return 0;

	if (unlikely(is_inode_flag_set(dn->inode, FI_NO_ALLOC)))
		return -EPERM;
	if (unlikely((err = inc_valid_block_count(sbi, dn->inode, &count))))
		return err;

	trace_f2fs_reserve_new_blocks(dn->inode, dn->nid,
						dn->ofs_in_node, count);

	f2fs_wait_on_page_writeback(dn->node_page, NODE, true);

	for (; count > 0; dn->ofs_in_node++) {
		block_t blkaddr = datablock_addr(dn->inode,
					dn->node_page, dn->ofs_in_node);
		if (blkaddr == NULL_ADDR) {
			dn->data_blkaddr = NEW_ADDR;
			__set_data_blkaddr(dn);
			count--;
		}
	}

	if (set_page_dirty(dn->node_page))
		dn->node_changed = true;
	return 0;
}

/* Should keep dn->ofs_in_node unchanged */
int f2fs_reserve_new_block(struct dnode_of_data *dn)
{
	unsigned int ofs_in_node = dn->ofs_in_node;
	int ret;

	ret = f2fs_reserve_new_blocks(dn, 1);
	dn->ofs_in_node = ofs_in_node;
	return ret;
}

int f2fs_reserve_block(struct dnode_of_data *dn, pgoff_t index)
{
	bool need_put = dn->inode_page ? false : true;
	int err;

	err = f2fs_get_dnode_of_data(dn, index, ALLOC_NODE);
	if (err)
		return err;

	if (dn->data_blkaddr == NULL_ADDR)
		err = f2fs_reserve_new_block(dn);
	if (err || need_put)
		f2fs_put_dnode(dn);
	return err;
}

int f2fs_get_block(struct dnode_of_data *dn, pgoff_t index)
{
	struct extent_info ei  = {0,0,0};
	struct inode *inode = dn->inode;

	if (f2fs_lookup_extent_cache(inode, index, &ei)) {
		dn->data_blkaddr = ei.blk + index - ei.fofs;
		return 0;
	}

	return f2fs_reserve_block(dn, index);
}

struct page *f2fs_get_read_data_page(struct inode *inode, pgoff_t index,
						int op_flags, bool for_write)
{
	struct address_space *mapping = inode->i_mapping;
	struct dnode_of_data dn;
	struct page *page;
	struct extent_info ei = {0,0,0};
	int err;

	page = f2fs_grab_cache_page(mapping, index, for_write);
	if (!page)
		return ERR_PTR(-ENOMEM);

	if (f2fs_lookup_extent_cache(inode, index, &ei)) {
		dn.data_blkaddr = ei.blk + index - ei.fofs;
		goto got_it;
	}

	set_new_dnode(&dn, inode, NULL, NULL, 0);
	err = f2fs_get_dnode_of_data(&dn, index, LOOKUP_NODE);
	if (err)
		goto put_err;
	f2fs_put_dnode(&dn);

	if (unlikely(dn.data_blkaddr == NULL_ADDR)) {
		err = -ENOENT;
		goto put_err;
	}
got_it:
	if (PageUptodate(page)) {
		unlock_page(page);
		return page;
	}

	/*
	 * A new dentry page is allocated but not able to be written, since its
	 * new inode page couldn't be allocated due to -ENOSPC.
	 * In such the case, its blkaddr can be remained as NEW_ADDR.
	 * see, f2fs_add_link -> f2fs_get_new_data_page ->
	 * f2fs_init_inode_metadata.
	 */
	if (dn.data_blkaddr == NEW_ADDR) {
		zero_user_segment(page, 0, PAGE_SIZE);
		if (!PageUptodate(page))
			SetPageUptodate(page);
		unlock_page(page);
		return page;
	}

	err = f2fs_submit_page_read(inode, page, dn.data_blkaddr);
	if (err)
		goto put_err;
	return page;

put_err:
	f2fs_put_page(page, 1);
	return ERR_PTR(err);
}

struct page *f2fs_find_data_page(struct inode *inode, pgoff_t index)
{
	struct address_space *mapping = inode->i_mapping;
	struct page *page;

	page = find_get_page(mapping, index);
	if (page && PageUptodate(page))
		return page;
	f2fs_put_page(page, 0);

	page = f2fs_get_read_data_page(inode, index, 0, false);
	if (IS_ERR(page))
		return page;

	if (PageUptodate(page))
		return page;

	wait_on_page_locked(page);
	if (unlikely(!PageUptodate(page))) {
		f2fs_put_page(page, 0);
		return ERR_PTR(-EIO);
	}
	return page;
}

/*
 * If it tries to access a hole, return an error.
 * Because, the callers, functions in dir.c and GC, should be able to know
 * whether this page exists or not.
 */
struct page *f2fs_get_lock_data_page(struct inode *inode, pgoff_t index,
							bool for_write)
{
	struct address_space *mapping = inode->i_mapping;
	struct page *page;
repeat:
	page = f2fs_get_read_data_page(inode, index, 0, for_write);
	if (IS_ERR(page))
		return page;

	/* wait for read completion */
	lock_page(page);
	if (unlikely(page->mapping != mapping)) {
		f2fs_put_page(page, 1);
		goto repeat;
	}
	if (unlikely(!PageUptodate(page))) {
		f2fs_put_page(page, 1);
		return ERR_PTR(-EIO);
	}
	return page;
}

/*
 * Caller ensures that this data page is never allocated.
 * A new zero-filled data page is allocated in the page cache.
 *
 * Also, caller should grab and release a rwsem by calling f2fs_lock_op() and
 * f2fs_unlock_op().
 * Note that, ipage is set only by make_empty_dir, and if any error occur,
 * ipage should be released by this function.
 */
struct page *f2fs_get_new_data_page(struct inode *inode,
		struct page *ipage, pgoff_t index, bool new_i_size)
{
	struct address_space *mapping = inode->i_mapping;
	struct page *page;
	struct dnode_of_data dn;
	int err;

	page = f2fs_grab_cache_page(mapping, index, true);
	if (!page) {
		/*
		 * before exiting, we should make sure ipage will be released
		 * if any error occur.
		 */
		f2fs_put_page(ipage, 1);
		return ERR_PTR(-ENOMEM);
	}

	set_new_dnode(&dn, inode, ipage, NULL, 0);
	err = f2fs_reserve_block(&dn, index);
	if (err) {
		f2fs_put_page(page, 1);
		return ERR_PTR(err);
	}
	if (!ipage)
		f2fs_put_dnode(&dn);

	if (PageUptodate(page))
		goto got_it;

	if (dn.data_blkaddr == NEW_ADDR) {
		zero_user_segment(page, 0, PAGE_SIZE);
		if (!PageUptodate(page))
			SetPageUptodate(page);
	} else {
		f2fs_put_page(page, 1);

		/* if ipage exists, blkaddr should be NEW_ADDR */
		f2fs_bug_on(F2FS_I_SB(inode), ipage);
		page = f2fs_get_lock_data_page(inode, index, true);
		if (IS_ERR(page))
			return page;
	}
got_it:
	if (new_i_size && i_size_read(inode) <
				((loff_t)(index + 1) << PAGE_SHIFT))
		f2fs_i_size_write(inode, ((loff_t)(index + 1) << PAGE_SHIFT));
	return page;
}

static int __allocate_data_block(struct dnode_of_data *dn, int seg_type)
{
	struct f2fs_sb_info *sbi = F2FS_I_SB(dn->inode);
	struct f2fs_summary sum;
	struct node_info ni;
	pgoff_t fofs;
	blkcnt_t count = 1;
	int err;

	if (unlikely(is_inode_flag_set(dn->inode, FI_NO_ALLOC)))
		return -EPERM;

	dn->data_blkaddr = datablock_addr(dn->inode,
				dn->node_page, dn->ofs_in_node);
	if (dn->data_blkaddr == NEW_ADDR)
		goto alloc;

	if (unlikely((err = inc_valid_block_count(sbi, dn->inode, &count))))
		return err;

alloc:
	f2fs_get_node_info(sbi, dn->nid, &ni);
	set_summary(&sum, dn->nid, dn->ofs_in_node, ni.version);

	f2fs_allocate_data_block(sbi, NULL, dn->data_blkaddr, &dn->data_blkaddr,
					&sum, seg_type, NULL, false);
	f2fs_set_data_blkaddr(dn);

	/* update i_size */
	fofs = f2fs_start_bidx_of_node(ofs_of_node(dn->node_page), dn->inode) +
							dn->ofs_in_node;
	if (i_size_read(dn->inode) < ((loff_t)(fofs + 1) << PAGE_SHIFT))
		f2fs_i_size_write(dn->inode,
				((loff_t)(fofs + 1) << PAGE_SHIFT));
	return 0;
}

int f2fs_preallocate_blocks(struct kiocb *iocb, struct iov_iter *from)
{
	struct inode *inode = file_inode(iocb->ki_filp);
	struct f2fs_map_blocks map;
	int flag;
	int err = 0;
	bool direct_io = iocb->ki_flags & IOCB_DIRECT;

	/* convert inline data for Direct I/O*/
	if (direct_io) {
		err = f2fs_convert_inline_inode(inode);
		if (err)
			return err;
	}

	if (is_inode_flag_set(inode, FI_NO_PREALLOC))
		return 0;

	map.m_lblk = F2FS_BLK_ALIGN(iocb->ki_pos);
	map.m_len = F2FS_BYTES_TO_BLK(iocb->ki_pos + iov_iter_count(from));
	if (map.m_len > map.m_lblk)
		map.m_len -= map.m_lblk;
	else
		map.m_len = 0;

	map.m_next_pgofs = NULL;
	map.m_next_extent = NULL;
	map.m_seg_type = NO_CHECK_TYPE;

	if (direct_io) {
		map.m_seg_type = f2fs_rw_hint_to_seg_type(iocb->ki_hint);
		flag = f2fs_force_buffered_io(inode, WRITE) ?
					F2FS_GET_BLOCK_PRE_AIO :
					F2FS_GET_BLOCK_PRE_DIO;
		goto map_blocks;
	}
	if (iocb->ki_pos + iov_iter_count(from) > MAX_INLINE_DATA(inode)) {
		err = f2fs_convert_inline_inode(inode);
		if (err)
			return err;
	}
	if (f2fs_has_inline_data(inode))
		return err;

	flag = F2FS_GET_BLOCK_PRE_AIO;

map_blocks:
	err = f2fs_map_blocks(inode, &map, 1, flag);
	if (map.m_len > 0 && err == -ENOSPC) {
		if (!direct_io)
			set_inode_flag(inode, FI_NO_PREALLOC);
		err = 0;
	}
	return err;
}

static inline void __do_map_lock(struct f2fs_sb_info *sbi, int flag, bool lock)
{
	if (flag == F2FS_GET_BLOCK_PRE_AIO) {
		if (lock)
			down_read(&sbi->node_change);
		else
			up_read(&sbi->node_change);
	} else {
		if (lock)
			f2fs_lock_op(sbi);
		else
			f2fs_unlock_op(sbi);
	}
}

/*
 * f2fs_map_blocks() now supported readahead/bmap/rw direct_IO with
 * f2fs_map_blocks structure.
 * If original data blocks are allocated, then give them to blockdev.
 * Otherwise,
 *     a. preallocate requested block addresses
 *     b. do not use extent cache for better performance
 *     c. give the block addresses to blockdev
 */
int f2fs_map_blocks(struct inode *inode, struct f2fs_map_blocks *map,
						int create, int flag)
{
	unsigned int maxblocks = map->m_len;
	struct dnode_of_data dn;
	struct f2fs_sb_info *sbi = F2FS_I_SB(inode);
	int mode = create ? ALLOC_NODE : LOOKUP_NODE;
	pgoff_t pgofs, end_offset, end;
	int err = 0, ofs = 1;
	unsigned int ofs_in_node, last_ofs_in_node;
	blkcnt_t prealloc;
	struct extent_info ei = {0,0,0};
	block_t blkaddr;
	unsigned int start_pgofs;

	if (!maxblocks)
		return 0;

	map->m_len = 0;
	map->m_flags = 0;

	/* it only supports block size == page size */
	pgofs =	(pgoff_t)map->m_lblk;
	end = pgofs + maxblocks;

	if (!create && f2fs_lookup_extent_cache(inode, pgofs, &ei)) {
		map->m_pblk = ei.blk + pgofs - ei.fofs;
		map->m_len = min((pgoff_t)maxblocks, ei.fofs + ei.len - pgofs);
		map->m_flags = F2FS_MAP_MAPPED;
		if (map->m_next_extent)
			*map->m_next_extent = pgofs + map->m_len;
		goto out;
	}

next_dnode:
	if (create)
		__do_map_lock(sbi, flag, true);

	/* When reading holes, we need its node page */
	set_new_dnode(&dn, inode, NULL, NULL, 0);
	err = f2fs_get_dnode_of_data(&dn, pgofs, mode);
	if (err) {
		if (flag == F2FS_GET_BLOCK_BMAP)
			map->m_pblk = 0;
		if (err == -ENOENT) {
			err = 0;
			if (map->m_next_pgofs)
				*map->m_next_pgofs =
					f2fs_get_next_page_offset(&dn, pgofs);
			if (map->m_next_extent)
				*map->m_next_extent =
					f2fs_get_next_page_offset(&dn, pgofs);
		}
		goto unlock_out;
	}

	start_pgofs = pgofs;
	prealloc = 0;
	last_ofs_in_node = ofs_in_node = dn.ofs_in_node;
	end_offset = ADDRS_PER_PAGE(dn.node_page, inode);

next_block:
	blkaddr = datablock_addr(dn.inode, dn.node_page, dn.ofs_in_node);

	if (!is_valid_blkaddr(blkaddr)) {
		if (create) {
			if (unlikely(f2fs_cp_error(sbi))) {
				err = -EIO;
				goto sync_out;
			}
			if (flag == F2FS_GET_BLOCK_PRE_AIO) {
				if (blkaddr == NULL_ADDR) {
					prealloc++;
					last_ofs_in_node = dn.ofs_in_node;
				}
			} else {
				err = __allocate_data_block(&dn,
							map->m_seg_type);
				if (!err)
					set_inode_flag(inode, FI_APPEND_WRITE);
			}
			if (err)
				goto sync_out;
			map->m_flags |= F2FS_MAP_NEW;
			blkaddr = dn.data_blkaddr;
		} else {
			if (flag == F2FS_GET_BLOCK_BMAP) {
				map->m_pblk = 0;
				goto sync_out;
			}
			if (flag == F2FS_GET_BLOCK_PRECACHE)
				goto sync_out;
			if (flag == F2FS_GET_BLOCK_FIEMAP &&
						blkaddr == NULL_ADDR) {
				if (map->m_next_pgofs)
					*map->m_next_pgofs = pgofs + 1;
				goto sync_out;
			}
			if (flag != F2FS_GET_BLOCK_FIEMAP) {
				/* for defragment case */
				if (map->m_next_pgofs)
					*map->m_next_pgofs = pgofs + 1;
				goto sync_out;
			}
		}
	}

	if (flag == F2FS_GET_BLOCK_PRE_AIO)
		goto skip;

	if (map->m_len == 0) {
		/* preallocated unwritten block should be mapped for fiemap. */
		if (blkaddr == NEW_ADDR)
			map->m_flags |= F2FS_MAP_UNWRITTEN;
		map->m_flags |= F2FS_MAP_MAPPED;

		map->m_pblk = blkaddr;
		map->m_len = 1;
	} else if ((map->m_pblk != NEW_ADDR &&
			blkaddr == (map->m_pblk + ofs)) ||
			(map->m_pblk == NEW_ADDR && blkaddr == NEW_ADDR) ||
			flag == F2FS_GET_BLOCK_PRE_DIO) {
		ofs++;
		map->m_len++;
	} else {
		goto sync_out;
	}

skip:
	dn.ofs_in_node++;
	pgofs++;

	/* preallocate blocks in batch for one dnode page */
	if (flag == F2FS_GET_BLOCK_PRE_AIO &&
			(pgofs == end || dn.ofs_in_node == end_offset)) {

		dn.ofs_in_node = ofs_in_node;
		err = f2fs_reserve_new_blocks(&dn, prealloc);
		if (err)
			goto sync_out;

		map->m_len += dn.ofs_in_node - ofs_in_node;
		if (prealloc && dn.ofs_in_node != last_ofs_in_node + 1) {
			err = -ENOSPC;
			goto sync_out;
		}
		dn.ofs_in_node = end_offset;
	}

	if (pgofs >= end)
		goto sync_out;
	else if (dn.ofs_in_node < end_offset)
		goto next_block;

	if (flag == F2FS_GET_BLOCK_PRECACHE) {
		if (map->m_flags & F2FS_MAP_MAPPED) {
			unsigned int ofs = start_pgofs - map->m_lblk;

			f2fs_update_extent_cache_range(&dn,
				start_pgofs, map->m_pblk + ofs,
				map->m_len - ofs);
		}
	}

	f2fs_put_dnode(&dn);

	if (create) {
		__do_map_lock(sbi, flag, false);
		f2fs_balance_fs(sbi, dn.node_changed);
	}
	goto next_dnode;

sync_out:
	if (flag == F2FS_GET_BLOCK_PRECACHE) {
		if (map->m_flags & F2FS_MAP_MAPPED) {
			unsigned int ofs = start_pgofs - map->m_lblk;

			f2fs_update_extent_cache_range(&dn,
				start_pgofs, map->m_pblk + ofs,
				map->m_len - ofs);
		}
		if (map->m_next_extent)
			*map->m_next_extent = pgofs + 1;
	}
	f2fs_put_dnode(&dn);
unlock_out:
	if (create) {
		__do_map_lock(sbi, flag, false);
		f2fs_balance_fs(sbi, dn.node_changed);
	}
out:
	trace_f2fs_map_blocks(inode, map, err);
	return err;
}

bool f2fs_overwrite_io(struct inode *inode, loff_t pos, size_t len)
{
	struct f2fs_map_blocks map;
	block_t last_lblk;
	int err;

	if (pos + len > i_size_read(inode))
		return false;

	map.m_lblk = F2FS_BYTES_TO_BLK(pos);
	map.m_next_pgofs = NULL;
	map.m_next_extent = NULL;
	map.m_seg_type = NO_CHECK_TYPE;
	last_lblk = F2FS_BLK_ALIGN(pos + len);

	while (map.m_lblk < last_lblk) {
		map.m_len = last_lblk - map.m_lblk;
		err = f2fs_map_blocks(inode, &map, 0, F2FS_GET_BLOCK_DEFAULT);
		if (err || map.m_len == 0)
			return false;
		map.m_lblk += map.m_len;
	}
	return true;
}

static int __get_data_block(struct inode *inode, sector_t iblock,
			struct buffer_head *bh, int create, int flag,
			pgoff_t *next_pgofs, int seg_type)
{
	struct f2fs_map_blocks map;
	int err;

	map.m_lblk = iblock;
	map.m_len = bh->b_size >> inode->i_blkbits;
	map.m_next_pgofs = next_pgofs;
	map.m_next_extent = NULL;
	map.m_seg_type = seg_type;

	err = f2fs_map_blocks(inode, &map, create, flag);
	if (!err) {
		map_bh(bh, inode->i_sb, map.m_pblk);
		bh->b_state = (bh->b_state & ~F2FS_MAP_FLAGS) | map.m_flags;
		bh->b_size = (u64)map.m_len << inode->i_blkbits;
	}
	return err;
}

static int get_data_block(struct inode *inode, sector_t iblock,
			struct buffer_head *bh_result, int create, int flag,
			pgoff_t *next_pgofs)
{
	return __get_data_block(inode, iblock, bh_result, create,
							flag, next_pgofs,
							NO_CHECK_TYPE);
}

static int get_data_block_dio(struct inode *inode, sector_t iblock,
			struct buffer_head *bh_result, int create)
{
	return __get_data_block(inode, iblock, bh_result, create,
						F2FS_GET_BLOCK_DEFAULT, NULL,
						f2fs_rw_hint_to_seg_type(
							inode->i_write_hint));
}

static int get_data_block_bmap(struct inode *inode, sector_t iblock,
			struct buffer_head *bh_result, int create)
{
	/* Block number less than F2FS MAX BLOCKS */
	if (unlikely(iblock >= F2FS_I_SB(inode)->max_file_blocks))
		return -EFBIG;

	return __get_data_block(inode, iblock, bh_result, create,
						F2FS_GET_BLOCK_BMAP, NULL,
						NO_CHECK_TYPE);
}

static inline sector_t logical_to_blk(struct inode *inode, loff_t offset)
{
	return (offset >> inode->i_blkbits);
}

static inline loff_t blk_to_logical(struct inode *inode, sector_t blk)
{
	return (blk << inode->i_blkbits);
}

static int f2fs_xattr_fiemap(struct inode *inode,
				struct fiemap_extent_info *fieinfo)
{
	struct f2fs_sb_info *sbi = F2FS_I_SB(inode);
	struct page *page;
	struct node_info ni;
	__u64 phys = 0, len;
	__u32 flags;
	nid_t xnid = F2FS_I(inode)->i_xattr_nid;
	int err = 0;

	if (f2fs_has_inline_xattr(inode)) {
		int offset;

		page = f2fs_grab_cache_page(NODE_MAPPING(sbi),
						inode->i_ino, false);
		if (!page)
			return -ENOMEM;

		f2fs_get_node_info(sbi, inode->i_ino, &ni);

		phys = (__u64)blk_to_logical(inode, ni.blk_addr);
		offset = offsetof(struct f2fs_inode, i_addr) +
					sizeof(__le32) * (DEF_ADDRS_PER_INODE -
					get_inline_xattr_addrs(inode));

		phys += offset;
		len = inline_xattr_size(inode);

		f2fs_put_page(page, 1);

		flags = FIEMAP_EXTENT_DATA_INLINE | FIEMAP_EXTENT_NOT_ALIGNED;

		if (!xnid)
			flags |= FIEMAP_EXTENT_LAST;

		err = fiemap_fill_next_extent(fieinfo, 0, phys, len, flags);
		if (err || err == 1)
			return err;
	}

	if (xnid) {
		page = f2fs_grab_cache_page(NODE_MAPPING(sbi), xnid, false);
		if (!page)
			return -ENOMEM;

		f2fs_get_node_info(sbi, xnid, &ni);

		phys = (__u64)blk_to_logical(inode, ni.blk_addr);
		len = inode->i_sb->s_blocksize;

		f2fs_put_page(page, 1);

		flags = FIEMAP_EXTENT_LAST;
	}

	if (phys)
		err = fiemap_fill_next_extent(fieinfo, 0, phys, len, flags);

	return (err < 0 ? err : 0);
}

int f2fs_fiemap(struct inode *inode, struct fiemap_extent_info *fieinfo,
		u64 start, u64 len)
{
	struct buffer_head map_bh;
	sector_t start_blk, last_blk;
	pgoff_t next_pgofs;
	u64 logical = 0, phys = 0, size = 0;
	u32 flags = 0;
	int ret = 0;

	if (fieinfo->fi_flags & FIEMAP_FLAG_CACHE) {
		ret = f2fs_precache_extents(inode);
		if (ret)
			return ret;
	}

	ret = fiemap_check_flags(fieinfo, FIEMAP_FLAG_SYNC | FIEMAP_FLAG_XATTR);
	if (ret)
		return ret;

	inode_lock(inode);

	if (fieinfo->fi_flags & FIEMAP_FLAG_XATTR) {
		ret = f2fs_xattr_fiemap(inode, fieinfo);
		goto out;
	}

	if (f2fs_has_inline_data(inode)) {
		ret = f2fs_inline_data_fiemap(inode, fieinfo, start, len);
		if (ret != -EAGAIN)
			goto out;
	}

	if (logical_to_blk(inode, len) == 0)
		len = blk_to_logical(inode, 1);

	start_blk = logical_to_blk(inode, start);
	last_blk = logical_to_blk(inode, start + len - 1);

next:
	memset(&map_bh, 0, sizeof(struct buffer_head));
	map_bh.b_size = len;

	ret = get_data_block(inode, start_blk, &map_bh, 0,
					F2FS_GET_BLOCK_FIEMAP, &next_pgofs);
	if (ret)
		goto out;

	/* HOLE */
	if (!buffer_mapped(&map_bh)) {
		start_blk = next_pgofs;

		if (blk_to_logical(inode, start_blk) < blk_to_logical(inode,
					F2FS_I_SB(inode)->max_file_blocks))
			goto prep_next;

		flags |= FIEMAP_EXTENT_LAST;
	}

	if (size) {
		if (f2fs_encrypted_inode(inode))
			flags |= FIEMAP_EXTENT_DATA_ENCRYPTED;

		ret = fiemap_fill_next_extent(fieinfo, logical,
				phys, size, flags);
	}

	if (start_blk > last_blk || ret)
		goto out;

	logical = blk_to_logical(inode, start_blk);
	phys = blk_to_logical(inode, map_bh.b_blocknr);
	size = map_bh.b_size;
	flags = 0;
	if (buffer_unwritten(&map_bh))
		flags = FIEMAP_EXTENT_UNWRITTEN;

	start_blk += logical_to_blk(inode, size);

prep_next:
	cond_resched();
	if (fatal_signal_pending(current))
		ret = -EINTR;
	else
		goto next;
out:
	if (ret == 1)
		ret = 0;

	inode_unlock(inode);
	return ret;
}

/*
 * This function was originally taken from fs/mpage.c, and customized for f2fs.
 * Major change was from block_size == page_size in f2fs by default.
 */
static int f2fs_mpage_readpages(struct address_space *mapping,
			struct list_head *pages, struct page *page,
			unsigned nr_pages)
{
	struct bio *bio = NULL;
	sector_t last_block_in_bio = 0;
	struct inode *inode = mapping->host;
	const unsigned blkbits = inode->i_blkbits;
	const unsigned blocksize = 1 << blkbits;
	sector_t block_in_file;
	sector_t last_block;
	sector_t last_block_in_file;
	sector_t block_nr;
	struct f2fs_map_blocks map;
	bool bio_encrypted;
	u64 dun;

	map.m_pblk = 0;
	map.m_lblk = 0;
	map.m_len = 0;
	map.m_flags = 0;
	map.m_next_pgofs = NULL;
	map.m_next_extent = NULL;
	map.m_seg_type = NO_CHECK_TYPE;

	for (; nr_pages; nr_pages--) {
		if (pages) {
			page = list_last_entry(pages, struct page, lru);

			prefetchw(&page->flags);
			list_del(&page->lru);
			if (add_to_page_cache_lru(page, mapping,
						  page->index,
						  readahead_gfp_mask(mapping)))
				goto next_page;
		}

		block_in_file = (sector_t)page->index;
		last_block = block_in_file + nr_pages;
		last_block_in_file = (i_size_read(inode) + blocksize - 1) >>
								blkbits;
		if (last_block > last_block_in_file)
			last_block = last_block_in_file;

		/*
		 * Map blocks using the previous result first.
		 */
		if ((map.m_flags & F2FS_MAP_MAPPED) &&
				block_in_file > map.m_lblk &&
				block_in_file < (map.m_lblk + map.m_len))
			goto got_it;

		/*
		 * Then do more f2fs_map_blocks() calls until we are
		 * done with this page.
		 */
		map.m_flags = 0;

		if (block_in_file < last_block) {
			map.m_lblk = block_in_file;
			map.m_len = last_block - block_in_file;

			if (f2fs_map_blocks(inode, &map, 0,
						F2FS_GET_BLOCK_DEFAULT))
				goto set_error_page;
		}
got_it:
		if ((map.m_flags & F2FS_MAP_MAPPED)) {
			block_nr = map.m_pblk + block_in_file - map.m_lblk;
			SetPageMappedToDisk(page);

			if (!PageUptodate(page) && !cleancache_get_page(page)) {
				SetPageUptodate(page);
				goto confused;
			}
		} else {
			zero_user_segment(page, 0, PAGE_SIZE);
			if (!PageUptodate(page))
				SetPageUptodate(page);
			unlock_page(page);
			goto next_page;
		}

		/*
		 * This page will go to BIO.  Do we need to send this
		 * BIO off first?
		 */
		if (bio && (last_block_in_bio != block_nr - 1 ||
			!__same_bdev(F2FS_I_SB(inode), block_nr, bio))) {
submit_and_realloc:
			__submit_bio(F2FS_I_SB(inode), bio, DATA);
			bio = NULL;
		}

		dun = PG_DUN(inode, page);
		bio_encrypted = f2fs_may_encrypt_bio(inode, NULL);
		if (!fscrypt_mergeable_bio(bio, dun, bio_encrypted, 0)) {
			__submit_bio(F2FS_I_SB(inode), bio, DATA);
			bio = NULL;
		}

		if (bio == NULL) {
			bio = f2fs_grab_read_bio(inode, block_nr, nr_pages);
			if (IS_ERR(bio)) {
				bio = NULL;
				goto set_error_page;
			}
			if (bio_encrypted)
				fscrypt_set_ice_dun(inode, bio, dun);
		}
		if (bio_add_page(bio, page, blocksize, 0) < blocksize)
			goto submit_and_realloc;

		last_block_in_bio = block_nr;
		goto next_page;
set_error_page:
		SetPageError(page);
		zero_user_segment(page, 0, PAGE_SIZE);
		unlock_page(page);
		goto next_page;
confused:
		if (bio) {
			__submit_bio(F2FS_I_SB(inode), bio, DATA);
			bio = NULL;
		}
		unlock_page(page);
next_page:
		if (pages)
			put_page(page);
	}
	BUG_ON(pages && !list_empty(pages));
	if (bio)
		__submit_bio(F2FS_I_SB(inode), bio, DATA);
	return 0;
}

static int f2fs_read_data_page(struct file *file, struct page *page)
{
	struct inode *inode = page->mapping->host;
	int ret = -EAGAIN;

	trace_f2fs_readpage(page, DATA);

	/* If the file has inline data, try to read it directly */
	if (f2fs_has_inline_data(inode))
		ret = f2fs_read_inline_data(inode, page);
	if (ret == -EAGAIN)
		ret = f2fs_mpage_readpages(page->mapping, NULL, page, 1);
	return ret;
}

static int f2fs_read_data_pages(struct file *file,
			struct address_space *mapping,
			struct list_head *pages, unsigned nr_pages)
{
	struct inode *inode = mapping->host;
	struct page *page = list_last_entry(pages, struct page, lru);

	trace_f2fs_readpages(inode, page, nr_pages);

	/* If the file has inline data, skip readpages */
	if (f2fs_has_inline_data(inode))
		return 0;

	return f2fs_mpage_readpages(mapping, pages, NULL, nr_pages);
}

static int encrypt_one_page(struct f2fs_io_info *fio)
{
	struct inode *inode = fio->page->mapping->host;
	gfp_t gfp_flags = GFP_NOFS;

	if (!f2fs_encrypted_file(inode))
		return 0;

	/* wait for GCed page writeback via META_MAPPING */
	f2fs_wait_on_block_writeback(fio->sbi, fio->old_blkaddr);

retry_encrypt:
	if (fscrypt_using_hardware_encryption(inode))
		return 0;

	fio->encrypted_page = fscrypt_encrypt_page(inode, fio->page,
			PAGE_SIZE, 0, fio->page->index, gfp_flags);
	if (!IS_ERR(fio->encrypted_page))
		return 0;

	/* flush pending IOs and wait for a while in the ENOMEM case */
	if (PTR_ERR(fio->encrypted_page) == -ENOMEM) {
		f2fs_flush_merged_writes(fio->sbi);
		congestion_wait(BLK_RW_ASYNC, HZ/50);
		gfp_flags |= __GFP_NOFAIL;
		goto retry_encrypt;
	}
	return PTR_ERR(fio->encrypted_page);
}

static inline bool check_inplace_update_policy(struct inode *inode,
				struct f2fs_io_info *fio)
{
	struct f2fs_sb_info *sbi = F2FS_I_SB(inode);
	unsigned int policy = SM_I(sbi)->ipu_policy;

	if (policy & (0x1 << F2FS_IPU_FORCE))
		return true;
	if (policy & (0x1 << F2FS_IPU_SSR) && f2fs_need_SSR(sbi))
		return true;
	if (policy & (0x1 << F2FS_IPU_UTIL) &&
			utilization(sbi) > SM_I(sbi)->min_ipu_util)
		return true;
	if (policy & (0x1 << F2FS_IPU_SSR_UTIL) && f2fs_need_SSR(sbi) &&
			utilization(sbi) > SM_I(sbi)->min_ipu_util)
		return true;

	/*
	 * IPU for rewrite async pages
	 */
	if (policy & (0x1 << F2FS_IPU_ASYNC) &&
			fio && fio->op == REQ_OP_WRITE &&
			!(fio->op_flags & REQ_SYNC) &&
			!f2fs_encrypted_inode(inode))
		return true;

	/* this is only set during fdatasync */
	if (policy & (0x1 << F2FS_IPU_FSYNC) &&
			is_inode_flag_set(inode, FI_NEED_IPU))
		return true;

	return false;
}

bool f2fs_should_update_inplace(struct inode *inode, struct f2fs_io_info *fio)
{
	if (f2fs_is_pinned_file(inode))
		return true;

	/* if this is cold file, we should overwrite to avoid fragmentation */
	if (file_is_cold(inode))
		return true;

	return check_inplace_update_policy(inode, fio);
}

bool f2fs_should_update_outplace(struct inode *inode, struct f2fs_io_info *fio)
{
	struct f2fs_sb_info *sbi = F2FS_I_SB(inode);

	if (test_opt(sbi, LFS))
		return true;
	if (S_ISDIR(inode->i_mode))
		return true;
	if (f2fs_is_atomic_file(inode))
		return true;
	if (fio) {
		if (is_cold_data(fio->page))
			return true;
		if (IS_ATOMIC_WRITTEN_PAGE(fio->page))
			return true;
	}
	return false;
}

static inline bool need_inplace_update(struct f2fs_io_info *fio)
{
	struct inode *inode = fio->page->mapping->host;

	if (f2fs_should_update_outplace(inode, fio))
		return false;

	return f2fs_should_update_inplace(inode, fio);
}

int f2fs_do_write_data_page(struct f2fs_io_info *fio)
{
	struct page *page = fio->page;
	struct inode *inode = page->mapping->host;
	struct dnode_of_data dn;
	struct extent_info ei = {0,0,0};
	bool ipu_force = false;
	int err = 0;

	set_new_dnode(&dn, inode, NULL, NULL, 0);
	if (need_inplace_update(fio) &&
			f2fs_lookup_extent_cache(inode, page->index, &ei)) {
		fio->old_blkaddr = ei.blk + page->index - ei.fofs;

		if (is_valid_blkaddr(fio->old_blkaddr)) {
			ipu_force = true;
			fio->need_lock = LOCK_DONE;
			goto got_it;
		}
	}

	/* Deadlock due to between page->lock and f2fs_lock_op */
	if (fio->need_lock == LOCK_REQ && !f2fs_trylock_op(fio->sbi))
		return -EAGAIN;

	err = f2fs_get_dnode_of_data(&dn, page->index, LOOKUP_NODE);
	if (err)
		goto out;

	fio->old_blkaddr = dn.data_blkaddr;

	/* This page is already truncated */
	if (fio->old_blkaddr == NULL_ADDR) {
		ClearPageUptodate(page);
		goto out_writepage;
	}
got_it:
	/*
	 * If current allocation needs SSR,
	 * it had better in-place writes for updated data.
	 */
	if (ipu_force || (is_valid_blkaddr(fio->old_blkaddr) &&
					need_inplace_update(fio))) {
		err = encrypt_one_page(fio);
		if (err)
			goto out_writepage;

		set_page_writeback(page);
		ClearPageError(page);
		f2fs_put_dnode(&dn);
		if (fio->need_lock == LOCK_REQ)
			f2fs_unlock_op(fio->sbi);
		err = f2fs_inplace_write_data(fio);
		trace_f2fs_do_write_data_page(fio->page, IPU);
		set_inode_flag(inode, FI_UPDATE_WRITE);
		return err;
	}

	if (fio->need_lock == LOCK_RETRY) {
		if (!f2fs_trylock_op(fio->sbi)) {
			err = -EAGAIN;
			goto out_writepage;
		}
		fio->need_lock = LOCK_REQ;
	}

	err = encrypt_one_page(fio);
	if (err)
		goto out_writepage;

	set_page_writeback(page);
	ClearPageError(page);

	/* LFS mode write path */
	f2fs_outplace_write_data(&dn, fio);
	trace_f2fs_do_write_data_page(page, OPU);
	set_inode_flag(inode, FI_APPEND_WRITE);
	if (page->index == 0)
		set_inode_flag(inode, FI_FIRST_BLOCK_WRITTEN);
out_writepage:
	f2fs_put_dnode(&dn);
out:
	if (fio->need_lock == LOCK_REQ)
		f2fs_unlock_op(fio->sbi);
	return err;
}

static int __write_data_page(struct page *page, bool *submitted,
				struct writeback_control *wbc,
				enum iostat_type io_type)
{
	struct inode *inode = page->mapping->host;
	struct f2fs_sb_info *sbi = F2FS_I_SB(inode);
	loff_t i_size = i_size_read(inode);
	const pgoff_t end_index = ((unsigned long long) i_size)
							>> PAGE_SHIFT;
	loff_t psize = (page->index + 1) << PAGE_SHIFT;
	unsigned offset = 0;
	bool need_balance_fs = false;
	int err = 0;
	struct f2fs_io_info fio = {
		.sbi = sbi,
		.ino = inode->i_ino,
		.type = DATA,
		.op = REQ_OP_WRITE,
		.op_flags = wbc_to_write_flags(wbc),
		.old_blkaddr = NULL_ADDR,
		.page = page,
		.encrypted_page = NULL,
		.submitted = false,
		.need_lock = LOCK_RETRY,
		.io_type = io_type,
		.io_wbc = wbc,
	};

	trace_f2fs_writepage(page, DATA);

	/* we should bypass data pages to proceed the kworkder jobs */
	if (unlikely(f2fs_cp_error(sbi))) {
		mapping_set_error(page->mapping, -EIO);
		/*
		 * don't drop any dirty dentry pages for keeping lastest
		 * directory structure.
		 */
		if (S_ISDIR(inode->i_mode))
			goto redirty_out;
		goto out;
	}

	if (unlikely(is_sbi_flag_set(sbi, SBI_POR_DOING)))
		goto redirty_out;

	if (page->index < end_index)
		goto write;

	/*
	 * If the offset is out-of-range of file size,
	 * this page does not have to be written to disk.
	 */
	offset = i_size & (PAGE_SIZE - 1);
	if ((page->index >= end_index + 1) || !offset)
		goto out;

	zero_user_segment(page, offset, PAGE_SIZE);
write:
	if (f2fs_is_drop_cache(inode))
		goto out;
	/* we should not write 0'th page having journal header */
	if (f2fs_is_volatile_file(inode) && (!page->index ||
			(!wbc->for_reclaim &&
			f2fs_available_free_memory(sbi, BASE_CHECK))))
		goto redirty_out;

	/* Dentry blocks are controlled by checkpoint */
	if (S_ISDIR(inode->i_mode)) {
		fio.need_lock = LOCK_DONE;
		err = f2fs_do_write_data_page(&fio);
		goto done;
	}

	if (!wbc->for_reclaim)
		need_balance_fs = true;
	else if (has_not_enough_free_secs(sbi, 0, 0))
		goto redirty_out;
	else
		set_inode_flag(inode, FI_HOT_DATA);

	err = -EAGAIN;
	if (f2fs_has_inline_data(inode)) {
		err = f2fs_write_inline_data(inode, page);
		if (!err)
			goto out;
	}

	if (err == -EAGAIN) {
		err = f2fs_do_write_data_page(&fio);
		if (err == -EAGAIN) {
			fio.need_lock = LOCK_REQ;
			err = f2fs_do_write_data_page(&fio);
		}
	}

	if (err) {
		file_set_keep_isize(inode);
	} else {
		down_write(&F2FS_I(inode)->i_sem);
		if (F2FS_I(inode)->last_disk_size < psize)
			F2FS_I(inode)->last_disk_size = psize;
		up_write(&F2FS_I(inode)->i_sem);
	}

done:
	if (err && err != -ENOENT)
		goto redirty_out;

out:
	inode_dec_dirty_pages(inode);
	if (err)
		ClearPageUptodate(page);

	if (wbc->for_reclaim) {
		f2fs_submit_merged_write_cond(sbi, inode, 0, page->index, DATA);
		clear_inode_flag(inode, FI_HOT_DATA);
		f2fs_remove_dirty_inode(inode);
		submitted = NULL;
	}

	unlock_page(page);
	if (!S_ISDIR(inode->i_mode))
		f2fs_balance_fs(sbi, need_balance_fs);

	if (unlikely(f2fs_cp_error(sbi))) {
		f2fs_submit_merged_write(sbi, DATA);
		submitted = NULL;
	}

	if (submitted)
		*submitted = fio.submitted;

	return 0;

redirty_out:
	redirty_page_for_writepage(wbc, page);
	/*
	 * pageout() in MM traslates EAGAIN, so calls handle_write_error()
	 * -> mapping_set_error() -> set_bit(AS_EIO, ...).
	 * file_write_and_wait_range() will see EIO error, which is critical
	 * to return value of fsync() followed by atomic_write failure to user.
	 */
	if (!err || wbc->for_reclaim)
		return AOP_WRITEPAGE_ACTIVATE;
	unlock_page(page);
	return err;
}

static int f2fs_write_data_page(struct page *page,
					struct writeback_control *wbc)
{
	return __write_data_page(page, NULL, wbc, FS_DATA_IO);
}

/*
 * This function was copied from write_cche_pages from mm/page-writeback.c.
 * The major change is making write step of cold data page separately from
 * warm/hot data page.
 */
static int f2fs_write_cache_pages(struct address_space *mapping,
					struct writeback_control *wbc,
					enum iostat_type io_type)
{
	int ret = 0;
	int done = 0;
	struct pagevec pvec;
	struct f2fs_sb_info *sbi = F2FS_M_SB(mapping);
	int nr_pages;
	pgoff_t uninitialized_var(writeback_index);
	pgoff_t index;
	pgoff_t end;		/* Inclusive */
	pgoff_t done_index;
	pgoff_t last_idx = ULONG_MAX;
	int cycled;
	int range_whole = 0;
	int tag;

	pagevec_init(&pvec, 0);

	if (get_dirty_pages(mapping->host) <=
				SM_I(F2FS_M_SB(mapping))->min_hot_blocks)
		set_inode_flag(mapping->host, FI_HOT_DATA);
	else
		clear_inode_flag(mapping->host, FI_HOT_DATA);

	if (wbc->range_cyclic) {
		writeback_index = mapping->writeback_index; /* prev offset */
		index = writeback_index;
		if (index == 0)
			cycled = 1;
		else
			cycled = 0;
		end = -1;
	} else {
		index = wbc->range_start >> PAGE_SHIFT;
		end = wbc->range_end >> PAGE_SHIFT;
		if (wbc->range_start == 0 && wbc->range_end == LLONG_MAX)
			range_whole = 1;
		cycled = 1; /* ignore range_cyclic tests */
	}
	if (wbc->sync_mode == WB_SYNC_ALL || wbc->tagged_writepages)
		tag = PAGECACHE_TAG_TOWRITE;
	else
		tag = PAGECACHE_TAG_DIRTY;
retry:
	if (wbc->sync_mode == WB_SYNC_ALL || wbc->tagged_writepages)
		tag_pages_for_writeback(mapping, index, end);
	done_index = index;
	while (!done && (index <= end)) {
		int i;

		nr_pages = pagevec_lookup_range_tag(&pvec, mapping, &index, end,
				tag);
		if (nr_pages == 0)
			break;

		for (i = 0; i < nr_pages; i++) {
			struct page *page = pvec.pages[i];
			bool submitted = false;

			/* give a priority to WB_SYNC threads */
			if (atomic_read(&sbi->wb_sync_req[DATA]) &&
					wbc->sync_mode == WB_SYNC_NONE) {
				done = 1;
				break;
			}

			done_index = page->index;
retry_write:
			lock_page(page);

			if (unlikely(page->mapping != mapping)) {
continue_unlock:
				unlock_page(page);
				continue;
			}

			if (!PageDirty(page)) {
				/* someone wrote it for us */
				goto continue_unlock;
			}

			if (PageWriteback(page)) {
				if (wbc->sync_mode != WB_SYNC_NONE)
					f2fs_wait_on_page_writeback(page,
								DATA, true);
				else
					goto continue_unlock;
			}

			BUG_ON(PageWriteback(page));
			if (!clear_page_dirty_for_io(page))
				goto continue_unlock;

			ret = __write_data_page(page, &submitted, wbc, io_type);
			if (unlikely(ret)) {
				/*
				 * keep nr_to_write, since vfs uses this to
				 * get # of written pages.
				 */
				if (ret == AOP_WRITEPAGE_ACTIVATE) {
					unlock_page(page);
					ret = 0;
					continue;
				} else if (ret == -EAGAIN) {
					ret = 0;
					if (wbc->sync_mode == WB_SYNC_ALL) {
						cond_resched();
						congestion_wait(BLK_RW_ASYNC,
									HZ/50);
						goto retry_write;
					}
					continue;
				}
				done_index = page->index + 1;
				done = 1;
				break;
			} else if (submitted) {
				last_idx = page->index;
			}

			if (--wbc->nr_to_write <= 0 &&
					wbc->sync_mode == WB_SYNC_NONE) {
				done = 1;
				break;
			}
		}
		pagevec_release(&pvec);
		cond_resched();
	}

	if (!cycled && !done) {
		cycled = 1;
		index = 0;
		end = writeback_index - 1;
		goto retry;
	}
	if (wbc->range_cyclic || (range_whole && wbc->nr_to_write > 0))
		mapping->writeback_index = done_index;

	if (last_idx != ULONG_MAX)
		f2fs_submit_merged_write_cond(F2FS_M_SB(mapping), mapping->host,
						0, last_idx, DATA);

	return ret;
}

static int __f2fs_write_data_pages(struct address_space *mapping,
						struct writeback_control *wbc,
						enum iostat_type io_type)
{
	struct inode *inode = mapping->host;
	struct f2fs_sb_info *sbi = F2FS_I_SB(inode);
	struct blk_plug plug;
	int ret;

	/* deal with chardevs and other special file */
	if (!mapping->a_ops->writepage)
		return 0;

	/* skip writing if there is no dirty page in this inode */
	if (!get_dirty_pages(inode) && wbc->sync_mode == WB_SYNC_NONE)
		return 0;

	/* during POR, we don't need to trigger writepage at all. */
	if (unlikely(is_sbi_flag_set(sbi, SBI_POR_DOING)))
		goto skip_write;

	if (S_ISDIR(inode->i_mode) && wbc->sync_mode == WB_SYNC_NONE &&
			get_dirty_pages(inode) < nr_pages_to_skip(sbi, DATA) &&
			f2fs_available_free_memory(sbi, DIRTY_DENTS))
		goto skip_write;

	/* skip writing during file defragment */
	if (is_inode_flag_set(inode, FI_DO_DEFRAG))
		goto skip_write;

	trace_f2fs_writepages(mapping->host, wbc, DATA);

	/* to avoid spliting IOs due to mixed WB_SYNC_ALL and WB_SYNC_NONE */
	if (wbc->sync_mode == WB_SYNC_ALL)
		atomic_inc(&sbi->wb_sync_req[DATA]);
	else if (atomic_read(&sbi->wb_sync_req[DATA]))
		goto skip_write;

	blk_start_plug(&plug);
	ret = f2fs_write_cache_pages(mapping, wbc, io_type);
	blk_finish_plug(&plug);

	if (wbc->sync_mode == WB_SYNC_ALL)
		atomic_dec(&sbi->wb_sync_req[DATA]);
	/*
	 * if some pages were truncated, we cannot guarantee its mapping->host
	 * to detect pending bios.
	 */

	f2fs_remove_dirty_inode(inode);
	return ret;

skip_write:
	wbc->pages_skipped += get_dirty_pages(inode);
	trace_f2fs_writepages(mapping->host, wbc, DATA);
	return 0;
}

static int f2fs_write_data_pages(struct address_space *mapping,
			    struct writeback_control *wbc)
{
	struct inode *inode = mapping->host;

	return __f2fs_write_data_pages(mapping, wbc,
			F2FS_I(inode)->cp_task == current ?
			FS_CP_DATA_IO : FS_DATA_IO);
}

static void f2fs_write_failed(struct address_space *mapping, loff_t to)
{
	struct inode *inode = mapping->host;
	loff_t i_size = i_size_read(inode);

	if (to > i_size) {
		down_write(&F2FS_I(inode)->i_mmap_sem);
		truncate_pagecache(inode, i_size);
		f2fs_truncate_blocks(inode, i_size, true);
		up_write(&F2FS_I(inode)->i_mmap_sem);
	}
}

static int prepare_write_begin(struct f2fs_sb_info *sbi,
			struct page *page, loff_t pos, unsigned len,
			block_t *blk_addr, bool *node_changed)
{
	struct inode *inode = page->mapping->host;
	pgoff_t index = page->index;
	struct dnode_of_data dn;
	struct page *ipage;
	bool locked = false;
	struct extent_info ei = {0,0,0};
	int err = 0;

	/*
	 * we already allocated all the blocks, so we don't need to get
	 * the block addresses when there is no need to fill the page.
	 */
	if (!f2fs_has_inline_data(inode) && len == PAGE_SIZE &&
			!is_inode_flag_set(inode, FI_NO_PREALLOC))
		return 0;

	if (f2fs_has_inline_data(inode) ||
			(pos & PAGE_MASK) >= i_size_read(inode)) {
		__do_map_lock(sbi, F2FS_GET_BLOCK_PRE_AIO, true);
		locked = true;
	}
restart:
	/* check inline_data */
	ipage = f2fs_get_node_page(sbi, inode->i_ino);
	if (IS_ERR(ipage)) {
		err = PTR_ERR(ipage);
		goto unlock_out;
	}

	set_new_dnode(&dn, inode, ipage, ipage, 0);

	if (f2fs_has_inline_data(inode)) {
		if (pos + len <= MAX_INLINE_DATA(inode)) {
			f2fs_do_read_inline_data(page, ipage);
			set_inode_flag(inode, FI_DATA_EXIST);
			if (inode->i_nlink)
				set_inline_node(ipage);
		} else {
			err = f2fs_convert_inline_page(&dn, page);
			if (err)
				goto out;
			if (dn.data_blkaddr == NULL_ADDR)
				err = f2fs_get_block(&dn, index);
		}
	} else if (locked) {
		err = f2fs_get_block(&dn, index);
	} else {
		if (f2fs_lookup_extent_cache(inode, index, &ei)) {
			dn.data_blkaddr = ei.blk + index - ei.fofs;
		} else {
			/* hole case */
			err = f2fs_get_dnode_of_data(&dn, index, LOOKUP_NODE);
			if (err || dn.data_blkaddr == NULL_ADDR) {
				f2fs_put_dnode(&dn);
				__do_map_lock(sbi, F2FS_GET_BLOCK_PRE_AIO,
								true);
				locked = true;
				goto restart;
			}
		}
	}

	/* convert_inline_page can make node_changed */
	*blk_addr = dn.data_blkaddr;
	*node_changed = dn.node_changed;
out:
	f2fs_put_dnode(&dn);
unlock_out:
	if (locked)
		__do_map_lock(sbi, F2FS_GET_BLOCK_PRE_AIO, false);
	return err;
}

static int f2fs_write_begin(struct file *file, struct address_space *mapping,
		loff_t pos, unsigned len, unsigned flags,
		struct page **pagep, void **fsdata)
{
	struct inode *inode = mapping->host;
	struct f2fs_sb_info *sbi = F2FS_I_SB(inode);
	struct page *page = NULL;
	pgoff_t index = ((unsigned long long) pos) >> PAGE_SHIFT;
	bool need_balance = false, drop_atomic = false;
	block_t blkaddr = NULL_ADDR;
	int err = 0;

	if (trace_android_fs_datawrite_start_enabled()) {
		char *path, pathbuf[MAX_TRACE_PATHBUF_LEN];

		path = android_fstrace_get_pathname(pathbuf,
						    MAX_TRACE_PATHBUF_LEN,
						    inode);
		trace_android_fs_datawrite_start(inode, pos, len,
						 current->pid, path,
						 current->comm);
	}
	trace_f2fs_write_begin(inode, pos, len, flags);

	if (f2fs_is_atomic_file(inode) &&
			!f2fs_available_free_memory(sbi, INMEM_PAGES)) {
		err = -ENOMEM;
		drop_atomic = true;
		goto fail;
	}

	/*
	 * We should check this at this moment to avoid deadlock on inode page
	 * and #0 page. The locking rule for inline_data conversion should be:
	 * lock_page(page #0) -> lock_page(inode_page)
	 */
	if (index != 0) {
		err = f2fs_convert_inline_inode(inode);
		if (err)
			goto fail;
	}
repeat:
	/*
	 * Do not use grab_cache_page_write_begin() to avoid deadlock due to
	 * wait_for_stable_page. Will wait that below with our IO control.
	 */
	page = f2fs_pagecache_get_page(mapping, index,
				FGP_LOCK | FGP_WRITE | FGP_CREAT, GFP_NOFS);
	if (!page) {
		err = -ENOMEM;
		goto fail;
	}

	*pagep = page;

	err = prepare_write_begin(sbi, page, pos, len,
					&blkaddr, &need_balance);
	if (err)
		goto fail;

	if (need_balance && has_not_enough_free_secs(sbi, 0, 0)) {
		unlock_page(page);
		f2fs_balance_fs(sbi, true);
		lock_page(page);
		if (page->mapping != mapping) {
			/* The page got truncated from under us */
			f2fs_put_page(page, 1);
			goto repeat;
		}
	}

	f2fs_wait_on_page_writeback(page, DATA, false);

	/* wait for GCed page writeback via META_MAPPING */
	if (f2fs_post_read_required(inode))
		f2fs_wait_on_block_writeback(sbi, blkaddr);

	if (len == PAGE_SIZE || PageUptodate(page))
		return 0;

	if (!(pos & (PAGE_SIZE - 1)) && (pos + len) >= i_size_read(inode)) {
		zero_user_segment(page, len, PAGE_SIZE);
		return 0;
	}

	if (blkaddr == NEW_ADDR) {
		zero_user_segment(page, 0, PAGE_SIZE);
		SetPageUptodate(page);
	} else {
		err = f2fs_submit_page_read(inode, page, blkaddr);
		if (err)
			goto fail;

		lock_page(page);
		if (unlikely(page->mapping != mapping)) {
			f2fs_put_page(page, 1);
			goto repeat;
		}
		if (unlikely(!PageUptodate(page))) {
			err = -EIO;
			goto fail;
		}
	}
	return 0;

fail:
	f2fs_put_page(page, 1);
	f2fs_write_failed(mapping, pos + len);
	if (drop_atomic)
		f2fs_drop_inmem_pages_all(sbi, false);
	return err;
}

static int f2fs_write_end(struct file *file,
			struct address_space *mapping,
			loff_t pos, unsigned len, unsigned copied,
			struct page *page, void *fsdata)
{
	struct inode *inode = page->mapping->host;

	trace_android_fs_datawrite_end(inode, pos, len);
	trace_f2fs_write_end(inode, pos, len, copied);

	/*
	 * This should be come from len == PAGE_SIZE, and we expect copied
	 * should be PAGE_SIZE. Otherwise, we treat it with zero copied and
	 * let generic_perform_write() try to copy data again through copied=0.
	 */
	if (!PageUptodate(page)) {
		if (unlikely(copied != len))
			copied = 0;
		else
			SetPageUptodate(page);
	}
	if (!copied)
		goto unlock_out;

	set_page_dirty(page);

	if (pos + copied > i_size_read(inode))
		f2fs_i_size_write(inode, pos + copied);
unlock_out:
	f2fs_put_page(page, 1);
	f2fs_update_time(F2FS_I_SB(inode), REQ_TIME);
	return copied;
}

static int check_direct_IO(struct inode *inode, struct iov_iter *iter,
			   loff_t offset)
{
	unsigned blocksize_mask = inode->i_sb->s_blocksize - 1;

	if (offset & blocksize_mask)
		return -EINVAL;

	if (iov_iter_alignment(iter) & blocksize_mask)
		return -EINVAL;

	return 0;
}

static ssize_t f2fs_direct_IO(struct kiocb *iocb, struct iov_iter *iter)
{
	struct address_space *mapping = iocb->ki_filp->f_mapping;
	struct inode *inode = mapping->host;
	struct f2fs_sb_info *sbi = F2FS_I_SB(inode);
	size_t count = iov_iter_count(iter);
	loff_t offset = iocb->ki_pos;
	int rw = iov_iter_rw(iter);
	int err;
	enum rw_hint hint = iocb->ki_hint;
	int whint_mode = F2FS_OPTION(sbi).whint_mode;

	err = check_direct_IO(inode, iter, offset);
	if (err)
		return err;

	if (f2fs_force_buffered_io(inode, rw))
		return 0;

	trace_f2fs_direct_IO_enter(inode, offset, count, rw);

	if (trace_android_fs_dataread_start_enabled() &&
	    (rw == READ)) {
		char *path, pathbuf[MAX_TRACE_PATHBUF_LEN];

		path = android_fstrace_get_pathname(pathbuf,
						    MAX_TRACE_PATHBUF_LEN,
						    inode);
		trace_android_fs_dataread_start(inode, offset,
						count, current->pid, path,
						current->comm);
	}
	if (trace_android_fs_datawrite_start_enabled() &&
	    (rw == WRITE)) {
		char *path, pathbuf[MAX_TRACE_PATHBUF_LEN];

		path = android_fstrace_get_pathname(pathbuf,
						    MAX_TRACE_PATHBUF_LEN,
						    inode);
		trace_android_fs_datawrite_start(inode, offset, count,
						 current->pid, path,
						 current->comm);
	}
	if (rw == WRITE && whint_mode == WHINT_MODE_OFF)
		iocb->ki_hint = WRITE_LIFE_NOT_SET;

	if (!down_read_trylock(&F2FS_I(inode)->i_gc_rwsem[rw])) {
		if (iocb->ki_flags & IOCB_NOWAIT) {
			iocb->ki_hint = hint;
			err = -EAGAIN;
			goto out;
		}
		down_read(&F2FS_I(inode)->i_gc_rwsem[rw]);
	}

	err = blockdev_direct_IO(iocb, inode, iter, get_data_block_dio);
	up_read(&F2FS_I(inode)->i_gc_rwsem[rw]);

	if (rw == WRITE) {
		if (whint_mode == WHINT_MODE_OFF)
			iocb->ki_hint = hint;
		if (err > 0) {
			f2fs_update_iostat(F2FS_I_SB(inode), APP_DIRECT_IO,
									err);
			set_inode_flag(inode, FI_UPDATE_WRITE);
		} else if (err < 0) {
			f2fs_write_failed(mapping, offset + count);
		}
	}
out:
	if (trace_android_fs_dataread_start_enabled() &&
	    (rw == READ))
		trace_android_fs_dataread_end(inode, offset, count);
	if (trace_android_fs_datawrite_start_enabled() &&
	    (rw == WRITE))
		trace_android_fs_datawrite_end(inode, offset, count);

	trace_f2fs_direct_IO_exit(inode, offset, count, rw, err);

	return err;
}

void f2fs_invalidate_page(struct page *page, unsigned int offset,
							unsigned int length)
{
	struct inode *inode = page->mapping->host;
	struct f2fs_sb_info *sbi = F2FS_I_SB(inode);

	if (inode->i_ino >= F2FS_ROOT_INO(sbi) &&
		(offset % PAGE_SIZE || length != PAGE_SIZE))
		return;

	if (PageDirty(page)) {
		if (inode->i_ino == F2FS_META_INO(sbi)) {
			dec_page_count(sbi, F2FS_DIRTY_META);
		} else if (inode->i_ino == F2FS_NODE_INO(sbi)) {
			dec_page_count(sbi, F2FS_DIRTY_NODES);
		} else {
			inode_dec_dirty_pages(inode);
			f2fs_remove_dirty_inode(inode);
		}
	}

	/* This is atomic written page, keep Private */
	if (IS_ATOMIC_WRITTEN_PAGE(page))
		return f2fs_drop_inmem_page(inode, page);

	set_page_private(page, 0);
	ClearPagePrivate(page);
}

int f2fs_release_page(struct page *page, gfp_t wait)
{
	/* If this is dirty page, keep PagePrivate */
	if (PageDirty(page))
		return 0;

	/* This is atomic written page, keep Private */
	if (IS_ATOMIC_WRITTEN_PAGE(page))
		return 0;

	set_page_private(page, 0);
	ClearPagePrivate(page);
	return 1;
}

static int f2fs_set_data_page_dirty(struct page *page)
{
	struct address_space *mapping = page->mapping;
	struct inode *inode = mapping->host;

	trace_f2fs_set_page_dirty(page, DATA);

	if (!PageUptodate(page))
		SetPageUptodate(page);

	if (f2fs_is_atomic_file(inode) && !f2fs_is_commit_atomic_write(inode)) {
		if (!IS_ATOMIC_WRITTEN_PAGE(page)) {
			f2fs_register_inmem_page(inode, page);
			return 1;
		}
		/*
		 * Previously, this page has been registered, we just
		 * return here.
		 */
		return 0;
	}

	if (!PageDirty(page)) {
		__set_page_dirty_nobuffers(page);
		f2fs_update_dirty_page(inode, page);
		return 1;
	}
	return 0;
}

static sector_t f2fs_bmap(struct address_space *mapping, sector_t block)
{
	struct inode *inode = mapping->host;

	if (f2fs_has_inline_data(inode))
		return 0;

	/* make sure allocating whole blocks */
	if (mapping_tagged(mapping, PAGECACHE_TAG_DIRTY))
		filemap_write_and_wait(mapping);

	return generic_block_bmap(mapping, block, get_data_block_bmap);
}

#ifdef CONFIG_MIGRATION
#include <linux/migrate.h>

int f2fs_migrate_page(struct address_space *mapping,
		struct page *newpage, struct page *page, enum migrate_mode mode)
{
	int rc, extra_count;
	struct f2fs_inode_info *fi = F2FS_I(mapping->host);
	bool atomic_written = IS_ATOMIC_WRITTEN_PAGE(page);

	BUG_ON(PageWriteback(page));

	/* migrating an atomic written page is safe with the inmem_lock hold */
	if (atomic_written) {
		if (mode != MIGRATE_SYNC)
			return -EBUSY;
		if (!mutex_trylock(&fi->inmem_lock))
			return -EAGAIN;
	}

	/*
	 * A reference is expected if PagePrivate set when move mapping,
	 * however F2FS breaks this for maintaining dirty page counts when
	 * truncating pages. So here adjusting the 'extra_count' make it work.
	 */
	extra_count = (atomic_written ? 1 : 0) - page_has_private(page);
	rc = migrate_page_move_mapping(mapping, newpage,
				page, NULL, mode, extra_count);
	if (rc != MIGRATEPAGE_SUCCESS) {
		if (atomic_written)
			mutex_unlock(&fi->inmem_lock);
		return rc;
	}

	if (atomic_written) {
		struct inmem_pages *cur;
		list_for_each_entry(cur, &fi->inmem_pages, list)
			if (cur->page == page) {
				cur->page = newpage;
				break;
			}
		mutex_unlock(&fi->inmem_lock);
		put_page(page);
		get_page(newpage);
	}

	if (PagePrivate(page))
		SetPagePrivate(newpage);
	set_page_private(newpage, page_private(page));

	migrate_page_copy(newpage, page);

	return MIGRATEPAGE_SUCCESS;
}
#endif

const struct address_space_operations f2fs_dblock_aops = {
	.readpage	= f2fs_read_data_page,
	.readpages	= f2fs_read_data_pages,
	.writepage	= f2fs_write_data_page,
	.writepages	= f2fs_write_data_pages,
	.write_begin	= f2fs_write_begin,
	.write_end	= f2fs_write_end,
	.set_page_dirty	= f2fs_set_data_page_dirty,
	.invalidatepage	= f2fs_invalidate_page,
	.releasepage	= f2fs_release_page,
	.direct_IO	= f2fs_direct_IO,
	.bmap		= f2fs_bmap,
#ifdef CONFIG_MIGRATION
	.migratepage    = f2fs_migrate_page,
#endif
};

void f2fs_clear_radix_tree_dirty_tag(struct page *page)
{
	struct address_space *mapping = page_mapping(page);
	unsigned long flags;

	spin_lock_irqsave(&mapping->tree_lock, flags);
	radix_tree_tag_clear(&mapping->page_tree, page_index(page),
					PAGECACHE_TAG_DIRTY);
	spin_unlock_irqrestore(&mapping->tree_lock, flags);
}

int __init f2fs_init_post_read_processing(void)
{
	bio_post_read_ctx_cache = KMEM_CACHE(bio_post_read_ctx, 0);
	if (!bio_post_read_ctx_cache)
		goto fail;
	bio_post_read_ctx_pool =
		mempool_create_slab_pool(NUM_PREALLOC_POST_READ_CTXS,
					 bio_post_read_ctx_cache);
	if (!bio_post_read_ctx_pool)
		goto fail_free_cache;
	return 0;

fail_free_cache:
	kmem_cache_destroy(bio_post_read_ctx_cache);
fail:
	return -ENOMEM;
}

void __exit f2fs_destroy_post_read_processing(void)
{
	mempool_destroy(bio_post_read_ctx_pool);
	kmem_cache_destroy(bio_post_read_ctx_cache);
}<|MERGE_RESOLUTION|>--- conflicted
+++ resolved
@@ -473,14 +473,10 @@
 	enum page_type btype = PAGE_TYPE_OF_BIO(fio->type);
 	struct f2fs_bio_info *io = sbi->write_io[btype] + fio->temp;
 	struct page *bio_page;
-<<<<<<< HEAD
 	struct inode *inode;
 	bool bio_encrypted;
 	int bi_crypt_skip;
 	u64 dun;
-	int err = 0;
-=======
->>>>>>> 856452b4
 
 	f2fs_bug_on(sbi, is_read_io(fio->op));
 
