--- conflicted
+++ resolved
@@ -1593,6 +1593,8 @@
 	sector_t last_block;
 	sector_t last_block_in_file;
 	sector_t block_nr;
+	bool bio_encrypted;
+	u64 dun;
 	int ret = 0;
 
 	block_in_file = (sector_t)page->index;
@@ -1634,7 +1636,7 @@
 		}
 
 		if (!f2fs_is_valid_blkaddr(F2FS_I_SB(inode), block_nr,
-						DATA_GENERIC_ENHANCE_READ)) {
+							DATA_GENERIC_ENHANCE_READ)) {
 			ret = -EFAULT;
 			goto out;
 		}
@@ -1654,9 +1656,17 @@
 	if (bio && (*last_block_in_bio != block_nr - 1 ||
 		!__same_bdev(F2FS_I_SB(inode), block_nr, bio))) {
 submit_and_realloc:
-		__f2fs_submit_read_bio(F2FS_I_SB(inode), bio, DATA);
+		__submit_bio(F2FS_I_SB(inode), bio, DATA);
 		bio = NULL;
 	}
+
+	dun = PG_DUN(inode, page);
+	bio_encrypted = f2fs_may_encrypt_bio(inode, NULL);
+	if (!fscrypt_mergeable_bio(bio, dun, bio_encrypted, 0)) {
+		__submit_bio(F2FS_I_SB(inode), bio, DATA);
+		bio = NULL;
+	}
+
 	if (bio == NULL) {
 		bio = f2fs_grab_read_bio(inode, block_nr, nr_pages,
 				is_readahead ? REQ_RAHEAD : 0);
@@ -1665,6 +1675,8 @@
 			bio = NULL;
 			goto out;
 		}
+		if (bio_encrypted)
+			fscrypt_set_ice_dun(inode, bio, dun);
 	}
 
 	/*
@@ -1682,7 +1694,7 @@
 	goto out;
 confused:
 	if (bio) {
-		__f2fs_submit_read_bio(F2FS_I_SB(inode), bio, DATA);
+		__submit_bio(F2FS_I_SB(inode), bio, DATA);
 		bio = NULL;
 	}
 	unlock_page(page);
@@ -1708,12 +1720,7 @@
 	sector_t last_block_in_bio = 0;
 	struct inode *inode = mapping->host;
 	struct f2fs_map_blocks map;
-<<<<<<< HEAD
-	bool bio_encrypted;
-	u64 dun;
-=======
 	int ret = 0;
->>>>>>> e6d81da7
 
 	map.m_pblk = 0;
 	map.m_lblk = 0;
@@ -1743,70 +1750,14 @@
 			zero_user_segment(page, 0, PAGE_SIZE);
 			unlock_page(page);
 		}
-<<<<<<< HEAD
-
-		/*
-		 * This page will go to BIO.  Do we need to send this
-		 * BIO off first?
-		 */
-		if (bio && (last_block_in_bio != block_nr - 1 ||
-			!__same_bdev(F2FS_I_SB(inode), block_nr, bio))) {
-submit_and_realloc:
-			__f2fs_submit_read_bio(F2FS_I_SB(inode), bio, DATA);
-			bio = NULL;
-		}
-
-		dun = PG_DUN(inode, page);
-		bio_encrypted = f2fs_may_encrypt_bio(inode, NULL);
-		if (!fscrypt_mergeable_bio(bio, dun, bio_encrypted, 0)) {
-			__submit_bio(F2FS_I_SB(inode), bio, DATA);
-			bio = NULL;
-		}
-
-		if (bio == NULL) {
-			bio = f2fs_grab_read_bio(inode, block_nr, nr_pages,
-					is_readahead ? REQ_RAHEAD : 0);
-			if (IS_ERR(bio)) {
-				bio = NULL;
-				goto set_error_page;
-			}
-			if (bio_encrypted)
-				fscrypt_set_ice_dun(inode, bio, dun);
-		}
-
-		/*
-		 * If the page is under writeback, we need to wait for
-		 * its completion to see the correct decrypted data.
-		 */
-		f2fs_wait_on_block_writeback(inode, block_nr);
-
-		if (bio_add_page(bio, page, blocksize, 0) < blocksize)
-			goto submit_and_realloc;
-
-		inc_page_count(F2FS_I_SB(inode), F2FS_RD_DATA);
-		ClearPageError(page);
-		last_block_in_bio = block_nr;
-		goto next_page;
-set_error_page:
-		SetPageError(page);
-		zero_user_segment(page, 0, PAGE_SIZE);
-		unlock_page(page);
-		goto next_page;
-confused:
-		if (bio) {
-			__f2fs_submit_read_bio(F2FS_I_SB(inode), bio, DATA);
-			bio = NULL;
-		}
-		unlock_page(page);
-=======
->>>>>>> e6d81da7
+
 next_page:
 		if (pages)
 			put_page(page);
 	}
 	BUG_ON(pages && !list_empty(pages));
 	if (bio)
-		__f2fs_submit_read_bio(F2FS_I_SB(inode), bio, DATA);
+		__submit_bio(F2FS_I_SB(inode), bio, DATA);
 	return pages ? 0 : ret;
 }
 
