/*
 *  linux/fs/exec.c
 *
 *  Copyright (C) 1991, 1992  Linus Torvalds
 */

/*
 * #!-checking implemented by tytso.
 */
/*
 * Demand-loading implemented 01.12.91 - no need to read anything but
 * the header into memory. The inode of the executable is put into
 * "current->executable", and page faults do the actual loading. Clean.
 *
 * Once more I can proudly say that linux stood up to being changed: it
 * was less than 2 hours work to get demand-loading completely implemented.
 *
 * Demand loading changed July 1993 by Eric Youngdale.   Use mmap instead,
 * current->executable is only used by the procfs.  This allows a dispatch
 * table to check for several different types  of binary formats.  We keep
 * trying until we recognize the file or we run out of supported binary
 * formats.
 */

#include <linux/slab.h>
#include <linux/file.h>
#include <linux/fdtable.h>
#include <linux/mm.h>
#include <linux/vmacache.h>
#include <linux/stat.h>
#include <linux/fcntl.h>
#include <linux/swap.h>
#include <linux/string.h>
#include <linux/init.h>
#include <linux/pagemap.h>
#include <linux/perf_event.h>
#include <linux/highmem.h>
#include <linux/spinlock.h>
#include <linux/key.h>
#include <linux/personality.h>
#include <linux/binfmts.h>
#include <linux/utsname.h>
#include <linux/pid_namespace.h>
#include <linux/module.h>
#include <linux/namei.h>
#include <linux/mount.h>
#include <linux/security.h>
#include <linux/syscalls.h>
#include <linux/tsacct_kern.h>
#include <linux/cn_proc.h>
#include <linux/audit.h>
#include <linux/tracehook.h>
#include <linux/kmod.h>
#include <linux/fsnotify.h>
#include <linux/fs_struct.h>
#include <linux/pipe_fs_i.h>
#include <linux/oom.h>
#include <linux/compat.h>
#include <linux/vmalloc.h>

#include <asm/uaccess.h>
#include <asm/mmu_context.h>
#include <asm/tlb.h>

#include <trace/events/task.h>
#include "internal.h"

#include <trace/events/sched.h>

int suid_dumpable = 0;

static LIST_HEAD(formats);
static DEFINE_RWLOCK(binfmt_lock);

void __register_binfmt(struct linux_binfmt * fmt, int insert)
{
	BUG_ON(!fmt);
	if (WARN_ON(!fmt->load_binary))
		return;
	write_lock(&binfmt_lock);
	insert ? list_add(&fmt->lh, &formats) :
		 list_add_tail(&fmt->lh, &formats);
	write_unlock(&binfmt_lock);
}

EXPORT_SYMBOL(__register_binfmt);

void unregister_binfmt(struct linux_binfmt * fmt)
{
	write_lock(&binfmt_lock);
	list_del(&fmt->lh);
	write_unlock(&binfmt_lock);
}

EXPORT_SYMBOL(unregister_binfmt);

static inline void put_binfmt(struct linux_binfmt * fmt)
{
	module_put(fmt->module);
}

bool path_noexec(const struct path *path)
{
	return (path->mnt->mnt_flags & MNT_NOEXEC) ||
	       (path->mnt->mnt_sb->s_iflags & SB_I_NOEXEC);
}

#ifdef CONFIG_USELIB
/*
 * Note that a shared library must be both readable and executable due to
 * security reasons.
 *
 * Also note that we take the address to load from from the file itself.
 */
SYSCALL_DEFINE1(uselib, const char __user *, library)
{
	struct linux_binfmt *fmt;
	struct file *file;
	struct filename *tmp = getname(library);
	int error = PTR_ERR(tmp);
	static const struct open_flags uselib_flags = {
		.open_flag = O_LARGEFILE | O_RDONLY | __FMODE_EXEC,
		.acc_mode = MAY_READ | MAY_EXEC,
		.intent = LOOKUP_OPEN,
		.lookup_flags = LOOKUP_FOLLOW,
	};

	if (IS_ERR(tmp))
		goto out;

	file = do_filp_open(AT_FDCWD, tmp, &uselib_flags);
	putname(tmp);
	error = PTR_ERR(file);
	if (IS_ERR(file))
		goto out;

	error = -EINVAL;
	if (!S_ISREG(file_inode(file)->i_mode))
		goto exit;

	error = -EACCES;
	if (path_noexec(&file->f_path))
		goto exit;

	fsnotify_open(file);

	error = -ENOEXEC;

	read_lock(&binfmt_lock);
	list_for_each_entry(fmt, &formats, lh) {
		if (!fmt->load_shlib)
			continue;
		if (!try_module_get(fmt->module))
			continue;
		read_unlock(&binfmt_lock);
		error = fmt->load_shlib(file);
		read_lock(&binfmt_lock);
		put_binfmt(fmt);
		if (error != -ENOEXEC)
			break;
	}
	read_unlock(&binfmt_lock);
exit:
	fput(file);
out:
  	return error;
}
#endif /* #ifdef CONFIG_USELIB */

#ifdef CONFIG_MMU
/*
 * The nascent bprm->mm is not visible until exec_mmap() but it can
 * use a lot of memory, account these pages in current->mm temporary
 * for oom_badness()->get_mm_rss(). Once exec succeeds or fails, we
 * change the counter back via acct_arg_size(0).
 */
static void acct_arg_size(struct linux_binprm *bprm, unsigned long pages)
{
	struct mm_struct *mm = current->mm;
	long diff = (long)(pages - bprm->vma_pages);

	if (!mm || !diff)
		return;

	bprm->vma_pages = pages;
	add_mm_counter(mm, MM_ANONPAGES, diff);
}

static struct page *get_arg_page(struct linux_binprm *bprm, unsigned long pos,
		int write)
{
	struct page *page;
	int ret;
	unsigned int gup_flags = FOLL_FORCE;

#ifdef CONFIG_STACK_GROWSUP
	if (write) {
		ret = expand_downwards(bprm->vma, pos);
		if (ret < 0)
			return NULL;
	}
#endif

	if (write)
		gup_flags |= FOLL_WRITE;

	/*
	 * We are doing an exec().  'current' is the process
	 * doing the exec and bprm->mm is the new process's mm.
	 */
	ret = get_user_pages_remote(current, bprm->mm, pos, 1, gup_flags,
			&page, NULL);
	if (ret <= 0)
		return NULL;

	if (write) {
		unsigned long size = bprm->vma->vm_end - bprm->vma->vm_start;
		struct rlimit *rlim;

		acct_arg_size(bprm, size / PAGE_SIZE);

		/*
		 * We've historically supported up to 32 pages (ARG_MAX)
		 * of argument strings even with small stacks
		 */
		if (size <= ARG_MAX)
			return page;

		/*
		 * Limit to 1/4-th the stack size for the argv+env strings.
		 * This ensures that:
		 *  - the remaining binfmt code will not run out of stack space,
		 *  - the program will have a reasonable amount of stack left
		 *    to work from.
		 */
		rlim = current->signal->rlim;
		if (size > ACCESS_ONCE(rlim[RLIMIT_STACK].rlim_cur) / 4) {
			put_page(page);
			return NULL;
		}
	}

	return page;
}

static void put_arg_page(struct page *page)
{
	put_page(page);
}

static void free_arg_pages(struct linux_binprm *bprm)
{
}

static void flush_arg_page(struct linux_binprm *bprm, unsigned long pos,
		struct page *page)
{
	flush_cache_page(bprm->vma, pos, page_to_pfn(page));
}

static int __bprm_mm_init(struct linux_binprm *bprm)
{
	int err;
	struct vm_area_struct *vma = NULL;
	struct mm_struct *mm = bprm->mm;

	bprm->vma = vma = kmem_cache_zalloc(vm_area_cachep, GFP_KERNEL);
	if (!vma)
		return -ENOMEM;

	if (down_write_killable(&mm->mmap_sem)) {
		err = -EINTR;
		goto err_free;
	}
	vma->vm_mm = mm;

	/*
	 * Place the stack at the largest stack address the architecture
	 * supports. Later, we'll move this to an appropriate place. We don't
	 * use STACK_TOP because that can depend on attributes which aren't
	 * configured yet.
	 */
	BUILD_BUG_ON(VM_STACK_FLAGS & VM_STACK_INCOMPLETE_SETUP);
	vma->vm_end = STACK_TOP_MAX;
	vma->vm_start = vma->vm_end - PAGE_SIZE;
	vma->vm_flags = VM_SOFTDIRTY | VM_STACK_FLAGS | VM_STACK_INCOMPLETE_SETUP;
	vma->vm_page_prot = vm_get_page_prot(vma->vm_flags);
	INIT_LIST_HEAD(&vma->anon_vma_chain);

	err = insert_vm_struct(mm, vma);
	if (err)
		goto err;

	mm->stack_vm = mm->total_vm = 1;
	arch_bprm_mm_init(mm, vma);
	up_write(&mm->mmap_sem);
	bprm->p = vma->vm_end - sizeof(void *);
	return 0;
err:
	up_write(&mm->mmap_sem);
err_free:
	bprm->vma = NULL;
	kmem_cache_free(vm_area_cachep, vma);
	return err;
}

static bool valid_arg_len(struct linux_binprm *bprm, long len)
{
	return len <= MAX_ARG_STRLEN;
}

#else

static inline void acct_arg_size(struct linux_binprm *bprm, unsigned long pages)
{
}

static struct page *get_arg_page(struct linux_binprm *bprm, unsigned long pos,
		int write)
{
	struct page *page;

	page = bprm->page[pos / PAGE_SIZE];
	if (!page && write) {
		page = alloc_page(GFP_HIGHUSER|__GFP_ZERO);
		if (!page)
			return NULL;
		bprm->page[pos / PAGE_SIZE] = page;
	}

	return page;
}

static void put_arg_page(struct page *page)
{
}

static void free_arg_page(struct linux_binprm *bprm, int i)
{
	if (bprm->page[i]) {
		__free_page(bprm->page[i]);
		bprm->page[i] = NULL;
	}
}

static void free_arg_pages(struct linux_binprm *bprm)
{
	int i;

	for (i = 0; i < MAX_ARG_PAGES; i++)
		free_arg_page(bprm, i);
}

static void flush_arg_page(struct linux_binprm *bprm, unsigned long pos,
		struct page *page)
{
}

static int __bprm_mm_init(struct linux_binprm *bprm)
{
	bprm->p = PAGE_SIZE * MAX_ARG_PAGES - sizeof(void *);
	return 0;
}

static bool valid_arg_len(struct linux_binprm *bprm, long len)
{
	return len <= bprm->p;
}

#endif /* CONFIG_MMU */

/*
 * Create a new mm_struct and populate it with a temporary stack
 * vm_area_struct.  We don't have enough context at this point to set the stack
 * flags, permissions, and offset, so we use temporary values.  We'll update
 * them later in setup_arg_pages().
 */
static int bprm_mm_init(struct linux_binprm *bprm)
{
	int err;
	struct mm_struct *mm = NULL;

	bprm->mm = mm = mm_alloc();
	err = -ENOMEM;
	if (!mm)
		goto err;

	err = __bprm_mm_init(bprm);
	if (err)
		goto err;

	return 0;

err:
	if (mm) {
		bprm->mm = NULL;
		mmdrop(mm);
	}

	return err;
}

struct user_arg_ptr {
#ifdef CONFIG_COMPAT
	bool is_compat;
#endif
	union {
		const char __user *const __user *native;
#ifdef CONFIG_COMPAT
		const compat_uptr_t __user *compat;
#endif
	} ptr;
};

static const char __user *get_user_arg_ptr(struct user_arg_ptr argv, int nr)
{
	const char __user *native;

#ifdef CONFIG_COMPAT
	if (unlikely(argv.is_compat)) {
		compat_uptr_t compat;

		if (get_user(compat, argv.ptr.compat + nr))
			return ERR_PTR(-EFAULT);

		return compat_ptr(compat);
	}
#endif

	if (get_user(native, argv.ptr.native + nr))
		return ERR_PTR(-EFAULT);

	return native;
}

/*
 * count() counts the number of strings in array ARGV.
 */
static int count(struct user_arg_ptr argv, int max)
{
	int i = 0;

	if (argv.ptr.native != NULL) {
		for (;;) {
			const char __user *p = get_user_arg_ptr(argv, i);

			if (!p)
				break;

			if (IS_ERR(p))
				return -EFAULT;

			if (i >= max)
				return -E2BIG;
			++i;

			if (fatal_signal_pending(current))
				return -ERESTARTNOHAND;
			cond_resched();
		}
	}
	return i;
}

/*
 * 'copy_strings()' copies argument/environment strings from the old
 * processes's memory to the new process's stack.  The call to get_user_pages()
 * ensures the destination page is created and not swapped out.
 */
static int copy_strings(int argc, struct user_arg_ptr argv,
			struct linux_binprm *bprm)
{
	struct page *kmapped_page = NULL;
	char *kaddr = NULL;
	unsigned long kpos = 0;
	int ret;

	while (argc-- > 0) {
		const char __user *str;
		int len;
		unsigned long pos;

		ret = -EFAULT;
		str = get_user_arg_ptr(argv, argc);
		if (IS_ERR(str))
			goto out;

		len = strnlen_user(str, MAX_ARG_STRLEN);
		if (!len)
			goto out;

		ret = -E2BIG;
		if (!valid_arg_len(bprm, len))
			goto out;

		/* We're going to work our way backwords. */
		pos = bprm->p;
		str += len;
		bprm->p -= len;

		while (len > 0) {
			int offset, bytes_to_copy;

			if (fatal_signal_pending(current)) {
				ret = -ERESTARTNOHAND;
				goto out;
			}
			cond_resched();

			offset = pos % PAGE_SIZE;
			if (offset == 0)
				offset = PAGE_SIZE;

			bytes_to_copy = offset;
			if (bytes_to_copy > len)
				bytes_to_copy = len;

			offset -= bytes_to_copy;
			pos -= bytes_to_copy;
			str -= bytes_to_copy;
			len -= bytes_to_copy;

			if (!kmapped_page || kpos != (pos & PAGE_MASK)) {
				struct page *page;

				page = get_arg_page(bprm, pos, 1);
				if (!page) {
					ret = -E2BIG;
					goto out;
				}

				if (kmapped_page) {
					flush_kernel_dcache_page(kmapped_page);
					kunmap(kmapped_page);
					put_arg_page(kmapped_page);
				}
				kmapped_page = page;
				kaddr = kmap(kmapped_page);
				kpos = pos & PAGE_MASK;
				flush_arg_page(bprm, kpos, kmapped_page);
			}
			if (copy_from_user(kaddr+offset, str, bytes_to_copy)) {
				ret = -EFAULT;
				goto out;
			}
		}
	}
	ret = 0;
out:
	if (kmapped_page) {
		flush_kernel_dcache_page(kmapped_page);
		kunmap(kmapped_page);
		put_arg_page(kmapped_page);
	}
	return ret;
}

/*
 * Like copy_strings, but get argv and its values from kernel memory.
 */
int copy_strings_kernel(int argc, const char *const *__argv,
			struct linux_binprm *bprm)
{
	int r;
	mm_segment_t oldfs = get_fs();
	struct user_arg_ptr argv = {
		.ptr.native = (const char __user *const  __user *)__argv,
	};

	set_fs(KERNEL_DS);
	r = copy_strings(argc, argv, bprm);
	set_fs(oldfs);

	return r;
}
EXPORT_SYMBOL(copy_strings_kernel);

#ifdef CONFIG_MMU

/*
 * During bprm_mm_init(), we create a temporary stack at STACK_TOP_MAX.  Once
 * the binfmt code determines where the new stack should reside, we shift it to
 * its final location.  The process proceeds as follows:
 *
 * 1) Use shift to calculate the new vma endpoints.
 * 2) Extend vma to cover both the old and new ranges.  This ensures the
 *    arguments passed to subsequent functions are consistent.
 * 3) Move vma's page tables to the new range.
 * 4) Free up any cleared pgd range.
 * 5) Shrink the vma to cover only the new range.
 */
static int shift_arg_pages(struct vm_area_struct *vma, unsigned long shift)
{
	struct mm_struct *mm = vma->vm_mm;
	unsigned long old_start = vma->vm_start;
	unsigned long old_end = vma->vm_end;
	unsigned long length = old_end - old_start;
	unsigned long new_start = old_start - shift;
	unsigned long new_end = old_end - shift;
	struct mmu_gather tlb;

	BUG_ON(new_start > new_end);

	/*
	 * ensure there are no vmas between where we want to go
	 * and where we are
	 */
	if (vma != find_vma(mm, new_start))
		return -EFAULT;

	/*
	 * cover the whole range: [new_start, old_end)
	 */
	if (vma_adjust(vma, new_start, old_end, vma->vm_pgoff, NULL))
		return -ENOMEM;

	/*
	 * move the page tables downwards, on failure we rely on
	 * process cleanup to remove whatever mess we made.
	 */
	if (length != move_page_tables(vma, old_start,
				       vma, new_start, length, false))
		return -ENOMEM;

	lru_add_drain();
	tlb_gather_mmu(&tlb, mm, old_start, old_end);
	if (new_end > old_start) {
		/*
		 * when the old and new regions overlap clear from new_end.
		 */
		free_pgd_range(&tlb, new_end, old_end, new_end,
			vma->vm_next ? vma->vm_next->vm_start : USER_PGTABLES_CEILING);
	} else {
		/*
		 * otherwise, clean from old_start; this is done to not touch
		 * the address space in [new_end, old_start) some architectures
		 * have constraints on va-space that make this illegal (IA64) -
		 * for the others its just a little faster.
		 */
		free_pgd_range(&tlb, old_start, old_end, new_end,
			vma->vm_next ? vma->vm_next->vm_start : USER_PGTABLES_CEILING);
	}
	tlb_finish_mmu(&tlb, old_start, old_end);

	/*
	 * Shrink the vma to just the new range.  Always succeeds.
	 */
	vma_adjust(vma, new_start, new_end, vma->vm_pgoff, NULL);

	return 0;
}

/*
 * Finalizes the stack vm_area_struct. The flags and permissions are updated,
 * the stack is optionally relocated, and some extra space is added.
 */
int setup_arg_pages(struct linux_binprm *bprm,
		    unsigned long stack_top,
		    int executable_stack)
{
	unsigned long ret;
	unsigned long stack_shift;
	struct mm_struct *mm = current->mm;
	struct vm_area_struct *vma = bprm->vma;
	struct vm_area_struct *prev = NULL;
	unsigned long vm_flags;
	unsigned long stack_base;
	unsigned long stack_size;
	unsigned long stack_expand;
	unsigned long rlim_stack;

#ifdef CONFIG_STACK_GROWSUP
	/* Limit stack size */
	stack_base = rlimit_max(RLIMIT_STACK);
	if (stack_base > STACK_SIZE_MAX)
		stack_base = STACK_SIZE_MAX;

	/* Add space for stack randomization. */
	stack_base += (STACK_RND_MASK << PAGE_SHIFT);

	/* Make sure we didn't let the argument array grow too large. */
	if (vma->vm_end - vma->vm_start > stack_base)
		return -ENOMEM;

	stack_base = PAGE_ALIGN(stack_top - stack_base);

	stack_shift = vma->vm_start - stack_base;
	mm->arg_start = bprm->p - stack_shift;
	bprm->p = vma->vm_end - stack_shift;
#else
	stack_top = arch_align_stack(stack_top);
	stack_top = PAGE_ALIGN(stack_top);

	if (unlikely(stack_top < mmap_min_addr) ||
	    unlikely(vma->vm_end - vma->vm_start >= stack_top - mmap_min_addr))
		return -ENOMEM;

	stack_shift = vma->vm_end - stack_top;

	bprm->p -= stack_shift;
	mm->arg_start = bprm->p;
#endif

	if (bprm->loader)
		bprm->loader -= stack_shift;
	bprm->exec -= stack_shift;

	if (down_write_killable(&mm->mmap_sem))
		return -EINTR;

	vm_flags = VM_STACK_FLAGS;

	/*
	 * Adjust stack execute permissions; explicitly enable for
	 * EXSTACK_ENABLE_X, disable for EXSTACK_DISABLE_X and leave alone
	 * (arch default) otherwise.
	 */
	if (unlikely(executable_stack == EXSTACK_ENABLE_X))
		vm_flags |= VM_EXEC;
	else if (executable_stack == EXSTACK_DISABLE_X)
		vm_flags &= ~VM_EXEC;
	vm_flags |= mm->def_flags;
	vm_flags |= VM_STACK_INCOMPLETE_SETUP;

	ret = mprotect_fixup(vma, &prev, vma->vm_start, vma->vm_end,
			vm_flags);
	if (ret)
		goto out_unlock;
	BUG_ON(prev != vma);

	/* Move stack pages down in memory. */
	if (stack_shift) {
		ret = shift_arg_pages(vma, stack_shift);
		if (ret)
			goto out_unlock;
	}

	/* mprotect_fixup is overkill to remove the temporary stack flags */
	vma->vm_flags &= ~VM_STACK_INCOMPLETE_SETUP;

	stack_expand = 131072UL; /* randomly 32*4k (or 2*64k) pages */
	stack_size = vma->vm_end - vma->vm_start;
	/*
	 * Align this down to a page boundary as expand_stack
	 * will align it up.
	 */
	rlim_stack = rlimit(RLIMIT_STACK) & PAGE_MASK;
#ifdef CONFIG_STACK_GROWSUP
	if (stack_size + stack_expand > rlim_stack)
		stack_base = vma->vm_start + rlim_stack;
	else
		stack_base = vma->vm_end + stack_expand;
#else
	if (stack_size + stack_expand > rlim_stack)
		stack_base = vma->vm_end - rlim_stack;
	else
		stack_base = vma->vm_start - stack_expand;
#endif
	current->mm->start_stack = bprm->p;
	ret = expand_stack(vma, stack_base);
	if (ret)
		ret = -EFAULT;

out_unlock:
	up_write(&mm->mmap_sem);
	return ret;
}
EXPORT_SYMBOL(setup_arg_pages);

#else

/*
 * Transfer the program arguments and environment from the holding pages
 * onto the stack. The provided stack pointer is adjusted accordingly.
 */
int transfer_args_to_stack(struct linux_binprm *bprm,
			   unsigned long *sp_location)
{
	unsigned long index, stop, sp;
	int ret = 0;

	stop = bprm->p >> PAGE_SHIFT;
	sp = *sp_location;

	for (index = MAX_ARG_PAGES - 1; index >= stop; index--) {
		unsigned int offset = index == stop ? bprm->p & ~PAGE_MASK : 0;
		char *src = kmap(bprm->page[index]) + offset;
		sp -= PAGE_SIZE - offset;
		if (copy_to_user((void *) sp, src, PAGE_SIZE - offset) != 0)
			ret = -EFAULT;
		kunmap(bprm->page[index]);
		if (ret)
			goto out;
	}

	*sp_location = sp;

out:
	return ret;
}
EXPORT_SYMBOL(transfer_args_to_stack);

#endif /* CONFIG_MMU */

static struct file *do_open_execat(int fd, struct filename *name, int flags)
{
	struct file *file;
	int err;
	struct open_flags open_exec_flags = {
		.open_flag = O_LARGEFILE | O_RDONLY | __FMODE_EXEC,
		.acc_mode = MAY_EXEC,
		.intent = LOOKUP_OPEN,
		.lookup_flags = LOOKUP_FOLLOW,
	};

	if ((flags & ~(AT_SYMLINK_NOFOLLOW | AT_EMPTY_PATH)) != 0)
		return ERR_PTR(-EINVAL);
	if (flags & AT_SYMLINK_NOFOLLOW)
		open_exec_flags.lookup_flags &= ~LOOKUP_FOLLOW;
	if (flags & AT_EMPTY_PATH)
		open_exec_flags.lookup_flags |= LOOKUP_EMPTY;

	file = do_filp_open(fd, name, &open_exec_flags);
	if (IS_ERR(file))
		goto out;

	err = -EACCES;
	if (!S_ISREG(file_inode(file)->i_mode))
		goto exit;

	if (path_noexec(&file->f_path))
		goto exit;

	err = deny_write_access(file);
	if (err)
		goto exit;

	if (name->name[0] != '\0')
		fsnotify_open(file);

out:
	return file;

exit:
	fput(file);
	return ERR_PTR(err);
}

struct file *open_exec(const char *name)
{
	struct filename *filename = getname_kernel(name);
	struct file *f = ERR_CAST(filename);

	if (!IS_ERR(filename)) {
		f = do_open_execat(AT_FDCWD, filename, 0);
		putname(filename);
	}
	return f;
}
EXPORT_SYMBOL(open_exec);

int kernel_read(struct file *file, loff_t offset,
		char *addr, unsigned long count)
{
	mm_segment_t old_fs;
	loff_t pos = offset;
	int result;

	old_fs = get_fs();
	set_fs(get_ds());
	/* The cast to a user pointer is valid due to the set_fs() */
	result = vfs_read(file, (void __user *)addr, count, &pos);
	set_fs(old_fs);
	return result;
}

EXPORT_SYMBOL(kernel_read);

int kernel_read_file(struct file *file, void **buf, loff_t *size,
		     loff_t max_size, enum kernel_read_file_id id)
{
	loff_t i_size, pos;
	ssize_t bytes = 0;
	int ret;

	if (!S_ISREG(file_inode(file)->i_mode) || max_size < 0)
		return -EINVAL;

	ret = security_kernel_read_file(file, id);
	if (ret)
		return ret;

	ret = deny_write_access(file);
	if (ret)
		return ret;

	i_size = i_size_read(file_inode(file));
	if (max_size > 0 && i_size > max_size) {
		ret = -EFBIG;
		goto out;
	}
	if (i_size <= 0) {
		ret = -EINVAL;
		goto out;
	}

	if (id != READING_FIRMWARE_PREALLOC_BUFFER)
		*buf = vmalloc(i_size);
	if (!*buf) {
		ret = -ENOMEM;
		goto out;
	}

	pos = 0;
	while (pos < i_size) {
		bytes = kernel_read(file, pos, (char *)(*buf) + pos,
				    i_size - pos);
		if (bytes < 0) {
			ret = bytes;
			goto out;
		}

		if (bytes == 0)
			break;
		pos += bytes;
	}

	if (pos != i_size) {
		ret = -EIO;
		goto out_free;
	}

	ret = security_kernel_post_read_file(file, *buf, i_size, id);
	if (!ret)
		*size = pos;

out_free:
	if (ret < 0) {
		if (id != READING_FIRMWARE_PREALLOC_BUFFER) {
			vfree(*buf);
			*buf = NULL;
		}
	}

out:
	allow_write_access(file);
	return ret;
}
EXPORT_SYMBOL_GPL(kernel_read_file);

int kernel_read_file_from_path(char *path, void **buf, loff_t *size,
			       loff_t max_size, enum kernel_read_file_id id)
{
	struct file *file;
	int ret;

	if (!path || !*path)
		return -EINVAL;

	file = filp_open(path, O_RDONLY, 0);
	if (IS_ERR(file))
		return PTR_ERR(file);

	ret = kernel_read_file(file, buf, size, max_size, id);
	fput(file);
	return ret;
}
EXPORT_SYMBOL_GPL(kernel_read_file_from_path);

int kernel_read_file_from_fd(int fd, void **buf, loff_t *size, loff_t max_size,
			     enum kernel_read_file_id id)
{
	struct fd f = fdget(fd);
	int ret = -EBADF;

	if (!f.file)
		goto out;

	ret = kernel_read_file(f.file, buf, size, max_size, id);
out:
	fdput(f);
	return ret;
}
EXPORT_SYMBOL_GPL(kernel_read_file_from_fd);

ssize_t read_code(struct file *file, unsigned long addr, loff_t pos, size_t len)
{
	ssize_t res = vfs_read(file, (void __user *)addr, len, &pos);
	if (res > 0)
		flush_icache_range(addr, addr + len);
	return res;
}
EXPORT_SYMBOL(read_code);

static int exec_mmap(struct mm_struct *mm)
{
	struct task_struct *tsk;
	struct mm_struct *old_mm, *active_mm;

	/* Notify parent that we're no longer interested in the old VM */
	tsk = current;
	old_mm = current->mm;
	mm_release(tsk, old_mm);

	if (old_mm) {
		sync_mm_rss(old_mm);
		/*
		 * Make sure that if there is a core dump in progress
		 * for the old mm, we get out and die instead of going
		 * through with the exec.  We must hold mmap_sem around
		 * checking core_state and changing tsk->mm.
		 */
		down_read(&old_mm->mmap_sem);
		if (unlikely(old_mm->core_state)) {
			up_read(&old_mm->mmap_sem);
			return -EINTR;
		}
	}
	task_lock(tsk);
	active_mm = tsk->active_mm;
	tsk->mm = mm;
	tsk->active_mm = mm;
	activate_mm(active_mm, mm);
	tsk->mm->vmacache_seqnum = 0;
	vmacache_flush(tsk);
	task_unlock(tsk);
	if (old_mm) {
		up_read(&old_mm->mmap_sem);
		BUG_ON(active_mm != old_mm);
		setmax_mm_hiwater_rss(&tsk->signal->maxrss, old_mm);
		mm_update_next_owner(old_mm);
		mmput(old_mm);
		return 0;
	}
	mmdrop(active_mm);
	return 0;
}

/*
 * This function makes sure the current process has its own signal table,
 * so that flush_signal_handlers can later reset the handlers without
 * disturbing other processes.  (Other processes might share the signal
 * table via the CLONE_SIGHAND option to clone().)
 */
static int de_thread(struct task_struct *tsk)
{
	struct signal_struct *sig = tsk->signal;
	struct sighand_struct *oldsighand = tsk->sighand;
	spinlock_t *lock = &oldsighand->siglock;

	if (thread_group_empty(tsk))
		goto no_thread_group;

	/*
	 * Kill all other threads in the thread group.
	 */
	spin_lock_irq(lock);
	if (signal_group_exit(sig)) {
		/*
		 * Another group action in progress, just
		 * return so that the signal is processed.
		 */
		spin_unlock_irq(lock);
		return -EAGAIN;
	}

	sig->group_exit_task = tsk;
	sig->notify_count = zap_other_threads(tsk);
	if (!thread_group_leader(tsk))
		sig->notify_count--;

	while (sig->notify_count) {
		__set_current_state(TASK_KILLABLE);
		spin_unlock_irq(lock);
		schedule();
		if (unlikely(__fatal_signal_pending(tsk)))
			goto killed;
		spin_lock_irq(lock);
	}
	spin_unlock_irq(lock);

	/*
	 * At this point all other threads have exited, all we have to
	 * do is to wait for the thread group leader to become inactive,
	 * and to assume its PID:
	 */
	if (!thread_group_leader(tsk)) {
		struct task_struct *leader = tsk->group_leader;

		for (;;) {
			threadgroup_change_begin(tsk);
			write_lock_irq(&tasklist_lock);
			/*
			 * Do this under tasklist_lock to ensure that
			 * exit_notify() can't miss ->group_exit_task
			 */
			sig->notify_count = -1;
			if (likely(leader->exit_state))
				break;
			__set_current_state(TASK_KILLABLE);
			write_unlock_irq(&tasklist_lock);
			threadgroup_change_end(tsk);
			schedule();
			if (unlikely(__fatal_signal_pending(tsk)))
				goto killed;
		}

		/*
		 * The only record we have of the real-time age of a
		 * process, regardless of execs it's done, is start_time.
		 * All the past CPU time is accumulated in signal_struct
		 * from sister threads now dead.  But in this non-leader
		 * exec, nothing survives from the original leader thread,
		 * whose birth marks the true age of this process now.
		 * When we take on its identity by switching to its PID, we
		 * also take its birthdate (always earlier than our own).
		 */
		tsk->start_time = leader->start_time;
		tsk->real_start_time = leader->real_start_time;

		BUG_ON(!same_thread_group(leader, tsk));
		BUG_ON(has_group_leader_pid(tsk));
		/*
		 * An exec() starts a new thread group with the
		 * TGID of the previous thread group. Rehash the
		 * two threads with a switched PID, and release
		 * the former thread group leader:
		 */

		/* Become a process group leader with the old leader's pid.
		 * The old leader becomes a thread of the this thread group.
		 * Note: The old leader also uses this pid until release_task
		 *       is called.  Odd but simple and correct.
		 */
		tsk->pid = leader->pid;
		change_pid(tsk, PIDTYPE_PID, task_pid(leader));
		transfer_pid(leader, tsk, PIDTYPE_PGID);
		transfer_pid(leader, tsk, PIDTYPE_SID);

		list_replace_rcu(&leader->tasks, &tsk->tasks);
		list_replace_init(&leader->sibling, &tsk->sibling);

		tsk->group_leader = tsk;
		leader->group_leader = tsk;

		tsk->exit_signal = SIGCHLD;
		leader->exit_signal = -1;

		BUG_ON(leader->exit_state != EXIT_ZOMBIE);
		leader->exit_state = EXIT_DEAD;

		/*
		 * We are going to release_task()->ptrace_unlink() silently,
		 * the tracer can sleep in do_wait(). EXIT_DEAD guarantees
		 * the tracer wont't block again waiting for this thread.
		 */
		if (unlikely(leader->ptrace))
			__wake_up_parent(leader, leader->parent);
		write_unlock_irq(&tasklist_lock);
		threadgroup_change_end(tsk);

		release_task(leader);
	}

	sig->group_exit_task = NULL;
	sig->notify_count = 0;

no_thread_group:
	/* we have changed execution domain */
	tsk->exit_signal = SIGCHLD;

	exit_itimers(sig);
	flush_itimer_signals();

	if (atomic_read(&oldsighand->count) != 1) {
		struct sighand_struct *newsighand;
		/*
		 * This ->sighand is shared with the CLONE_SIGHAND
		 * but not CLONE_THREAD task, switch to the new one.
		 */
		newsighand = kmem_cache_alloc(sighand_cachep, GFP_KERNEL);
		if (!newsighand)
			return -ENOMEM;

		atomic_set(&newsighand->count, 1);
		memcpy(newsighand->action, oldsighand->action,
		       sizeof(newsighand->action));

		write_lock_irq(&tasklist_lock);
		spin_lock(&oldsighand->siglock);
		rcu_assign_pointer(tsk->sighand, newsighand);
		spin_unlock(&oldsighand->siglock);
		write_unlock_irq(&tasklist_lock);

		__cleanup_sighand(oldsighand);
	}

	BUG_ON(!thread_group_leader(tsk));
	return 0;

killed:
	/* protects against exit_notify() and __exit_signal() */
	read_lock(&tasklist_lock);
	sig->group_exit_task = NULL;
	sig->notify_count = 0;
	read_unlock(&tasklist_lock);
	return -EAGAIN;
}

char *get_task_comm(char *buf, struct task_struct *tsk)
{
	/* buf must be at least sizeof(tsk->comm) in size */
	task_lock(tsk);
	strncpy(buf, tsk->comm, sizeof(tsk->comm));
	task_unlock(tsk);
	return buf;
}
EXPORT_SYMBOL_GPL(get_task_comm);

/*
 * These functions flushes out all traces of the currently running executable
 * so that a new one can be started
 */

void __set_task_comm(struct task_struct *tsk, const char *buf, bool exec)
{
	task_lock(tsk);
	trace_task_rename(tsk, buf);
	strlcpy(tsk->comm, buf, sizeof(tsk->comm));
	task_unlock(tsk);
	perf_event_comm(tsk, exec);
}

int flush_old_exec(struct linux_binprm * bprm)
{
	int retval;

	/*
	 * Make sure we have a private signal table and that
	 * we are unassociated from the previous thread group.
	 */
	retval = de_thread(current);
	if (retval)
		goto out;

	/*
	 * Must be called _before_ exec_mmap() as bprm->mm is
	 * not visibile until then. This also enables the update
	 * to be lockless.
	 */
	set_mm_exe_file(bprm->mm, bprm->file);

	/*
	 * Release all of the old mmap stuff
	 */
	acct_arg_size(bprm, 0);
	retval = exec_mmap(bprm->mm);
	if (retval)
		goto out;

	bprm->mm = NULL;		/* We're using it now */

	set_fs(USER_DS);
	current->flags &= ~(PF_RANDOMIZE | PF_FORKNOEXEC | PF_KTHREAD |
					PF_NOFREEZE | PF_NO_SETAFFINITY);
	flush_thread();
	current->personality &= ~bprm->per_clear;

	/*
	 * We have to apply CLOEXEC before we change whether the process is
	 * dumpable (in setup_new_exec) to avoid a race with a process in userspace
	 * trying to access the should-be-closed file descriptors of a process
	 * undergoing exec(2).
	 */
	do_close_on_exec(current->files);
	return 0;

out:
	return retval;
}
EXPORT_SYMBOL(flush_old_exec);

void would_dump(struct linux_binprm *bprm, struct file *file)
{
<<<<<<< HEAD
	if (inode_permission2(file->f_path.mnt, file_inode(file), MAY_READ) < 0)
=======
	struct inode *inode = file_inode(file);
	if (inode_permission(inode, MAY_READ) < 0) {
		struct user_namespace *old, *user_ns;
>>>>>>> 09f886dc
		bprm->interp_flags |= BINPRM_FLAGS_ENFORCE_NONDUMP;

		/* Ensure mm->user_ns contains the executable */
		user_ns = old = bprm->mm->user_ns;
		while ((user_ns != &init_user_ns) &&
		       !privileged_wrt_inode_uidgid(user_ns, inode))
			user_ns = user_ns->parent;

		if (old != user_ns) {
			bprm->mm->user_ns = get_user_ns(user_ns);
			put_user_ns(old);
		}
	}
}
EXPORT_SYMBOL(would_dump);

void setup_new_exec(struct linux_binprm * bprm)
{
	arch_pick_mmap_layout(current->mm);

	/* This is the point of no return */
	current->sas_ss_sp = current->sas_ss_size = 0;

	if (uid_eq(current_euid(), current_uid()) && gid_eq(current_egid(), current_gid()))
		set_dumpable(current->mm, SUID_DUMP_USER);
	else
		set_dumpable(current->mm, suid_dumpable);

	perf_event_exec();
	__set_task_comm(current, kbasename(bprm->filename), true);

	/* Set the new mm task size. We have to do that late because it may
	 * depend on TIF_32BIT which is only updated in flush_thread() on
	 * some architectures like powerpc
	 */
	current->mm->task_size = TASK_SIZE;

	/* install the new credentials */
	if (!uid_eq(bprm->cred->uid, current_euid()) ||
	    !gid_eq(bprm->cred->gid, current_egid())) {
		current->pdeath_signal = 0;
	} else {
		if (bprm->interp_flags & BINPRM_FLAGS_ENFORCE_NONDUMP)
			set_dumpable(current->mm, suid_dumpable);
	}

	/* An exec changes our domain. We are no longer part of the thread
	   group */
	current->self_exec_id++;
	flush_signal_handlers(current, 0);
}
EXPORT_SYMBOL(setup_new_exec);

/*
 * Prepare credentials and lock ->cred_guard_mutex.
 * install_exec_creds() commits the new creds and drops the lock.
 * Or, if exec fails before, free_bprm() should release ->cred and
 * and unlock.
 */
int prepare_bprm_creds(struct linux_binprm *bprm)
{
	if (mutex_lock_interruptible(&current->signal->cred_guard_mutex))
		return -ERESTARTNOINTR;

	bprm->cred = prepare_exec_creds();
	if (likely(bprm->cred))
		return 0;

	mutex_unlock(&current->signal->cred_guard_mutex);
	return -ENOMEM;
}

static void free_bprm(struct linux_binprm *bprm)
{
	free_arg_pages(bprm);
	if (bprm->cred) {
		mutex_unlock(&current->signal->cred_guard_mutex);
		abort_creds(bprm->cred);
	}
	if (bprm->file) {
		allow_write_access(bprm->file);
		fput(bprm->file);
	}
	/* If a binfmt changed the interp, free it. */
	if (bprm->interp != bprm->filename)
		kfree(bprm->interp);
	kfree(bprm);
}

int bprm_change_interp(char *interp, struct linux_binprm *bprm)
{
	/* If a binfmt changed the interp, free it first. */
	if (bprm->interp != bprm->filename)
		kfree(bprm->interp);
	bprm->interp = kstrdup(interp, GFP_KERNEL);
	if (!bprm->interp)
		return -ENOMEM;
	return 0;
}
EXPORT_SYMBOL(bprm_change_interp);

/*
 * install the new credentials for this executable
 */
void install_exec_creds(struct linux_binprm *bprm)
{
	security_bprm_committing_creds(bprm);

	commit_creds(bprm->cred);
	bprm->cred = NULL;

	/*
	 * Disable monitoring for regular users
	 * when executing setuid binaries. Must
	 * wait until new credentials are committed
	 * by commit_creds() above
	 */
	if (get_dumpable(current->mm) != SUID_DUMP_USER)
		perf_event_exit_task(current);
	/*
	 * cred_guard_mutex must be held at least to this point to prevent
	 * ptrace_attach() from altering our determination of the task's
	 * credentials; any time after this it may be unlocked.
	 */
	security_bprm_committed_creds(bprm);
	mutex_unlock(&current->signal->cred_guard_mutex);
}
EXPORT_SYMBOL(install_exec_creds);

/*
 * determine how safe it is to execute the proposed program
 * - the caller must hold ->cred_guard_mutex to protect against
 *   PTRACE_ATTACH or seccomp thread-sync
 */
static void check_unsafe_exec(struct linux_binprm *bprm)
{
	struct task_struct *p = current, *t;
	unsigned n_fs;

	if (p->ptrace) {
		if (ptracer_capable(p, current_user_ns()))
			bprm->unsafe |= LSM_UNSAFE_PTRACE_CAP;
		else
			bprm->unsafe |= LSM_UNSAFE_PTRACE;
	}

	/*
	 * This isn't strictly necessary, but it makes it harder for LSMs to
	 * mess up.
	 */
	if (task_no_new_privs(current))
		bprm->unsafe |= LSM_UNSAFE_NO_NEW_PRIVS;

	t = p;
	n_fs = 1;
	spin_lock(&p->fs->lock);
	rcu_read_lock();
	while_each_thread(p, t) {
		if (t->fs == p->fs)
			n_fs++;
	}
	rcu_read_unlock();

	if (p->fs->users > n_fs)
		bprm->unsafe |= LSM_UNSAFE_SHARE;
	else
		p->fs->in_exec = 1;
	spin_unlock(&p->fs->lock);
}

static void bprm_fill_uid(struct linux_binprm *bprm)
{
	struct inode *inode;
	unsigned int mode;
	kuid_t uid;
	kgid_t gid;

	/*
	 * Since this can be called multiple times (via prepare_binprm),
	 * we must clear any previous work done when setting set[ug]id
	 * bits from any earlier bprm->file uses (for example when run
	 * first for a setuid script then again for its interpreter).
	 */
	bprm->cred->euid = current_euid();
	bprm->cred->egid = current_egid();

	if (!mnt_may_suid(bprm->file->f_path.mnt))
		return;

	if (task_no_new_privs(current))
		return;

	inode = file_inode(bprm->file);
	mode = READ_ONCE(inode->i_mode);
	if (!(mode & (S_ISUID|S_ISGID)))
		return;

	/* Be careful if suid/sgid is set */
	inode_lock(inode);

	/* reload atomically mode/uid/gid now that lock held */
	mode = inode->i_mode;
	uid = inode->i_uid;
	gid = inode->i_gid;
	inode_unlock(inode);

	/* We ignore suid/sgid if there are no mappings for them in the ns */
	if (!kuid_has_mapping(bprm->cred->user_ns, uid) ||
		 !kgid_has_mapping(bprm->cred->user_ns, gid))
		return;

	if (mode & S_ISUID) {
		bprm->per_clear |= PER_CLEAR_ON_SETID;
		bprm->cred->euid = uid;
	}

	if ((mode & (S_ISGID | S_IXGRP)) == (S_ISGID | S_IXGRP)) {
		bprm->per_clear |= PER_CLEAR_ON_SETID;
		bprm->cred->egid = gid;
	}
}

/*
 * Fill the binprm structure from the inode.
 * Check permissions, then read the first 128 (BINPRM_BUF_SIZE) bytes
 *
 * This may be called multiple times for binary chains (scripts for example).
 */
int prepare_binprm(struct linux_binprm *bprm)
{
	int retval;

	bprm_fill_uid(bprm);

	/* fill in binprm security blob */
	retval = security_bprm_set_creds(bprm);
	if (retval)
		return retval;
	bprm->cred_prepared = 1;

	memset(bprm->buf, 0, BINPRM_BUF_SIZE);
	return kernel_read(bprm->file, 0, bprm->buf, BINPRM_BUF_SIZE);
}

EXPORT_SYMBOL(prepare_binprm);

/*
 * Arguments are '\0' separated strings found at the location bprm->p
 * points to; chop off the first by relocating brpm->p to right after
 * the first '\0' encountered.
 */
int remove_arg_zero(struct linux_binprm *bprm)
{
	int ret = 0;
	unsigned long offset;
	char *kaddr;
	struct page *page;

	if (!bprm->argc)
		return 0;

	do {
		offset = bprm->p & ~PAGE_MASK;
		page = get_arg_page(bprm, bprm->p, 0);
		if (!page) {
			ret = -EFAULT;
			goto out;
		}
		kaddr = kmap_atomic(page);

		for (; offset < PAGE_SIZE && kaddr[offset];
				offset++, bprm->p++)
			;

		kunmap_atomic(kaddr);
		put_arg_page(page);
	} while (offset == PAGE_SIZE);

	bprm->p++;
	bprm->argc--;
	ret = 0;

out:
	return ret;
}
EXPORT_SYMBOL(remove_arg_zero);

#define printable(c) (((c)=='\t') || ((c)=='\n') || (0x20<=(c) && (c)<=0x7e))
/*
 * cycle the list of binary formats handler, until one recognizes the image
 */
int search_binary_handler(struct linux_binprm *bprm)
{
	bool need_retry = IS_ENABLED(CONFIG_MODULES);
	struct linux_binfmt *fmt;
	int retval;

	/* This allows 4 levels of binfmt rewrites before failing hard. */
	if (bprm->recursion_depth > 5)
		return -ELOOP;

	retval = security_bprm_check(bprm);
	if (retval)
		return retval;

	retval = -ENOENT;
 retry:
	read_lock(&binfmt_lock);
	list_for_each_entry(fmt, &formats, lh) {
		if (!try_module_get(fmt->module))
			continue;
		read_unlock(&binfmt_lock);
		bprm->recursion_depth++;
		retval = fmt->load_binary(bprm);
		read_lock(&binfmt_lock);
		put_binfmt(fmt);
		bprm->recursion_depth--;
		if (retval < 0 && !bprm->mm) {
			/* we got to flush_old_exec() and failed after it */
			read_unlock(&binfmt_lock);
			force_sigsegv(SIGSEGV, current);
			return retval;
		}
		if (retval != -ENOEXEC || !bprm->file) {
			read_unlock(&binfmt_lock);
			return retval;
		}
	}
	read_unlock(&binfmt_lock);

	if (need_retry) {
		if (printable(bprm->buf[0]) && printable(bprm->buf[1]) &&
		    printable(bprm->buf[2]) && printable(bprm->buf[3]))
			return retval;
		if (request_module("binfmt-%04x", *(ushort *)(bprm->buf + 2)) < 0)
			return retval;
		need_retry = false;
		goto retry;
	}

	return retval;
}
EXPORT_SYMBOL(search_binary_handler);

static int exec_binprm(struct linux_binprm *bprm)
{
	pid_t old_pid, old_vpid;
	int ret;

	/* Need to fetch pid before load_binary changes it */
	old_pid = current->pid;
	rcu_read_lock();
	old_vpid = task_pid_nr_ns(current, task_active_pid_ns(current->parent));
	rcu_read_unlock();

	ret = search_binary_handler(bprm);
	if (ret >= 0) {
		audit_bprm(bprm);
		trace_sched_process_exec(current, old_pid, bprm);
		ptrace_event(PTRACE_EVENT_EXEC, old_vpid);
		proc_exec_connector(current);
	}

	return ret;
}

/*
 * sys_execve() executes a new program.
 */
static int do_execveat_common(int fd, struct filename *filename,
			      struct user_arg_ptr argv,
			      struct user_arg_ptr envp,
			      int flags)
{
	char *pathbuf = NULL;
	struct linux_binprm *bprm;
	struct file *file;
	struct files_struct *displaced;
	int retval;

	if (IS_ERR(filename))
		return PTR_ERR(filename);

	/*
	 * We move the actual failure in case of RLIMIT_NPROC excess from
	 * set*uid() to execve() because too many poorly written programs
	 * don't check setuid() return code.  Here we additionally recheck
	 * whether NPROC limit is still exceeded.
	 */
	if ((current->flags & PF_NPROC_EXCEEDED) &&
	    atomic_read(&current_user()->processes) > rlimit(RLIMIT_NPROC)) {
		retval = -EAGAIN;
		goto out_ret;
	}

	/* We're below the limit (still or again), so we don't want to make
	 * further execve() calls fail. */
	current->flags &= ~PF_NPROC_EXCEEDED;

	retval = unshare_files(&displaced);
	if (retval)
		goto out_ret;

	retval = -ENOMEM;
	bprm = kzalloc(sizeof(*bprm), GFP_KERNEL);
	if (!bprm)
		goto out_files;

	retval = prepare_bprm_creds(bprm);
	if (retval)
		goto out_free;

	check_unsafe_exec(bprm);
	current->in_execve = 1;

	file = do_open_execat(fd, filename, flags);
	retval = PTR_ERR(file);
	if (IS_ERR(file))
		goto out_unmark;

	sched_exec();

	bprm->file = file;
	if (fd == AT_FDCWD || filename->name[0] == '/') {
		bprm->filename = filename->name;
	} else {
		if (filename->name[0] == '\0')
			pathbuf = kasprintf(GFP_TEMPORARY, "/dev/fd/%d", fd);
		else
			pathbuf = kasprintf(GFP_TEMPORARY, "/dev/fd/%d/%s",
					    fd, filename->name);
		if (!pathbuf) {
			retval = -ENOMEM;
			goto out_unmark;
		}
		/*
		 * Record that a name derived from an O_CLOEXEC fd will be
		 * inaccessible after exec. Relies on having exclusive access to
		 * current->files (due to unshare_files above).
		 */
		if (close_on_exec(fd, rcu_dereference_raw(current->files->fdt)))
			bprm->interp_flags |= BINPRM_FLAGS_PATH_INACCESSIBLE;
		bprm->filename = pathbuf;
	}
	bprm->interp = bprm->filename;

	retval = bprm_mm_init(bprm);
	if (retval)
		goto out_unmark;

	bprm->argc = count(argv, MAX_ARG_STRINGS);
	if ((retval = bprm->argc) < 0)
		goto out;

	bprm->envc = count(envp, MAX_ARG_STRINGS);
	if ((retval = bprm->envc) < 0)
		goto out;

	retval = prepare_binprm(bprm);
	if (retval < 0)
		goto out;

	retval = copy_strings_kernel(1, &bprm->filename, bprm);
	if (retval < 0)
		goto out;

	bprm->exec = bprm->p;
	retval = copy_strings(bprm->envc, envp, bprm);
	if (retval < 0)
		goto out;

	retval = copy_strings(bprm->argc, argv, bprm);
	if (retval < 0)
		goto out;

	would_dump(bprm, bprm->file);

	retval = exec_binprm(bprm);
	if (retval < 0)
		goto out;

	/* execve succeeded */
	current->fs->in_exec = 0;
	current->in_execve = 0;
	acct_update_integrals(current);
	task_numa_free(current);
	free_bprm(bprm);
	kfree(pathbuf);
	putname(filename);
	if (displaced)
		put_files_struct(displaced);
	return retval;

out:
	if (bprm->mm) {
		acct_arg_size(bprm, 0);
		mmput(bprm->mm);
	}

out_unmark:
	current->fs->in_exec = 0;
	current->in_execve = 0;

out_free:
	free_bprm(bprm);
	kfree(pathbuf);

out_files:
	if (displaced)
		reset_files_struct(displaced);
out_ret:
	putname(filename);
	return retval;
}

int do_execve(struct filename *filename,
	const char __user *const __user *__argv,
	const char __user *const __user *__envp)
{
	struct user_arg_ptr argv = { .ptr.native = __argv };
	struct user_arg_ptr envp = { .ptr.native = __envp };
	return do_execveat_common(AT_FDCWD, filename, argv, envp, 0);
}

int do_execveat(int fd, struct filename *filename,
		const char __user *const __user *__argv,
		const char __user *const __user *__envp,
		int flags)
{
	struct user_arg_ptr argv = { .ptr.native = __argv };
	struct user_arg_ptr envp = { .ptr.native = __envp };

	return do_execveat_common(fd, filename, argv, envp, flags);
}

#ifdef CONFIG_COMPAT
static int compat_do_execve(struct filename *filename,
	const compat_uptr_t __user *__argv,
	const compat_uptr_t __user *__envp)
{
	struct user_arg_ptr argv = {
		.is_compat = true,
		.ptr.compat = __argv,
	};
	struct user_arg_ptr envp = {
		.is_compat = true,
		.ptr.compat = __envp,
	};
	return do_execveat_common(AT_FDCWD, filename, argv, envp, 0);
}

static int compat_do_execveat(int fd, struct filename *filename,
			      const compat_uptr_t __user *__argv,
			      const compat_uptr_t __user *__envp,
			      int flags)
{
	struct user_arg_ptr argv = {
		.is_compat = true,
		.ptr.compat = __argv,
	};
	struct user_arg_ptr envp = {
		.is_compat = true,
		.ptr.compat = __envp,
	};
	return do_execveat_common(fd, filename, argv, envp, flags);
}
#endif

void set_binfmt(struct linux_binfmt *new)
{
	struct mm_struct *mm = current->mm;

	if (mm->binfmt)
		module_put(mm->binfmt->module);

	mm->binfmt = new;
	if (new)
		__module_get(new->module);
}
EXPORT_SYMBOL(set_binfmt);

/*
 * set_dumpable stores three-value SUID_DUMP_* into mm->flags.
 */
void set_dumpable(struct mm_struct *mm, int value)
{
	unsigned long old, new;

	if (WARN_ON((unsigned)value > SUID_DUMP_ROOT))
		return;

	do {
		old = ACCESS_ONCE(mm->flags);
		new = (old & ~MMF_DUMPABLE_MASK) | value;
	} while (cmpxchg(&mm->flags, old, new) != old);
}

SYSCALL_DEFINE3(execve,
		const char __user *, filename,
		const char __user *const __user *, argv,
		const char __user *const __user *, envp)
{
	return do_execve(getname(filename), argv, envp);
}

SYSCALL_DEFINE5(execveat,
		int, fd, const char __user *, filename,
		const char __user *const __user *, argv,
		const char __user *const __user *, envp,
		int, flags)
{
	int lookup_flags = (flags & AT_EMPTY_PATH) ? LOOKUP_EMPTY : 0;

	return do_execveat(fd,
			   getname_flags(filename, lookup_flags, NULL),
			   argv, envp, flags);
}

#ifdef CONFIG_COMPAT
COMPAT_SYSCALL_DEFINE3(execve, const char __user *, filename,
	const compat_uptr_t __user *, argv,
	const compat_uptr_t __user *, envp)
{
	return compat_do_execve(getname(filename), argv, envp);
}

COMPAT_SYSCALL_DEFINE5(execveat, int, fd,
		       const char __user *, filename,
		       const compat_uptr_t __user *, argv,
		       const compat_uptr_t __user *, envp,
		       int,  flags)
{
	int lookup_flags = (flags & AT_EMPTY_PATH) ? LOOKUP_EMPTY : 0;

	return compat_do_execveat(fd,
				  getname_flags(filename, lookup_flags, NULL),
				  argv, envp, flags);
}
#endif<|MERGE_RESOLUTION|>--- conflicted
+++ resolved
@@ -1282,13 +1282,9 @@
 
 void would_dump(struct linux_binprm *bprm, struct file *file)
 {
-<<<<<<< HEAD
-	if (inode_permission2(file->f_path.mnt, file_inode(file), MAY_READ) < 0)
-=======
 	struct inode *inode = file_inode(file);
-	if (inode_permission(inode, MAY_READ) < 0) {
+	if (inode_permission2(file->f_path.mnt, inode, MAY_READ) < 0) {
 		struct user_namespace *old, *user_ns;
->>>>>>> 09f886dc
 		bprm->interp_flags |= BINPRM_FLAGS_ENFORCE_NONDUMP;
 
 		/* Ensure mm->user_ns contains the executable */
