/*
 * This contains encryption functions for per-file encryption.
 *
 * Copyright (C) 2015, Google, Inc.
 * Copyright (C) 2015, Motorola Mobility
 *
 * Written by Michael Halcrow, 2014.
 *
 * Filename encryption additions
 *	Uday Savagaonkar, 2014
 * Encryption policy handling additions
 *	Ildar Muslukhov, 2014
 * Add fscrypt_pullback_bio_page()
 *	Jaegeuk Kim, 2015.
 *
 * This has not yet undergone a rigorous security audit.
 *
 * The usage of AES-XTS should conform to recommendations in NIST
 * Special Publication 800-38E and IEEE P1619/D16.
 */

#include <linux/pagemap.h>
#include <linux/mempool.h>
#include <linux/module.h>
#include <linux/scatterlist.h>
#include <linux/ratelimit.h>
#include <linux/dcache.h>
#include <linux/namei.h>
#include <crypto/aes.h>
#include <crypto/skcipher.h>
#include "fscrypt_private.h"

static unsigned int num_prealloc_crypto_pages = 32;
static unsigned int num_prealloc_crypto_ctxs = 128;

module_param(num_prealloc_crypto_pages, uint, 0444);
MODULE_PARM_DESC(num_prealloc_crypto_pages,
		"Number of crypto pages to preallocate");
module_param(num_prealloc_crypto_ctxs, uint, 0444);
MODULE_PARM_DESC(num_prealloc_crypto_ctxs,
		"Number of crypto contexts to preallocate");

static mempool_t *fscrypt_bounce_page_pool = NULL;

static LIST_HEAD(fscrypt_free_ctxs);
static DEFINE_SPINLOCK(fscrypt_ctx_lock);

static struct workqueue_struct *fscrypt_read_workqueue;
static DEFINE_MUTEX(fscrypt_init_mutex);

static struct kmem_cache *fscrypt_ctx_cachep;
struct kmem_cache *fscrypt_info_cachep;

void fscrypt_enqueue_decrypt_work(struct work_struct *work)
{
	queue_work(fscrypt_read_workqueue, work);
}
EXPORT_SYMBOL(fscrypt_enqueue_decrypt_work);

/**
 * fscrypt_release_ctx() - Releases an encryption context
 * @ctx: The encryption context to release.
 *
 * If the encryption context was allocated from the pre-allocated pool, returns
 * it to that pool. Else, frees it.
 *
 * If there's a bounce page in the context, this frees that.
 */
void fscrypt_release_ctx(struct fscrypt_ctx *ctx)
{
	unsigned long flags;

	if (ctx->flags & FS_CTX_HAS_BOUNCE_BUFFER_FL && ctx->w.bounce_page) {
		mempool_free(ctx->w.bounce_page, fscrypt_bounce_page_pool);
		ctx->w.bounce_page = NULL;
	}
	ctx->w.control_page = NULL;
	if (ctx->flags & FS_CTX_REQUIRES_FREE_ENCRYPT_FL) {
		kmem_cache_free(fscrypt_ctx_cachep, ctx);
	} else {
		spin_lock_irqsave(&fscrypt_ctx_lock, flags);
		list_add(&ctx->free_list, &fscrypt_free_ctxs);
		spin_unlock_irqrestore(&fscrypt_ctx_lock, flags);
	}
}
EXPORT_SYMBOL(fscrypt_release_ctx);

/**
 * fscrypt_get_ctx() - Gets an encryption context
 * @gfp_flags:   The gfp flag for memory allocation
 *
 * Allocates and initializes an encryption context.
 *
 * Return: A new encryption context on success; an ERR_PTR() otherwise.
 */
<<<<<<< HEAD
struct fscrypt_ctx *fscrypt_get_ctx(const struct inode *inode, gfp_t gfp_flags)
=======
struct fscrypt_ctx *fscrypt_get_ctx(gfp_t gfp_flags)
>>>>>>> 476e7ea6
{
	struct fscrypt_ctx *ctx;
	unsigned long flags;

	/*
	 * We first try getting the ctx from a free list because in
	 * the common case the ctx will have an allocated and
	 * initialized crypto tfm, so it's probably a worthwhile
	 * optimization. For the bounce page, we first try getting it
	 * from the kernel allocator because that's just about as fast
	 * as getting it from a list and because a cache of free pages
	 * should generally be a "last resort" option for a filesystem
	 * to be able to do its job.
	 */
	spin_lock_irqsave(&fscrypt_ctx_lock, flags);
	ctx = list_first_entry_or_null(&fscrypt_free_ctxs,
					struct fscrypt_ctx, free_list);
	if (ctx)
		list_del(&ctx->free_list);
	spin_unlock_irqrestore(&fscrypt_ctx_lock, flags);
	if (!ctx) {
		ctx = kmem_cache_zalloc(fscrypt_ctx_cachep, gfp_flags);
		if (!ctx)
			return ERR_PTR(-ENOMEM);
		ctx->flags |= FS_CTX_REQUIRES_FREE_ENCRYPT_FL;
	} else {
		ctx->flags &= ~FS_CTX_REQUIRES_FREE_ENCRYPT_FL;
	}
	ctx->flags &= ~FS_CTX_HAS_BOUNCE_BUFFER_FL;
	return ctx;
}
EXPORT_SYMBOL(fscrypt_get_ctx);

<<<<<<< HEAD
=======
void fscrypt_generate_iv(union fscrypt_iv *iv, u64 lblk_num,
			 const struct fscrypt_info *ci)
{
	memset(iv, 0, ci->ci_mode->ivsize);
	iv->lblk_num = cpu_to_le64(lblk_num);

	if (ci->ci_flags & FS_POLICY_FLAG_DIRECT_KEY)
		memcpy(iv->nonce, ci->ci_nonce, FS_KEY_DERIVATION_NONCE_SIZE);

	if (ci->ci_essiv_tfm != NULL)
		crypto_cipher_encrypt_one(ci->ci_essiv_tfm, iv->raw, iv->raw);
}

>>>>>>> 476e7ea6
int fscrypt_do_page_crypto(const struct inode *inode, fscrypt_direction_t rw,
			   u64 lblk_num, struct page *src_page,
			   struct page *dest_page, unsigned int len,
			   unsigned int offs, gfp_t gfp_flags)
{
<<<<<<< HEAD
	struct {
		__le64 index;
		u8 padding[FS_IV_SIZE - sizeof(__le64)];
	} iv;
=======
	union fscrypt_iv iv;
>>>>>>> 476e7ea6
	struct skcipher_request *req = NULL;
	DECLARE_CRYPTO_WAIT(wait);
	struct scatterlist dst, src;
	struct fscrypt_info *ci = inode->i_crypt_info;
	struct crypto_skcipher *tfm = ci->ci_ctfm;
	int res = 0;

	BUG_ON(len == 0);

<<<<<<< HEAD
	BUILD_BUG_ON(sizeof(iv) != FS_IV_SIZE);
	BUILD_BUG_ON(AES_BLOCK_SIZE != FS_IV_SIZE);
	iv.index = cpu_to_le64(lblk_num);
	memset(iv.padding, 0, sizeof(iv.padding));

	if (ci->ci_essiv_tfm != NULL) {
		crypto_cipher_encrypt_one(ci->ci_essiv_tfm, (u8 *)&iv,
					  (u8 *)&iv);
	}
=======
	fscrypt_generate_iv(&iv, lblk_num, ci);
>>>>>>> 476e7ea6

	req = skcipher_request_alloc(tfm, gfp_flags);
	if (!req)
		return -ENOMEM;

	skcipher_request_set_callback(
		req, CRYPTO_TFM_REQ_MAY_BACKLOG | CRYPTO_TFM_REQ_MAY_SLEEP,
		crypto_req_done, &wait);

	sg_init_table(&dst, 1);
	sg_set_page(&dst, dest_page, len, offs);
	sg_init_table(&src, 1);
	sg_set_page(&src, src_page, len, offs);
	skcipher_request_set_crypt(req, &src, &dst, len, &iv);
	if (rw == FS_DECRYPT)
		res = crypto_wait_req(crypto_skcipher_decrypt(req), &wait);
	else
		res = crypto_wait_req(crypto_skcipher_encrypt(req), &wait);
	skcipher_request_free(req);
	if (res) {
		fscrypt_err(inode->i_sb,
			    "%scryption failed for inode %lu, block %llu: %d",
			    (rw == FS_DECRYPT ? "de" : "en"),
			    inode->i_ino, lblk_num, res);
		return res;
	}
	return 0;
}

struct page *fscrypt_alloc_bounce_page(struct fscrypt_ctx *ctx,
				       gfp_t gfp_flags)
{
	ctx->w.bounce_page = mempool_alloc(fscrypt_bounce_page_pool, gfp_flags);
	if (ctx->w.bounce_page == NULL)
		return ERR_PTR(-ENOMEM);
	ctx->flags |= FS_CTX_HAS_BOUNCE_BUFFER_FL;
	return ctx->w.bounce_page;
}

/**
 * fscypt_encrypt_page() - Encrypts a page
 * @inode:     The inode for which the encryption should take place
 * @page:      The page to encrypt. Must be locked for bounce-page
 *             encryption.
 * @len:       Length of data to encrypt in @page and encrypted
 *             data in returned page.
 * @offs:      Offset of data within @page and returned
 *             page holding encrypted data.
 * @lblk_num:  Logical block number. This must be unique for multiple
 *             calls with same inode, except when overwriting
 *             previously written data.
 * @gfp_flags: The gfp flag for memory allocation
 *
 * Encrypts @page using the ctx encryption context. Performs encryption
 * either in-place or into a newly allocated bounce page.
 * Called on the page write path.
 *
 * Bounce page allocation is the default.
 * In this case, the contents of @page are encrypted and stored in an
 * allocated bounce page. @page has to be locked and the caller must call
 * fscrypt_restore_control_page() on the returned ciphertext page to
 * release the bounce buffer and the encryption context.
 *
 * In-place encryption is used by setting the FS_CFLG_OWN_PAGES flag in
 * fscrypt_operations. Here, the input-page is returned with its content
 * encrypted.
 *
 * Return: A page with the encrypted content on success. Else, an
 * error value or NULL.
 */
struct page *fscrypt_encrypt_page(const struct inode *inode,
				struct page *page,
				unsigned int len,
				unsigned int offs,
				u64 lblk_num, gfp_t gfp_flags)

{
	struct fscrypt_ctx *ctx;
	struct page *ciphertext_page = page;
	int err;

	BUG_ON(len % FS_CRYPTO_BLOCK_SIZE != 0);

	if (inode->i_sb->s_cop->flags & FS_CFLG_OWN_PAGES) {
		/* with inplace-encryption we just encrypt the page */
		err = fscrypt_do_page_crypto(inode, FS_ENCRYPT, lblk_num, page,
					     ciphertext_page, len, offs,
					     gfp_flags);
		if (err)
			return ERR_PTR(err);

		return ciphertext_page;
	}
<<<<<<< HEAD

	BUG_ON(!PageLocked(page));
=======
>>>>>>> 476e7ea6

	BUG_ON(!PageLocked(page));

	ctx = fscrypt_get_ctx(gfp_flags);
	if (IS_ERR(ctx))
		return ERR_CAST(ctx);

	/* The encryption operation will require a bounce page. */
	ciphertext_page = fscrypt_alloc_bounce_page(ctx, gfp_flags);
	if (IS_ERR(ciphertext_page))
		goto errout;

	ctx->w.control_page = page;
	err = fscrypt_do_page_crypto(inode, FS_ENCRYPT, lblk_num,
				     page, ciphertext_page, len, offs,
				     gfp_flags);
	if (err) {
		ciphertext_page = ERR_PTR(err);
		goto errout;
	}
	SetPagePrivate(ciphertext_page);
	set_page_private(ciphertext_page, (unsigned long)ctx);
	lock_page(ciphertext_page);
	return ciphertext_page;

errout:
	fscrypt_release_ctx(ctx);
	return ciphertext_page;
}
EXPORT_SYMBOL(fscrypt_encrypt_page);

/**
 * fscrypt_decrypt_page() - Decrypts a page in-place
 * @inode:     The corresponding inode for the page to decrypt.
 * @page:      The page to decrypt. Must be locked in case
 *             it is a writeback page (FS_CFLG_OWN_PAGES unset).
 * @len:       Number of bytes in @page to be decrypted.
 * @offs:      Start of data in @page.
 * @lblk_num:  Logical block number.
 *
 * Decrypts page in-place using the ctx encryption context.
 *
 * Called from the read completion callback.
 *
 * Return: Zero on success, non-zero otherwise.
 */
int fscrypt_decrypt_page(const struct inode *inode, struct page *page,
			unsigned int len, unsigned int offs, u64 lblk_num)
{
	if (!(inode->i_sb->s_cop->flags & FS_CFLG_OWN_PAGES))
		BUG_ON(!PageLocked(page));

	return fscrypt_do_page_crypto(inode, FS_DECRYPT, lblk_num, page, page,
				      len, offs, GFP_NOFS);
}
EXPORT_SYMBOL(fscrypt_decrypt_page);

/*
 * Validate dentries in encrypted directories to make sure we aren't potentially
 * caching stale dentries after a key has been added.
 */
static int fscrypt_d_revalidate(struct dentry *dentry, unsigned int flags)
{
	struct dentry *dir;
	int err;
	int valid;

	/*
	 * Plaintext names are always valid, since fscrypt doesn't support
	 * reverting to ciphertext names without evicting the directory's inode
	 * -- which implies eviction of the dentries in the directory.
	 */
	if (!(dentry->d_flags & DCACHE_ENCRYPTED_NAME))
		return 1;

	/*
	 * Ciphertext name; valid if the directory's key is still unavailable.
	 *
	 * Although fscrypt forbids rename() on ciphertext names, we still must
	 * use dget_parent() here rather than use ->d_parent directly.  That's
	 * because a corrupted fs image may contain directory hard links, which
	 * the VFS handles by moving the directory's dentry tree in the dcache
	 * each time ->lookup() finds the directory and it already has a dentry
	 * elsewhere.  Thus ->d_parent can be changing, and we must safely grab
	 * a reference to some ->d_parent to prevent it from being freed.
	 */

	if (flags & LOOKUP_RCU)
		return -ECHILD;

	dir = dget_parent(dentry);
<<<<<<< HEAD
	if (!IS_ENCRYPTED(d_inode(dir))) {
		dput(dir);
		return 0;
	}

	spin_lock(&dentry->d_lock);
	cached_with_key = dentry->d_flags & DCACHE_ENCRYPTED_WITH_KEY;
	spin_unlock(&dentry->d_lock);
	dir_has_key = (d_inode(dir)->i_crypt_info != NULL);
=======
	err = fscrypt_get_encryption_info(d_inode(dir));
	valid = !fscrypt_has_encryption_key(d_inode(dir));
>>>>>>> 476e7ea6
	dput(dir);

	if (err < 0)
		return err;

	return valid;
}

const struct dentry_operations fscrypt_d_ops = {
	.d_revalidate = fscrypt_d_revalidate,
};

void fscrypt_restore_control_page(struct page *page)
{
	struct fscrypt_ctx *ctx;

	ctx = (struct fscrypt_ctx *)page_private(page);
	set_page_private(page, (unsigned long)NULL);
	ClearPagePrivate(page);
	unlock_page(page);
	fscrypt_release_ctx(ctx);
}
EXPORT_SYMBOL(fscrypt_restore_control_page);

static void fscrypt_destroy(void)
{
	struct fscrypt_ctx *pos, *n;

	list_for_each_entry_safe(pos, n, &fscrypt_free_ctxs, free_list)
		kmem_cache_free(fscrypt_ctx_cachep, pos);
	INIT_LIST_HEAD(&fscrypt_free_ctxs);
	mempool_destroy(fscrypt_bounce_page_pool);
	fscrypt_bounce_page_pool = NULL;
}

/**
 * fscrypt_initialize() - allocate major buffers for fs encryption.
 * @cop_flags:  fscrypt operations flags
 *
 * We only call this when we start accessing encrypted files, since it
 * results in memory getting allocated that wouldn't otherwise be used.
 *
 * Return: Zero on success, non-zero otherwise.
 */
int fscrypt_initialize(unsigned int cop_flags)
{
	int i, res = -ENOMEM;

	/* No need to allocate a bounce page pool if this FS won't use it. */
	if (cop_flags & FS_CFLG_OWN_PAGES)
		return 0;

	mutex_lock(&fscrypt_init_mutex);
	if (fscrypt_bounce_page_pool)
		goto already_initialized;

	for (i = 0; i < num_prealloc_crypto_ctxs; i++) {
		struct fscrypt_ctx *ctx;

		ctx = kmem_cache_zalloc(fscrypt_ctx_cachep, GFP_NOFS);
		if (!ctx)
			goto fail;
		list_add(&ctx->free_list, &fscrypt_free_ctxs);
	}

	fscrypt_bounce_page_pool =
		mempool_create_page_pool(num_prealloc_crypto_pages, 0);
	if (!fscrypt_bounce_page_pool)
		goto fail;

already_initialized:
	mutex_unlock(&fscrypt_init_mutex);
	return 0;
fail:
	fscrypt_destroy();
	mutex_unlock(&fscrypt_init_mutex);
	return res;
}

void fscrypt_msg(struct super_block *sb, const char *level,
		 const char *fmt, ...)
{
	static DEFINE_RATELIMIT_STATE(rs, DEFAULT_RATELIMIT_INTERVAL,
				      DEFAULT_RATELIMIT_BURST);
	struct va_format vaf;
	va_list args;

	if (!__ratelimit(&rs))
		return;

	va_start(args, fmt);
	vaf.fmt = fmt;
	vaf.va = &args;
	if (sb)
		printk("%sfscrypt (%s): %pV\n", level, sb->s_id, &vaf);
	else
		printk("%sfscrypt: %pV\n", level, &vaf);
	va_end(args);
}

/**
 * fscrypt_init() - Set up for fs encryption.
 */
static int __init fscrypt_init(void)
{
	/*
	 * Use an unbound workqueue to allow bios to be decrypted in parallel
	 * even when they happen to complete on the same CPU.  This sacrifices
	 * locality, but it's worthwhile since decryption is CPU-intensive.
	 *
	 * Also use a high-priority workqueue to prioritize decryption work,
	 * which blocks reads from completing, over regular application tasks.
	 */
	fscrypt_read_workqueue = alloc_workqueue("fscrypt_read_queue",
						 WQ_UNBOUND | WQ_HIGHPRI,
						 num_online_cpus());
	if (!fscrypt_read_workqueue)
		goto fail;

	fscrypt_ctx_cachep = KMEM_CACHE(fscrypt_ctx, SLAB_RECLAIM_ACCOUNT);
	if (!fscrypt_ctx_cachep)
		goto fail_free_queue;

	fscrypt_info_cachep = KMEM_CACHE(fscrypt_info, SLAB_RECLAIM_ACCOUNT);
	if (!fscrypt_info_cachep)
		goto fail_free_ctx;

	return 0;

fail_free_ctx:
	kmem_cache_destroy(fscrypt_ctx_cachep);
fail_free_queue:
	destroy_workqueue(fscrypt_read_workqueue);
fail:
	return -ENOMEM;
}
module_init(fscrypt_init)

/**
 * fscrypt_exit() - Shutdown the fs encryption system
 */
static void __exit fscrypt_exit(void)
{
	fscrypt_destroy();

	if (fscrypt_read_workqueue)
		destroy_workqueue(fscrypt_read_workqueue);
	kmem_cache_destroy(fscrypt_ctx_cachep);
	kmem_cache_destroy(fscrypt_info_cachep);

	fscrypt_essiv_cleanup();
}
module_exit(fscrypt_exit);

MODULE_LICENSE("GPL");<|MERGE_RESOLUTION|>--- conflicted
+++ resolved
@@ -93,11 +93,7 @@
  *
  * Return: A new encryption context on success; an ERR_PTR() otherwise.
  */
-<<<<<<< HEAD
-struct fscrypt_ctx *fscrypt_get_ctx(const struct inode *inode, gfp_t gfp_flags)
-=======
 struct fscrypt_ctx *fscrypt_get_ctx(gfp_t gfp_flags)
->>>>>>> 476e7ea6
 {
 	struct fscrypt_ctx *ctx;
 	unsigned long flags;
@@ -131,35 +127,15 @@
 }
 EXPORT_SYMBOL(fscrypt_get_ctx);
 
-<<<<<<< HEAD
-=======
-void fscrypt_generate_iv(union fscrypt_iv *iv, u64 lblk_num,
-			 const struct fscrypt_info *ci)
-{
-	memset(iv, 0, ci->ci_mode->ivsize);
-	iv->lblk_num = cpu_to_le64(lblk_num);
-
-	if (ci->ci_flags & FS_POLICY_FLAG_DIRECT_KEY)
-		memcpy(iv->nonce, ci->ci_nonce, FS_KEY_DERIVATION_NONCE_SIZE);
-
-	if (ci->ci_essiv_tfm != NULL)
-		crypto_cipher_encrypt_one(ci->ci_essiv_tfm, iv->raw, iv->raw);
-}
-
->>>>>>> 476e7ea6
 int fscrypt_do_page_crypto(const struct inode *inode, fscrypt_direction_t rw,
 			   u64 lblk_num, struct page *src_page,
 			   struct page *dest_page, unsigned int len,
 			   unsigned int offs, gfp_t gfp_flags)
 {
-<<<<<<< HEAD
 	struct {
 		__le64 index;
 		u8 padding[FS_IV_SIZE - sizeof(__le64)];
 	} iv;
-=======
-	union fscrypt_iv iv;
->>>>>>> 476e7ea6
 	struct skcipher_request *req = NULL;
 	DECLARE_CRYPTO_WAIT(wait);
 	struct scatterlist dst, src;
@@ -169,7 +145,6 @@
 
 	BUG_ON(len == 0);
 
-<<<<<<< HEAD
 	BUILD_BUG_ON(sizeof(iv) != FS_IV_SIZE);
 	BUILD_BUG_ON(AES_BLOCK_SIZE != FS_IV_SIZE);
 	iv.index = cpu_to_le64(lblk_num);
@@ -179,9 +154,6 @@
 		crypto_cipher_encrypt_one(ci->ci_essiv_tfm, (u8 *)&iv,
 					  (u8 *)&iv);
 	}
-=======
-	fscrypt_generate_iv(&iv, lblk_num, ci);
->>>>>>> 476e7ea6
 
 	req = skcipher_request_alloc(tfm, gfp_flags);
 	if (!req)
@@ -275,11 +247,6 @@
 
 		return ciphertext_page;
 	}
-<<<<<<< HEAD
-
-	BUG_ON(!PageLocked(page));
-=======
->>>>>>> 476e7ea6
 
 	BUG_ON(!PageLocked(page));
 
@@ -371,20 +338,8 @@
 		return -ECHILD;
 
 	dir = dget_parent(dentry);
-<<<<<<< HEAD
-	if (!IS_ENCRYPTED(d_inode(dir))) {
-		dput(dir);
-		return 0;
-	}
-
-	spin_lock(&dentry->d_lock);
-	cached_with_key = dentry->d_flags & DCACHE_ENCRYPTED_WITH_KEY;
-	spin_unlock(&dentry->d_lock);
-	dir_has_key = (d_inode(dir)->i_crypt_info != NULL);
-=======
 	err = fscrypt_get_encryption_info(d_inode(dir));
 	valid = !fscrypt_has_encryption_key(d_inode(dir));
->>>>>>> 476e7ea6
 	dput(dir);
 
 	if (err < 0)
