/*
 * key management facility for FS encryption support.
 *
 * Copyright (C) 2015, Google, Inc.
 *
 * This contains encryption key functions.
 *
 * Written by Michael Halcrow, Ildar Muslukhov, and Uday Savagaonkar, 2015.
 */

#include <keys/user-type.h>
#include <linux/hashtable.h>
#include <linux/scatterlist.h>
#include <linux/ratelimit.h>
#include <crypto/aes.h>
<<<<<<< HEAD
#include <crypto/sha.h>
#include <crypto/skcipher.h>
#include "fscrypt_private.h"
#include "fscrypt_ice.h"

static struct crypto_shash *essiv_hash_tfm;

/**
 * derive_key_aes() - Derive a key using AES-128-ECB
 * @deriving_key: Encryption key used for derivation.
 * @source_key:   Source key to which to apply derivation.
 * @derived_raw_key:  Derived raw key.
=======
#include <crypto/algapi.h>
#include <crypto/sha.h>
#include <crypto/skcipher.h>
#include "fscrypt_private.h"

static struct crypto_shash *essiv_hash_tfm;

/* Table of keys referenced by FS_POLICY_FLAG_DIRECT_KEY policies */
static DEFINE_HASHTABLE(fscrypt_master_keys, 6); /* 6 bits = 64 buckets */
static DEFINE_SPINLOCK(fscrypt_master_keys_lock);

/*
 * Key derivation function.  This generates the derived key by encrypting the
 * master key with AES-128-ECB using the inode's nonce as the AES key.
>>>>>>> 476e7ea6
 *
 * The master key must be at least as long as the derived key.  If the master
 * key is longer, then only the first 'derived_keysize' bytes are used.
 */
<<<<<<< HEAD
static int derive_key_aes(u8 deriving_key[FS_AES_128_ECB_KEY_SIZE],
				const struct fscrypt_key *source_key,
				u8 derived_raw_key[FS_MAX_KEY_SIZE])
=======
static int derive_key_aes(const u8 *master_key,
			  const struct fscrypt_context *ctx,
			  u8 *derived_key, unsigned int derived_keysize)
>>>>>>> 476e7ea6
{
	int res = 0;
	struct skcipher_request *req = NULL;
	DECLARE_CRYPTO_WAIT(wait);
	struct scatterlist src_sg, dst_sg;
	struct crypto_skcipher *tfm = crypto_alloc_skcipher("ecb(aes)", 0, 0);

	if (IS_ERR(tfm)) {
		res = PTR_ERR(tfm);
		tfm = NULL;
		goto out;
	}
	crypto_skcipher_set_flags(tfm, CRYPTO_TFM_REQ_WEAK_KEY);
	req = skcipher_request_alloc(tfm, GFP_NOFS);
	if (!req) {
		res = -ENOMEM;
		goto out;
	}
	skcipher_request_set_callback(req,
			CRYPTO_TFM_REQ_MAY_BACKLOG | CRYPTO_TFM_REQ_MAY_SLEEP,
			crypto_req_done, &wait);
<<<<<<< HEAD
	res = crypto_skcipher_setkey(tfm, deriving_key,
					FS_AES_128_ECB_KEY_SIZE);
	if (res < 0)
		goto out;

	sg_init_one(&src_sg, source_key->raw, source_key->size);
	sg_init_one(&dst_sg, derived_raw_key, source_key->size);
	skcipher_request_set_crypt(req, &src_sg, &dst_sg, source_key->size,
=======
	res = crypto_skcipher_setkey(tfm, ctx->nonce, sizeof(ctx->nonce));
	if (res < 0)
		goto out;

	sg_init_one(&src_sg, master_key, derived_keysize);
	sg_init_one(&dst_sg, derived_key, derived_keysize);
	skcipher_request_set_crypt(req, &src_sg, &dst_sg, derived_keysize,
>>>>>>> 476e7ea6
				   NULL);
	res = crypto_wait_req(crypto_skcipher_encrypt(req), &wait);
out:
	skcipher_request_free(req);
	crypto_free_skcipher(tfm);
	return res;
}

<<<<<<< HEAD
static int validate_user_key(struct fscrypt_info *crypt_info,
			struct fscrypt_context *ctx,
			const char *prefix, int min_keysize)
{
	char *description;
	struct key *keyring_key;
	struct fscrypt_key *master_key;
	const struct user_key_payload *ukp;
	int res;

	description = kasprintf(GFP_NOFS, "%s%*phN", prefix,
				FS_KEY_DESCRIPTOR_SIZE,
				ctx->master_key_descriptor);
	if (!description)
		return -ENOMEM;

	keyring_key = request_key(&key_type_logon, description, NULL);
	kfree(description);
	if (IS_ERR(keyring_key))
		return PTR_ERR(keyring_key);
	down_read(&keyring_key->sem);

	ukp = user_key_payload_locked(keyring_key);
	if (!ukp) {
		/* key was revoked before we acquired its semaphore */
		res = -EKEYREVOKED;
		goto out;
=======
/*
 * Search the current task's subscribed keyrings for a "logon" key with
 * description prefix:descriptor, and if found acquire a read lock on it and
 * return a pointer to its validated payload in *payload_ret.
 */
static struct key *
find_and_lock_process_key(const char *prefix,
			  const u8 descriptor[FS_KEY_DESCRIPTOR_SIZE],
			  unsigned int min_keysize,
			  const struct fscrypt_key **payload_ret)
{
	char *description;
	struct key *key;
	const struct user_key_payload *ukp;
	const struct fscrypt_key *payload;

	description = kasprintf(GFP_NOFS, "%s%*phN", prefix,
				FS_KEY_DESCRIPTOR_SIZE, descriptor);
	if (!description)
		return ERR_PTR(-ENOMEM);

	key = request_key(&key_type_logon, description, NULL);
	kfree(description);
	if (IS_ERR(key))
		return key;

	down_read(&key->sem);
	ukp = user_key_payload_locked(key);

	if (!ukp) /* was the key revoked before we acquired its semaphore? */
		goto invalid;

	payload = (const struct fscrypt_key *)ukp->data;

	if (ukp->datalen != sizeof(struct fscrypt_key) ||
	    payload->size < 1 || payload->size > FS_MAX_KEY_SIZE) {
		fscrypt_warn(NULL,
			     "key with description '%s' has invalid payload",
			     key->description);
		goto invalid;
>>>>>>> 476e7ea6
	}

	if (payload->size < min_keysize) {
		fscrypt_warn(NULL,
			     "key with description '%s' is too short (got %u bytes, need %u+ bytes)",
			     key->description, payload->size, min_keysize);
		goto invalid;
	}
<<<<<<< HEAD
	master_key = (struct fscrypt_key *)ukp->data;
	BUILD_BUG_ON(FS_AES_128_ECB_KEY_SIZE != FS_KEY_DERIVATION_NONCE_SIZE);

	if (master_key->size < min_keysize || master_key->size > FS_MAX_KEY_SIZE
	    || master_key->size % AES_BLOCK_SIZE != 0) {
		fscrypt_warn(NULL, "key size incorrect: %u",
			     master_key->size);
		res = -ENOKEY;
		goto out;
	}
	res = derive_key_aes(ctx->nonce, master_key, crypt_info->ci_raw_key);
	/* If we don't need to derive, we still want to do everything
	 * up until now to validate the key. It's cleaner to fail now
	 * than to fail in block I/O.
	if (!is_private_data_mode(crypt_info)) {
		res = derive_key_aes(ctx->nonce, master_key,
				crypt_info->ci_raw_key);
	} else {
		 * Inline encryption: no key derivation required because IVs are
		 * assigned based on iv_sector.

		BUILD_BUG_ON(sizeof(crypt_info->ci_raw_key) !=
				sizeof(master_key->raw));
		memcpy(crypt_info->ci_raw_key,
			master_key->raw, sizeof(crypt_info->ci_raw_key));
		res = 0;
	}
	 */
out:
	up_read(&keyring_key->sem);
	key_put(keyring_key);
	return res;
}

static const struct {
	const char *cipher_str;
	int keysize;
} available_modes[] = {
	[FS_ENCRYPTION_MODE_AES_256_XTS] = { "xts(aes)",
					     FS_AES_256_XTS_KEY_SIZE },
	[FS_ENCRYPTION_MODE_AES_256_CTS] = { "cts(cbc(aes))",
					     FS_AES_256_CTS_KEY_SIZE },
	[FS_ENCRYPTION_MODE_AES_128_CBC] = { "cbc(aes)",
					     FS_AES_128_CBC_KEY_SIZE },
	[FS_ENCRYPTION_MODE_AES_128_CTS] = { "cts(cbc(aes))",
					     FS_AES_128_CTS_KEY_SIZE },
	[FS_ENCRYPTION_MODE_PRIVATE]	 = { "bugon",
					     FS_AES_256_XTS_KEY_SIZE },
};

static int determine_cipher_type(struct fscrypt_info *ci, struct inode *inode,
		const char **cipher_str_ret, int *keysize_ret, int *fname)
{
	u32 mode;

	if (!fscrypt_valid_enc_modes(ci->ci_data_mode, ci->ci_filename_mode)) {
		fscrypt_warn(inode->i_sb,
			     "inode %lu uses unsupported encryption modes (contents mode %d, filenames mode %d)",
			     inode->i_ino, ci->ci_data_mode,
			     ci->ci_filename_mode);
		return -EINVAL;
=======

	*payload_ret = payload;
	return key;

invalid:
	up_read(&key->sem);
	key_put(key);
	return ERR_PTR(-ENOKEY);
}

static struct fscrypt_mode available_modes[] = {
	[FS_ENCRYPTION_MODE_AES_256_XTS] = {
		.friendly_name = "AES-256-XTS",
		.cipher_str = "xts(aes)",
		.keysize = 64,
		.ivsize = 16,
	},
	[FS_ENCRYPTION_MODE_AES_256_CTS] = {
		.friendly_name = "AES-256-CTS-CBC",
		.cipher_str = "cts(cbc(aes))",
		.keysize = 32,
		.ivsize = 16,
	},
	[FS_ENCRYPTION_MODE_AES_128_CBC] = {
		.friendly_name = "AES-128-CBC",
		.cipher_str = "cbc(aes)",
		.keysize = 16,
		.ivsize = 16,
		.needs_essiv = true,
	},
	[FS_ENCRYPTION_MODE_AES_128_CTS] = {
		.friendly_name = "AES-128-CTS-CBC",
		.cipher_str = "cts(cbc(aes))",
		.keysize = 16,
		.ivsize = 16,
	},
	[FS_ENCRYPTION_MODE_ADIANTUM] = {
		.friendly_name = "Adiantum",
		.cipher_str = "adiantum(xchacha12,aes)",
		.keysize = 32,
		.ivsize = 32,
	},
};

static struct fscrypt_mode *
select_encryption_mode(const struct fscrypt_info *ci, const struct inode *inode)
{
	if (!fscrypt_valid_enc_modes(ci->ci_data_mode, ci->ci_filename_mode)) {
		fscrypt_warn(inode->i_sb,
			     "inode %lu uses unsupported encryption modes (contents mode %d, filenames mode %d)",
			     inode->i_ino, ci->ci_data_mode,
			     ci->ci_filename_mode);
		return ERR_PTR(-EINVAL);
	}

	if (S_ISREG(inode->i_mode))
		return &available_modes[ci->ci_data_mode];

	if (S_ISDIR(inode->i_mode) || S_ISLNK(inode->i_mode))
		return &available_modes[ci->ci_filename_mode];

	WARN_ONCE(1, "fscrypt: filesystem tried to load encryption info for inode %lu, which is not encryptable (file type %d)\n",
		  inode->i_ino, (inode->i_mode & S_IFMT));
	return ERR_PTR(-EINVAL);
}

/* Find the master key, then derive the inode's actual encryption key */
static int find_and_derive_key(const struct inode *inode,
			       const struct fscrypt_context *ctx,
			       u8 *derived_key, const struct fscrypt_mode *mode)
{
	struct key *key;
	const struct fscrypt_key *payload;
	int err;

	key = find_and_lock_process_key(FS_KEY_DESC_PREFIX,
					ctx->master_key_descriptor,
					mode->keysize, &payload);
	if (key == ERR_PTR(-ENOKEY) && inode->i_sb->s_cop->key_prefix) {
		key = find_and_lock_process_key(inode->i_sb->s_cop->key_prefix,
						ctx->master_key_descriptor,
						mode->keysize, &payload);
	}
	if (IS_ERR(key))
		return PTR_ERR(key);

	if (ctx->flags & FS_POLICY_FLAG_DIRECT_KEY) {
		if (mode->ivsize < offsetofend(union fscrypt_iv, nonce)) {
			fscrypt_warn(inode->i_sb,
				     "direct key mode not allowed with %s",
				     mode->friendly_name);
			err = -EINVAL;
		} else if (ctx->contents_encryption_mode !=
			   ctx->filenames_encryption_mode) {
			fscrypt_warn(inode->i_sb,
				     "direct key mode not allowed with different contents and filenames modes");
			err = -EINVAL;
		} else {
			memcpy(derived_key, payload->raw, mode->keysize);
			err = 0;
		}
	} else {
		err = derive_key_aes(payload->raw, ctx, derived_key,
				     mode->keysize);
	}
	up_read(&key->sem);
	key_put(key);
	return err;
}

/* Allocate and key a symmetric cipher object for the given encryption mode */
static struct crypto_skcipher *
allocate_skcipher_for_mode(struct fscrypt_mode *mode, const u8 *raw_key,
			   const struct inode *inode)
{
	struct crypto_skcipher *tfm;
	int err;

	tfm = crypto_alloc_skcipher(mode->cipher_str, 0, 0);
	if (IS_ERR(tfm)) {
		fscrypt_warn(inode->i_sb,
			     "error allocating '%s' transform for inode %lu: %ld",
			     mode->cipher_str, inode->i_ino, PTR_ERR(tfm));
		return tfm;
	}
	if (unlikely(!mode->logged_impl_name)) {
		/*
		 * fscrypt performance can vary greatly depending on which
		 * crypto algorithm implementation is used.  Help people debug
		 * performance problems by logging the ->cra_driver_name the
		 * first time a mode is used.  Note that multiple threads can
		 * race here, but it doesn't really matter.
		 */
		mode->logged_impl_name = true;
		pr_info("fscrypt: %s using implementation \"%s\"\n",
			mode->friendly_name,
			crypto_skcipher_alg(tfm)->base.cra_driver_name);
	}
	crypto_skcipher_set_flags(tfm, CRYPTO_TFM_REQ_WEAK_KEY);
	err = crypto_skcipher_setkey(tfm, raw_key, mode->keysize);
	if (err)
		goto err_free_tfm;

	return tfm;

err_free_tfm:
	crypto_free_skcipher(tfm);
	return ERR_PTR(err);
}

/* Master key referenced by FS_POLICY_FLAG_DIRECT_KEY policy */
struct fscrypt_master_key {
	struct hlist_node mk_node;
	atomic_t mk_refcount;
	const struct fscrypt_mode *mk_mode;
	struct crypto_skcipher *mk_ctfm;
	u8 mk_descriptor[FS_KEY_DESCRIPTOR_SIZE];
	u8 mk_raw[FS_MAX_KEY_SIZE];
};

static void free_master_key(struct fscrypt_master_key *mk)
{
	if (mk) {
		crypto_free_skcipher(mk->mk_ctfm);
		kzfree(mk);
	}
}

static void put_master_key(struct fscrypt_master_key *mk)
{
	if (!atomic_dec_and_lock(&mk->mk_refcount, &fscrypt_master_keys_lock))
		return;
	hash_del(&mk->mk_node);
	spin_unlock(&fscrypt_master_keys_lock);

	free_master_key(mk);
}

/*
 * Find/insert the given master key into the fscrypt_master_keys table.  If
 * found, it is returned with elevated refcount, and 'to_insert' is freed if
 * non-NULL.  If not found, 'to_insert' is inserted and returned if it's
 * non-NULL; otherwise NULL is returned.
 */
static struct fscrypt_master_key *
find_or_insert_master_key(struct fscrypt_master_key *to_insert,
			  const u8 *raw_key, const struct fscrypt_mode *mode,
			  const struct fscrypt_info *ci)
{
	unsigned long hash_key;
	struct fscrypt_master_key *mk;

	/*
	 * Careful: to avoid potentially leaking secret key bytes via timing
	 * information, we must key the hash table by descriptor rather than by
	 * raw key, and use crypto_memneq() when comparing raw keys.
	 */

	BUILD_BUG_ON(sizeof(hash_key) > FS_KEY_DESCRIPTOR_SIZE);
	memcpy(&hash_key, ci->ci_master_key_descriptor, sizeof(hash_key));

	spin_lock(&fscrypt_master_keys_lock);
	hash_for_each_possible(fscrypt_master_keys, mk, mk_node, hash_key) {
		if (memcmp(ci->ci_master_key_descriptor, mk->mk_descriptor,
			   FS_KEY_DESCRIPTOR_SIZE) != 0)
			continue;
		if (mode != mk->mk_mode)
			continue;
		if (crypto_memneq(raw_key, mk->mk_raw, mode->keysize))
			continue;
		/* using existing tfm with same (descriptor, mode, raw_key) */
		atomic_inc(&mk->mk_refcount);
		spin_unlock(&fscrypt_master_keys_lock);
		free_master_key(to_insert);
		return mk;
>>>>>>> 476e7ea6
	}
	if (to_insert)
		hash_add(fscrypt_master_keys, &to_insert->mk_node, hash_key);
	spin_unlock(&fscrypt_master_keys_lock);
	return to_insert;
}

/* Prepare to encrypt directly using the master key in the given mode */
static struct fscrypt_master_key *
fscrypt_get_master_key(const struct fscrypt_info *ci, struct fscrypt_mode *mode,
		       const u8 *raw_key, const struct inode *inode)
{
	struct fscrypt_master_key *mk;
	int err;

	/* Is there already a tfm for this key? */
	mk = find_or_insert_master_key(NULL, raw_key, mode, ci);
	if (mk)
		return mk;

	/* Nope, allocate one. */
	mk = kzalloc(sizeof(*mk), GFP_NOFS);
	if (!mk)
		return ERR_PTR(-ENOMEM);
	atomic_set(&mk->mk_refcount, 1);
	mk->mk_mode = mode;
	mk->mk_ctfm = allocate_skcipher_for_mode(mode, raw_key, inode);
	if (IS_ERR(mk->mk_ctfm)) {
		err = PTR_ERR(mk->mk_ctfm);
		mk->mk_ctfm = NULL;
		goto err_free_mk;
	}
	memcpy(mk->mk_descriptor, ci->ci_master_key_descriptor,
	       FS_KEY_DESCRIPTOR_SIZE);
	memcpy(mk->mk_raw, raw_key, mode->keysize);

<<<<<<< HEAD
	if (S_ISREG(inode->i_mode)) {
		ci->ci_mode = CI_DATA_MODE;
		mode = ci->ci_data_mode;
	} else if (S_ISDIR(inode->i_mode) || S_ISLNK(inode->i_mode)) {
		ci->ci_mode = CI_FNAME_MODE;
		mode = ci->ci_filename_mode;
		*fname = 1;
	} else {
		WARN_ONCE(1, "fscrypt: filesystem tried to load encryption info for inode %lu, which is not encryptable (file type %d)\n",
			  inode->i_ino, (inode->i_mode & S_IFMT));
		return -EINVAL;
=======
	return find_or_insert_master_key(mk, raw_key, mode, ci);

err_free_mk:
	free_master_key(mk);
	return ERR_PTR(err);
}

static int derive_essiv_salt(const u8 *key, int keysize, u8 *salt)
{
	struct crypto_shash *tfm = READ_ONCE(essiv_hash_tfm);

	/* init hash transform on demand */
	if (unlikely(!tfm)) {
		struct crypto_shash *prev_tfm;

		tfm = crypto_alloc_shash("sha256", 0, 0);
		if (IS_ERR(tfm)) {
			fscrypt_warn(NULL,
				     "error allocating SHA-256 transform: %ld",
				     PTR_ERR(tfm));
			return PTR_ERR(tfm);
		}
		prev_tfm = cmpxchg(&essiv_hash_tfm, NULL, tfm);
		if (prev_tfm) {
			crypto_free_shash(tfm);
			tfm = prev_tfm;
		}
	}

	{
		SHASH_DESC_ON_STACK(desc, tfm);
		desc->tfm = tfm;
		desc->flags = 0;

		return crypto_shash_digest(desc, key, keysize, salt);
>>>>>>> 476e7ea6
	}
}

static int init_essiv_generator(struct fscrypt_info *ci, const u8 *raw_key,
				int keysize)
{
	int err;
	struct crypto_cipher *essiv_tfm;
	u8 salt[SHA256_DIGEST_SIZE];

	essiv_tfm = crypto_alloc_cipher("aes", 0, 0);
	if (IS_ERR(essiv_tfm))
		return PTR_ERR(essiv_tfm);

<<<<<<< HEAD
	*cipher_str_ret = available_modes[mode].cipher_str;
	*keysize_ret = available_modes[mode].keysize;
=======
	ci->ci_essiv_tfm = essiv_tfm;

	err = derive_essiv_salt(raw_key, keysize, salt);
	if (err)
		goto out;

	/*
	 * Using SHA256 to derive the salt/key will result in AES-256 being
	 * used for IV generation. File contents encryption will still use the
	 * configured keysize (AES-128) nevertheless.
	 */
	err = crypto_cipher_setkey(essiv_tfm, salt, sizeof(salt));
	if (err)
		goto out;

out:
	memzero_explicit(salt, sizeof(salt));
	return err;
}

void __exit fscrypt_essiv_cleanup(void)
{
	crypto_free_shash(essiv_hash_tfm);
}

/*
 * Given the encryption mode and key (normally the derived key, but for
 * FS_POLICY_FLAG_DIRECT_KEY mode it's the master key), set up the inode's
 * symmetric cipher transform object(s).
 */
static int setup_crypto_transform(struct fscrypt_info *ci,
				  struct fscrypt_mode *mode,
				  const u8 *raw_key, const struct inode *inode)
{
	struct fscrypt_master_key *mk;
	struct crypto_skcipher *ctfm;
	int err;

	if (ci->ci_flags & FS_POLICY_FLAG_DIRECT_KEY) {
		mk = fscrypt_get_master_key(ci, mode, raw_key, inode);
		if (IS_ERR(mk))
			return PTR_ERR(mk);
		ctfm = mk->mk_ctfm;
	} else {
		mk = NULL;
		ctfm = allocate_skcipher_for_mode(mode, raw_key, inode);
		if (IS_ERR(ctfm))
			return PTR_ERR(ctfm);
	}
	ci->ci_master_key = mk;
	ci->ci_ctfm = ctfm;

	if (mode->needs_essiv) {
		/* ESSIV implies 16-byte IVs which implies !DIRECT_KEY */
		WARN_ON(mode->ivsize != AES_BLOCK_SIZE);
		WARN_ON(ci->ci_flags & FS_POLICY_FLAG_DIRECT_KEY);

		err = init_essiv_generator(ci, raw_key, mode->keysize);
		if (err) {
			fscrypt_warn(inode->i_sb,
				     "error initializing ESSIV generator for inode %lu: %d",
				     inode->i_ino, err);
			return err;
		}
	}
>>>>>>> 476e7ea6
	return 0;
}

static void put_crypt_info(struct fscrypt_info *ci)
{
	if (!ci)
		return;

<<<<<<< HEAD
	crypto_free_skcipher(ci->ci_ctfm);
	crypto_free_cipher(ci->ci_essiv_tfm);
	memset(ci, 0, sizeof(*ci)); /* sanitizes ->ci_raw_key */
=======
	if (ci->ci_master_key) {
		put_master_key(ci->ci_master_key);
	} else {
		crypto_free_skcipher(ci->ci_ctfm);
		crypto_free_cipher(ci->ci_essiv_tfm);
	}
>>>>>>> 476e7ea6
	kmem_cache_free(fscrypt_info_cachep, ci);
}

static int derive_essiv_salt(const u8 *key, int keysize, u8 *salt)
{
	struct crypto_shash *tfm = READ_ONCE(essiv_hash_tfm);

	/* init hash transform on demand */
	if (unlikely(!tfm)) {
		struct crypto_shash *prev_tfm;

		tfm = crypto_alloc_shash("sha256", 0, 0);
		if (IS_ERR(tfm)) {
			fscrypt_warn(NULL,
				     "error allocating SHA-256 transform: %ld",
				     PTR_ERR(tfm));
			return PTR_ERR(tfm);
		}
		prev_tfm = cmpxchg(&essiv_hash_tfm, NULL, tfm);
		if (prev_tfm) {
			crypto_free_shash(tfm);
			tfm = prev_tfm;
		}
	}

	{
		SHASH_DESC_ON_STACK(desc, tfm);
		desc->tfm = tfm;
		desc->flags = 0;

		return crypto_shash_digest(desc, key, keysize, salt);
	}
}

static int init_essiv_generator(struct fscrypt_info *ci, const u8 *raw_key,
				int keysize)
{
	int err;
	struct crypto_cipher *essiv_tfm;
	u8 salt[SHA256_DIGEST_SIZE];

	essiv_tfm = crypto_alloc_cipher("aes", 0, 0);
	if (IS_ERR(essiv_tfm))
		return PTR_ERR(essiv_tfm);

	ci->ci_essiv_tfm = essiv_tfm;

	err = derive_essiv_salt(raw_key, keysize, salt);
	if (err)
		goto out;

	/*
	 * Using SHA256 to derive the salt/key will result in AES-256 being
	 * used for IV generation. File contents encryption will still use the
	 * configured keysize (AES-128) nevertheless.
	 */
	err = crypto_cipher_setkey(essiv_tfm, salt, sizeof(salt));
	if (err)
		goto out;

out:
	memzero_explicit(salt, sizeof(salt));
	return err;
}

void __exit fscrypt_essiv_cleanup(void)
{
	crypto_free_shash(essiv_hash_tfm);
}

static int fscrypt_data_encryption_mode(struct inode *inode)
{
	return fscrypt_is_ice_capable(inode->i_sb) ?
	FS_ENCRYPTION_MODE_PRIVATE : FS_ENCRYPTION_MODE_AES_256_XTS;
}

int fscrypt_get_encryption_info(struct inode *inode)
{
	struct fscrypt_info *crypt_info;
	struct fscrypt_context ctx;
<<<<<<< HEAD
	struct crypto_skcipher *ctfm;
	const char *cipher_str;
	int keysize;
=======
	struct fscrypt_mode *mode;
	u8 *raw_key = NULL;
>>>>>>> 476e7ea6
	int res;
	int fname = 0;

	if (fscrypt_has_encryption_key(inode))
		return 0;

	res = fscrypt_initialize(inode->i_sb->s_cop->flags);
	if (res)
		return res;

	res = inode->i_sb->s_cop->get_context(inode, &ctx, sizeof(ctx));
	if (res < 0) {
		if (!fscrypt_dummy_context_enabled(inode) ||
		    IS_ENCRYPTED(inode))
			return res;
		/* Fake up a context for an unencrypted directory */
		memset(&ctx, 0, sizeof(ctx));
		ctx.format = FS_ENCRYPTION_CONTEXT_FORMAT_V1;
		ctx.contents_encryption_mode =
			fscrypt_data_encryption_mode(inode);
		ctx.filenames_encryption_mode = FS_ENCRYPTION_MODE_AES_256_CTS;
		memset(ctx.master_key_descriptor, 0x42, FS_KEY_DESCRIPTOR_SIZE);
	} else if (res != sizeof(ctx)) {
		return -EINVAL;
	}

	if (ctx.format != FS_ENCRYPTION_CONTEXT_FORMAT_V1)
		return -EINVAL;

	if (ctx.flags & ~FS_POLICY_FLAGS_VALID)
		return -EINVAL;

	crypt_info = kmem_cache_zalloc(fscrypt_info_cachep, GFP_NOFS);
	if (!crypt_info)
		return -ENOMEM;

	crypt_info->ci_flags = ctx.flags;
	crypt_info->ci_data_mode = ctx.contents_encryption_mode;
	crypt_info->ci_filename_mode = ctx.filenames_encryption_mode;
<<<<<<< HEAD
	crypt_info->ci_ctfm = NULL;
	crypt_info->ci_essiv_tfm = NULL;
	memcpy(crypt_info->ci_master_key, ctx.master_key_descriptor,
				sizeof(crypt_info->ci_master_key));

	res = determine_cipher_type(crypt_info, inode, &cipher_str, &keysize,
				&fname);
	if (res)
=======
	memcpy(crypt_info->ci_master_key_descriptor, ctx.master_key_descriptor,
	       FS_KEY_DESCRIPTOR_SIZE);
	memcpy(crypt_info->ci_nonce, ctx.nonce, FS_KEY_DERIVATION_NONCE_SIZE);

	mode = select_encryption_mode(crypt_info, inode);
	if (IS_ERR(mode)) {
		res = PTR_ERR(mode);
>>>>>>> 476e7ea6
		goto out;
	}
	WARN_ON(mode->ivsize > FSCRYPT_MAX_IV_SIZE);
	crypt_info->ci_mode = mode;

	/*
	 * This cannot be a stack buffer because it may be passed to the
	 * scatterlist crypto API as part of key derivation.
	 */
	res = -ENOMEM;
<<<<<<< HEAD

	res = validate_user_key(crypt_info, &ctx, FS_KEY_DESC_PREFIX,
				keysize);
	if (res && inode->i_sb->s_cop->key_prefix) {
		int res2 = validate_user_key(crypt_info, &ctx,
					     inode->i_sb->s_cop->key_prefix,
					     keysize);
		if (res2) {
			if (res2 == -ENOKEY)
				res = -ENOKEY;
			goto out;
		}
		res = 0;
	} else if (res) {
		goto out;
	}

	if (is_private_data_mode(crypt_info)) {
		if (!fscrypt_is_ice_capable(inode->i_sb)) {
			pr_warn("%s: ICE support not available\n",
					__func__);
			res = -EINVAL;
			goto out;
		}
		/* Let's encrypt/decrypt by ICE */
		goto do_ice;
	}


	ctfm = crypto_alloc_skcipher(cipher_str, 0, 0);
	if (IS_ERR(ctfm)) {
		res = PTR_ERR(ctfm);
		fscrypt_warn(inode->i_sb,
			     "error allocating '%s' transform for inode %lu: %d",
			     cipher_str, inode->i_ino, res);
		goto out;
	}
	crypt_info->ci_ctfm = ctfm;
	crypto_skcipher_set_flags(ctfm, CRYPTO_TFM_REQ_WEAK_KEY);
	/*
	 * if the provided key is longer than keysize, we use the first
	 * keysize bytes of the derived key only
	 */
	res = crypto_skcipher_setkey(ctfm, crypt_info->ci_raw_key, keysize);
	if (res)
		goto out;

	if (S_ISREG(inode->i_mode) &&
	    crypt_info->ci_data_mode == FS_ENCRYPTION_MODE_AES_128_CBC) {
		res = init_essiv_generator(crypt_info, crypt_info->ci_raw_key,
						keysize);
		if (res) {
			fscrypt_warn(inode->i_sb,
				     "error initializing ESSIV generator for inode %lu: %d",
				     inode->i_ino, res);
			goto out;
		}
	}
	memzero_explicit(crypt_info->ci_raw_key,
		sizeof(crypt_info->ci_raw_key));
do_ice:
	if (cmpxchg(&inode->i_crypt_info, NULL, crypt_info) == NULL)
=======
	raw_key = kmalloc(mode->keysize, GFP_NOFS);
	if (!raw_key)
		goto out;

	res = find_and_derive_key(inode, &ctx, raw_key, mode);
	if (res)
		goto out;

	res = setup_crypto_transform(crypt_info, mode, raw_key, inode);
	if (res)
		goto out;

	if (cmpxchg_release(&inode->i_crypt_info, NULL, crypt_info) == NULL)
>>>>>>> 476e7ea6
		crypt_info = NULL;
out:
	if (res == -ENOKEY)
		res = 0;
	put_crypt_info(crypt_info);
	return res;
}
EXPORT_SYMBOL(fscrypt_get_encryption_info);

<<<<<<< HEAD
=======
/**
 * fscrypt_put_encryption_info - free most of an inode's fscrypt data
 *
 * Free the inode's fscrypt_info.  Filesystems must call this when the inode is
 * being evicted.  An RCU grace period need not have elapsed yet.
 */
>>>>>>> 476e7ea6
void fscrypt_put_encryption_info(struct inode *inode)
{
	put_crypt_info(inode->i_crypt_info);
	inode->i_crypt_info = NULL;
<<<<<<< HEAD
=======
}
EXPORT_SYMBOL(fscrypt_put_encryption_info);

/**
 * fscrypt_free_inode - free an inode's fscrypt data requiring RCU delay
 *
 * Free the inode's cached decrypted symlink target, if any.  Filesystems must
 * call this after an RCU grace period, just before they free the inode.
 */
void fscrypt_free_inode(struct inode *inode)
{
	if (IS_ENCRYPTED(inode) && S_ISLNK(inode->i_mode)) {
		kfree(inode->i_link);
		inode->i_link = NULL;
	}
>>>>>>> 476e7ea6
}
EXPORT_SYMBOL(fscrypt_free_inode);<|MERGE_RESOLUTION|>--- conflicted
+++ resolved
@@ -9,11 +9,9 @@
  */
 
 #include <keys/user-type.h>
-#include <linux/hashtable.h>
 #include <linux/scatterlist.h>
 #include <linux/ratelimit.h>
 #include <crypto/aes.h>
-<<<<<<< HEAD
 #include <crypto/sha.h>
 #include <crypto/skcipher.h>
 #include "fscrypt_private.h"
@@ -26,35 +24,12 @@
  * @deriving_key: Encryption key used for derivation.
  * @source_key:   Source key to which to apply derivation.
  * @derived_raw_key:  Derived raw key.
-=======
-#include <crypto/algapi.h>
-#include <crypto/sha.h>
-#include <crypto/skcipher.h>
-#include "fscrypt_private.h"
-
-static struct crypto_shash *essiv_hash_tfm;
-
-/* Table of keys referenced by FS_POLICY_FLAG_DIRECT_KEY policies */
-static DEFINE_HASHTABLE(fscrypt_master_keys, 6); /* 6 bits = 64 buckets */
-static DEFINE_SPINLOCK(fscrypt_master_keys_lock);
-
-/*
- * Key derivation function.  This generates the derived key by encrypting the
- * master key with AES-128-ECB using the inode's nonce as the AES key.
->>>>>>> 476e7ea6
- *
- * The master key must be at least as long as the derived key.  If the master
- * key is longer, then only the first 'derived_keysize' bytes are used.
+ *
+ * Return: Zero on success; non-zero otherwise.
  */
-<<<<<<< HEAD
 static int derive_key_aes(u8 deriving_key[FS_AES_128_ECB_KEY_SIZE],
 				const struct fscrypt_key *source_key,
 				u8 derived_raw_key[FS_MAX_KEY_SIZE])
-=======
-static int derive_key_aes(const u8 *master_key,
-			  const struct fscrypt_context *ctx,
-			  u8 *derived_key, unsigned int derived_keysize)
->>>>>>> 476e7ea6
 {
 	int res = 0;
 	struct skcipher_request *req = NULL;
@@ -76,7 +51,6 @@
 	skcipher_request_set_callback(req,
 			CRYPTO_TFM_REQ_MAY_BACKLOG | CRYPTO_TFM_REQ_MAY_SLEEP,
 			crypto_req_done, &wait);
-<<<<<<< HEAD
 	res = crypto_skcipher_setkey(tfm, deriving_key,
 					FS_AES_128_ECB_KEY_SIZE);
 	if (res < 0)
@@ -85,15 +59,6 @@
 	sg_init_one(&src_sg, source_key->raw, source_key->size);
 	sg_init_one(&dst_sg, derived_raw_key, source_key->size);
 	skcipher_request_set_crypt(req, &src_sg, &dst_sg, source_key->size,
-=======
-	res = crypto_skcipher_setkey(tfm, ctx->nonce, sizeof(ctx->nonce));
-	if (res < 0)
-		goto out;
-
-	sg_init_one(&src_sg, master_key, derived_keysize);
-	sg_init_one(&dst_sg, derived_key, derived_keysize);
-	skcipher_request_set_crypt(req, &src_sg, &dst_sg, derived_keysize,
->>>>>>> 476e7ea6
 				   NULL);
 	res = crypto_wait_req(crypto_skcipher_encrypt(req), &wait);
 out:
@@ -102,7 +67,6 @@
 	return res;
 }
 
-<<<<<<< HEAD
 static int validate_user_key(struct fscrypt_info *crypt_info,
 			struct fscrypt_context *ctx,
 			const char *prefix, int min_keysize)
@@ -130,57 +94,11 @@
 		/* key was revoked before we acquired its semaphore */
 		res = -EKEYREVOKED;
 		goto out;
-=======
-/*
- * Search the current task's subscribed keyrings for a "logon" key with
- * description prefix:descriptor, and if found acquire a read lock on it and
- * return a pointer to its validated payload in *payload_ret.
- */
-static struct key *
-find_and_lock_process_key(const char *prefix,
-			  const u8 descriptor[FS_KEY_DESCRIPTOR_SIZE],
-			  unsigned int min_keysize,
-			  const struct fscrypt_key **payload_ret)
-{
-	char *description;
-	struct key *key;
-	const struct user_key_payload *ukp;
-	const struct fscrypt_key *payload;
-
-	description = kasprintf(GFP_NOFS, "%s%*phN", prefix,
-				FS_KEY_DESCRIPTOR_SIZE, descriptor);
-	if (!description)
-		return ERR_PTR(-ENOMEM);
-
-	key = request_key(&key_type_logon, description, NULL);
-	kfree(description);
-	if (IS_ERR(key))
-		return key;
-
-	down_read(&key->sem);
-	ukp = user_key_payload_locked(key);
-
-	if (!ukp) /* was the key revoked before we acquired its semaphore? */
-		goto invalid;
-
-	payload = (const struct fscrypt_key *)ukp->data;
-
-	if (ukp->datalen != sizeof(struct fscrypt_key) ||
-	    payload->size < 1 || payload->size > FS_MAX_KEY_SIZE) {
-		fscrypt_warn(NULL,
-			     "key with description '%s' has invalid payload",
-			     key->description);
-		goto invalid;
->>>>>>> 476e7ea6
-	}
-
-	if (payload->size < min_keysize) {
-		fscrypt_warn(NULL,
-			     "key with description '%s' is too short (got %u bytes, need %u+ bytes)",
-			     key->description, payload->size, min_keysize);
-		goto invalid;
-	}
-<<<<<<< HEAD
+	}
+	if (ukp->datalen != sizeof(struct fscrypt_key)) {
+		res = -EINVAL;
+		goto out;
+	}
 	master_key = (struct fscrypt_key *)ukp->data;
 	BUILD_BUG_ON(FS_AES_128_ECB_KEY_SIZE != FS_KEY_DERIVATION_NONCE_SIZE);
 
@@ -242,260 +160,8 @@
 			     inode->i_ino, ci->ci_data_mode,
 			     ci->ci_filename_mode);
 		return -EINVAL;
-=======
-
-	*payload_ret = payload;
-	return key;
-
-invalid:
-	up_read(&key->sem);
-	key_put(key);
-	return ERR_PTR(-ENOKEY);
-}
-
-static struct fscrypt_mode available_modes[] = {
-	[FS_ENCRYPTION_MODE_AES_256_XTS] = {
-		.friendly_name = "AES-256-XTS",
-		.cipher_str = "xts(aes)",
-		.keysize = 64,
-		.ivsize = 16,
-	},
-	[FS_ENCRYPTION_MODE_AES_256_CTS] = {
-		.friendly_name = "AES-256-CTS-CBC",
-		.cipher_str = "cts(cbc(aes))",
-		.keysize = 32,
-		.ivsize = 16,
-	},
-	[FS_ENCRYPTION_MODE_AES_128_CBC] = {
-		.friendly_name = "AES-128-CBC",
-		.cipher_str = "cbc(aes)",
-		.keysize = 16,
-		.ivsize = 16,
-		.needs_essiv = true,
-	},
-	[FS_ENCRYPTION_MODE_AES_128_CTS] = {
-		.friendly_name = "AES-128-CTS-CBC",
-		.cipher_str = "cts(cbc(aes))",
-		.keysize = 16,
-		.ivsize = 16,
-	},
-	[FS_ENCRYPTION_MODE_ADIANTUM] = {
-		.friendly_name = "Adiantum",
-		.cipher_str = "adiantum(xchacha12,aes)",
-		.keysize = 32,
-		.ivsize = 32,
-	},
-};
-
-static struct fscrypt_mode *
-select_encryption_mode(const struct fscrypt_info *ci, const struct inode *inode)
-{
-	if (!fscrypt_valid_enc_modes(ci->ci_data_mode, ci->ci_filename_mode)) {
-		fscrypt_warn(inode->i_sb,
-			     "inode %lu uses unsupported encryption modes (contents mode %d, filenames mode %d)",
-			     inode->i_ino, ci->ci_data_mode,
-			     ci->ci_filename_mode);
-		return ERR_PTR(-EINVAL);
-	}
-
-	if (S_ISREG(inode->i_mode))
-		return &available_modes[ci->ci_data_mode];
-
-	if (S_ISDIR(inode->i_mode) || S_ISLNK(inode->i_mode))
-		return &available_modes[ci->ci_filename_mode];
-
-	WARN_ONCE(1, "fscrypt: filesystem tried to load encryption info for inode %lu, which is not encryptable (file type %d)\n",
-		  inode->i_ino, (inode->i_mode & S_IFMT));
-	return ERR_PTR(-EINVAL);
-}
-
-/* Find the master key, then derive the inode's actual encryption key */
-static int find_and_derive_key(const struct inode *inode,
-			       const struct fscrypt_context *ctx,
-			       u8 *derived_key, const struct fscrypt_mode *mode)
-{
-	struct key *key;
-	const struct fscrypt_key *payload;
-	int err;
-
-	key = find_and_lock_process_key(FS_KEY_DESC_PREFIX,
-					ctx->master_key_descriptor,
-					mode->keysize, &payload);
-	if (key == ERR_PTR(-ENOKEY) && inode->i_sb->s_cop->key_prefix) {
-		key = find_and_lock_process_key(inode->i_sb->s_cop->key_prefix,
-						ctx->master_key_descriptor,
-						mode->keysize, &payload);
-	}
-	if (IS_ERR(key))
-		return PTR_ERR(key);
-
-	if (ctx->flags & FS_POLICY_FLAG_DIRECT_KEY) {
-		if (mode->ivsize < offsetofend(union fscrypt_iv, nonce)) {
-			fscrypt_warn(inode->i_sb,
-				     "direct key mode not allowed with %s",
-				     mode->friendly_name);
-			err = -EINVAL;
-		} else if (ctx->contents_encryption_mode !=
-			   ctx->filenames_encryption_mode) {
-			fscrypt_warn(inode->i_sb,
-				     "direct key mode not allowed with different contents and filenames modes");
-			err = -EINVAL;
-		} else {
-			memcpy(derived_key, payload->raw, mode->keysize);
-			err = 0;
-		}
-	} else {
-		err = derive_key_aes(payload->raw, ctx, derived_key,
-				     mode->keysize);
-	}
-	up_read(&key->sem);
-	key_put(key);
-	return err;
-}
-
-/* Allocate and key a symmetric cipher object for the given encryption mode */
-static struct crypto_skcipher *
-allocate_skcipher_for_mode(struct fscrypt_mode *mode, const u8 *raw_key,
-			   const struct inode *inode)
-{
-	struct crypto_skcipher *tfm;
-	int err;
-
-	tfm = crypto_alloc_skcipher(mode->cipher_str, 0, 0);
-	if (IS_ERR(tfm)) {
-		fscrypt_warn(inode->i_sb,
-			     "error allocating '%s' transform for inode %lu: %ld",
-			     mode->cipher_str, inode->i_ino, PTR_ERR(tfm));
-		return tfm;
-	}
-	if (unlikely(!mode->logged_impl_name)) {
-		/*
-		 * fscrypt performance can vary greatly depending on which
-		 * crypto algorithm implementation is used.  Help people debug
-		 * performance problems by logging the ->cra_driver_name the
-		 * first time a mode is used.  Note that multiple threads can
-		 * race here, but it doesn't really matter.
-		 */
-		mode->logged_impl_name = true;
-		pr_info("fscrypt: %s using implementation \"%s\"\n",
-			mode->friendly_name,
-			crypto_skcipher_alg(tfm)->base.cra_driver_name);
-	}
-	crypto_skcipher_set_flags(tfm, CRYPTO_TFM_REQ_WEAK_KEY);
-	err = crypto_skcipher_setkey(tfm, raw_key, mode->keysize);
-	if (err)
-		goto err_free_tfm;
-
-	return tfm;
-
-err_free_tfm:
-	crypto_free_skcipher(tfm);
-	return ERR_PTR(err);
-}
-
-/* Master key referenced by FS_POLICY_FLAG_DIRECT_KEY policy */
-struct fscrypt_master_key {
-	struct hlist_node mk_node;
-	atomic_t mk_refcount;
-	const struct fscrypt_mode *mk_mode;
-	struct crypto_skcipher *mk_ctfm;
-	u8 mk_descriptor[FS_KEY_DESCRIPTOR_SIZE];
-	u8 mk_raw[FS_MAX_KEY_SIZE];
-};
-
-static void free_master_key(struct fscrypt_master_key *mk)
-{
-	if (mk) {
-		crypto_free_skcipher(mk->mk_ctfm);
-		kzfree(mk);
-	}
-}
-
-static void put_master_key(struct fscrypt_master_key *mk)
-{
-	if (!atomic_dec_and_lock(&mk->mk_refcount, &fscrypt_master_keys_lock))
-		return;
-	hash_del(&mk->mk_node);
-	spin_unlock(&fscrypt_master_keys_lock);
-
-	free_master_key(mk);
-}
-
-/*
- * Find/insert the given master key into the fscrypt_master_keys table.  If
- * found, it is returned with elevated refcount, and 'to_insert' is freed if
- * non-NULL.  If not found, 'to_insert' is inserted and returned if it's
- * non-NULL; otherwise NULL is returned.
- */
-static struct fscrypt_master_key *
-find_or_insert_master_key(struct fscrypt_master_key *to_insert,
-			  const u8 *raw_key, const struct fscrypt_mode *mode,
-			  const struct fscrypt_info *ci)
-{
-	unsigned long hash_key;
-	struct fscrypt_master_key *mk;
-
-	/*
-	 * Careful: to avoid potentially leaking secret key bytes via timing
-	 * information, we must key the hash table by descriptor rather than by
-	 * raw key, and use crypto_memneq() when comparing raw keys.
-	 */
-
-	BUILD_BUG_ON(sizeof(hash_key) > FS_KEY_DESCRIPTOR_SIZE);
-	memcpy(&hash_key, ci->ci_master_key_descriptor, sizeof(hash_key));
-
-	spin_lock(&fscrypt_master_keys_lock);
-	hash_for_each_possible(fscrypt_master_keys, mk, mk_node, hash_key) {
-		if (memcmp(ci->ci_master_key_descriptor, mk->mk_descriptor,
-			   FS_KEY_DESCRIPTOR_SIZE) != 0)
-			continue;
-		if (mode != mk->mk_mode)
-			continue;
-		if (crypto_memneq(raw_key, mk->mk_raw, mode->keysize))
-			continue;
-		/* using existing tfm with same (descriptor, mode, raw_key) */
-		atomic_inc(&mk->mk_refcount);
-		spin_unlock(&fscrypt_master_keys_lock);
-		free_master_key(to_insert);
-		return mk;
->>>>>>> 476e7ea6
-	}
-	if (to_insert)
-		hash_add(fscrypt_master_keys, &to_insert->mk_node, hash_key);
-	spin_unlock(&fscrypt_master_keys_lock);
-	return to_insert;
-}
-
-/* Prepare to encrypt directly using the master key in the given mode */
-static struct fscrypt_master_key *
-fscrypt_get_master_key(const struct fscrypt_info *ci, struct fscrypt_mode *mode,
-		       const u8 *raw_key, const struct inode *inode)
-{
-	struct fscrypt_master_key *mk;
-	int err;
-
-	/* Is there already a tfm for this key? */
-	mk = find_or_insert_master_key(NULL, raw_key, mode, ci);
-	if (mk)
-		return mk;
-
-	/* Nope, allocate one. */
-	mk = kzalloc(sizeof(*mk), GFP_NOFS);
-	if (!mk)
-		return ERR_PTR(-ENOMEM);
-	atomic_set(&mk->mk_refcount, 1);
-	mk->mk_mode = mode;
-	mk->mk_ctfm = allocate_skcipher_for_mode(mode, raw_key, inode);
-	if (IS_ERR(mk->mk_ctfm)) {
-		err = PTR_ERR(mk->mk_ctfm);
-		mk->mk_ctfm = NULL;
-		goto err_free_mk;
-	}
-	memcpy(mk->mk_descriptor, ci->ci_master_key_descriptor,
-	       FS_KEY_DESCRIPTOR_SIZE);
-	memcpy(mk->mk_raw, raw_key, mode->keysize);
-
-<<<<<<< HEAD
+	}
+
 	if (S_ISREG(inode->i_mode)) {
 		ci->ci_mode = CI_DATA_MODE;
 		mode = ci->ci_data_mode;
@@ -507,12 +173,22 @@
 		WARN_ONCE(1, "fscrypt: filesystem tried to load encryption info for inode %lu, which is not encryptable (file type %d)\n",
 			  inode->i_ino, (inode->i_mode & S_IFMT));
 		return -EINVAL;
-=======
-	return find_or_insert_master_key(mk, raw_key, mode, ci);
-
-err_free_mk:
-	free_master_key(mk);
-	return ERR_PTR(err);
+	}
+
+	*cipher_str_ret = available_modes[mode].cipher_str;
+	*keysize_ret = available_modes[mode].keysize;
+	return 0;
+}
+
+static void put_crypt_info(struct fscrypt_info *ci)
+{
+	if (!ci)
+		return;
+
+	crypto_free_skcipher(ci->ci_ctfm);
+	crypto_free_cipher(ci->ci_essiv_tfm);
+	memset(ci, 0, sizeof(*ci)); /* sanitizes ->ci_raw_key */
+	kmem_cache_free(fscrypt_info_cachep, ci);
 }
 
 static int derive_essiv_salt(const u8 *key, int keysize, u8 *salt)
@@ -543,7 +219,6 @@
 		desc->flags = 0;
 
 		return crypto_shash_digest(desc, key, keysize, salt);
->>>>>>> 476e7ea6
 	}
 }
 
@@ -558,10 +233,6 @@
 	if (IS_ERR(essiv_tfm))
 		return PTR_ERR(essiv_tfm);
 
-<<<<<<< HEAD
-	*cipher_str_ret = available_modes[mode].cipher_str;
-	*keysize_ret = available_modes[mode].keysize;
-=======
 	ci->ci_essiv_tfm = essiv_tfm;
 
 	err = derive_essiv_salt(raw_key, keysize, salt);
@@ -587,137 +258,6 @@
 	crypto_free_shash(essiv_hash_tfm);
 }
 
-/*
- * Given the encryption mode and key (normally the derived key, but for
- * FS_POLICY_FLAG_DIRECT_KEY mode it's the master key), set up the inode's
- * symmetric cipher transform object(s).
- */
-static int setup_crypto_transform(struct fscrypt_info *ci,
-				  struct fscrypt_mode *mode,
-				  const u8 *raw_key, const struct inode *inode)
-{
-	struct fscrypt_master_key *mk;
-	struct crypto_skcipher *ctfm;
-	int err;
-
-	if (ci->ci_flags & FS_POLICY_FLAG_DIRECT_KEY) {
-		mk = fscrypt_get_master_key(ci, mode, raw_key, inode);
-		if (IS_ERR(mk))
-			return PTR_ERR(mk);
-		ctfm = mk->mk_ctfm;
-	} else {
-		mk = NULL;
-		ctfm = allocate_skcipher_for_mode(mode, raw_key, inode);
-		if (IS_ERR(ctfm))
-			return PTR_ERR(ctfm);
-	}
-	ci->ci_master_key = mk;
-	ci->ci_ctfm = ctfm;
-
-	if (mode->needs_essiv) {
-		/* ESSIV implies 16-byte IVs which implies !DIRECT_KEY */
-		WARN_ON(mode->ivsize != AES_BLOCK_SIZE);
-		WARN_ON(ci->ci_flags & FS_POLICY_FLAG_DIRECT_KEY);
-
-		err = init_essiv_generator(ci, raw_key, mode->keysize);
-		if (err) {
-			fscrypt_warn(inode->i_sb,
-				     "error initializing ESSIV generator for inode %lu: %d",
-				     inode->i_ino, err);
-			return err;
-		}
-	}
->>>>>>> 476e7ea6
-	return 0;
-}
-
-static void put_crypt_info(struct fscrypt_info *ci)
-{
-	if (!ci)
-		return;
-
-<<<<<<< HEAD
-	crypto_free_skcipher(ci->ci_ctfm);
-	crypto_free_cipher(ci->ci_essiv_tfm);
-	memset(ci, 0, sizeof(*ci)); /* sanitizes ->ci_raw_key */
-=======
-	if (ci->ci_master_key) {
-		put_master_key(ci->ci_master_key);
-	} else {
-		crypto_free_skcipher(ci->ci_ctfm);
-		crypto_free_cipher(ci->ci_essiv_tfm);
-	}
->>>>>>> 476e7ea6
-	kmem_cache_free(fscrypt_info_cachep, ci);
-}
-
-static int derive_essiv_salt(const u8 *key, int keysize, u8 *salt)
-{
-	struct crypto_shash *tfm = READ_ONCE(essiv_hash_tfm);
-
-	/* init hash transform on demand */
-	if (unlikely(!tfm)) {
-		struct crypto_shash *prev_tfm;
-
-		tfm = crypto_alloc_shash("sha256", 0, 0);
-		if (IS_ERR(tfm)) {
-			fscrypt_warn(NULL,
-				     "error allocating SHA-256 transform: %ld",
-				     PTR_ERR(tfm));
-			return PTR_ERR(tfm);
-		}
-		prev_tfm = cmpxchg(&essiv_hash_tfm, NULL, tfm);
-		if (prev_tfm) {
-			crypto_free_shash(tfm);
-			tfm = prev_tfm;
-		}
-	}
-
-	{
-		SHASH_DESC_ON_STACK(desc, tfm);
-		desc->tfm = tfm;
-		desc->flags = 0;
-
-		return crypto_shash_digest(desc, key, keysize, salt);
-	}
-}
-
-static int init_essiv_generator(struct fscrypt_info *ci, const u8 *raw_key,
-				int keysize)
-{
-	int err;
-	struct crypto_cipher *essiv_tfm;
-	u8 salt[SHA256_DIGEST_SIZE];
-
-	essiv_tfm = crypto_alloc_cipher("aes", 0, 0);
-	if (IS_ERR(essiv_tfm))
-		return PTR_ERR(essiv_tfm);
-
-	ci->ci_essiv_tfm = essiv_tfm;
-
-	err = derive_essiv_salt(raw_key, keysize, salt);
-	if (err)
-		goto out;
-
-	/*
-	 * Using SHA256 to derive the salt/key will result in AES-256 being
-	 * used for IV generation. File contents encryption will still use the
-	 * configured keysize (AES-128) nevertheless.
-	 */
-	err = crypto_cipher_setkey(essiv_tfm, salt, sizeof(salt));
-	if (err)
-		goto out;
-
-out:
-	memzero_explicit(salt, sizeof(salt));
-	return err;
-}
-
-void __exit fscrypt_essiv_cleanup(void)
-{
-	crypto_free_shash(essiv_hash_tfm);
-}
-
 static int fscrypt_data_encryption_mode(struct inode *inode)
 {
 	return fscrypt_is_ice_capable(inode->i_sb) ?
@@ -728,14 +268,9 @@
 {
 	struct fscrypt_info *crypt_info;
 	struct fscrypt_context ctx;
-<<<<<<< HEAD
 	struct crypto_skcipher *ctfm;
 	const char *cipher_str;
 	int keysize;
-=======
-	struct fscrypt_mode *mode;
-	u8 *raw_key = NULL;
->>>>>>> 476e7ea6
 	int res;
 	int fname = 0;
 
@@ -768,14 +303,13 @@
 	if (ctx.flags & ~FS_POLICY_FLAGS_VALID)
 		return -EINVAL;
 
-	crypt_info = kmem_cache_zalloc(fscrypt_info_cachep, GFP_NOFS);
+	crypt_info = kmem_cache_alloc(fscrypt_info_cachep, GFP_NOFS);
 	if (!crypt_info)
 		return -ENOMEM;
 
 	crypt_info->ci_flags = ctx.flags;
 	crypt_info->ci_data_mode = ctx.contents_encryption_mode;
 	crypt_info->ci_filename_mode = ctx.filenames_encryption_mode;
-<<<<<<< HEAD
 	crypt_info->ci_ctfm = NULL;
 	crypt_info->ci_essiv_tfm = NULL;
 	memcpy(crypt_info->ci_master_key, ctx.master_key_descriptor,
@@ -784,26 +318,13 @@
 	res = determine_cipher_type(crypt_info, inode, &cipher_str, &keysize,
 				&fname);
 	if (res)
-=======
-	memcpy(crypt_info->ci_master_key_descriptor, ctx.master_key_descriptor,
-	       FS_KEY_DESCRIPTOR_SIZE);
-	memcpy(crypt_info->ci_nonce, ctx.nonce, FS_KEY_DERIVATION_NONCE_SIZE);
-
-	mode = select_encryption_mode(crypt_info, inode);
-	if (IS_ERR(mode)) {
-		res = PTR_ERR(mode);
->>>>>>> 476e7ea6
-		goto out;
-	}
-	WARN_ON(mode->ivsize > FSCRYPT_MAX_IV_SIZE);
-	crypt_info->ci_mode = mode;
+		goto out;
 
 	/*
-	 * This cannot be a stack buffer because it may be passed to the
-	 * scatterlist crypto API as part of key derivation.
+	 * This cannot be a stack buffer because it is passed to the scatterlist
+	 * crypto API as part of key derivation.
 	 */
 	res = -ENOMEM;
-<<<<<<< HEAD
 
 	res = validate_user_key(crypt_info, &ctx, FS_KEY_DESC_PREFIX,
 				keysize);
@@ -865,22 +386,7 @@
 	memzero_explicit(crypt_info->ci_raw_key,
 		sizeof(crypt_info->ci_raw_key));
 do_ice:
-	if (cmpxchg(&inode->i_crypt_info, NULL, crypt_info) == NULL)
-=======
-	raw_key = kmalloc(mode->keysize, GFP_NOFS);
-	if (!raw_key)
-		goto out;
-
-	res = find_and_derive_key(inode, &ctx, raw_key, mode);
-	if (res)
-		goto out;
-
-	res = setup_crypto_transform(crypt_info, mode, raw_key, inode);
-	if (res)
-		goto out;
-
 	if (cmpxchg_release(&inode->i_crypt_info, NULL, crypt_info) == NULL)
->>>>>>> 476e7ea6
 		crypt_info = NULL;
 out:
 	if (res == -ENOKEY)
@@ -890,21 +396,16 @@
 }
 EXPORT_SYMBOL(fscrypt_get_encryption_info);
 
-<<<<<<< HEAD
-=======
 /**
  * fscrypt_put_encryption_info - free most of an inode's fscrypt data
  *
  * Free the inode's fscrypt_info.  Filesystems must call this when the inode is
  * being evicted.  An RCU grace period need not have elapsed yet.
  */
->>>>>>> 476e7ea6
 void fscrypt_put_encryption_info(struct inode *inode)
 {
 	put_crypt_info(inode->i_crypt_info);
 	inode->i_crypt_info = NULL;
-<<<<<<< HEAD
-=======
 }
 EXPORT_SYMBOL(fscrypt_put_encryption_info);
 
@@ -920,6 +421,5 @@
 		kfree(inode->i_link);
 		inode->i_link = NULL;
 	}
->>>>>>> 476e7ea6
 }
 EXPORT_SYMBOL(fscrypt_free_inode);