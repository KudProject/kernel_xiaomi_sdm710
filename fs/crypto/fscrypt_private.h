/*
 * fscrypt_private.h
 *
 * Copyright (C) 2015, Google, Inc.
 *
 * This contains encryption key functions.
 *
 * Written by Michael Halcrow, Ildar Muslukhov, and Uday Savagaonkar, 2015.
 */

#ifndef _FSCRYPT_PRIVATE_H
#define _FSCRYPT_PRIVATE_H

#ifndef __FS_HAS_ENCRYPTION
#define __FS_HAS_ENCRYPTION 1
#endif
#include <linux/fscrypt.h>
#include <crypto/hash.h>
#include <linux/pfk.h>

/* Encryption parameters */
#define FS_IV_SIZE			16
#define FS_AES_128_ECB_KEY_SIZE		16
#define FS_AES_128_CBC_KEY_SIZE		16
#define FS_AES_128_CTS_KEY_SIZE		16
#define FS_AES_256_GCM_KEY_SIZE		32
#define FS_AES_256_CBC_KEY_SIZE		32
#define FS_AES_256_CTS_KEY_SIZE		32
#define FS_AES_256_XTS_KEY_SIZE		64

#define FS_KEY_DERIVATION_NONCE_SIZE		16

/**
 * Encryption context for inode
 *
 * Protector format:
 *  1 byte: Protector format (1 = this version)
 *  1 byte: File contents encryption mode
 *  1 byte: File names encryption mode
 *  1 byte: Flags
 *  8 bytes: Master Key descriptor
 *  16 bytes: Encryption Key derivation nonce
 */
struct fscrypt_context {
	u8 format;
	u8 contents_encryption_mode;
	u8 filenames_encryption_mode;
	u8 flags;
	u8 master_key_descriptor[FS_KEY_DESCRIPTOR_SIZE];
	u8 nonce[FS_KEY_DERIVATION_NONCE_SIZE];
} __packed;

#define FS_ENCRYPTION_CONTEXT_FORMAT_V1		1

/**
 * For encrypted symlinks, the ciphertext length is stored at the beginning
 * of the string in little-endian format.
 */
struct fscrypt_symlink_data {
	__le16 len;
	char encrypted_path[1];
} __packed;

enum ci_mode_info {
	CI_NONE_MODE = 0,
	CI_DATA_MODE,
	CI_FNAME_MODE,
};

/*
 * A pointer to this structure is stored in the file system's in-core
 * representation of an inode.
 */
struct fscrypt_info {
	u8 ci_mode;
	u8 ci_data_mode;
	u8 ci_filename_mode;
	u8 ci_flags;
	struct crypto_skcipher *ci_ctfm;
	struct crypto_cipher *ci_essiv_tfm;
	u8 ci_master_key[FS_KEY_DESCRIPTOR_SIZE];
	u8 ci_raw_key[FS_MAX_KEY_SIZE];
};

typedef enum {
	FS_DECRYPT = 0,
	FS_ENCRYPT,
} fscrypt_direction_t;

#define FS_CTX_REQUIRES_FREE_ENCRYPT_FL		0x00000001
#define FS_CTX_HAS_BOUNCE_BUFFER_FL		0x00000002

static inline bool fscrypt_valid_enc_modes(u32 contents_mode,
					   u32 filenames_mode)
{
	if (contents_mode == FS_ENCRYPTION_MODE_AES_128_CBC &&
	    filenames_mode == FS_ENCRYPTION_MODE_AES_128_CTS)
		return true;

	if (contents_mode == FS_ENCRYPTION_MODE_AES_256_XTS &&
	    filenames_mode == FS_ENCRYPTION_MODE_AES_256_CTS)
		return true;

<<<<<<< HEAD
	if (contents_mode == FS_ENCRYPTION_MODE_SPECK128_256_XTS &&
	    filenames_mode == FS_ENCRYPTION_MODE_SPECK128_256_CTS)
		return true;

	if (contents_mode == FS_ENCRYPTION_MODE_PRIVATE &&
	    filenames_mode == FS_ENCRYPTION_MODE_AES_256_CTS)
		return true;

=======
>>>>>>> f68c8f49
	return false;
}

static inline bool is_private_data_mode(struct fscrypt_info *ci)
{
	return ci->ci_mode == CI_DATA_MODE &&
		ci->ci_data_mode == FS_ENCRYPTION_MODE_PRIVATE;
}

/* crypto.c */
extern struct kmem_cache *fscrypt_info_cachep;
extern int fscrypt_initialize(unsigned int cop_flags);
extern int fscrypt_do_page_crypto(const struct inode *inode,
				  fscrypt_direction_t rw, u64 lblk_num,
				  struct page *src_page,
				  struct page *dest_page,
				  unsigned int len, unsigned int offs,
				  gfp_t gfp_flags);
extern struct page *fscrypt_alloc_bounce_page(struct fscrypt_ctx *ctx,
					      gfp_t gfp_flags);
extern const struct dentry_operations fscrypt_d_ops;

extern void __printf(3, 4) __cold
fscrypt_msg(struct super_block *sb, const char *level, const char *fmt, ...);

#define fscrypt_warn(sb, fmt, ...)		\
	fscrypt_msg(sb, KERN_WARNING, fmt, ##__VA_ARGS__)
#define fscrypt_err(sb, fmt, ...)		\
	fscrypt_msg(sb, KERN_ERR, fmt, ##__VA_ARGS__)

/* fname.c */
extern int fname_encrypt(struct inode *inode, const struct qstr *iname,
			 u8 *out, unsigned int olen);
extern bool fscrypt_fname_encrypted_size(const struct inode *inode,
					 u32 orig_len, u32 max_len,
					 u32 *encrypted_len_ret);

/* keyinfo.c */
extern void __exit fscrypt_essiv_cleanup(void);

#endif /* _FSCRYPT_PRIVATE_H */<|MERGE_RESOLUTION|>--- conflicted
+++ resolved
@@ -101,17 +101,10 @@
 	    filenames_mode == FS_ENCRYPTION_MODE_AES_256_CTS)
 		return true;
 
-<<<<<<< HEAD
-	if (contents_mode == FS_ENCRYPTION_MODE_SPECK128_256_XTS &&
-	    filenames_mode == FS_ENCRYPTION_MODE_SPECK128_256_CTS)
-		return true;
-
 	if (contents_mode == FS_ENCRYPTION_MODE_PRIVATE &&
 	    filenames_mode == FS_ENCRYPTION_MODE_AES_256_CTS)
 		return true;
 
-=======
->>>>>>> f68c8f49
 	return false;
 }
 
