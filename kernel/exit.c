/*
 *  linux/kernel/exit.c
 *
 *  Copyright (C) 1991, 1992  Linus Torvalds
 */

#include <linux/mm.h>
#include <linux/slab.h>
#include <linux/interrupt.h>
#include <linux/module.h>
#include <linux/capability.h>
#include <linux/completion.h>
#include <linux/personality.h>
#include <linux/tty.h>
#include <linux/iocontext.h>
#include <linux/key.h>
#include <linux/security.h>
#include <linux/cpu.h>
#include <linux/acct.h>
#include <linux/tsacct_kern.h>
#include <linux/file.h>
#include <linux/fdtable.h>
#include <linux/freezer.h>
#include <linux/binfmts.h>
#include <linux/nsproxy.h>
#include <linux/pid_namespace.h>
#include <linux/ptrace.h>
#include <linux/profile.h>
#include <linux/mount.h>
#include <linux/proc_fs.h>
#include <linux/kthread.h>
#include <linux/mempolicy.h>
#include <linux/taskstats_kern.h>
#include <linux/delayacct.h>
#include <linux/cgroup.h>
#include <linux/syscalls.h>
#include <linux/signal.h>
#include <linux/posix-timers.h>
#include <linux/cn_proc.h>
#include <linux/mutex.h>
#include <linux/futex.h>
#include <linux/pipe_fs_i.h>
#include <linux/audit.h> /* for audit_free() */
#include <linux/resource.h>
#include <linux/blkdev.h>
#include <linux/task_io_accounting_ops.h>
#include <linux/tracehook.h>
#include <linux/fs_struct.h>
#include <linux/init_task.h>
#include <linux/perf_event.h>
#include <trace/events/sched.h>
#include <linux/hw_breakpoint.h>
#include <linux/oom.h>
#include <linux/writeback.h>
#include <linux/shm.h>
#include <linux/kcov.h>

#include "sched/tune.h"

#include <asm/uaccess.h>
#include <asm/unistd.h>
#include <asm/pgtable.h>
#include <asm/mmu_context.h>

static void __unhash_process(struct task_struct *p, bool group_dead)
{
	nr_threads--;
	detach_pid(p, PIDTYPE_PID);
	if (group_dead) {
		detach_pid(p, PIDTYPE_PGID);
		detach_pid(p, PIDTYPE_SID);

		list_del_rcu(&p->tasks);
		list_del_init(&p->sibling);
		__this_cpu_dec(process_counts);
	}
	list_del_rcu(&p->thread_group);
	list_del_rcu(&p->thread_node);
}

/*
 * This function expects the tasklist_lock write-locked.
 */
static void __exit_signal(struct task_struct *tsk)
{
	struct signal_struct *sig = tsk->signal;
	bool group_dead = thread_group_leader(tsk);
	struct sighand_struct *sighand;
	struct tty_struct *uninitialized_var(tty);
	cputime_t utime, stime;

	sighand = rcu_dereference_check(tsk->sighand,
					lockdep_tasklist_lock_is_held());
	spin_lock(&sighand->siglock);

	posix_cpu_timers_exit(tsk);
	if (group_dead) {
		posix_cpu_timers_exit_group(tsk);
		tty = sig->tty;
		sig->tty = NULL;
	} else {
		/*
		 * This can only happen if the caller is de_thread().
		 * FIXME: this is the temporary hack, we should teach
		 * posix-cpu-timers to handle this case correctly.
		 */
		if (unlikely(has_group_leader_pid(tsk)))
			posix_cpu_timers_exit_group(tsk);

		/*
		 * If there is any task waiting for the group exit
		 * then notify it:
		 */
		if (sig->notify_count > 0 && !--sig->notify_count)
			wake_up_process(sig->group_exit_task);

		if (tsk == sig->curr_target)
			sig->curr_target = next_thread(tsk);
	}

	/*
	 * Accumulate here the counters for all threads as they die. We could
	 * skip the group leader because it is the last user of signal_struct,
	 * but we want to avoid the race with thread_group_cputime() which can
	 * see the empty ->thread_head list.
	 */
	task_cputime(tsk, &utime, &stime);
	write_seqlock(&sig->stats_lock);
	sig->utime += utime;
	sig->stime += stime;
	sig->gtime += task_gtime(tsk);
	sig->min_flt += tsk->min_flt;
	sig->maj_flt += tsk->maj_flt;
	sig->nvcsw += tsk->nvcsw;
	sig->nivcsw += tsk->nivcsw;
	sig->inblock += task_io_get_inblock(tsk);
	sig->oublock += task_io_get_oublock(tsk);
	task_io_accounting_add(&sig->ioac, &tsk->ioac);
	sig->sum_sched_runtime += tsk->se.sum_exec_runtime;
	sig->nr_threads--;
	__unhash_process(tsk, group_dead);
	write_sequnlock(&sig->stats_lock);

	/*
	 * Do this under ->siglock, we can race with another thread
	 * doing sigqueue_free() if we have SIGQUEUE_PREALLOC signals.
	 */
	flush_sigqueue(&tsk->pending);
	tsk->sighand = NULL;
	spin_unlock(&sighand->siglock);

	__cleanup_sighand(sighand);
	clear_tsk_thread_flag(tsk, TIF_SIGPENDING);
	if (group_dead) {
		flush_sigqueue(&sig->shared_pending);
		tty_kref_put(tty);
	}
}

static void delayed_put_task_struct(struct rcu_head *rhp)
{
	struct task_struct *tsk = container_of(rhp, struct task_struct, rcu);

	perf_event_delayed_put(tsk);
	trace_sched_process_free(tsk);
	put_task_struct(tsk);
}


void release_task(struct task_struct *p)
{
	struct task_struct *leader;
	int zap_leader;
repeat:
	/* don't need to get the RCU readlock here - the process is dead and
	 * can't be modifying its own credentials. But shut RCU-lockdep up */
	rcu_read_lock();
	atomic_dec(&__task_cred(p)->user->processes);
	rcu_read_unlock();

	proc_flush_task(p);

	write_lock_irq(&tasklist_lock);
	ptrace_release_task(p);
	__exit_signal(p);

	/*
	 * If we are the last non-leader member of the thread
	 * group, and the leader is zombie, then notify the
	 * group leader's parent process. (if it wants notification.)
	 */
	zap_leader = 0;
	leader = p->group_leader;
	if (leader != p && thread_group_empty(leader)
			&& leader->exit_state == EXIT_ZOMBIE) {
		/*
		 * If we were the last child thread and the leader has
		 * exited already, and the leader's parent ignores SIGCHLD,
		 * then we are the one who should release the leader.
		 */
		zap_leader = do_notify_parent(leader, leader->exit_signal);
		if (zap_leader)
			leader->exit_state = EXIT_DEAD;
	}

	write_unlock_irq(&tasklist_lock);
	release_thread(p);
	call_rcu(&p->rcu, delayed_put_task_struct);

	p = leader;
	if (unlikely(zap_leader))
		goto repeat;
}

/*
 * Note that if this function returns a valid task_struct pointer (!NULL)
 * task->usage must remain >0 for the duration of the RCU critical section.
 */
struct task_struct *task_rcu_dereference(struct task_struct **ptask)
{
	struct sighand_struct *sighand;
	struct task_struct *task;

	/*
	 * We need to verify that release_task() was not called and thus
	 * delayed_put_task_struct() can't run and drop the last reference
	 * before rcu_read_unlock(). We check task->sighand != NULL,
	 * but we can read the already freed and reused memory.
	 */
retry:
	task = rcu_dereference(*ptask);
	if (!task)
		return NULL;

	probe_kernel_address(&task->sighand, sighand);

	/*
	 * Pairs with atomic_dec_and_test() in put_task_struct(). If this task
	 * was already freed we can not miss the preceding update of this
	 * pointer.
	 */
	smp_rmb();
	if (unlikely(task != READ_ONCE(*ptask)))
		goto retry;

	/*
	 * We've re-checked that "task == *ptask", now we have two different
	 * cases:
	 *
	 * 1. This is actually the same task/task_struct. In this case
	 *    sighand != NULL tells us it is still alive.
	 *
	 * 2. This is another task which got the same memory for task_struct.
	 *    We can't know this of course, and we can not trust
	 *    sighand != NULL.
	 *
	 *    In this case we actually return a random value, but this is
	 *    correct.
	 *
	 *    If we return NULL - we can pretend that we actually noticed that
	 *    *ptask was updated when the previous task has exited. Or pretend
	 *    that probe_slab_address(&sighand) reads NULL.
	 *
	 *    If we return the new task (because sighand is not NULL for any
	 *    reason) - this is fine too. This (new) task can't go away before
	 *    another gp pass.
	 *
	 *    And note: We could even eliminate the false positive if re-read
	 *    task->sighand once again to avoid the falsely NULL. But this case
	 *    is very unlikely so we don't care.
	 */
	if (!sighand)
		return NULL;

	return task;
}

struct task_struct *try_get_task_struct(struct task_struct **ptask)
{
	struct task_struct *task;

	rcu_read_lock();
	task = task_rcu_dereference(ptask);
	if (task)
		get_task_struct(task);
	rcu_read_unlock();

	return task;
}

/*
 * Determine if a process group is "orphaned", according to the POSIX
 * definition in 2.2.2.52.  Orphaned process groups are not to be affected
 * by terminal-generated stop signals.  Newly orphaned process groups are
 * to receive a SIGHUP and a SIGCONT.
 *
 * "I ask you, have you ever known what it is to be an orphan?"
 */
static int will_become_orphaned_pgrp(struct pid *pgrp,
					struct task_struct *ignored_task)
{
	struct task_struct *p;

	do_each_pid_task(pgrp, PIDTYPE_PGID, p) {
		if ((p == ignored_task) ||
		    (p->exit_state && thread_group_empty(p)) ||
		    is_global_init(p->real_parent))
			continue;

		if (task_pgrp(p->real_parent) != pgrp &&
		    task_session(p->real_parent) == task_session(p))
			return 0;
	} while_each_pid_task(pgrp, PIDTYPE_PGID, p);

	return 1;
}

int is_current_pgrp_orphaned(void)
{
	int retval;

	read_lock(&tasklist_lock);
	retval = will_become_orphaned_pgrp(task_pgrp(current), NULL);
	read_unlock(&tasklist_lock);

	return retval;
}

static bool has_stopped_jobs(struct pid *pgrp)
{
	struct task_struct *p;

	do_each_pid_task(pgrp, PIDTYPE_PGID, p) {
		if (p->signal->flags & SIGNAL_STOP_STOPPED)
			return true;
	} while_each_pid_task(pgrp, PIDTYPE_PGID, p);

	return false;
}

/*
 * Check to see if any process groups have become orphaned as
 * a result of our exiting, and if they have any stopped jobs,
 * send them a SIGHUP and then a SIGCONT. (POSIX 3.2.2.2)
 */
static void
kill_orphaned_pgrp(struct task_struct *tsk, struct task_struct *parent)
{
	struct pid *pgrp = task_pgrp(tsk);
	struct task_struct *ignored_task = tsk;

	if (!parent)
		/* exit: our father is in a different pgrp than
		 * we are and we were the only connection outside.
		 */
		parent = tsk->real_parent;
	else
		/* reparent: our child is in a different pgrp than
		 * we are, and it was the only connection outside.
		 */
		ignored_task = NULL;

	if (task_pgrp(parent) != pgrp &&
	    task_session(parent) == task_session(tsk) &&
	    will_become_orphaned_pgrp(pgrp, ignored_task) &&
	    has_stopped_jobs(pgrp)) {
		__kill_pgrp_info(SIGHUP, SEND_SIG_PRIV, pgrp);
		__kill_pgrp_info(SIGCONT, SEND_SIG_PRIV, pgrp);
	}
}

#ifdef CONFIG_MEMCG
/*
 * A task is exiting.   If it owned this mm, find a new owner for the mm.
 */
void mm_update_next_owner(struct mm_struct *mm)
{
	struct task_struct *c, *g, *p = current;

retry:
	/*
	 * If the exiting or execing task is not the owner, it's
	 * someone else's problem.
	 */
	if (mm->owner != p)
		return;
	/*
	 * The current owner is exiting/execing and there are no other
	 * candidates.  Do not leave the mm pointing to a possibly
	 * freed task structure.
	 */
	if (atomic_read(&mm->mm_users) <= 1) {
		mm->owner = NULL;
		return;
	}

	read_lock(&tasklist_lock);
	/*
	 * Search in the children
	 */
	list_for_each_entry(c, &p->children, sibling) {
		if (c->mm == mm)
			goto assign_new_owner;
	}

	/*
	 * Search in the siblings
	 */
	list_for_each_entry(c, &p->real_parent->children, sibling) {
		if (c->mm == mm)
			goto assign_new_owner;
	}

	/*
	 * Search through everything else, we should not get here often.
	 */
	for_each_process(g) {
		if (g->flags & PF_KTHREAD)
			continue;
		for_each_thread(g, c) {
			if (c->mm == mm)
				goto assign_new_owner;
			if (c->mm)
				break;
		}
	}
	read_unlock(&tasklist_lock);
	/*
	 * We found no owner yet mm_users > 1: this implies that we are
	 * most likely racing with swapoff (try_to_unuse()) or /proc or
	 * ptrace or page migration (get_task_mm()).  Mark owner as NULL.
	 */
	mm->owner = NULL;
	return;

assign_new_owner:
	BUG_ON(c == p);
	get_task_struct(c);
	/*
	 * The task_lock protects c->mm from changing.
	 * We always want mm->owner->mm == mm
	 */
	task_lock(c);
	/*
	 * Delay read_unlock() till we have the task_lock()
	 * to ensure that c does not slip away underneath us
	 */
	read_unlock(&tasklist_lock);
	if (c->mm != mm) {
		task_unlock(c);
		put_task_struct(c);
		goto retry;
	}
	mm->owner = c;
	task_unlock(c);
	put_task_struct(c);
}
#endif /* CONFIG_MEMCG */

/*
 * Turn us into a lazy TLB process if we
 * aren't already..
 */
static void exit_mm(struct task_struct *tsk)
{
	struct mm_struct *mm = tsk->mm;
	struct core_state *core_state;
	int mm_released;

	mm_release(tsk, mm);
	if (!mm)
		return;
	sync_mm_rss(mm);
	/*
	 * Serialize with any possible pending coredump.
	 * We must hold mmap_sem around checking core_state
	 * and clearing tsk->mm.  The core-inducing thread
	 * will increment ->nr_threads for each thread in the
	 * group with ->mm != NULL.
	 */
	down_read(&mm->mmap_sem);
	core_state = mm->core_state;
	if (core_state) {
		struct core_thread self;

		up_read(&mm->mmap_sem);

		self.task = tsk;
		self.next = xchg(&core_state->dumper.next, &self);
		/*
		 * Implies mb(), the result of xchg() must be visible
		 * to core_state->dumper.
		 */
		if (atomic_dec_and_test(&core_state->nr_threads))
			complete(&core_state->startup);

		for (;;) {
			set_task_state(tsk, TASK_UNINTERRUPTIBLE);
			if (!self.task) /* see coredump_finish() */
				break;
			freezable_schedule();
		}
		__set_task_state(tsk, TASK_RUNNING);
		down_read(&mm->mmap_sem);
	}
	atomic_inc(&mm->mm_count);
	BUG_ON(mm != tsk->active_mm);
	/* more a memory barrier than a real lock */
	task_lock(tsk);
	tsk->mm = NULL;
	up_read(&mm->mmap_sem);
	enter_lazy_tlb(mm, current);
	task_unlock(tsk);
	mm_update_next_owner(mm);

	mm_released = mmput(mm);
	if (test_thread_flag(TIF_MEMDIE))
		exit_oom_victim();
	if (mm_released)
		set_tsk_thread_flag(tsk, TIF_MM_RELEASED);
}

static struct task_struct *find_alive_thread(struct task_struct *p)
{
	struct task_struct *t;

	for_each_thread(p, t) {
		if (!(t->flags & PF_EXITING))
			return t;
	}
	return NULL;
}

static struct task_struct *find_child_reaper(struct task_struct *father,
						struct list_head *dead)
	__releases(&tasklist_lock)
	__acquires(&tasklist_lock)
{
	struct pid_namespace *pid_ns = task_active_pid_ns(father);
	struct task_struct *reaper = pid_ns->child_reaper;
	struct task_struct *p, *n;

	if (likely(reaper != father))
		return reaper;

	reaper = find_alive_thread(father);
	if (reaper) {
		pid_ns->child_reaper = reaper;
		return reaper;
	}

	write_unlock_irq(&tasklist_lock);
	if (unlikely(pid_ns == &init_pid_ns)) {
		panic("Attempted to kill init! exitcode=0x%08x\n",
			father->signal->group_exit_code ?: father->exit_code);
	}

	list_for_each_entry_safe(p, n, dead, ptrace_entry) {
		list_del_init(&p->ptrace_entry);
		release_task(p);
	}

	zap_pid_ns_processes(pid_ns);
	write_lock_irq(&tasklist_lock);

	return father;
}

/*
 * When we die, we re-parent all our children, and try to:
 * 1. give them to another thread in our thread group, if such a member exists
 * 2. give it to the first ancestor process which prctl'd itself as a
 *    child_subreaper for its children (like a service manager)
 * 3. give it to the init process (PID 1) in our pid namespace
 */
static struct task_struct *find_new_reaper(struct task_struct *father,
					   struct task_struct *child_reaper)
{
	struct task_struct *thread, *reaper;

	thread = find_alive_thread(father);
	if (thread)
		return thread;

	if (father->signal->has_child_subreaper) {
		/*
		 * Find the first ->is_child_subreaper ancestor in our pid_ns.
		 * We start from father to ensure we can not look into another
		 * namespace, this is safe because all its threads are dead.
		 */
		for (reaper = father;
		     !same_thread_group(reaper, child_reaper);
		     reaper = reaper->real_parent) {
			/* call_usermodehelper() descendants need this check */
			if (reaper == &init_task)
				break;
			if (!reaper->signal->is_child_subreaper)
				continue;
			thread = find_alive_thread(reaper);
			if (thread)
				return thread;
		}
	}

	return child_reaper;
}

/*
* Any that need to be release_task'd are put on the @dead list.
 */
static void reparent_leader(struct task_struct *father, struct task_struct *p,
				struct list_head *dead)
{
	if (unlikely(p->exit_state == EXIT_DEAD))
		return;

	/* We don't want people slaying init. */
	p->exit_signal = SIGCHLD;

	/* If it has exited notify the new parent about this child's death. */
	if (!p->ptrace &&
	    p->exit_state == EXIT_ZOMBIE && thread_group_empty(p)) {
		if (do_notify_parent(p, p->exit_signal)) {
			p->exit_state = EXIT_DEAD;
			list_add(&p->ptrace_entry, dead);
		}
	}

	kill_orphaned_pgrp(p, father);
}

/*
 * This does two things:
 *
 * A.  Make init inherit all the child processes
 * B.  Check to see if any process groups have become orphaned
 *	as a result of our exiting, and if they have any stopped
 *	jobs, send them a SIGHUP and then a SIGCONT.  (POSIX 3.2.2.2)
 */
static void forget_original_parent(struct task_struct *father,
					struct list_head *dead)
{
	struct task_struct *p, *t, *reaper;

	if (unlikely(!list_empty(&father->ptraced)))
		exit_ptrace(father, dead);

	/* Can drop and reacquire tasklist_lock */
	reaper = find_child_reaper(father, dead);
	if (list_empty(&father->children))
		return;

	reaper = find_new_reaper(father, reaper);
	list_for_each_entry(p, &father->children, sibling) {
		for_each_thread(p, t) {
			t->real_parent = reaper;
			BUG_ON((!t->ptrace) != (t->parent == father));
			if (likely(!t->ptrace))
				t->parent = t->real_parent;
			if (t->pdeath_signal)
				group_send_sig_info(t->pdeath_signal,
						    SEND_SIG_NOINFO, t);
		}
		/*
		 * If this is a threaded reparent there is no need to
		 * notify anyone anything has happened.
		 */
		if (!same_thread_group(reaper, father))
			reparent_leader(father, p, dead);
	}
	list_splice_tail_init(&father->children, &reaper->children);
}

/*
 * Send signals to all our closest relatives so that they know
 * to properly mourn us..
 */
static void exit_notify(struct task_struct *tsk, int group_dead)
{
	bool autoreap;
	struct task_struct *p, *n;
	LIST_HEAD(dead);

	write_lock_irq(&tasklist_lock);
	forget_original_parent(tsk, &dead);

	if (group_dead)
		kill_orphaned_pgrp(tsk->group_leader, NULL);

	tsk->exit_state = EXIT_ZOMBIE;
	if (unlikely(tsk->ptrace)) {
		int sig = thread_group_leader(tsk) &&
				thread_group_empty(tsk) &&
				!ptrace_reparented(tsk) ?
			tsk->exit_signal : SIGCHLD;
		autoreap = do_notify_parent(tsk, sig);
	} else if (thread_group_leader(tsk)) {
		autoreap = thread_group_empty(tsk) &&
			do_notify_parent(tsk, tsk->exit_signal);
	} else {
		autoreap = true;
	}

	tsk->exit_state = autoreap ? EXIT_DEAD : EXIT_ZOMBIE;
	if (tsk->exit_state == EXIT_DEAD)
		list_add(&tsk->ptrace_entry, &dead);

	/* mt-exec, de_thread() is waiting for group leader */
	if (unlikely(tsk->signal->notify_count < 0))
		wake_up_process(tsk->signal->group_exit_task);
	write_unlock_irq(&tasklist_lock);

	list_for_each_entry_safe(p, n, &dead, ptrace_entry) {
		list_del_init(&p->ptrace_entry);
		release_task(p);
	}
}

#ifdef CONFIG_DEBUG_STACK_USAGE
static void check_stack_usage(void)
{
	static DEFINE_SPINLOCK(low_water_lock);
	static int lowest_to_date = THREAD_SIZE;
	unsigned long free;
	int islower = false;

	free = stack_not_used(current);

	if (free >= lowest_to_date)
		return;

	spin_lock(&low_water_lock);
	if (free < lowest_to_date) {
		lowest_to_date = free;
		islower = true;
	}
	spin_unlock(&low_water_lock);

	if (islower) {
		pr_info("%s (%d) used greatest stack depth: %lu bytes left\n",
				current->comm, task_pid_nr(current), free);
	}
}
#else
static inline void check_stack_usage(void) {}
#endif

void __noreturn do_exit(long code)
{
	struct task_struct *tsk = current;
	int group_dead;
	TASKS_RCU(int tasks_rcu_i);

	profile_task_exit(tsk);
	kcov_task_exit(tsk);

	WARN_ON(blk_needs_flush_plug(tsk));

	if (unlikely(in_interrupt()))
		panic("Aiee, killing interrupt handler!");
	if (unlikely(!tsk->pid))
		panic("Attempted to kill the idle task!");

	/*
	 * If do_exit is called because this processes oopsed, it's possible
	 * that get_fs() was left as KERNEL_DS, so reset it to USER_DS before
	 * continuing. Amongst other possible reasons, this is to prevent
	 * mm_release()->clear_child_tid() from writing to a user-controlled
	 * kernel address.
	 */
	set_fs(USER_DS);

	ptrace_event(PTRACE_EVENT_EXIT, code);

	validate_creds_for_do_exit(tsk);

	/*
	 * We're taking recursive faults here in do_exit. Safest is to just
	 * leave this task alone and wait for reboot.
	 */
	if (unlikely(tsk->flags & PF_EXITING)) {
#ifdef CONFIG_PANIC_ON_RECURSIVE_FAULT
		panic("Recursive fault!\n");
#else
		pr_alert("Fixing recursive fault but reboot is needed!\n");
#endif
		/*
		 * We can do this unlocked here. The futex code uses
		 * this flag just to verify whether the pi state
		 * cleanup has been done or not. In the worst case it
		 * loops once more. We pretend that the cleanup was
		 * done as there is no way to return. Either the
		 * OWNER_DIED bit is set by now or we push the blocked
		 * task into the wait for ever nirwana as well.
		 */
		tsk->flags |= PF_EXITPIDONE;
		set_current_state(TASK_UNINTERRUPTIBLE);
		schedule();
	}

	exit_signals(tsk);  /* sets PF_EXITING */

<<<<<<< HEAD
	sched_exit(tsk);
	schedtune_exit_task(tsk);

	if (tsk->flags & PF_SU) {
		su_exit();
	}

=======
	schedtune_exit_task(tsk);

>>>>>>> 476e7ea6
	/*
	 * Ensure that all new tsk->pi_lock acquisitions must observe
	 * PF_EXITING. Serializes against futex.c:attach_to_pi_owner().
	 */
	smp_mb();
	/*
	 * Ensure that we must observe the pi_state in exit_mm() ->
	 * mm_release() -> exit_pi_state_list().
	 */
	raw_spin_unlock_wait(&tsk->pi_lock);

	if (unlikely(in_atomic())) {
		pr_info("note: %s[%d] exited with preempt_count %d\n",
			current->comm, task_pid_nr(current),
			preempt_count());
		preempt_count_set(PREEMPT_ENABLED);
	}

	/* sync mm's RSS info before statistics gathering */
	if (tsk->mm)
		sync_mm_rss(tsk->mm);
	acct_update_integrals(tsk);
	group_dead = atomic_dec_and_test(&tsk->signal->live);
	if (group_dead) {
		hrtimer_cancel(&tsk->signal->real_timer);
		exit_itimers(tsk->signal);
		if (tsk->mm)
			setmax_mm_hiwater_rss(&tsk->signal->maxrss, tsk->mm);
	}
	acct_collect(code, group_dead);
	if (group_dead)
		tty_audit_exit();
	audit_free(tsk);

	tsk->exit_code = code;
	taskstats_exit(tsk, group_dead);

	exit_mm(tsk);

	if (group_dead)
		acct_process();
	trace_sched_process_exit(tsk);

	exit_sem(tsk);
	exit_shm(tsk);
	exit_files(tsk);
	exit_fs(tsk);
	if (group_dead)
		disassociate_ctty(1);
	exit_task_namespaces(tsk);
	exit_task_work(tsk);
	exit_thread(tsk);

	/*
	 * Flush inherited counters to the parent - before the parent
	 * gets woken up by child-exit notifications.
	 *
	 * because of cgroup mode, must be called before cgroup_exit()
	 */
	perf_event_exit_task(tsk);

	sched_autogroup_exit_task(tsk);
	cgroup_exit(tsk);

	/*
	 * FIXME: do that only when needed, using sched_exit tracepoint
	 */
	flush_ptrace_hw_breakpoint(tsk);

	TASKS_RCU(preempt_disable());
	TASKS_RCU(tasks_rcu_i = __srcu_read_lock(&tasks_rcu_exit_srcu));
	TASKS_RCU(preempt_enable());
	exit_notify(tsk, group_dead);
	proc_exit_connector(tsk);
	mpol_put_task_policy(tsk);
#ifdef CONFIG_FUTEX
	if (unlikely(current->pi_state_cache))
		kfree(current->pi_state_cache);
#endif
	/*
	 * Make sure we are holding no locks:
	 */
	debug_check_no_locks_held();
	/*
	 * We can do this unlocked here. The futex code uses this flag
	 * just to verify whether the pi state cleanup has been done
	 * or not. In the worst case it loops once more.
	 */
	tsk->flags |= PF_EXITPIDONE;

	if (tsk->io_context)
		exit_io_context(tsk);

	if (tsk->splice_pipe)
		free_pipe_info(tsk->splice_pipe);

	if (tsk->task_frag.page)
		put_page(tsk->task_frag.page);

	validate_creds_for_do_exit(tsk);

	check_stack_usage();
	preempt_disable();
	if (tsk->nr_dirtied)
		__this_cpu_add(dirty_throttle_leaks, tsk->nr_dirtied);
	exit_rcu();
	TASKS_RCU(__srcu_read_unlock(&tasks_rcu_exit_srcu, tasks_rcu_i));

	do_task_dead();
}
EXPORT_SYMBOL_GPL(do_exit);

void complete_and_exit(struct completion *comp, long code)
{
	if (comp)
		complete(comp);

	do_exit(code);
}
EXPORT_SYMBOL(complete_and_exit);

SYSCALL_DEFINE1(exit, int, error_code)
{
	do_exit((error_code&0xff)<<8);
}

/*
 * Take down every thread in the group.  This is called by fatal signals
 * as well as by sys_exit_group (below).
 */
void
do_group_exit(int exit_code)
{
	struct signal_struct *sig = current->signal;

	BUG_ON(exit_code & 0x80); /* core dumps don't get here */

	if (signal_group_exit(sig))
		exit_code = sig->group_exit_code;
	else if (!thread_group_empty(current)) {
		struct sighand_struct *const sighand = current->sighand;

		spin_lock_irq(&sighand->siglock);
		if (signal_group_exit(sig))
			/* Another thread got here before we took the lock.  */
			exit_code = sig->group_exit_code;
		else {
			sig->group_exit_code = exit_code;
			sig->flags = SIGNAL_GROUP_EXIT;
			zap_other_threads(current);
		}
		spin_unlock_irq(&sighand->siglock);
	}

	do_exit(exit_code);
	/* NOTREACHED */
}

/*
 * this kills every thread in the thread group. Note that any externally
 * wait4()-ing process will get the correct exit code - even if this
 * thread is not the thread group leader.
 */
SYSCALL_DEFINE1(exit_group, int, error_code)
{
	do_group_exit((error_code & 0xff) << 8);
	/* NOTREACHED */
	return 0;
}

struct wait_opts {
	enum pid_type		wo_type;
	int			wo_flags;
	struct pid		*wo_pid;

	struct siginfo __user	*wo_info;
	int __user		*wo_stat;
	struct rusage __user	*wo_rusage;

	wait_queue_t		child_wait;
	int			notask_error;
};

static inline
struct pid *task_pid_type(struct task_struct *task, enum pid_type type)
{
	if (type != PIDTYPE_PID)
		task = task->group_leader;
	return task->pids[type].pid;
}

static int eligible_pid(struct wait_opts *wo, struct task_struct *p)
{
	return	wo->wo_type == PIDTYPE_MAX ||
		task_pid_type(p, wo->wo_type) == wo->wo_pid;
}

static int
eligible_child(struct wait_opts *wo, bool ptrace, struct task_struct *p)
{
	if (!eligible_pid(wo, p))
		return 0;

	/*
	 * Wait for all children (clone and not) if __WALL is set or
	 * if it is traced by us.
	 */
	if (ptrace || (wo->wo_flags & __WALL))
		return 1;

	/*
	 * Otherwise, wait for clone children *only* if __WCLONE is set;
	 * otherwise, wait for non-clone children *only*.
	 *
	 * Note: a "clone" child here is one that reports to its parent
	 * using a signal other than SIGCHLD, or a non-leader thread which
	 * we can only see if it is traced by us.
	 */
	if ((p->exit_signal != SIGCHLD) ^ !!(wo->wo_flags & __WCLONE))
		return 0;

	return 1;
}

static int wait_noreap_copyout(struct wait_opts *wo, struct task_struct *p,
				pid_t pid, uid_t uid, int why, int status)
{
	struct siginfo __user *infop;
	int retval = wo->wo_rusage
		? getrusage(p, RUSAGE_BOTH, wo->wo_rusage) : 0;

	put_task_struct(p);
	infop = wo->wo_info;
	if (infop) {
		if (!retval)
			retval = put_user(SIGCHLD, &infop->si_signo);
		if (!retval)
			retval = put_user(0, &infop->si_errno);
		if (!retval)
			retval = put_user((short)why, &infop->si_code);
		if (!retval)
			retval = put_user(pid, &infop->si_pid);
		if (!retval)
			retval = put_user(uid, &infop->si_uid);
		if (!retval)
			retval = put_user(status, &infop->si_status);
	}
	if (!retval)
		retval = pid;
	return retval;
}

/*
 * Handle sys_wait4 work for one task in state EXIT_ZOMBIE.  We hold
 * read_lock(&tasklist_lock) on entry.  If we return zero, we still hold
 * the lock and this task is uninteresting.  If we return nonzero, we have
 * released the lock and the system call should return.
 */
static int wait_task_zombie(struct wait_opts *wo, struct task_struct *p)
{
	int state, retval, status;
	pid_t pid = task_pid_vnr(p);
	uid_t uid = from_kuid_munged(current_user_ns(), task_uid(p));
	struct siginfo __user *infop;

	if (!likely(wo->wo_flags & WEXITED))
		return 0;

	if (unlikely(wo->wo_flags & WNOWAIT)) {
		int exit_code = p->exit_code;
		int why;

		get_task_struct(p);
		read_unlock(&tasklist_lock);
		sched_annotate_sleep();

		if ((exit_code & 0x7f) == 0) {
			why = CLD_EXITED;
			status = exit_code >> 8;
		} else {
			why = (exit_code & 0x80) ? CLD_DUMPED : CLD_KILLED;
			status = exit_code & 0x7f;
		}
		return wait_noreap_copyout(wo, p, pid, uid, why, status);
	}
	/*
	 * Move the task's state to DEAD/TRACE, only one thread can do this.
	 */
	state = (ptrace_reparented(p) && thread_group_leader(p)) ?
		EXIT_TRACE : EXIT_DEAD;
	if (cmpxchg(&p->exit_state, EXIT_ZOMBIE, state) != EXIT_ZOMBIE)
		return 0;
	/*
	 * We own this thread, nobody else can reap it.
	 */
	read_unlock(&tasklist_lock);
	sched_annotate_sleep();

	/*
	 * Check thread_group_leader() to exclude the traced sub-threads.
	 */
	if (state == EXIT_DEAD && thread_group_leader(p)) {
		struct signal_struct *sig = p->signal;
		struct signal_struct *psig = current->signal;
		unsigned long maxrss;
		cputime_t tgutime, tgstime;

		/*
		 * The resource counters for the group leader are in its
		 * own task_struct.  Those for dead threads in the group
		 * are in its signal_struct, as are those for the child
		 * processes it has previously reaped.  All these
		 * accumulate in the parent's signal_struct c* fields.
		 *
		 * We don't bother to take a lock here to protect these
		 * p->signal fields because the whole thread group is dead
		 * and nobody can change them.
		 *
		 * psig->stats_lock also protects us from our sub-theads
		 * which can reap other children at the same time. Until
		 * we change k_getrusage()-like users to rely on this lock
		 * we have to take ->siglock as well.
		 *
		 * We use thread_group_cputime_adjusted() to get times for
		 * the thread group, which consolidates times for all threads
		 * in the group including the group leader.
		 */
		thread_group_cputime_adjusted(p, &tgutime, &tgstime);
		spin_lock_irq(&current->sighand->siglock);
		write_seqlock(&psig->stats_lock);
		psig->cutime += tgutime + sig->cutime;
		psig->cstime += tgstime + sig->cstime;
		psig->cgtime += task_gtime(p) + sig->gtime + sig->cgtime;
		psig->cmin_flt +=
			p->min_flt + sig->min_flt + sig->cmin_flt;
		psig->cmaj_flt +=
			p->maj_flt + sig->maj_flt + sig->cmaj_flt;
		psig->cnvcsw +=
			p->nvcsw + sig->nvcsw + sig->cnvcsw;
		psig->cnivcsw +=
			p->nivcsw + sig->nivcsw + sig->cnivcsw;
		psig->cinblock +=
			task_io_get_inblock(p) +
			sig->inblock + sig->cinblock;
		psig->coublock +=
			task_io_get_oublock(p) +
			sig->oublock + sig->coublock;
		maxrss = max(sig->maxrss, sig->cmaxrss);
		if (psig->cmaxrss < maxrss)
			psig->cmaxrss = maxrss;
		task_io_accounting_add(&psig->ioac, &p->ioac);
		task_io_accounting_add(&psig->ioac, &sig->ioac);
		write_sequnlock(&psig->stats_lock);
		spin_unlock_irq(&current->sighand->siglock);
	}

	retval = wo->wo_rusage
		? getrusage(p, RUSAGE_BOTH, wo->wo_rusage) : 0;
	status = (p->signal->flags & SIGNAL_GROUP_EXIT)
		? p->signal->group_exit_code : p->exit_code;
	if (!retval && wo->wo_stat)
		retval = put_user(status, wo->wo_stat);

	infop = wo->wo_info;
	if (!retval && infop)
		retval = put_user(SIGCHLD, &infop->si_signo);
	if (!retval && infop)
		retval = put_user(0, &infop->si_errno);
	if (!retval && infop) {
		int why;

		if ((status & 0x7f) == 0) {
			why = CLD_EXITED;
			status >>= 8;
		} else {
			why = (status & 0x80) ? CLD_DUMPED : CLD_KILLED;
			status &= 0x7f;
		}
		retval = put_user((short)why, &infop->si_code);
		if (!retval)
			retval = put_user(status, &infop->si_status);
	}
	if (!retval && infop)
		retval = put_user(pid, &infop->si_pid);
	if (!retval && infop)
		retval = put_user(uid, &infop->si_uid);
	if (!retval)
		retval = pid;

	if (state == EXIT_TRACE) {
		write_lock_irq(&tasklist_lock);
		/* We dropped tasklist, ptracer could die and untrace */
		ptrace_unlink(p);

		/* If parent wants a zombie, don't release it now */
		state = EXIT_ZOMBIE;
		if (do_notify_parent(p, p->exit_signal))
			state = EXIT_DEAD;
		p->exit_state = state;
		write_unlock_irq(&tasklist_lock);
	}
	if (state == EXIT_DEAD)
		release_task(p);

	return retval;
}

static int *task_stopped_code(struct task_struct *p, bool ptrace)
{
	if (ptrace) {
		if (task_is_traced(p) && !(p->jobctl & JOBCTL_LISTENING))
			return &p->exit_code;
	} else {
		if (p->signal->flags & SIGNAL_STOP_STOPPED)
			return &p->signal->group_exit_code;
	}
	return NULL;
}

/**
 * wait_task_stopped - Wait for %TASK_STOPPED or %TASK_TRACED
 * @wo: wait options
 * @ptrace: is the wait for ptrace
 * @p: task to wait for
 *
 * Handle sys_wait4() work for %p in state %TASK_STOPPED or %TASK_TRACED.
 *
 * CONTEXT:
 * read_lock(&tasklist_lock), which is released if return value is
 * non-zero.  Also, grabs and releases @p->sighand->siglock.
 *
 * RETURNS:
 * 0 if wait condition didn't exist and search for other wait conditions
 * should continue.  Non-zero return, -errno on failure and @p's pid on
 * success, implies that tasklist_lock is released and wait condition
 * search should terminate.
 */
static int wait_task_stopped(struct wait_opts *wo,
				int ptrace, struct task_struct *p)
{
	struct siginfo __user *infop;
	int retval, exit_code, *p_code, why;
	uid_t uid = 0; /* unneeded, required by compiler */
	pid_t pid;

	/*
	 * Traditionally we see ptrace'd stopped tasks regardless of options.
	 */
	if (!ptrace && !(wo->wo_flags & WUNTRACED))
		return 0;

	if (!task_stopped_code(p, ptrace))
		return 0;

	exit_code = 0;
	spin_lock_irq(&p->sighand->siglock);

	p_code = task_stopped_code(p, ptrace);
	if (unlikely(!p_code))
		goto unlock_sig;

	exit_code = *p_code;
	if (!exit_code)
		goto unlock_sig;

	if (!unlikely(wo->wo_flags & WNOWAIT))
		*p_code = 0;

	uid = from_kuid_munged(current_user_ns(), task_uid(p));
unlock_sig:
	spin_unlock_irq(&p->sighand->siglock);
	if (!exit_code)
		return 0;

	/*
	 * Now we are pretty sure this task is interesting.
	 * Make sure it doesn't get reaped out from under us while we
	 * give up the lock and then examine it below.  We don't want to
	 * keep holding onto the tasklist_lock while we call getrusage and
	 * possibly take page faults for user memory.
	 */
	get_task_struct(p);
	pid = task_pid_vnr(p);
	why = ptrace ? CLD_TRAPPED : CLD_STOPPED;
	read_unlock(&tasklist_lock);
	sched_annotate_sleep();

	if (unlikely(wo->wo_flags & WNOWAIT))
		return wait_noreap_copyout(wo, p, pid, uid, why, exit_code);

	retval = wo->wo_rusage
		? getrusage(p, RUSAGE_BOTH, wo->wo_rusage) : 0;
	if (!retval && wo->wo_stat)
		retval = put_user((exit_code << 8) | 0x7f, wo->wo_stat);

	infop = wo->wo_info;
	if (!retval && infop)
		retval = put_user(SIGCHLD, &infop->si_signo);
	if (!retval && infop)
		retval = put_user(0, &infop->si_errno);
	if (!retval && infop)
		retval = put_user((short)why, &infop->si_code);
	if (!retval && infop)
		retval = put_user(exit_code, &infop->si_status);
	if (!retval && infop)
		retval = put_user(pid, &infop->si_pid);
	if (!retval && infop)
		retval = put_user(uid, &infop->si_uid);
	if (!retval)
		retval = pid;
	put_task_struct(p);

	BUG_ON(!retval);
	return retval;
}

/*
 * Handle do_wait work for one task in a live, non-stopped state.
 * read_lock(&tasklist_lock) on entry.  If we return zero, we still hold
 * the lock and this task is uninteresting.  If we return nonzero, we have
 * released the lock and the system call should return.
 */
static int wait_task_continued(struct wait_opts *wo, struct task_struct *p)
{
	int retval;
	pid_t pid;
	uid_t uid;

	if (!unlikely(wo->wo_flags & WCONTINUED))
		return 0;

	if (!(p->signal->flags & SIGNAL_STOP_CONTINUED))
		return 0;

	spin_lock_irq(&p->sighand->siglock);
	/* Re-check with the lock held.  */
	if (!(p->signal->flags & SIGNAL_STOP_CONTINUED)) {
		spin_unlock_irq(&p->sighand->siglock);
		return 0;
	}
	if (!unlikely(wo->wo_flags & WNOWAIT))
		p->signal->flags &= ~SIGNAL_STOP_CONTINUED;
	uid = from_kuid_munged(current_user_ns(), task_uid(p));
	spin_unlock_irq(&p->sighand->siglock);

	pid = task_pid_vnr(p);
	get_task_struct(p);
	read_unlock(&tasklist_lock);
	sched_annotate_sleep();

	if (!wo->wo_info) {
		retval = wo->wo_rusage
			? getrusage(p, RUSAGE_BOTH, wo->wo_rusage) : 0;
		put_task_struct(p);
		if (!retval && wo->wo_stat)
			retval = put_user(0xffff, wo->wo_stat);
		if (!retval)
			retval = pid;
	} else {
		retval = wait_noreap_copyout(wo, p, pid, uid,
					     CLD_CONTINUED, SIGCONT);
		BUG_ON(retval == 0);
	}

	return retval;
}

/*
 * Consider @p for a wait by @parent.
 *
 * -ECHILD should be in ->notask_error before the first call.
 * Returns nonzero for a final return, when we have unlocked tasklist_lock.
 * Returns zero if the search for a child should continue;
 * then ->notask_error is 0 if @p is an eligible child,
 * or another error from security_task_wait(), or still -ECHILD.
 */
static int wait_consider_task(struct wait_opts *wo, int ptrace,
				struct task_struct *p)
{
	/*
	 * We can race with wait_task_zombie() from another thread.
	 * Ensure that EXIT_ZOMBIE -> EXIT_DEAD/EXIT_TRACE transition
	 * can't confuse the checks below.
	 */
	int exit_state = ACCESS_ONCE(p->exit_state);
	int ret;

	if (unlikely(exit_state == EXIT_DEAD))
		return 0;

	ret = eligible_child(wo, ptrace, p);
	if (!ret)
		return ret;

	ret = security_task_wait(p);
	if (unlikely(ret < 0)) {
		/*
		 * If we have not yet seen any eligible child,
		 * then let this error code replace -ECHILD.
		 * A permission error will give the user a clue
		 * to look for security policy problems, rather
		 * than for mysterious wait bugs.
		 */
		if (wo->notask_error)
			wo->notask_error = ret;
		return 0;
	}

	if (unlikely(exit_state == EXIT_TRACE)) {
		/*
		 * ptrace == 0 means we are the natural parent. In this case
		 * we should clear notask_error, debugger will notify us.
		 */
		if (likely(!ptrace))
			wo->notask_error = 0;
		return 0;
	}

	if (likely(!ptrace) && unlikely(p->ptrace)) {
		/*
		 * If it is traced by its real parent's group, just pretend
		 * the caller is ptrace_do_wait() and reap this child if it
		 * is zombie.
		 *
		 * This also hides group stop state from real parent; otherwise
		 * a single stop can be reported twice as group and ptrace stop.
		 * If a ptracer wants to distinguish these two events for its
		 * own children it should create a separate process which takes
		 * the role of real parent.
		 */
		if (!ptrace_reparented(p))
			ptrace = 1;
	}

	/* slay zombie? */
	if (exit_state == EXIT_ZOMBIE) {
		/* we don't reap group leaders with subthreads */
		if (!delay_group_leader(p)) {
			/*
			 * A zombie ptracee is only visible to its ptracer.
			 * Notification and reaping will be cascaded to the
			 * real parent when the ptracer detaches.
			 */
			if (unlikely(ptrace) || likely(!p->ptrace))
				return wait_task_zombie(wo, p);
		}

		/*
		 * Allow access to stopped/continued state via zombie by
		 * falling through.  Clearing of notask_error is complex.
		 *
		 * When !@ptrace:
		 *
		 * If WEXITED is set, notask_error should naturally be
		 * cleared.  If not, subset of WSTOPPED|WCONTINUED is set,
		 * so, if there are live subthreads, there are events to
		 * wait for.  If all subthreads are dead, it's still safe
		 * to clear - this function will be called again in finite
		 * amount time once all the subthreads are released and
		 * will then return without clearing.
		 *
		 * When @ptrace:
		 *
		 * Stopped state is per-task and thus can't change once the
		 * target task dies.  Only continued and exited can happen.
		 * Clear notask_error if WCONTINUED | WEXITED.
		 */
		if (likely(!ptrace) || (wo->wo_flags & (WCONTINUED | WEXITED)))
			wo->notask_error = 0;
	} else {
		/*
		 * @p is alive and it's gonna stop, continue or exit, so
		 * there always is something to wait for.
		 */
		wo->notask_error = 0;
	}

	/*
	 * Wait for stopped.  Depending on @ptrace, different stopped state
	 * is used and the two don't interact with each other.
	 */
	ret = wait_task_stopped(wo, ptrace, p);
	if (ret)
		return ret;

	/*
	 * Wait for continued.  There's only one continued state and the
	 * ptracer can consume it which can confuse the real parent.  Don't
	 * use WCONTINUED from ptracer.  You don't need or want it.
	 */
	return wait_task_continued(wo, p);
}

/*
 * Do the work of do_wait() for one thread in the group, @tsk.
 *
 * -ECHILD should be in ->notask_error before the first call.
 * Returns nonzero for a final return, when we have unlocked tasklist_lock.
 * Returns zero if the search for a child should continue; then
 * ->notask_error is 0 if there were any eligible children,
 * or another error from security_task_wait(), or still -ECHILD.
 */
static int do_wait_thread(struct wait_opts *wo, struct task_struct *tsk)
{
	struct task_struct *p;

	list_for_each_entry(p, &tsk->children, sibling) {
		int ret = wait_consider_task(wo, 0, p);

		if (ret)
			return ret;
	}

	return 0;
}

static int ptrace_do_wait(struct wait_opts *wo, struct task_struct *tsk)
{
	struct task_struct *p;

	list_for_each_entry(p, &tsk->ptraced, ptrace_entry) {
		int ret = wait_consider_task(wo, 1, p);

		if (ret)
			return ret;
	}

	return 0;
}

static int child_wait_callback(wait_queue_t *wait, unsigned mode,
				int sync, void *key)
{
	struct wait_opts *wo = container_of(wait, struct wait_opts,
						child_wait);
	struct task_struct *p = key;

	if (!eligible_pid(wo, p))
		return 0;

	if ((wo->wo_flags & __WNOTHREAD) && wait->private != p->parent)
		return 0;

	return default_wake_function(wait, mode, sync, key);
}

void __wake_up_parent(struct task_struct *p, struct task_struct *parent)
{
	__wake_up_sync_key(&parent->signal->wait_chldexit,
				TASK_INTERRUPTIBLE, 1, p);
}

static long do_wait(struct wait_opts *wo)
{
	struct task_struct *tsk;
	int retval;

	trace_sched_process_wait(wo->wo_pid);

	init_waitqueue_func_entry(&wo->child_wait, child_wait_callback);
	wo->child_wait.private = current;
	add_wait_queue(&current->signal->wait_chldexit, &wo->child_wait);
repeat:
	/*
	 * If there is nothing that can match our criteria, just get out.
	 * We will clear ->notask_error to zero if we see any child that
	 * might later match our criteria, even if we are not able to reap
	 * it yet.
	 */
	wo->notask_error = -ECHILD;
	if ((wo->wo_type < PIDTYPE_MAX) &&
	   (!wo->wo_pid || hlist_empty(&wo->wo_pid->tasks[wo->wo_type])))
		goto notask;

	set_current_state(TASK_INTERRUPTIBLE);
	read_lock(&tasklist_lock);
	tsk = current;
	do {
		retval = do_wait_thread(wo, tsk);
		if (retval)
			goto end;

		retval = ptrace_do_wait(wo, tsk);
		if (retval)
			goto end;

		if (wo->wo_flags & __WNOTHREAD)
			break;
	} while_each_thread(current, tsk);
	read_unlock(&tasklist_lock);

notask:
	retval = wo->notask_error;
	if (!retval && !(wo->wo_flags & WNOHANG)) {
		retval = -ERESTARTSYS;
		if (!signal_pending(current)) {
			schedule();
			goto repeat;
		}
	}
end:
	__set_current_state(TASK_RUNNING);
	remove_wait_queue(&current->signal->wait_chldexit, &wo->child_wait);
	return retval;
}

SYSCALL_DEFINE5(waitid, int, which, pid_t, upid, struct siginfo __user *,
		infop, int, options, struct rusage __user *, ru)
{
	struct wait_opts wo;
	struct pid *pid = NULL;
	enum pid_type type;
	long ret;

	if (options & ~(WNOHANG|WNOWAIT|WEXITED|WSTOPPED|WCONTINUED|
			__WNOTHREAD|__WCLONE|__WALL))
		return -EINVAL;
	if (!(options & (WEXITED|WSTOPPED|WCONTINUED)))
		return -EINVAL;

	switch (which) {
	case P_ALL:
		type = PIDTYPE_MAX;
		break;
	case P_PID:
		type = PIDTYPE_PID;
		if (upid <= 0)
			return -EINVAL;
		break;
	case P_PGID:
		type = PIDTYPE_PGID;
		if (upid <= 0)
			return -EINVAL;
		break;
	default:
		return -EINVAL;
	}

	if (type < PIDTYPE_MAX)
		pid = find_get_pid(upid);

	wo.wo_type	= type;
	wo.wo_pid	= pid;
	wo.wo_flags	= options;
	wo.wo_info	= infop;
	wo.wo_stat	= NULL;
	wo.wo_rusage	= ru;
	ret = do_wait(&wo);

	if (ret > 0) {
		ret = 0;
	} else if (infop) {
		/*
		 * For a WNOHANG return, clear out all the fields
		 * we would set so the user can easily tell the
		 * difference.
		 */
		if (!ret)
			ret = put_user(0, &infop->si_signo);
		if (!ret)
			ret = put_user(0, &infop->si_errno);
		if (!ret)
			ret = put_user(0, &infop->si_code);
		if (!ret)
			ret = put_user(0, &infop->si_pid);
		if (!ret)
			ret = put_user(0, &infop->si_uid);
		if (!ret)
			ret = put_user(0, &infop->si_status);
	}

	put_pid(pid);
	return ret;
}

SYSCALL_DEFINE4(wait4, pid_t, upid, int __user *, stat_addr,
		int, options, struct rusage __user *, ru)
{
	struct wait_opts wo;
	struct pid *pid = NULL;
	enum pid_type type;
	long ret;

	if (options & ~(WNOHANG|WUNTRACED|WCONTINUED|
			__WNOTHREAD|__WCLONE|__WALL))
		return -EINVAL;

	/* -INT_MIN is not defined */
	if (upid == INT_MIN)
		return -ESRCH;

	if (upid == -1)
		type = PIDTYPE_MAX;
	else if (upid < 0) {
		type = PIDTYPE_PGID;
		pid = find_get_pid(-upid);
	} else if (upid == 0) {
		type = PIDTYPE_PGID;
		pid = get_task_pid(current, PIDTYPE_PGID);
	} else /* upid > 0 */ {
		type = PIDTYPE_PID;
		pid = find_get_pid(upid);
	}

	wo.wo_type	= type;
	wo.wo_pid	= pid;
	wo.wo_flags	= options | WEXITED;
	wo.wo_info	= NULL;
	wo.wo_stat	= stat_addr;
	wo.wo_rusage	= ru;
	ret = do_wait(&wo);
	put_pid(pid);

	return ret;
}

#ifdef __ARCH_WANT_SYS_WAITPID

/*
 * sys_waitpid() remains for compatibility. waitpid() should be
 * implemented by calling sys_wait4() from libc.a.
 */
SYSCALL_DEFINE3(waitpid, pid_t, pid, int __user *, stat_addr, int, options)
{
	return sys_wait4(pid, stat_addr, options, NULL);
}

#endif<|MERGE_RESOLUTION|>--- conflicted
+++ resolved
@@ -800,7 +800,6 @@
 
 	exit_signals(tsk);  /* sets PF_EXITING */
 
-<<<<<<< HEAD
 	sched_exit(tsk);
 	schedtune_exit_task(tsk);
 
@@ -808,10 +807,6 @@
 		su_exit();
 	}
 
-=======
-	schedtune_exit_task(tsk);
-
->>>>>>> 476e7ea6
 	/*
 	 * Ensure that all new tsk->pi_lock acquisitions must observe
 	 * PF_EXITING. Serializes against futex.c:attach_to_pi_owner().
