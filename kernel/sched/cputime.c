--- conflicted
+++ resolved
@@ -79,20 +79,10 @@
 	if (hardirq_count())
 		irqtime_account_delta(irqtime, delta, CPUTIME_IRQ);
 	else if (in_serving_softirq() && curr != this_cpu_ksoftirqd())
-<<<<<<< HEAD
-		irqtime->softirq_time += delta;
+		irqtime_account_delta(irqtime, delta, CPUTIME_SOFTIRQ);
 	else
 		account = false;
 
-	u64_stats_update_end(&irqtime->sync);
-
-=======
-		irqtime_account_delta(irqtime, delta, CPUTIME_SOFTIRQ);
-#ifdef CONFIG_SCHED_WALT
-	else
-		account = false;
-
->>>>>>> f68c8f49
 	if (account)
 		sched_account_irqtime(cpu, curr, delta, wallclock);
 	else if (curr != this_cpu_ksoftirqd())
