--- conflicted
+++ resolved
@@ -9061,7 +9061,6 @@
 	return ret;
 }
 
-<<<<<<< HEAD
 #ifdef CONFIG_PROC_SYSCTL
 int sched_updown_migrate_handler(struct ctl_table *table, int write,
 				 void __user *buffer, size_t *lenp,
@@ -9088,15 +9087,6 @@
 }
 #endif
 
-#ifdef CONFIG_CGROUP_SCHED
-
-inline struct task_group *css_tg(struct cgroup_subsys_state *css)
-{
-	return css ? container_of(css, struct task_group, css) : NULL;
-}
-
-=======
->>>>>>> 0166b9e3
 void threadgroup_change_begin(struct task_struct *tsk)
 {
 	might_sleep();
@@ -9110,7 +9100,7 @@
 
 #ifdef CONFIG_CGROUP_SCHED
 
-static inline struct task_group *css_tg(struct cgroup_subsys_state *css)
+inline struct task_group *css_tg(struct cgroup_subsys_state *css)
 {
 	return css ? container_of(css, struct task_group, css) : NULL;
 }
