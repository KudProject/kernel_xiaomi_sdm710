/*
 *  kernel/sched/core.c
 *
 *  Kernel scheduler and related syscalls
 *
 *  Copyright (C) 1991-2002  Linus Torvalds
 *
 *  1996-12-23  Modified by Dave Grothe to fix bugs in semaphores and
 *		make semaphores SMP safe
 *  1998-11-19	Implemented schedule_timeout() and related stuff
 *		by Andrea Arcangeli
 *  2002-01-04	New ultra-scalable O(1) scheduler by Ingo Molnar:
 *		hybrid priority-list and round-robin design with
 *		an array-switch method of distributing timeslices
 *		and per-CPU runqueues.  Cleanups and useful suggestions
 *		by Davide Libenzi, preemptible kernel bits by Robert Love.
 *  2003-09-03	Interactivity tuning by Con Kolivas.
 *  2004-04-02	Scheduler domains code by Nick Piggin
 *  2007-04-15  Work begun on replacing all interactivity tuning with a
 *              fair scheduling design by Con Kolivas.
 *  2007-05-05  Load balancing (smp-nice) and other improvements
 *              by Peter Williams
 *  2007-05-06  Interactivity improvements to CFS by Mike Galbraith
 *  2007-07-01  Group scheduling enhancements by Srivatsa Vaddagiri
 *  2007-11-29  RT balancing improvements by Steven Rostedt, Gregory Haskins,
 *              Thomas Gleixner, Mike Kravetz
 */

#include <linux/kasan.h>
#include <linux/mm.h>
#include <linux/module.h>
#include <linux/nmi.h>
#include <linux/init.h>
#include <linux/uaccess.h>
#include <linux/highmem.h>
#include <linux/mmu_context.h>
#include <linux/interrupt.h>
#include <linux/capability.h>
#include <linux/completion.h>
#include <linux/kernel_stat.h>
#include <linux/debug_locks.h>
#include <linux/perf_event.h>
#include <linux/security.h>
#include <linux/notifier.h>
#include <linux/profile.h>
#include <linux/freezer.h>
#include <linux/vmalloc.h>
#include <linux/blkdev.h>
#include <linux/delay.h>
#include <linux/pid_namespace.h>
#include <linux/smp.h>
#include <linux/threads.h>
#include <linux/timer.h>
#include <linux/rcupdate.h>
#include <linux/cpu.h>
#include <linux/cpuset.h>
#include <linux/percpu.h>
#include <linux/proc_fs.h>
#include <linux/seq_file.h>
#include <linux/sysctl.h>
#include <linux/syscalls.h>
#include <linux/times.h>
#include <linux/tsacct_kern.h>
#include <linux/kprobes.h>
#include <linux/delayacct.h>
#include <linux/unistd.h>
#include <linux/pagemap.h>
#include <linux/hrtimer.h>
#include <linux/tick.h>
#include <linux/ctype.h>
#include <linux/ftrace.h>
#include <linux/slab.h>
#include <linux/init_task.h>
#include <linux/context_tracking.h>
#include <linux/compiler.h>
#include <linux/frame.h>
#include <linux/prefetch.h>
#include <linux/irq.h>
#include <linux/cpufreq_times.h>
#include <linux/sched/loadavg.h>
#include <linux/cgroup-defs.h>

#include <asm/switch_to.h>
#include <asm/tlb.h>
#include <asm/irq_regs.h>
#include <asm/mutex.h>
#ifdef CONFIG_PARAVIRT
#include <asm/paravirt.h>
#endif

#include "sched.h"
#include "walt.h"
#include "../workqueue_internal.h"
#include "../smpboot.h"
#include "../time/tick-internal.h"

#define CREATE_TRACE_POINTS
#include <trace/events/sched.h>
#include "walt.h"

static atomic_t __su_instances;

int su_instances(void)
{
	return atomic_read(&__su_instances);
}

bool su_running(void)
{
	return su_instances() > 0;
}

bool su_visible(void)
{
	kuid_t uid = current_uid();
	if (su_running())
		return true;
	if (uid_eq(uid, GLOBAL_ROOT_UID) || uid_eq(uid, GLOBAL_SYSTEM_UID))
		return true;
	return false;
}

void su_exec(void)
{
	atomic_inc(&__su_instances);
}

void su_exit(void)
{
	atomic_dec(&__su_instances);
}

ATOMIC_NOTIFIER_HEAD(load_alert_notifier_head);

DEFINE_MUTEX(sched_domains_mutex);
DEFINE_PER_CPU_SHARED_ALIGNED(struct rq, runqueues);

static void update_rq_clock_task(struct rq *rq, s64 delta);

void update_rq_clock(struct rq *rq)
{
	s64 delta;

	lockdep_assert_held(&rq->lock);

	if (rq->clock_skip_update & RQCF_ACT_SKIP)
		return;

	delta = sched_clock_cpu(cpu_of(rq)) - rq->clock;
	if (delta < 0)
		return;
	rq->clock += delta;
	update_rq_clock_task(rq, delta);
}

/*
 * Debugging: various feature bits
 */

#define SCHED_FEAT(name, enabled)	\
	(1UL << __SCHED_FEAT_##name) * enabled |

const_debug unsigned int sysctl_sched_features =
#include "features.h"
	0;

#undef SCHED_FEAT

/*
 * Number of tasks to iterate in a single balance run.
 * Limited because this is done with IRQs disabled.
 */
const_debug unsigned int sysctl_sched_nr_migrate = 32;

/*
 * period over which we average the RT time consumption, measured
 * in ms.
 *
 * default: 1s
 */
const_debug unsigned int sysctl_sched_time_avg = MSEC_PER_SEC;

/*
 * period over which we measure -rt task cpu usage in us.
 * default: 1s
 */
unsigned int sysctl_sched_rt_period = 1000000;

__read_mostly int scheduler_running;

/*
 * part of the period that we allow rt tasks to run in us.
 * default: 0.95s
 */
int sysctl_sched_rt_runtime = 950000;

/* cpus with isolated domains */
cpumask_var_t cpu_isolated_map;

struct rq *
lock_rq_of(struct task_struct *p, struct rq_flags *flags)
{
	return task_rq_lock(p, flags);
}

void
unlock_rq_of(struct rq *rq, struct task_struct *p, struct rq_flags *flags)
{
	task_rq_unlock(rq, p, flags);
}

/*
 * __task_rq_lock - lock the rq @p resides on.
 */
struct rq *__task_rq_lock(struct task_struct *p, struct rq_flags *rf)
	__acquires(rq->lock)
{
	struct rq *rq;

	lockdep_assert_held(&p->pi_lock);

	for (;;) {
		rq = task_rq(p);
		raw_spin_lock(&rq->lock);
		if (likely(rq == task_rq(p) && !task_on_rq_migrating(p))) {
			rq_pin_lock(rq, rf);
			return rq;
		}
		raw_spin_unlock(&rq->lock);

		while (unlikely(task_on_rq_migrating(p)))
			cpu_relax();
	}
}

/*
 * task_rq_lock - lock p->pi_lock and lock the rq @p resides on.
 */
struct rq *task_rq_lock(struct task_struct *p, struct rq_flags *rf)
	__acquires(p->pi_lock)
	__acquires(rq->lock)
{
	struct rq *rq;

	for (;;) {
		raw_spin_lock_irqsave(&p->pi_lock, rf->flags);
		rq = task_rq(p);
		raw_spin_lock(&rq->lock);
		/*
		 *	move_queued_task()		task_rq_lock()
		 *
		 *	ACQUIRE (rq->lock)
		 *	[S] ->on_rq = MIGRATING		[L] rq = task_rq()
		 *	WMB (__set_task_cpu())		ACQUIRE (rq->lock);
		 *	[S] ->cpu = new_cpu		[L] task_rq()
		 *					[L] ->on_rq
		 *	RELEASE (rq->lock)
		 *
		 * If we observe the old cpu in task_rq_lock, the acquire of
		 * the old rq->lock will fully serialize against the stores.
		 *
		 * If we observe the new cpu in task_rq_lock, the acquire will
		 * pair with the WMB to ensure we must then also see migrating.
		 */
		if (likely(rq == task_rq(p) && !task_on_rq_migrating(p))) {
			rq_pin_lock(rq, rf);
			return rq;
		}
		raw_spin_unlock(&rq->lock);
		raw_spin_unlock_irqrestore(&p->pi_lock, rf->flags);

		while (unlikely(task_on_rq_migrating(p)))
			cpu_relax();
	}
}

#ifdef CONFIG_SCHED_HRTICK
/*
 * Use HR-timers to deliver accurate preemption points.
 */

static void hrtick_clear(struct rq *rq)
{
	if (hrtimer_active(&rq->hrtick_timer))
		hrtimer_cancel(&rq->hrtick_timer);
}

/*
 * High-resolution timer tick.
 * Runs from hardirq context with interrupts disabled.
 */
static enum hrtimer_restart hrtick(struct hrtimer *timer)
{
	struct rq *rq = container_of(timer, struct rq, hrtick_timer);

	WARN_ON_ONCE(cpu_of(rq) != smp_processor_id());

	raw_spin_lock(&rq->lock);
	update_rq_clock(rq);
	rq->curr->sched_class->task_tick(rq, rq->curr, 1);
	raw_spin_unlock(&rq->lock);

	return HRTIMER_NORESTART;
}

#ifdef CONFIG_SMP

static void __hrtick_restart(struct rq *rq)
{
	struct hrtimer *timer = &rq->hrtick_timer;

	hrtimer_start_expires(timer, HRTIMER_MODE_ABS_PINNED);
}

/*
 * called from hardirq (IPI) context
 */
static void __hrtick_start(void *arg)
{
	struct rq *rq = arg;

	raw_spin_lock(&rq->lock);
	__hrtick_restart(rq);
	rq->hrtick_csd_pending = 0;
	raw_spin_unlock(&rq->lock);
}

/*
 * Called to set the hrtick timer state.
 *
 * called with rq->lock held and irqs disabled
 */
void hrtick_start(struct rq *rq, u64 delay)
{
	struct hrtimer *timer = &rq->hrtick_timer;
	ktime_t time;
	s64 delta;

	/*
	 * Don't schedule slices shorter than 10000ns, that just
	 * doesn't make sense and can cause timer DoS.
	 */
	delta = max_t(s64, delay, 10000LL);
	time = ktime_add_ns(timer->base->get_time(), delta);

	hrtimer_set_expires(timer, time);

	if (rq == this_rq()) {
		__hrtick_restart(rq);
	} else if (!rq->hrtick_csd_pending) {
		smp_call_function_single_async(cpu_of(rq), &rq->hrtick_csd);
		rq->hrtick_csd_pending = 1;
	}
}

#else
/*
 * Called to set the hrtick timer state.
 *
 * called with rq->lock held and irqs disabled
 */
void hrtick_start(struct rq *rq, u64 delay)
{
	/*
	 * Don't schedule slices shorter than 10000ns, that just
	 * doesn't make sense. Rely on vruntime for fairness.
	 */
	delay = max_t(u64, delay, 10000LL);
	hrtimer_start(&rq->hrtick_timer, ns_to_ktime(delay),
		      HRTIMER_MODE_REL_PINNED);
}
#endif /* CONFIG_SMP */

static void init_rq_hrtick(struct rq *rq)
{
#ifdef CONFIG_SMP
	rq->hrtick_csd_pending = 0;

	rq->hrtick_csd.flags = 0;
	rq->hrtick_csd.func = __hrtick_start;
	rq->hrtick_csd.info = rq;
#endif

	hrtimer_init(&rq->hrtick_timer, CLOCK_MONOTONIC, HRTIMER_MODE_REL);
	rq->hrtick_timer.function = hrtick;
}
#else	/* CONFIG_SCHED_HRTICK */
static inline void hrtick_clear(struct rq *rq)
{
}

static inline void init_rq_hrtick(struct rq *rq)
{
}
#endif	/* CONFIG_SCHED_HRTICK */

/*
 * cmpxchg based fetch_or, macro so it works for different integer types
 */
#define fetch_or(ptr, mask)						\
	({								\
		typeof(ptr) _ptr = (ptr);				\
		typeof(mask) _mask = (mask);				\
		typeof(*_ptr) _old, _val = *_ptr;			\
									\
		for (;;) {						\
			_old = cmpxchg(_ptr, _val, _val | _mask);	\
			if (_old == _val)				\
				break;					\
			_val = _old;					\
		}							\
	_old;								\
})

#if defined(CONFIG_SMP) && defined(TIF_POLLING_NRFLAG)
/*
 * Atomically set TIF_NEED_RESCHED and test for TIF_POLLING_NRFLAG,
 * this avoids any races wrt polling state changes and thereby avoids
 * spurious IPIs.
 */
static bool set_nr_and_not_polling(struct task_struct *p)
{
	struct thread_info *ti = task_thread_info(p);
	return !(fetch_or(&ti->flags, _TIF_NEED_RESCHED) & _TIF_POLLING_NRFLAG);
}

/*
 * Atomically set TIF_NEED_RESCHED if TIF_POLLING_NRFLAG is set.
 *
 * If this returns true, then the idle task promises to call
 * sched_ttwu_pending() and reschedule soon.
 */
static bool set_nr_if_polling(struct task_struct *p)
{
	struct thread_info *ti = task_thread_info(p);
	typeof(ti->flags) old, val = READ_ONCE(ti->flags);

	for (;;) {
		if (!(val & _TIF_POLLING_NRFLAG))
			return false;
		if (val & _TIF_NEED_RESCHED)
			return true;
		old = cmpxchg(&ti->flags, val, val | _TIF_NEED_RESCHED);
		if (old == val)
			break;
		val = old;
	}
	return true;
}

#else
static bool set_nr_and_not_polling(struct task_struct *p)
{
	set_tsk_need_resched(p);
	return true;
}

#ifdef CONFIG_SMP
static bool set_nr_if_polling(struct task_struct *p)
{
	return false;
}
#endif
#endif

void wake_q_add(struct wake_q_head *head, struct task_struct *task)
{
	struct wake_q_node *node = &task->wake_q;

	/*
	 * Atomically grab the task, if ->wake_q is !nil already it means
	 * its already queued (either by us or someone else) and will get the
	 * wakeup due to that.
	 *
	 * This cmpxchg() implies a full barrier, which pairs with the write
	 * barrier implied by the wakeup in wake_up_q().
	 */
	if (cmpxchg(&node->next, NULL, WAKE_Q_TAIL))
		return;

	get_task_struct(task);

	/*
	 * The head is context local, there can be no concurrency.
	 */
	*head->lastp = node;
	head->lastp = &node->next;
}

void wake_up_q(struct wake_q_head *head)
{
	struct wake_q_node *node = head->first;

	while (node != WAKE_Q_TAIL) {
		struct task_struct *task;

		task = container_of(node, struct task_struct, wake_q);
		BUG_ON(!task);
		/* task can safely be re-inserted now */
		node = node->next;
		task->wake_q.next = NULL;

		/*
		 * wake_up_process() implies a wmb() to pair with the queueing
		 * in wake_q_add() so as not to miss wakeups.
		 */
		wake_up_process(task);
		put_task_struct(task);
	}
}

/*
 * resched_curr - mark rq's current task 'to be rescheduled now'.
 *
 * On UP this means the setting of the need_resched flag, on SMP it
 * might also involve a cross-CPU call to trigger the scheduler on
 * the target CPU.
 */
void resched_curr(struct rq *rq)
{
	struct task_struct *curr = rq->curr;
	int cpu;

	lockdep_assert_held(&rq->lock);

	if (test_tsk_need_resched(curr))
		return;

	cpu = cpu_of(rq);

	if (cpu == smp_processor_id()) {
		set_tsk_need_resched(curr);
		set_preempt_need_resched();
		return;
	}

	if (set_nr_and_not_polling(curr))
		smp_send_reschedule(cpu);
	else
		trace_sched_wake_idle_without_ipi(cpu);
}

void resched_cpu(int cpu)
{
	struct rq *rq = cpu_rq(cpu);
	unsigned long flags;

	raw_spin_lock_irqsave(&rq->lock, flags);
	if (cpu_online(cpu) || cpu == smp_processor_id())
		resched_curr(rq);
	raw_spin_unlock_irqrestore(&rq->lock, flags);
}

#ifdef CONFIG_SMP
#ifdef CONFIG_NO_HZ_COMMON
/*
 * In the semi idle case, use the nearest busy cpu for migrating timers
 * from an idle cpu.  This is good for power-savings.
 *
 * We don't do similar optimization for completely idle system, as
 * selecting an idle cpu will add more delays to the timers than intended
 * (as that cpu's timer base may not be uptodate wrt jiffies etc).
 */
int get_nohz_timer_target(void)
{
	int i, cpu = smp_processor_id();
	struct sched_domain *sd;

	if (!idle_cpu(cpu) && is_housekeeping_cpu(cpu))
		return cpu;

	rcu_read_lock();
	for_each_domain(cpu, sd) {
		for_each_cpu(i, sched_domain_span(sd)) {
			if (cpu == i)
				continue;

			if (!idle_cpu(i) && is_housekeeping_cpu(i)) {
				cpu = i;
				goto unlock;
			}
		}
	}

	if (!is_housekeeping_cpu(cpu))
		cpu = housekeeping_any_cpu();
unlock:
	rcu_read_unlock();
	return cpu;
}
/*
 * When add_timer_on() enqueues a timer into the timer wheel of an
 * idle CPU then this timer might expire before the next timer event
 * which is scheduled to wake up that CPU. In case of a completely
 * idle system the next event might even be infinite time into the
 * future. wake_up_idle_cpu() ensures that the CPU is woken up and
 * leaves the inner idle loop so the newly added timer is taken into
 * account when the CPU goes back to idle and evaluates the timer
 * wheel for the next timer event.
 */
static void wake_up_idle_cpu(int cpu)
{
	struct rq *rq = cpu_rq(cpu);

	if (cpu == smp_processor_id())
		return;

	if (set_nr_and_not_polling(rq->idle))
		smp_send_reschedule(cpu);
	else
		trace_sched_wake_idle_without_ipi(cpu);
}

static bool wake_up_full_nohz_cpu(int cpu)
{
	/*
	 * We just need the target to call irq_exit() and re-evaluate
	 * the next tick. The nohz full kick at least implies that.
	 * If needed we can still optimize that later with an
	 * empty IRQ.
	 */
	if (cpu_is_offline(cpu))
		return true;  /* Don't try to wake offline CPUs. */
	if (tick_nohz_full_cpu(cpu)) {
		if (cpu != smp_processor_id() ||
		    tick_nohz_tick_stopped())
			tick_nohz_full_kick_cpu(cpu);
		return true;
	}

	return false;
}

/*
 * Wake up the specified CPU.  If the CPU is going offline, it is the
 * caller's responsibility to deal with the lost wakeup, for example,
 * by hooking into the CPU_DEAD notifier like timers and hrtimers do.
 */
void wake_up_nohz_cpu(int cpu)
{
	if (!wake_up_full_nohz_cpu(cpu))
		wake_up_idle_cpu(cpu);
}

static inline bool got_nohz_idle_kick(void)
{
	int cpu = smp_processor_id();

	if (!test_bit(NOHZ_BALANCE_KICK, nohz_flags(cpu)))
		return false;

	if (idle_cpu(cpu) && !need_resched())
		return true;

	/*
	 * We can't run Idle Load Balance on this CPU for this time so we
	 * cancel it and clear NOHZ_BALANCE_KICK
	 */
	clear_bit(NOHZ_BALANCE_KICK, nohz_flags(cpu));
	return false;
}

#else /* CONFIG_NO_HZ_COMMON */

static inline bool got_nohz_idle_kick(void)
{
	return false;
}

#endif /* CONFIG_NO_HZ_COMMON */

#ifdef CONFIG_NO_HZ_FULL
bool sched_can_stop_tick(struct rq *rq)
{
	int fifo_nr_running;

	/* Deadline tasks, even if single, need the tick */
	if (rq->dl.dl_nr_running)
		return false;

	/*
	 * If there are more than one RR tasks, we need the tick to effect the
	 * actual RR behaviour.
	 */
	if (rq->rt.rr_nr_running) {
		if (rq->rt.rr_nr_running == 1)
			return true;
		else
			return false;
	}

	/*
	 * If there's no RR tasks, but FIFO tasks, we can skip the tick, no
	 * forced preemption between FIFO tasks.
	 */
	fifo_nr_running = rq->rt.rt_nr_running - rq->rt.rr_nr_running;
	if (fifo_nr_running)
		return true;

	/*
	 * If there are no DL,RR/FIFO tasks, there must only be CFS tasks left;
	 * if there's more than one we need the tick for involuntary
	 * preemption.
	 */
	if (rq->nr_running > 1)
		return false;

	return true;
}
#endif /* CONFIG_NO_HZ_FULL */

void sched_avg_update(struct rq *rq)
{
	s64 period = sched_avg_period();

	while ((s64)(rq_clock(rq) - rq->age_stamp) > period) {
		/*
		 * Inline assembly required to prevent the compiler
		 * optimising this loop into a divmod call.
		 * See __iter_div_u64_rem() for another example of this.
		 */
		asm("" : "+rm" (rq->age_stamp));
		rq->age_stamp += period;
		rq->rt_avg /= 2;
	}
}

#endif /* CONFIG_SMP */

#if defined(CONFIG_RT_GROUP_SCHED) || (defined(CONFIG_FAIR_GROUP_SCHED) && \
			(defined(CONFIG_SMP) || defined(CONFIG_CFS_BANDWIDTH)))
/*
 * Iterate task_group tree rooted at *from, calling @down when first entering a
 * node and @up when leaving it for the final time.
 *
 * Caller must hold rcu_lock or sufficient equivalent.
 */
int walk_tg_tree_from(struct task_group *from,
			     tg_visitor down, tg_visitor up, void *data)
{
	struct task_group *parent, *child;
	int ret;

	parent = from;

down:
	ret = (*down)(parent, data);
	if (ret)
		goto out;
	list_for_each_entry_rcu(child, &parent->children, siblings) {
		parent = child;
		goto down;

up:
		continue;
	}
	ret = (*up)(parent, data);
	if (ret || parent == from)
		goto out;

	child = parent;
	parent = parent->parent;
	if (parent)
		goto up;
out:
	return ret;
}

int tg_nop(struct task_group *tg, void *data)
{
	return 0;
}
#endif

static void set_load_weight(struct task_struct *p)
{
	int prio = p->static_prio - MAX_RT_PRIO;
	struct load_weight *load = &p->se.load;

	/*
	 * SCHED_IDLE tasks get minimal weight:
	 */
	if (idle_policy(p->policy)) {
		load->weight = scale_load(WEIGHT_IDLEPRIO);
		load->inv_weight = WMULT_IDLEPRIO;
		return;
	}

	load->weight = scale_load(sched_prio_to_weight[prio]);
	load->inv_weight = sched_prio_to_wmult[prio];
}

static inline void enqueue_task(struct rq *rq, struct task_struct *p, int flags)
{
	update_rq_clock(rq);
	if (!(flags & ENQUEUE_RESTORE)) {
		sched_info_queued(rq, p);
		psi_enqueue(p, flags & ENQUEUE_WAKEUP);
	}
	p->sched_class->enqueue_task(rq, p, flags);
	walt_update_last_enqueue(p);
	trace_sched_enq_deq_task(p, 1, cpumask_bits(&p->cpus_allowed)[0]);
}

static inline void dequeue_task(struct rq *rq, struct task_struct *p, int flags)
{
	update_rq_clock(rq);
	if (!(flags & DEQUEUE_SAVE)) {
		sched_info_dequeued(rq, p);
		psi_dequeue(p, flags & DEQUEUE_SLEEP);
	}
	p->sched_class->dequeue_task(rq, p, flags);
	trace_sched_enq_deq_task(p, 0, cpumask_bits(&p->cpus_allowed)[0]);
}

void activate_task(struct rq *rq, struct task_struct *p, int flags)
{
	if (task_contributes_to_load(p))
		rq->nr_uninterruptible--;

	enqueue_task(rq, p, flags);
}

void deactivate_task(struct rq *rq, struct task_struct *p, int flags)
{
	if (task_contributes_to_load(p))
		rq->nr_uninterruptible++;

	if (flags & DEQUEUE_SLEEP)
		clear_ed_task(p, rq);

	dequeue_task(rq, p, flags);
}

static void update_rq_clock_task(struct rq *rq, s64 delta)
{
/*
 * In theory, the compile should just see 0 here, and optimize out the call
 * to sched_rt_avg_update. But I don't trust it...
 */
#if defined(CONFIG_IRQ_TIME_ACCOUNTING) || defined(CONFIG_PARAVIRT_TIME_ACCOUNTING)
	s64 steal = 0, irq_delta = 0;
#endif
#ifdef CONFIG_IRQ_TIME_ACCOUNTING
	irq_delta = irq_time_read(cpu_of(rq)) - rq->prev_irq_time;

	/*
	 * Since irq_time is only updated on {soft,}irq_exit, we might run into
	 * this case when a previous update_rq_clock() happened inside a
	 * {soft,}irq region.
	 *
	 * When this happens, we stop ->clock_task and only update the
	 * prev_irq_time stamp to account for the part that fit, so that a next
	 * update will consume the rest. This ensures ->clock_task is
	 * monotonic.
	 *
	 * It does however cause some slight miss-attribution of {soft,}irq
	 * time, a more accurate solution would be to update the irq_time using
	 * the current rq->clock timestamp, except that would require using
	 * atomic ops.
	 */
	if (irq_delta > delta)
		irq_delta = delta;

	rq->prev_irq_time += irq_delta;
	delta -= irq_delta;
#endif
#ifdef CONFIG_PARAVIRT_TIME_ACCOUNTING
	if (static_key_false((&paravirt_steal_rq_enabled))) {
		steal = paravirt_steal_clock(cpu_of(rq));
		steal -= rq->prev_steal_time_rq;

		if (unlikely(steal > delta))
			steal = delta;

		rq->prev_steal_time_rq += steal;
		delta -= steal;
	}
#endif

	rq->clock_task += delta;

#if defined(CONFIG_IRQ_TIME_ACCOUNTING) || defined(CONFIG_PARAVIRT_TIME_ACCOUNTING)
	if ((irq_delta + steal) && sched_feat(NONTASK_CAPACITY))
		sched_rt_avg_update(rq, irq_delta + steal);
#endif
}

void sched_set_stop_task(int cpu, struct task_struct *stop)
{
	struct sched_param param = { .sched_priority = MAX_RT_PRIO - 1 };
	struct task_struct *old_stop = cpu_rq(cpu)->stop;

	if (stop) {
		/*
		 * Make it appear like a SCHED_FIFO task, its something
		 * userspace knows about and won't get confused about.
		 *
		 * Also, it will make PI more or less work without too
		 * much confusion -- but then, stop work should not
		 * rely on PI working anyway.
		 */
		sched_setscheduler_nocheck(stop, SCHED_FIFO, &param);

		stop->sched_class = &stop_sched_class;
	}

	cpu_rq(cpu)->stop = stop;

	if (old_stop) {
		/*
		 * Reset it back to a normal scheduling class so that
		 * it can die in pieces.
		 */
		old_stop->sched_class = &rt_sched_class;
	}
}

/*
 * __normal_prio - return the priority that is based on the static prio
 */
static inline int __normal_prio(struct task_struct *p)
{
	return p->static_prio;
}

/*
 * Calculate the expected normal priority: i.e. priority
 * without taking RT-inheritance into account. Might be
 * boosted by interactivity modifiers. Changes upon fork,
 * setprio syscalls, and whenever the interactivity
 * estimator recalculates.
 */
static inline int normal_prio(struct task_struct *p)
{
	int prio;

	if (task_has_dl_policy(p))
		prio = MAX_DL_PRIO-1;
	else if (task_has_rt_policy(p))
		prio = MAX_RT_PRIO-1 - p->rt_priority;
	else
		prio = __normal_prio(p);
	return prio;
}

/*
 * Calculate the current priority, i.e. the priority
 * taken into account by the scheduler. This value might
 * be boosted by RT tasks, or might be boosted by
 * interactivity modifiers. Will be RT if the task got
 * RT-boosted. If not then it returns p->normal_prio.
 */
static int effective_prio(struct task_struct *p)
{
	p->normal_prio = normal_prio(p);
	/*
	 * If we are RT tasks or we were boosted to RT priority,
	 * keep the priority unchanged. Otherwise, update priority
	 * to the normal priority:
	 */
	if (!rt_prio(p->prio))
		return p->normal_prio;
	return p->prio;
}

/**
 * task_curr - is this task currently executing on a CPU?
 * @p: the task in question.
 *
 * Return: 1 if the task is currently executing. 0 otherwise.
 */
inline int task_curr(const struct task_struct *p)
{
	return cpu_curr(task_cpu(p)) == p;
}

/*
 * switched_from, switched_to and prio_changed must _NOT_ drop rq->lock,
 * use the balance_callback list if you want balancing.
 *
 * this means any call to check_class_changed() must be followed by a call to
 * balance_callback().
 */
static inline void check_class_changed(struct rq *rq, struct task_struct *p,
				       const struct sched_class *prev_class,
				       int oldprio)
{
	if (prev_class != p->sched_class) {
		if (prev_class->switched_from)
			prev_class->switched_from(rq, p);

		p->sched_class->switched_to(rq, p);
	} else if (oldprio != p->prio || dl_task(p))
		p->sched_class->prio_changed(rq, p, oldprio);
}

void check_preempt_curr(struct rq *rq, struct task_struct *p, int flags)
{
	const struct sched_class *class;

	if (p->sched_class == rq->curr->sched_class) {
		rq->curr->sched_class->check_preempt_curr(rq, p, flags);
	} else {
		for_each_class(class) {
			if (class == rq->curr->sched_class)
				break;
			if (class == p->sched_class) {
				resched_curr(rq);
				break;
			}
		}
	}

	/*
	 * A queue event has occurred, and we're going to schedule.  In
	 * this case, we can save a useless back to back clock update.
	 */
	if (task_on_rq_queued(rq->curr) && test_tsk_need_resched(rq->curr))
		rq_clock_skip_update(rq, true);
}

#ifdef CONFIG_SMP
/*
 * This is how migration works:
 *
 * 1) we invoke migration_cpu_stop() on the target CPU using
 *    stop_one_cpu().
 * 2) stopper starts to run (implicitly forcing the migrated thread
 *    off the CPU)
 * 3) it checks whether the migrated task is still in the wrong runqueue.
 * 4) if it's in the wrong runqueue then the migration thread removes
 *    it and puts it into the right queue.
 * 5) stopper completes and stop_one_cpu() returns and the migration
 *    is done.
 */

/*
 * move_queued_task - move a queued task to new rq.
 *
 * Returns (locked) new rq. Old rq's lock is released.
 */
static struct rq *move_queued_task(struct rq *rq, struct task_struct *p, int new_cpu)
{
	lockdep_assert_held(&rq->lock);

	p->on_rq = TASK_ON_RQ_MIGRATING;
	dequeue_task(rq, p, 0);
	double_lock_balance(rq, cpu_rq(new_cpu));
	set_task_cpu(p, new_cpu);
	double_rq_unlock(cpu_rq(new_cpu), rq);

	rq = cpu_rq(new_cpu);

	raw_spin_lock(&rq->lock);
	BUG_ON(task_cpu(p) != new_cpu);
	enqueue_task(rq, p, 0);
	p->on_rq = TASK_ON_RQ_QUEUED;
	check_preempt_curr(rq, p, 0);

	return rq;
}

struct migration_arg {
	struct task_struct *task;
	int dest_cpu;
};

/*
 * Move (not current) task off this cpu, onto dest cpu. We're doing
 * this because either it can't run here any more (set_cpus_allowed()
 * away from this CPU, or CPU going down), or because we're
 * attempting to rebalance this task on exec (sched_exec).
 *
 * So we race with normal scheduler movements, but that's OK, as long
 * as the task is no longer on this CPU.
 */
static struct rq *__migrate_task(struct rq *rq, struct task_struct *p, int dest_cpu)
{
	if (p->flags & PF_KTHREAD) {
		if (unlikely(!cpu_online(dest_cpu)))
			return rq;
	} else {
		if (unlikely(!cpu_active(dest_cpu)))
			return rq;
	}

	/* Affinity changed (again). */
	if (!cpumask_test_cpu(dest_cpu, tsk_cpus_allowed(p)))
		return rq;

	rq = move_queued_task(rq, p, dest_cpu);

	return rq;
}

/*
 * migration_cpu_stop - this will be executed by a highprio stopper thread
 * and performs thread migration by bumping thread off CPU then
 * 'pushing' onto another runqueue.
 */
static int migration_cpu_stop(void *data)
{
	struct migration_arg *arg = data;
	struct task_struct *p = arg->task;
	struct rq *rq = this_rq();
	bool moved = false;

	/*
	 * The original target cpu might have gone down and we might
	 * be on another cpu but it doesn't matter.
	 */
	local_irq_disable();
	/*
	 * We need to explicitly wake pending tasks before running
	 * __migrate_task() such that we will not miss enforcing cpus_allowed
	 * during wakeups, see set_cpus_allowed_ptr()'s TASK_WAKING test.
	 */
	sched_ttwu_pending();

	raw_spin_lock(&p->pi_lock);
	raw_spin_lock(&rq->lock);
	/*
	 * If task_rq(p) != rq, it cannot be migrated here, because we're
	 * holding rq->lock, if p->on_rq == 0 it cannot get enqueued because
	 * we're holding p->pi_lock.
	 */
	if (task_rq(p) == rq) {
		if (task_on_rq_queued(p)) {
			rq = __migrate_task(rq, p, arg->dest_cpu);
			moved = true;
		} else {
			p->wake_cpu = arg->dest_cpu;
		}
	}
	raw_spin_unlock(&rq->lock);
	raw_spin_unlock(&p->pi_lock);

	local_irq_enable();

	return 0;
}

/*
 * sched_class::set_cpus_allowed must do the below, but is not required to
 * actually call this function.
 */
void set_cpus_allowed_common(struct task_struct *p, const struct cpumask *new_mask)
{
	cpumask_copy(&p->cpus_allowed, new_mask);
	p->nr_cpus_allowed = cpumask_weight(new_mask);
}

void do_set_cpus_allowed(struct task_struct *p, const struct cpumask *new_mask)
{
	struct rq *rq = task_rq(p);
	bool queued, running;

	lockdep_assert_held(&p->pi_lock);

	queued = task_on_rq_queued(p);
	running = task_current(rq, p);

	if (queued) {
		/*
		 * Because __kthread_bind() calls this on blocked tasks without
		 * holding rq->lock.
		 */
		lockdep_assert_held(&rq->lock);
		dequeue_task(rq, p, DEQUEUE_SAVE);
	}
	if (running)
		put_prev_task(rq, p);

	p->sched_class->set_cpus_allowed(p, new_mask);

	if (queued)
		enqueue_task(rq, p, ENQUEUE_RESTORE);
	if (running)
		set_curr_task(rq, p);
}

/*
 * Change a given task's CPU affinity. Migrate the thread to a
 * proper CPU and schedule it away if the CPU it's executing on
 * is removed from the allowed bitmask.
 *
 * NOTE: the caller must have a valid reference to the task, the
 * task must not exit() & deallocate itself prematurely. The
 * call is not atomic; no spinlocks may be held.
 */
static int __set_cpus_allowed_ptr(struct task_struct *p,
				  const struct cpumask *new_mask, bool check)
{
	const struct cpumask *cpu_valid_mask = cpu_active_mask;
	unsigned int dest_cpu;
	struct rq_flags rf;
	struct rq *rq;
	int ret = 0;
	cpumask_t allowed_mask;

	rq = task_rq_lock(p, &rf);
	update_rq_clock(rq);

	if (p->flags & PF_KTHREAD) {
		/*
		 * Kernel threads are allowed on online && !active CPUs
		 */
		cpu_valid_mask = cpu_online_mask;
	}

	/*
	 * Must re-check here, to close a race against __kthread_bind(),
	 * sched_setaffinity() is not guaranteed to observe the flag.
	 */
	if (check && (p->flags & PF_NO_SETAFFINITY)) {
		ret = -EINVAL;
		goto out;
	}

	if (cpumask_equal(&p->cpus_allowed, new_mask))
		goto out;

	cpumask_andnot(&allowed_mask, new_mask, cpu_isolated_mask);
	cpumask_and(&allowed_mask, &allowed_mask, cpu_valid_mask);

	dest_cpu = cpumask_any(&allowed_mask);
	if (dest_cpu >= nr_cpu_ids) {
		cpumask_and(&allowed_mask, cpu_valid_mask, new_mask);
		dest_cpu = cpumask_any(&allowed_mask);
		if (dest_cpu >= nr_cpu_ids) {
			ret = -EINVAL;
			goto out;
		}
	}

	do_set_cpus_allowed(p, new_mask);

	if (p->flags & PF_KTHREAD) {
		/*
		 * For kernel threads that do indeed end up on online &&
		 * !active we want to ensure they are strict per-cpu threads.
		 */
		WARN_ON(cpumask_intersects(new_mask, cpu_online_mask) &&
			!cpumask_intersects(new_mask, cpu_active_mask) &&
			p->nr_cpus_allowed != 1);
	}

	/* Can the task run on the task's current CPU? If so, we're done */
	if (cpumask_test_cpu(task_cpu(p), &allowed_mask))
		goto out;

	if (task_running(rq, p) || p->state == TASK_WAKING) {
		struct migration_arg arg = { p, dest_cpu };
		/* Need help from migration thread: drop lock and wait. */
		task_rq_unlock(rq, p, &rf);
		stop_one_cpu(cpu_of(rq), migration_cpu_stop, &arg);
		tlb_migrate_finish(p->mm);
		return 0;
	} else if (task_on_rq_queued(p)) {
		/*
		 * OK, since we're going to drop the lock immediately
		 * afterwards anyway.
		 */
		rq_unpin_lock(rq, &rf);
		rq = move_queued_task(rq, p, dest_cpu);
		rq_repin_lock(rq, &rf);
	}
out:
	task_rq_unlock(rq, p, &rf);

	return ret;
}

int set_cpus_allowed_ptr(struct task_struct *p, const struct cpumask *new_mask)
{
	return __set_cpus_allowed_ptr(p, new_mask, false);
}
EXPORT_SYMBOL_GPL(set_cpus_allowed_ptr);

void set_task_cpu(struct task_struct *p, unsigned int new_cpu)
{
#ifdef CONFIG_SCHED_DEBUG
	/*
	 * We should never call set_task_cpu() on a blocked task,
	 * ttwu() will sort out the placement.
	 */
	WARN_ON_ONCE(p->state != TASK_RUNNING && p->state != TASK_WAKING &&
			!p->on_rq);

	/*
	 * Migrating fair class task must have p->on_rq = TASK_ON_RQ_MIGRATING,
	 * because schedstat_wait_{start,end} rebase migrating task's wait_start
	 * time relying on p->on_rq.
	 */
	WARN_ON_ONCE(p->state == TASK_RUNNING &&
		     p->sched_class == &fair_sched_class &&
		     (p->on_rq && !task_on_rq_migrating(p)));

#ifdef CONFIG_LOCKDEP
	/*
	 * The caller should hold either p->pi_lock or rq->lock, when changing
	 * a task's CPU. ->pi_lock for waking tasks, rq->lock for runnable tasks.
	 *
	 * sched_move_task() holds both and thus holding either pins the cgroup,
	 * see task_group().
	 *
	 * Furthermore, all task_rq users should acquire both locks, see
	 * task_rq_lock().
	 */
	WARN_ON_ONCE(debug_locks && !(lockdep_is_held(&p->pi_lock) ||
				      lockdep_is_held(&task_rq(p)->lock)));
#endif
#endif

	trace_sched_migrate_task(p, new_cpu, task_util(p));

	if (task_cpu(p) != new_cpu) {
		if (p->sched_class->migrate_task_rq)
			p->sched_class->migrate_task_rq(p);
		p->se.nr_migrations++;
		perf_event_task_migrate(p);

		fixup_busy_time(p, new_cpu);
	}

	__set_task_cpu(p, new_cpu);
}

static void __migrate_swap_task(struct task_struct *p, int cpu)
{
	if (task_on_rq_queued(p)) {
		struct rq *src_rq, *dst_rq;

		src_rq = task_rq(p);
		dst_rq = cpu_rq(cpu);

		p->on_rq = TASK_ON_RQ_MIGRATING;
		deactivate_task(src_rq, p, 0);
		set_task_cpu(p, cpu);
		activate_task(dst_rq, p, 0);
		p->on_rq = TASK_ON_RQ_QUEUED;
		check_preempt_curr(dst_rq, p, 0);
	} else {
		/*
		 * Task isn't running anymore; make it appear like we migrated
		 * it before it went to sleep. This means on wakeup we make the
		 * previous cpu our target instead of where it really is.
		 */
		p->wake_cpu = cpu;
	}
}

struct migration_swap_arg {
	struct task_struct *src_task, *dst_task;
	int src_cpu, dst_cpu;
};

static int migrate_swap_stop(void *data)
{
	struct migration_swap_arg *arg = data;
	struct rq *src_rq, *dst_rq;
	int ret = -EAGAIN;

	if (!cpu_active(arg->src_cpu) || !cpu_active(arg->dst_cpu))
		return -EAGAIN;

	src_rq = cpu_rq(arg->src_cpu);
	dst_rq = cpu_rq(arg->dst_cpu);

	double_raw_lock(&arg->src_task->pi_lock,
			&arg->dst_task->pi_lock);
	double_rq_lock(src_rq, dst_rq);

	if (task_cpu(arg->dst_task) != arg->dst_cpu)
		goto unlock;

	if (task_cpu(arg->src_task) != arg->src_cpu)
		goto unlock;

	if (!cpumask_test_cpu(arg->dst_cpu, tsk_cpus_allowed(arg->src_task)))
		goto unlock;

	if (!cpumask_test_cpu(arg->src_cpu, tsk_cpus_allowed(arg->dst_task)))
		goto unlock;

	__migrate_swap_task(arg->src_task, arg->dst_cpu);
	__migrate_swap_task(arg->dst_task, arg->src_cpu);

	ret = 0;

unlock:
	double_rq_unlock(src_rq, dst_rq);
	raw_spin_unlock(&arg->dst_task->pi_lock);
	raw_spin_unlock(&arg->src_task->pi_lock);

	return ret;
}

/*
 * Cross migrate two tasks
 */
int migrate_swap(struct task_struct *cur, struct task_struct *p)
{
	struct migration_swap_arg arg;
	int ret = -EINVAL;

	arg = (struct migration_swap_arg){
		.src_task = cur,
		.src_cpu = task_cpu(cur),
		.dst_task = p,
		.dst_cpu = task_cpu(p),
	};

	if (arg.src_cpu == arg.dst_cpu)
		goto out;

	/*
	 * These three tests are all lockless; this is OK since all of them
	 * will be re-checked with proper locks held further down the line.
	 */
	if (!cpu_active(arg.src_cpu) || !cpu_active(arg.dst_cpu))
		goto out;

	if (!cpumask_test_cpu(arg.dst_cpu, tsk_cpus_allowed(arg.src_task)))
		goto out;

	if (!cpumask_test_cpu(arg.src_cpu, tsk_cpus_allowed(arg.dst_task)))
		goto out;

	trace_sched_swap_numa(cur, arg.src_cpu, p, arg.dst_cpu);
	ret = stop_two_cpus(arg.dst_cpu, arg.src_cpu, migrate_swap_stop, &arg);

out:
	return ret;
}

/*
 * wait_task_inactive - wait for a thread to unschedule.
 *
 * If @match_state is nonzero, it's the @p->state value just checked and
 * not expected to change.  If it changes, i.e. @p might have woken up,
 * then return zero.  When we succeed in waiting for @p to be off its CPU,
 * we return a positive number (its total switch count).  If a second call
 * a short while later returns the same number, the caller can be sure that
 * @p has remained unscheduled the whole time.
 *
 * The caller must ensure that the task *will* unschedule sometime soon,
 * else this function might spin for a *long* time. This function can't
 * be called with interrupts off, or it may introduce deadlock with
 * smp_call_function() if an IPI is sent by the same process we are
 * waiting to become inactive.
 */
unsigned long wait_task_inactive(struct task_struct *p, long match_state)
{
	int running, queued;
	struct rq_flags rf;
	unsigned long ncsw;
	struct rq *rq;

	for (;;) {
		/*
		 * We do the initial early heuristics without holding
		 * any task-queue locks at all. We'll only try to get
		 * the runqueue lock when things look like they will
		 * work out!
		 */
		rq = task_rq(p);

		/*
		 * If the task is actively running on another CPU
		 * still, just relax and busy-wait without holding
		 * any locks.
		 *
		 * NOTE! Since we don't hold any locks, it's not
		 * even sure that "rq" stays as the right runqueue!
		 * But we don't care, since "task_running()" will
		 * return false if the runqueue has changed and p
		 * is actually now running somewhere else!
		 */
		while (task_running(rq, p)) {
			if (match_state && unlikely(p->state != match_state))
				return 0;
			cpu_relax();
		}

		/*
		 * Ok, time to look more closely! We need the rq
		 * lock now, to be *sure*. If we're wrong, we'll
		 * just go back and repeat.
		 */
		rq = task_rq_lock(p, &rf);
		trace_sched_wait_task(p);
		running = task_running(rq, p);
		queued = task_on_rq_queued(p);
		ncsw = 0;
		if (!match_state || p->state == match_state)
			ncsw = p->nvcsw | LONG_MIN; /* sets MSB */
		task_rq_unlock(rq, p, &rf);

		/*
		 * If it changed from the expected state, bail out now.
		 */
		if (unlikely(!ncsw))
			break;

		/*
		 * Was it really running after all now that we
		 * checked with the proper locks actually held?
		 *
		 * Oops. Go back and try again..
		 */
		if (unlikely(running)) {
			cpu_relax();
			continue;
		}

		/*
		 * It's not enough that it's not actively running,
		 * it must be off the runqueue _entirely_, and not
		 * preempted!
		 *
		 * So if it was still runnable (but just not actively
		 * running right now), it's preempted, and we should
		 * yield - it could be a while.
		 */
		if (unlikely(queued)) {
			ktime_t to = ktime_set(0, NSEC_PER_MSEC);

			set_current_state(TASK_UNINTERRUPTIBLE);
			schedule_hrtimeout(&to, HRTIMER_MODE_REL);
			continue;
		}

		/*
		 * Ahh, all good. It wasn't running, and it wasn't
		 * runnable, which means that it will never become
		 * running in the future either. We're all done!
		 */
		break;
	}

	return ncsw;
}

/***
 * kick_process - kick a running thread to enter/exit the kernel
 * @p: the to-be-kicked thread
 *
 * Cause a process which is running on another CPU to enter
 * kernel-mode, without any delay. (to get signals handled.)
 *
 * NOTE: this function doesn't have to take the runqueue lock,
 * because all it wants to ensure is that the remote task enters
 * the kernel. If the IPI races and the task has been migrated
 * to another CPU then no harm is done and the purpose has been
 * achieved as well.
 */
void kick_process(struct task_struct *p)
{
	int cpu;

	preempt_disable();
	cpu = task_cpu(p);
	if ((cpu != smp_processor_id()) && task_curr(p))
		smp_send_reschedule(cpu);
	preempt_enable();
}
EXPORT_SYMBOL_GPL(kick_process);

/*
 * ->cpus_allowed is protected by both rq->lock and p->pi_lock
 *
 * A few notes on cpu_active vs cpu_online:
 *
 *  - cpu_active must be a subset of cpu_online
 *
 *  - on cpu-up we allow per-cpu kthreads on the online && !active cpu,
 *    see __set_cpus_allowed_ptr(). At this point the newly online
 *    cpu isn't yet part of the sched domains, and balancing will not
 *    see it.
 *
 *  - on cpu-down we clear cpu_active() to mask the sched domains and
 *    avoid the load balancer to place new tasks on the to be removed
 *    cpu. Existing tasks will remain running there and will be taken
 *    off.
 *
 * This means that fallback selection must not select !active CPUs.
 * And can assume that any active CPU must be online. Conversely
 * select_task_rq() below may allow selection of !active CPUs in order
 * to satisfy the above rules.
 */
static int select_fallback_rq(int cpu, struct task_struct *p, bool allow_iso)
{
	int nid = cpu_to_node(cpu);
	const struct cpumask *nodemask = NULL;
	enum { cpuset, possible, fail, bug } state = cpuset;
	int dest_cpu;
	int isolated_candidate = -1;

	/*
	 * If the node that the cpu is on has been offlined, cpu_to_node()
	 * will return -1. There is no cpu on the node, and we should
	 * select the cpu on the other node.
	 */
	if (nid != -1) {
		nodemask = cpumask_of_node(nid);

		/* Look for allowed, online CPU in same node. */
		for_each_cpu(dest_cpu, nodemask) {
			if (!cpu_active(dest_cpu))
				continue;
			if (cpu_isolated(dest_cpu))
				continue;
			if (cpumask_test_cpu(dest_cpu, tsk_cpus_allowed(p)))
				return dest_cpu;
		}
	}

	for (;;) {
		/* Any allowed, online CPU? */
		for_each_cpu(dest_cpu, tsk_cpus_allowed(p)) {
			if (!(p->flags & PF_KTHREAD) && !cpu_active(dest_cpu))
				continue;
			if (!cpu_online(dest_cpu))
				continue;
			if (cpu_isolated(dest_cpu)) {
				if (allow_iso)
					isolated_candidate = dest_cpu;
				continue;
			}
			goto out;
		}

		if (isolated_candidate != -1) {
			dest_cpu = isolated_candidate;
			goto out;
		}

		/* No more Mr. Nice Guy. */
		switch (state) {
		case cpuset:
			if (IS_ENABLED(CONFIG_CPUSETS)) {
				cpuset_cpus_allowed_fallback(p);
				state = possible;
				break;
			}
			/* fall-through */
		case possible:
			do_set_cpus_allowed(p, cpu_possible_mask);
			state = fail;
			break;

		case fail:
			allow_iso = true;
			state = bug;
			break;

		case bug:
			BUG();
			break;
		}
	}

out:
	if (state != cpuset) {
		/*
		 * Don't tell them about moving exiting tasks or
		 * kernel threads (both mm NULL), since they never
		 * leave kernel.
		 */
		if (p->mm && printk_ratelimit()) {
			printk_deferred("process %d (%s) no longer affine to cpu%d\n",
					task_pid_nr(p), p->comm, cpu);
		}
	}

	return dest_cpu;
}

/*
 * The caller (fork, wakeup) owns p->pi_lock, ->cpus_allowed is stable.
 */
static inline
int select_task_rq(struct task_struct *p, int cpu, int sd_flags, int wake_flags)
{
	bool allow_isolated = (p->flags & PF_KTHREAD);

	lockdep_assert_held(&p->pi_lock);

	if (tsk_nr_cpus_allowed(p) > 1)
		cpu = p->sched_class->select_task_rq(p, cpu, sd_flags, wake_flags);
	else
		cpu = cpumask_any(tsk_cpus_allowed(p));

	/*
	 * In order not to call set_task_cpu() on a blocking task we need
	 * to rely on ttwu() to place the task on a valid ->cpus_allowed
	 * cpu.
	 *
	 * Since this is common to all placement strategies, this lives here.
	 *
	 * [ this allows ->select_task() to simply return task_cpu(p) and
	 *   not worry about this generic constraint ]
	 */
	if (unlikely(!cpumask_test_cpu(cpu, tsk_cpus_allowed(p)) ||
		     !cpu_online(cpu)) ||
		     (cpu_isolated(cpu) && !allow_isolated))
		cpu = select_fallback_rq(task_cpu(p), p, allow_isolated);

	return cpu;
}

static void update_avg(u64 *avg, u64 sample)
{
	s64 diff = sample - *avg;
	*avg += diff >> 3;
}

#else

static inline int __set_cpus_allowed_ptr(struct task_struct *p,
					 const struct cpumask *new_mask, bool check)
{
	return set_cpus_allowed_ptr(p, new_mask);
}

#endif /* CONFIG_SMP */

static void
ttwu_stat(struct task_struct *p, int cpu, int wake_flags)
{
	struct rq *rq;

	if (!schedstat_enabled())
		return;

	rq = this_rq();

#ifdef CONFIG_SMP
	if (cpu == rq->cpu) {
		schedstat_inc(rq->ttwu_local);
		schedstat_inc(p->se.statistics.nr_wakeups_local);
	} else {
		struct sched_domain *sd;

		schedstat_inc(p->se.statistics.nr_wakeups_remote);
		rcu_read_lock();
		for_each_domain(rq->cpu, sd) {
			if (cpumask_test_cpu(cpu, sched_domain_span(sd))) {
				schedstat_inc(sd->ttwu_wake_remote);
				break;
			}
		}
		rcu_read_unlock();
	}

	if (wake_flags & WF_MIGRATED)
		schedstat_inc(p->se.statistics.nr_wakeups_migrate);
#endif /* CONFIG_SMP */

	schedstat_inc(rq->ttwu_count);
	schedstat_inc(p->se.statistics.nr_wakeups);

	if (wake_flags & WF_SYNC)
		schedstat_inc(p->se.statistics.nr_wakeups_sync);
}

static inline void ttwu_activate(struct rq *rq, struct task_struct *p, int en_flags)
{
	activate_task(rq, p, en_flags);
	p->on_rq = TASK_ON_RQ_QUEUED;

	/* if a worker is waking up, notify workqueue */
	if (p->flags & PF_WQ_WORKER)
		wq_worker_waking_up(p, cpu_of(rq));
}

/*
 * Mark the task runnable and perform wakeup-preemption.
 */
static void ttwu_do_wakeup(struct rq *rq, struct task_struct *p, int wake_flags,
			   struct rq_flags *rf)
{
	check_preempt_curr(rq, p, wake_flags);
	p->state = TASK_RUNNING;
	trace_sched_wakeup(p);

#ifdef CONFIG_SMP
	if (p->sched_class->task_woken) {
		/*
		 * Our task @p is fully woken up and running; so its safe to
		 * drop the rq->lock, hereafter rq is only used for statistics.
		 */
		rq_unpin_lock(rq, rf);
		p->sched_class->task_woken(rq, p);
		rq_repin_lock(rq, rf);
	}

	if (rq->idle_stamp) {
		u64 delta = rq_clock(rq) - rq->idle_stamp;
		u64 max = 2*rq->max_idle_balance_cost;

		update_avg(&rq->avg_idle, delta);

		if (rq->avg_idle > max)
			rq->avg_idle = max;

		rq->idle_stamp = 0;
	}
#endif
}

static void
ttwu_do_activate(struct rq *rq, struct task_struct *p, int wake_flags,
		 struct rq_flags *rf)
{
	int en_flags = ENQUEUE_WAKEUP;

	lockdep_assert_held(&rq->lock);

#ifdef CONFIG_SMP
	if (p->sched_contributes_to_load)
		rq->nr_uninterruptible--;

	if (wake_flags & WF_MIGRATED)
		en_flags |= ENQUEUE_MIGRATED;
#endif

	ttwu_activate(rq, p, en_flags);
	ttwu_do_wakeup(rq, p, wake_flags, rf);
}

/*
 * Called in case the task @p isn't fully descheduled from its runqueue,
 * in this case we must do a remote wakeup. Its a 'light' wakeup though,
 * since all we need to do is flip p->state to TASK_RUNNING, since
 * the task is still ->on_rq.
 */
static int ttwu_remote(struct task_struct *p, int wake_flags)
{
	struct rq_flags rf;
	struct rq *rq;
	int ret = 0;

	rq = __task_rq_lock(p, &rf);
	if (task_on_rq_queued(p)) {
		/* check_preempt_curr() may use rq clock */
		update_rq_clock(rq);
		ttwu_do_wakeup(rq, p, wake_flags, &rf);
		ret = 1;
	}
	__task_rq_unlock(rq, &rf);

	return ret;
}

#ifdef CONFIG_SMP
void sched_ttwu_pending(void)
{
	struct rq *rq = this_rq();
	struct llist_node *llist = llist_del_all(&rq->wake_list);
	struct task_struct *p;
	unsigned long flags;
	struct rq_flags rf;

	if (!llist)
		return;

	raw_spin_lock_irqsave(&rq->lock, flags);
	rq_pin_lock(rq, &rf);

	while (llist) {
		int wake_flags = 0;

		p = llist_entry(llist, struct task_struct, wake_entry);
		llist = llist_next(llist);

		if (p->sched_remote_wakeup)
			wake_flags = WF_MIGRATED;

		ttwu_do_activate(rq, p, wake_flags, &rf);
	}

	rq_unpin_lock(rq, &rf);
	raw_spin_unlock_irqrestore(&rq->lock, flags);
}

void scheduler_ipi(void)
{
	int cpu = smp_processor_id();

	/*
	 * Fold TIF_NEED_RESCHED into the preempt_count; anybody setting
	 * TIF_NEED_RESCHED remotely (for the first time) will also send
	 * this IPI.
	 */
	preempt_fold_need_resched();

	if (llist_empty(&this_rq()->wake_list) && !got_nohz_idle_kick() &&
							!got_boost_kick())
		return;

	if (got_boost_kick()) {
		struct rq *rq = cpu_rq(cpu);

		if (rq->curr->sched_class == &fair_sched_class)
			check_for_migration(rq, rq->curr);
		clear_boost_kick(cpu);
	}

	/*
	 * Not all reschedule IPI handlers call irq_enter/irq_exit, since
	 * traditionally all their work was done from the interrupt return
	 * path. Now that we actually do some work, we need to make sure
	 * we do call them.
	 *
	 * Some archs already do call them, luckily irq_enter/exit nest
	 * properly.
	 *
	 * Arguably we should visit all archs and update all handlers,
	 * however a fair share of IPIs are still resched only so this would
	 * somewhat pessimize the simple resched case.
	 */
	irq_enter();
	sched_ttwu_pending();

	/*
	 * Check if someone kicked us for doing the nohz idle load balance.
	 */
	if (unlikely(got_nohz_idle_kick()) && !cpu_isolated(cpu)) {
		this_rq()->idle_balance = 1;
		raise_softirq_irqoff(SCHED_SOFTIRQ);
	}
	irq_exit();
}

static void ttwu_queue_remote(struct task_struct *p, int cpu, int wake_flags)
{
	struct rq *rq = cpu_rq(cpu);

	p->sched_remote_wakeup = !!(wake_flags & WF_MIGRATED);

	if (llist_add(&p->wake_entry, &cpu_rq(cpu)->wake_list)) {
		if (!set_nr_if_polling(rq->idle))
			smp_send_reschedule(cpu);
		else
			trace_sched_wake_idle_without_ipi(cpu);
	}
}

void wake_up_if_idle(int cpu)
{
	struct rq *rq = cpu_rq(cpu);
	unsigned long flags;

	rcu_read_lock();

	if (!is_idle_task(rcu_dereference(rq->curr)))
		goto out;

	if (set_nr_if_polling(rq->idle)) {
		trace_sched_wake_idle_without_ipi(cpu);
	} else {
		raw_spin_lock_irqsave(&rq->lock, flags);
		if (is_idle_task(rq->curr))
			smp_send_reschedule(cpu);
		/* Else cpu is not in idle, do nothing here */
		raw_spin_unlock_irqrestore(&rq->lock, flags);
	}

out:
	rcu_read_unlock();
}

bool cpus_share_cache(int this_cpu, int that_cpu)
{
	return per_cpu(sd_llc_id, this_cpu) == per_cpu(sd_llc_id, that_cpu);
}
#endif /* CONFIG_SMP */

static void ttwu_queue(struct task_struct *p, int cpu, int wake_flags)
{
	struct rq *rq = cpu_rq(cpu);
	struct rq_flags rf;

#if defined(CONFIG_SMP)
	if (sched_feat(TTWU_QUEUE) && !cpus_share_cache(smp_processor_id(), cpu)) {
		sched_clock_cpu(cpu); /* sync clocks x-cpu */
		ttwu_queue_remote(p, cpu, wake_flags);
		return;
	}
#endif

	raw_spin_lock(&rq->lock);
	rq_pin_lock(rq, &rf);
	ttwu_do_activate(rq, p, wake_flags, &rf);
	rq_unpin_lock(rq, &rf);
	raw_spin_unlock(&rq->lock);
}

/*
 * Notes on Program-Order guarantees on SMP systems.
 *
 *  MIGRATION
 *
 * The basic program-order guarantee on SMP systems is that when a task [t]
 * migrates, all its activity on its old cpu [c0] happens-before any subsequent
 * execution on its new cpu [c1].
 *
 * For migration (of runnable tasks) this is provided by the following means:
 *
 *  A) UNLOCK of the rq(c0)->lock scheduling out task t
 *  B) migration for t is required to synchronize *both* rq(c0)->lock and
 *     rq(c1)->lock (if not at the same time, then in that order).
 *  C) LOCK of the rq(c1)->lock scheduling in task
 *
 * Transitivity guarantees that B happens after A and C after B.
 * Note: we only require RCpc transitivity.
 * Note: the cpu doing B need not be c0 or c1
 *
 * Example:
 *
 *   CPU0            CPU1            CPU2
 *
 *   LOCK rq(0)->lock
 *   sched-out X
 *   sched-in Y
 *   UNLOCK rq(0)->lock
 *
 *                                   LOCK rq(0)->lock // orders against CPU0
 *                                   dequeue X
 *                                   UNLOCK rq(0)->lock
 *
 *                                   LOCK rq(1)->lock
 *                                   enqueue X
 *                                   UNLOCK rq(1)->lock
 *
 *                   LOCK rq(1)->lock // orders against CPU2
 *                   sched-out Z
 *                   sched-in X
 *                   UNLOCK rq(1)->lock
 *
 *
 *  BLOCKING -- aka. SLEEP + WAKEUP
 *
 * For blocking we (obviously) need to provide the same guarantee as for
 * migration. However the means are completely different as there is no lock
 * chain to provide order. Instead we do:
 *
 *   1) smp_store_release(X->on_cpu, 0)
 *   2) smp_cond_load_acquire(!X->on_cpu)
 *
 * Example:
 *
 *   CPU0 (schedule)  CPU1 (try_to_wake_up) CPU2 (schedule)
 *
 *   LOCK rq(0)->lock LOCK X->pi_lock
 *   dequeue X
 *   sched-out X
 *   smp_store_release(X->on_cpu, 0);
 *
 *                    smp_cond_load_acquire(&X->on_cpu, !VAL);
 *                    X->state = WAKING
 *                    set_task_cpu(X,2)
 *
 *                    LOCK rq(2)->lock
 *                    enqueue X
 *                    X->state = RUNNING
 *                    UNLOCK rq(2)->lock
 *
 *                                          LOCK rq(2)->lock // orders against CPU1
 *                                          sched-out Z
 *                                          sched-in X
 *                                          UNLOCK rq(2)->lock
 *
 *                    UNLOCK X->pi_lock
 *   UNLOCK rq(0)->lock
 *
 *
 * However; for wakeups there is a second guarantee we must provide, namely we
 * must observe the state that lead to our wakeup. That is, not only must our
 * task observe its own prior state, it must also observe the stores prior to
 * its wakeup.
 *
 * This means that any means of doing remote wakeups must order the CPU doing
 * the wakeup against the CPU the task is going to end up running on. This,
 * however, is already required for the regular Program-Order guarantee above,
 * since the waking CPU is the one issueing the ACQUIRE (smp_cond_load_acquire).
 *
 */

/**
 * try_to_wake_up - wake up a thread
 * @p: the thread to be awakened
 * @state: the mask of task states that can be woken
 * @wake_flags: wake modifier flags (WF_*)
 *
 * Put it on the run-queue if it's not already there. The "current"
 * thread is always on the run-queue (except when the actual
 * re-schedule is in progress), and as such you're allowed to do
 * the simpler "current->state = TASK_RUNNING" to mark yourself
 * runnable without the overhead of this.
 *
 * Return: %true if @p was woken up, %false if it was already running.
 * or @state didn't match @p's state.
 */
static int
try_to_wake_up(struct task_struct *p, unsigned int state, int wake_flags)
{
	unsigned long flags;
	int cpu, success = 0;
#ifdef CONFIG_SMP
	unsigned int old_load;
	struct rq *rq;
	u64 wallclock;
	struct related_thread_group *grp = NULL;
	int src_cpu;
	bool notif_required = false;
	bool check_group = false;
#endif

	/*
	 * If we are going to wake up a thread waiting for CONDITION we
	 * need to ensure that CONDITION=1 done by the caller can not be
	 * reordered with p->state check below. This pairs with mb() in
	 * set_current_state() the waiting thread does.
	 */
	smp_mb__before_spinlock();
	raw_spin_lock_irqsave(&p->pi_lock, flags);
	if (!(p->state & state))
		goto out;

	trace_sched_waking(p);

	success = 1; /* we're going to change ->state */
	cpu = task_cpu(p);

	/*
	 * Ensure we load p->on_rq _after_ p->state, otherwise it would
	 * be possible to, falsely, observe p->on_rq == 0 and get stuck
	 * in smp_cond_load_acquire() below.
	 *
	 * sched_ttwu_pending()                 try_to_wake_up()
	 *   [S] p->on_rq = 1;                  [L] P->state
	 *       UNLOCK rq->lock  -----.
	 *                              \
	 *				 +---   RMB
	 * schedule()                   /
	 *       LOCK rq->lock    -----'
	 *       UNLOCK rq->lock
	 *
	 * [task p]
	 *   [S] p->state = UNINTERRUPTIBLE     [L] p->on_rq
	 *
	 * Pairs with the UNLOCK+LOCK on rq->lock from the
	 * last wakeup of our task and the schedule that got our task
	 * current.
	 */
	smp_rmb();
	if (p->on_rq && ttwu_remote(p, wake_flags))
		goto stat;

#ifdef CONFIG_SMP
	/*
	 * Ensure we load p->on_cpu _after_ p->on_rq, otherwise it would be
	 * possible to, falsely, observe p->on_cpu == 0.
	 *
	 * One must be running (->on_cpu == 1) in order to remove oneself
	 * from the runqueue.
	 *
	 *  [S] ->on_cpu = 1;	[L] ->on_rq
	 *      UNLOCK rq->lock
	 *			RMB
	 *      LOCK   rq->lock
	 *  [S] ->on_rq = 0;    [L] ->on_cpu
	 *
	 * Pairs with the full barrier implied in the UNLOCK+LOCK on rq->lock
	 * from the consecutive calls to schedule(); the first switching to our
	 * task, the second putting it to sleep.
	 */
	smp_rmb();

	/*
	 * If the owning (remote) cpu is still in the middle of schedule() with
	 * this task as prev, wait until its done referencing the task.
	 *
	 * Pairs with the smp_store_release() in finish_lock_switch().
	 *
	 * This ensures that tasks getting woken will be fully ordered against
	 * their previous state and preserve Program Order.
	 */
	smp_cond_load_acquire(&p->on_cpu, !VAL);

	rq = cpu_rq(task_cpu(p));
	raw_spin_lock(&rq->lock);
	old_load = task_load(p);
	wallclock = sched_ktime_clock();
	update_task_ravg(rq->curr, rq, TASK_UPDATE, wallclock, 0);
	update_task_ravg(p, rq, TASK_WAKE, wallclock, 0);
	raw_spin_unlock(&rq->lock);

	rcu_read_lock();
	grp = task_related_thread_group(p);
	if (update_preferred_cluster(grp, p, old_load))
		set_preferred_cluster(grp);
	rcu_read_unlock();
	check_group = grp != NULL;

	p->sched_contributes_to_load = !!task_contributes_to_load(p);
	p->state = TASK_WAKING;

	cpu = select_task_rq(p, p->wake_cpu, SD_BALANCE_WAKE, wake_flags);
	src_cpu = task_cpu(p);
	if (src_cpu != cpu) {
		wake_flags |= WF_MIGRATED;
		psi_ttwu_dequeue(p);
		set_task_cpu(p, cpu);
		notif_required = true;
	}

	note_task_waking(p, wallclock);
#endif /* CONFIG_SMP */

	ttwu_queue(p, cpu, wake_flags);
stat:
	ttwu_stat(p, cpu, wake_flags);
out:
	raw_spin_unlock_irqrestore(&p->pi_lock, flags);

	if (success && sched_predl) {
		raw_spin_lock_irqsave(&cpu_rq(cpu)->lock, flags);
		if (do_pl_notif(cpu_rq(cpu)))
			cpufreq_update_util(cpu_rq(cpu),
					    SCHED_CPUFREQ_WALT |
					    SCHED_CPUFREQ_PL);
		raw_spin_unlock_irqrestore(&cpu_rq(cpu)->lock, flags);
	}

	return success;
}

/**
 * try_to_wake_up_local - try to wake up a local task with rq lock held
 * @p: the thread to be awakened
 * @cookie: context's cookie for pinning
 *
 * Put @p on the run-queue if it's not already there. The caller must
 * ensure that this_rq() is locked, @p is bound to this_rq() and not
 * the current task.
 */
static void try_to_wake_up_local(struct task_struct *p, struct rq_flags *rf)
{
	struct rq *rq = task_rq(p);

	if (rq != this_rq() || p == current) {
		printk_deferred("%s: Failed to wakeup task %d (%s), rq = %p,"
			" this_rq = %p, p = %p, current = %p\n", __func__,
			task_pid_nr(p), p->comm, rq, this_rq(), p, current);

		return;
	}

	lockdep_assert_held(&rq->lock);

	if (!raw_spin_trylock(&p->pi_lock)) {
		/*
		 * This is OK, because current is on_cpu, which avoids it being
		 * picked for load-balance and preemption/IRQs are still
		 * disabled avoiding further scheduler activity on it and we've
		 * not yet picked a replacement task.
		 */
		rq_unpin_lock(rq, rf);
		raw_spin_unlock(&rq->lock);
		raw_spin_lock(&p->pi_lock);
		raw_spin_lock(&rq->lock);
		rq_repin_lock(rq, rf);
	}

	if (!(p->state & TASK_NORMAL))
		goto out;

	trace_sched_waking(p);

	if (!task_on_rq_queued(p)) {
		u64 wallclock = sched_ktime_clock();

		update_task_ravg(rq->curr, rq, TASK_UPDATE, wallclock, 0);
		update_task_ravg(p, rq, TASK_WAKE, wallclock, 0);
		ttwu_activate(rq, p, ENQUEUE_WAKEUP);
		note_task_waking(p, wallclock);
	}

	ttwu_do_wakeup(rq, p, 0, rf);
	ttwu_stat(p, smp_processor_id(), 0);
out:
	raw_spin_unlock(&p->pi_lock);
}

/**
 * wake_up_process - Wake up a specific process
 * @p: The process to be woken up.
 *
 * Attempt to wake up the nominated process and move it to the set of runnable
 * processes.
 *
 * Return: 1 if the process was woken up, 0 if it was already running.
 *
 * It may be assumed that this function implies a write memory barrier before
 * changing the task state if and only if any tasks are woken up.
 */
int wake_up_process(struct task_struct *p)
{
	return try_to_wake_up(p, TASK_NORMAL, 0);
}
EXPORT_SYMBOL(wake_up_process);

int wake_up_state(struct task_struct *p, unsigned int state)
{
	return try_to_wake_up(p, state, 0);
}

/*
 * This function clears the sched_dl_entity static params.
 */
void __dl_clear_params(struct task_struct *p)
{
	struct sched_dl_entity *dl_se = &p->dl;

	dl_se->dl_runtime = 0;
	dl_se->dl_deadline = 0;
	dl_se->dl_period = 0;
	dl_se->flags = 0;
	dl_se->dl_bw = 0;
	dl_se->dl_density = 0;

	dl_se->dl_throttled = 0;
	dl_se->dl_yielded = 0;
}

/*
 * Perform scheduler related setup for a newly forked process p.
 * p is forked by current.
 *
 * __sched_fork() is basic setup used by init_idle() too:
 */
static void __sched_fork(unsigned long clone_flags, struct task_struct *p)
{
	p->on_rq			= 0;

	p->se.on_rq			= 0;
	p->se.exec_start		= 0;
	p->se.sum_exec_runtime		= 0;
	p->se.prev_sum_exec_runtime	= 0;
	p->se.nr_migrations		= 0;
	p->se.vruntime			= 0;
	p->last_sleep_ts		= 0;
	p->last_cpu_selected_ts		= 0;

	INIT_LIST_HEAD(&p->se.group_node);

#ifdef CONFIG_FAIR_GROUP_SCHED
	p->se.cfs_rq			= NULL;
#endif

#ifdef CONFIG_SCHEDSTATS
	/* Even if schedstat is disabled, there should not be garbage */
	memset(&p->se.statistics, 0, sizeof(p->se.statistics));
#endif

	RB_CLEAR_NODE(&p->dl.rb_node);
	init_dl_task_timer(&p->dl);
	__dl_clear_params(p);

	INIT_LIST_HEAD(&p->rt.run_list);
	p->rt.timeout		= 0;
	p->rt.time_slice	= sched_rr_timeslice;
	p->rt.on_rq		= 0;
	p->rt.on_list		= 0;

#ifdef CONFIG_PREEMPT_NOTIFIERS
	INIT_HLIST_HEAD(&p->preempt_notifiers);
#endif

#ifdef CONFIG_NUMA_BALANCING
	if (p->mm && atomic_read(&p->mm->mm_users) == 1) {
		p->mm->numa_next_scan = jiffies + msecs_to_jiffies(sysctl_numa_balancing_scan_delay);
		p->mm->numa_scan_seq = 0;
	}

	if (clone_flags & CLONE_VM)
		p->numa_preferred_nid = current->numa_preferred_nid;
	else
		p->numa_preferred_nid = -1;

	p->node_stamp = 0ULL;
	p->numa_scan_seq = p->mm ? p->mm->numa_scan_seq : 0;
	p->numa_scan_period = sysctl_numa_balancing_scan_delay;
	p->numa_work.next = &p->numa_work;
	p->numa_faults = NULL;
	p->last_task_numa_placement = 0;
	p->last_sum_exec_runtime = 0;

	p->numa_group = NULL;
#endif /* CONFIG_NUMA_BALANCING */
}

DEFINE_STATIC_KEY_FALSE(sched_numa_balancing);

#ifdef CONFIG_NUMA_BALANCING

void set_numabalancing_state(bool enabled)
{
	if (enabled)
		static_branch_enable(&sched_numa_balancing);
	else
		static_branch_disable(&sched_numa_balancing);
}

#ifdef CONFIG_PROC_SYSCTL
int sysctl_numa_balancing(struct ctl_table *table, int write,
			 void __user *buffer, size_t *lenp, loff_t *ppos)
{
	struct ctl_table t;
	int err;
	int state = static_branch_likely(&sched_numa_balancing);

	if (write && !capable(CAP_SYS_ADMIN))
		return -EPERM;

	t = *table;
	t.data = &state;
	err = proc_dointvec_minmax(&t, write, buffer, lenp, ppos);
	if (err < 0)
		return err;
	if (write)
		set_numabalancing_state(state);
	return err;
}
#endif
#endif

#ifdef CONFIG_SCHEDSTATS

DEFINE_STATIC_KEY_FALSE(sched_schedstats);
static bool __initdata __sched_schedstats = false;

static void set_schedstats(bool enabled)
{
	if (enabled)
		static_branch_enable(&sched_schedstats);
	else
		static_branch_disable(&sched_schedstats);
}

void force_schedstat_enabled(void)
{
	if (!schedstat_enabled()) {
		pr_info("kernel profiling enabled schedstats, disable via kernel.sched_schedstats.\n");
		static_branch_enable(&sched_schedstats);
	}
}

static int __init setup_schedstats(char *str)
{
	int ret = 0;
	if (!str)
		goto out;

	/*
	 * This code is called before jump labels have been set up, so we can't
	 * change the static branch directly just yet.  Instead set a temporary
	 * variable so init_schedstats() can do it later.
	 */
	if (!strcmp(str, "enable")) {
		__sched_schedstats = true;
		ret = 1;
	} else if (!strcmp(str, "disable")) {
		__sched_schedstats = false;
		ret = 1;
	}
out:
	if (!ret)
		pr_warn("Unable to parse schedstats=\n");

	return ret;
}
__setup("schedstats=", setup_schedstats);

static void __init init_schedstats(void)
{
	set_schedstats(__sched_schedstats);
}

#ifdef CONFIG_PROC_SYSCTL
int sysctl_schedstats(struct ctl_table *table, int write,
			 void __user *buffer, size_t *lenp, loff_t *ppos)
{
	struct ctl_table t;
	int err;
	int state = static_branch_likely(&sched_schedstats);

	if (write && !capable(CAP_SYS_ADMIN))
		return -EPERM;

	t = *table;
	t.data = &state;
	err = proc_dointvec_minmax(&t, write, buffer, lenp, ppos);
	if (err < 0)
		return err;
	if (write)
		set_schedstats(state);
	return err;
}
#endif /* CONFIG_PROC_SYSCTL */
#else  /* !CONFIG_SCHEDSTATS */
static inline void init_schedstats(void) {}
#endif /* CONFIG_SCHEDSTATS */

/*
 * fork()/clone()-time setup:
 */
int sched_fork(unsigned long clone_flags, struct task_struct *p)
{
	unsigned long flags;
	int cpu;

	init_new_task_load(p);
	cpu = get_cpu();

	__sched_fork(clone_flags, p);
	/*
	 * We mark the process as NEW here. This guarantees that
	 * nobody will actually run it, and a signal or other external
	 * event cannot wake it up and insert it on the runqueue either.
	 */
	p->state = TASK_NEW;

	/*
	 * Make sure we do not leak PI boosting priority to the child.
	 */
	p->prio = current->normal_prio;

	/*
	 * Revert to default priority/policy on fork if requested.
	 */
	if (unlikely(p->sched_reset_on_fork)) {
		if (task_has_dl_policy(p) || task_has_rt_policy(p)) {
			p->policy = SCHED_NORMAL;
			p->static_prio = NICE_TO_PRIO(0);
			p->rt_priority = 0;
		} else if (PRIO_TO_NICE(p->static_prio) < 0)
			p->static_prio = NICE_TO_PRIO(0);

		p->prio = p->normal_prio = __normal_prio(p);
		set_load_weight(p);

		/*
		 * We don't need the reset flag anymore after the fork. It has
		 * fulfilled its duty:
		 */
		p->sched_reset_on_fork = 0;
	}

	if (dl_prio(p->prio)) {
		put_cpu();
		return -EAGAIN;
	} else if (rt_prio(p->prio)) {
		p->sched_class = &rt_sched_class;
	} else {
		p->sched_class = &fair_sched_class;
	}

	init_entity_runnable_average(&p->se);

	/*
	 * The child is not yet in the pid-hash so no cgroup attach races,
	 * and the cgroup is pinned to this child due to cgroup_fork()
	 * is ran before sched_fork().
	 *
	 * Silence PROVE_RCU.
	 */
	raw_spin_lock_irqsave(&p->pi_lock, flags);
	/*
	 * We're setting the cpu for the first time, we don't migrate,
	 * so use __set_task_cpu().
	 */
	__set_task_cpu(p, cpu);
	if (p->sched_class->task_fork)
		p->sched_class->task_fork(p);
	raw_spin_unlock_irqrestore(&p->pi_lock, flags);

#ifdef CONFIG_SCHED_INFO
	if (likely(sched_info_on()))
		memset(&p->sched_info, 0, sizeof(p->sched_info));
#endif
#if defined(CONFIG_SMP)
	p->on_cpu = 0;
#endif
	init_task_preempt_count(p);
#ifdef CONFIG_SMP
	plist_node_init(&p->pushable_tasks, MAX_PRIO);
	RB_CLEAR_NODE(&p->pushable_dl_tasks);
#endif

	put_cpu();
	return 0;
}

unsigned long to_ratio(u64 period, u64 runtime)
{
	if (runtime == RUNTIME_INF)
		return 1ULL << 20;

	/*
	 * Doing this here saves a lot of checks in all
	 * the calling paths, and returning zero seems
	 * safe for them anyway.
	 */
	if (period == 0)
		return 0;

	return div64_u64(runtime << 20, period);
}

#ifdef CONFIG_SMP
inline struct dl_bw *dl_bw_of(int i)
{
	RCU_LOCKDEP_WARN(!rcu_read_lock_sched_held(),
			 "sched RCU must be held");
	return &cpu_rq(i)->rd->dl_bw;
}

static inline int dl_bw_cpus(int i)
{
	struct root_domain *rd = cpu_rq(i)->rd;
	int cpus = 0;

	RCU_LOCKDEP_WARN(!rcu_read_lock_sched_held(),
			 "sched RCU must be held");
	for_each_cpu_and(i, rd->span, cpu_active_mask)
		cpus++;

	return cpus;
}
#else
inline struct dl_bw *dl_bw_of(int i)
{
	return &cpu_rq(i)->dl.dl_bw;
}

static inline int dl_bw_cpus(int i)
{
	return 1;
}
#endif

/*
 * We must be sure that accepting a new task (or allowing changing the
 * parameters of an existing one) is consistent with the bandwidth
 * constraints. If yes, this function also accordingly updates the currently
 * allocated bandwidth to reflect the new situation.
 *
 * This function is called while holding p's rq->lock.
 *
 * XXX we should delay bw change until the task's 0-lag point, see
 * __setparam_dl().
 */
static int dl_overflow(struct task_struct *p, int policy,
		       const struct sched_attr *attr)
{

	struct dl_bw *dl_b = dl_bw_of(task_cpu(p));
	u64 period = attr->sched_period ?: attr->sched_deadline;
	u64 runtime = attr->sched_runtime;
	u64 new_bw = dl_policy(policy) ? to_ratio(period, runtime) : 0;
	int cpus, err = -1;

	/* !deadline task may carry old deadline bandwidth */
	if (new_bw == p->dl.dl_bw && task_has_dl_policy(p))
		return 0;

	/*
	 * Either if a task, enters, leave, or stays -deadline but changes
	 * its parameters, we may need to update accordingly the total
	 * allocated bandwidth of the container.
	 */
	raw_spin_lock(&dl_b->lock);
	cpus = dl_bw_cpus(task_cpu(p));
	if (dl_policy(policy) && !task_has_dl_policy(p) &&
	    !__dl_overflow(dl_b, cpus, 0, new_bw)) {
		__dl_add(dl_b, new_bw);
		err = 0;
	} else if (dl_policy(policy) && task_has_dl_policy(p) &&
		   !__dl_overflow(dl_b, cpus, p->dl.dl_bw, new_bw)) {
		__dl_clear(dl_b, p->dl.dl_bw);
		__dl_add(dl_b, new_bw);
		err = 0;
	} else if (!dl_policy(policy) && task_has_dl_policy(p)) {
		__dl_clear(dl_b, p->dl.dl_bw);
		err = 0;
	}
	raw_spin_unlock(&dl_b->lock);

	return err;
}

extern void init_dl_bw(struct dl_bw *dl_b);

/*
 * wake_up_new_task - wake up a newly created task for the first time.
 *
 * This function will do some initial scheduler statistics housekeeping
 * that must be done for every newly created context, then puts the task
 * on the runqueue and wakes it.
 */
void wake_up_new_task(struct task_struct *p)
{
	struct rq_flags rf;
	struct rq *rq;

	add_new_task_to_grp(p);
	raw_spin_lock_irqsave(&p->pi_lock, rf.flags);

	p->state = TASK_RUNNING;
#ifdef CONFIG_SMP
	/*
	 * Fork balancing, do it here and not earlier because:
	 *  - cpus_allowed can change in the fork path
	 *  - any previously selected cpu might disappear through hotplug
	 *
	 * Use __set_task_cpu() to avoid calling sched_class::migrate_task_rq,
	 * as we're not fully set-up yet.
	 */
	__set_task_cpu(p, select_task_rq(p, task_cpu(p), SD_BALANCE_FORK, 0));
#endif
	rq = __task_rq_lock(p, &rf);
	post_init_entity_util_avg(&p->se);

	mark_task_starting(p);
	activate_task(rq, p, ENQUEUE_WAKEUP_NEW);
	p->on_rq = TASK_ON_RQ_QUEUED;
	trace_sched_wakeup_new(p);
	check_preempt_curr(rq, p, WF_FORK);
#ifdef CONFIG_SMP
	if (p->sched_class->task_woken) {
		/*
		 * Nothing relies on rq->lock after this, so its fine to
		 * drop it.
		 */
		rq_unpin_lock(rq, &rf);
		p->sched_class->task_woken(rq, p);
		rq_repin_lock(rq, &rf);
	}
#endif
	task_rq_unlock(rq, p, &rf);
}

#ifdef CONFIG_PREEMPT_NOTIFIERS

static struct static_key preempt_notifier_key = STATIC_KEY_INIT_FALSE;

void preempt_notifier_inc(void)
{
	static_key_slow_inc(&preempt_notifier_key);
}
EXPORT_SYMBOL_GPL(preempt_notifier_inc);

void preempt_notifier_dec(void)
{
	static_key_slow_dec(&preempt_notifier_key);
}
EXPORT_SYMBOL_GPL(preempt_notifier_dec);

/**
 * preempt_notifier_register - tell me when current is being preempted & rescheduled
 * @notifier: notifier struct to register
 */
void preempt_notifier_register(struct preempt_notifier *notifier)
{
	if (!static_key_false(&preempt_notifier_key))
		WARN(1, "registering preempt_notifier while notifiers disabled\n");

	hlist_add_head(&notifier->link, &current->preempt_notifiers);
}
EXPORT_SYMBOL_GPL(preempt_notifier_register);

/**
 * preempt_notifier_unregister - no longer interested in preemption notifications
 * @notifier: notifier struct to unregister
 *
 * This is *not* safe to call from within a preemption notifier.
 */
void preempt_notifier_unregister(struct preempt_notifier *notifier)
{
	hlist_del(&notifier->link);
}
EXPORT_SYMBOL_GPL(preempt_notifier_unregister);

static void __fire_sched_in_preempt_notifiers(struct task_struct *curr)
{
	struct preempt_notifier *notifier;

	hlist_for_each_entry(notifier, &curr->preempt_notifiers, link)
		notifier->ops->sched_in(notifier, raw_smp_processor_id());
}

static __always_inline void fire_sched_in_preempt_notifiers(struct task_struct *curr)
{
	if (static_key_false(&preempt_notifier_key))
		__fire_sched_in_preempt_notifiers(curr);
}

static void
__fire_sched_out_preempt_notifiers(struct task_struct *curr,
				   struct task_struct *next)
{
	struct preempt_notifier *notifier;

	hlist_for_each_entry(notifier, &curr->preempt_notifiers, link)
		notifier->ops->sched_out(notifier, next);
}

static __always_inline void
fire_sched_out_preempt_notifiers(struct task_struct *curr,
				 struct task_struct *next)
{
	if (static_key_false(&preempt_notifier_key))
		__fire_sched_out_preempt_notifiers(curr, next);
}

#else /* !CONFIG_PREEMPT_NOTIFIERS */

static inline void fire_sched_in_preempt_notifiers(struct task_struct *curr)
{
}

static inline void
fire_sched_out_preempt_notifiers(struct task_struct *curr,
				 struct task_struct *next)
{
}

#endif /* CONFIG_PREEMPT_NOTIFIERS */

/**
 * prepare_task_switch - prepare to switch tasks
 * @rq: the runqueue preparing to switch
 * @prev: the current task that is being switched out
 * @next: the task we are going to switch to.
 *
 * This is called with the rq lock held and interrupts off. It must
 * be paired with a subsequent finish_task_switch after the context
 * switch.
 *
 * prepare_task_switch sets up locking and calls architecture specific
 * hooks.
 */
static inline void
prepare_task_switch(struct rq *rq, struct task_struct *prev,
		    struct task_struct *next)
{
	sched_info_switch(rq, prev, next);
	perf_event_task_sched_out(prev, next);
	fire_sched_out_preempt_notifiers(prev, next);
	prepare_lock_switch(rq, next);
	prepare_arch_switch(next);
}

/**
 * finish_task_switch - clean up after a task-switch
 * @prev: the thread we just switched away from.
 *
 * finish_task_switch must be called after the context switch, paired
 * with a prepare_task_switch call before the context switch.
 * finish_task_switch will reconcile locking set up by prepare_task_switch,
 * and do any other architecture-specific cleanup actions.
 *
 * Note that we may have delayed dropping an mm in context_switch(). If
 * so, we finish that here outside of the runqueue lock. (Doing it
 * with the lock held can cause deadlocks; see schedule() for
 * details.)
 *
 * The context switch have flipped the stack from under us and restored the
 * local variables which were saved when this task called schedule() in the
 * past. prev == current is still correct but we need to recalculate this_rq
 * because prev may have moved to another CPU.
 */
static struct rq *finish_task_switch(struct task_struct *prev)
	__releases(rq->lock)
{
	struct rq *rq = this_rq();
	struct mm_struct *mm = rq->prev_mm;
	long prev_state;

	/*
	 * The previous task will have left us with a preempt_count of 2
	 * because it left us after:
	 *
	 *	schedule()
	 *	  preempt_disable();			// 1
	 *	  __schedule()
	 *	    raw_spin_lock_irq(&rq->lock)	// 2
	 *
	 * Also, see FORK_PREEMPT_COUNT.
	 */
	if (WARN_ONCE(preempt_count() != 2*PREEMPT_DISABLE_OFFSET,
		      "corrupted preempt_count: %s/%d/0x%x\n",
		      current->comm, current->pid, preempt_count()))
		preempt_count_set(FORK_PREEMPT_COUNT);

	rq->prev_mm = NULL;

	/*
	 * A task struct has one reference for the use as "current".
	 * If a task dies, then it sets TASK_DEAD in tsk->state and calls
	 * schedule one last time. The schedule call will never return, and
	 * the scheduled task must drop that reference.
	 *
	 * We must observe prev->state before clearing prev->on_cpu (in
	 * finish_lock_switch), otherwise a concurrent wakeup can get prev
	 * running on another CPU and we could rave with its RUNNING -> DEAD
	 * transition, resulting in a double drop.
	 */
	prev_state = prev->state;
	vtime_task_switch(prev);
	perf_event_task_sched_in(prev, current);
	finish_lock_switch(rq, prev);
	finish_arch_post_lock_switch();

	fire_sched_in_preempt_notifiers(current);
	if (mm)
		mmdrop(mm);
	if (unlikely(prev_state == TASK_DEAD)) {
		if (prev->sched_class->task_dead)
			prev->sched_class->task_dead(prev);

		/*
		 * Remove function-return probe instances associated with this
		 * task and put them back on the free list.
		 */
		kprobe_flush_task(prev);

		/* Task is done with its stack. */
		put_task_stack(prev);

		put_task_struct(prev);
	}

	tick_nohz_task_switch();
	return rq;
}

#ifdef CONFIG_SMP

/* rq->lock is NOT held, but preemption is disabled */
static void __balance_callback(struct rq *rq)
{
	struct callback_head *head, *next;
	void (*func)(struct rq *rq);
	unsigned long flags;

	raw_spin_lock_irqsave(&rq->lock, flags);
	head = rq->balance_callback;
	rq->balance_callback = NULL;
	while (head) {
		func = (void (*)(struct rq *))head->func;
		next = head->next;
		head->next = NULL;
		head = next;

		func(rq);
	}
	raw_spin_unlock_irqrestore(&rq->lock, flags);
}

static inline void balance_callback(struct rq *rq)
{
	if (unlikely(rq->balance_callback))
		__balance_callback(rq);
}

#else

static inline void balance_callback(struct rq *rq)
{
}

#endif

/**
 * schedule_tail - first thing a freshly forked thread must call.
 * @prev: the thread we just switched away from.
 */
asmlinkage __visible void schedule_tail(struct task_struct *prev)
	__releases(rq->lock)
{
	struct rq *rq;

	/*
	 * New tasks start with FORK_PREEMPT_COUNT, see there and
	 * finish_task_switch() for details.
	 *
	 * finish_task_switch() will drop rq->lock() and lower preempt_count
	 * and the preempt_enable() will end up enabling preemption (on
	 * PREEMPT_COUNT kernels).
	 */

	rq = finish_task_switch(prev);
	balance_callback(rq);
	preempt_enable();

	if (current->set_child_tid)
		put_user(task_pid_vnr(current), current->set_child_tid);
}

/*
 * context_switch - switch to the new MM and the new thread's register state.
 */
static __always_inline struct rq *
context_switch(struct rq *rq, struct task_struct *prev,
	       struct task_struct *next, struct rq_flags *rf)
{
	struct mm_struct *mm, *oldmm;

	prepare_task_switch(rq, prev, next);

	mm = next->mm;
	oldmm = prev->active_mm;
	/*
	 * For paravirt, this is coupled with an exit in switch_to to
	 * combine the page table reload and the switch backend into
	 * one hypercall.
	 */
	arch_start_context_switch(prev);

	if (!mm) {
		next->active_mm = oldmm;
		atomic_inc(&oldmm->mm_count);
		enter_lazy_tlb(oldmm, next);
	} else
		switch_mm_irqs_off(oldmm, mm, next);

	if (!prev->mm) {
		prev->active_mm = NULL;
		rq->prev_mm = oldmm;
	}
	/*
	 * Since the runqueue lock will be released by the next
	 * task (which is an invalid locking op but in the case
	 * of the scheduler it's an obvious special-case), so we
	 * do an early lockdep release here:
	 */
	rq_unpin_lock(rq, rf);
	spin_release(&rq->lock.dep_map, 1, _THIS_IP_);

	/* Here we just switch the register state and the stack. */
	switch_to(prev, next, prev);
	barrier();

	return finish_task_switch(prev);
}

/*
 * nr_running and nr_context_switches:
 *
 * externally visible scheduler statistics: current number of runnable
 * threads, total number of context switches performed since bootup.
 */
unsigned long nr_running(void)
{
	unsigned long i, sum = 0;

	for_each_online_cpu(i)
		sum += cpu_rq(i)->nr_running;

	return sum;
}

/*
 * Check if only the current task is running on the cpu.
 *
 * Caution: this function does not check that the caller has disabled
 * preemption, thus the result might have a time-of-check-to-time-of-use
 * race.  The caller is responsible to use it correctly, for example:
 *
 * - from a non-preemptable section (of course)
 *
 * - from a thread that is bound to a single CPU
 *
 * - in a loop with very short iterations (e.g. a polling loop)
 */
bool single_task_running(void)
{
	return raw_rq()->nr_running == 1;
}
EXPORT_SYMBOL(single_task_running);

unsigned long long nr_context_switches(void)
{
	int i;
	unsigned long long sum = 0;

	for_each_possible_cpu(i)
		sum += cpu_rq(i)->nr_switches;

	return sum;
}

unsigned long nr_iowait(void)
{
	unsigned long i, sum = 0;

	for_each_possible_cpu(i)
		sum += atomic_read(&cpu_rq(i)->nr_iowait);

	return sum;
}

unsigned long nr_iowait_cpu(int cpu)
{
	struct rq *this = cpu_rq(cpu);
	return atomic_read(&this->nr_iowait);
}

#ifdef CONFIG_CPU_QUIET
u64 nr_running_integral(unsigned int cpu)
{
	unsigned int seqcnt;
	u64 integral;
	struct rq *q;

	if (cpu >= nr_cpu_ids)
		return 0;

	q = cpu_rq(cpu);

	/*
	 * Update average to avoid reading stalled value if there were
	 * no run-queue changes for a long time. On the other hand if
	 * the changes are happening right now, just read current value
	 * directly.
	 */

	seqcnt = read_seqcount_begin(&q->ave_seqcnt);
	integral = do_nr_running_integral(q);
	if (read_seqcount_retry(&q->ave_seqcnt, seqcnt)) {
		read_seqcount_begin(&q->ave_seqcnt);
		integral = q->nr_running_integral;
	}

	return integral;
}
#endif

void get_iowait_load(unsigned long *nr_waiters, unsigned long *load)
{
	struct rq *rq = this_rq();
	*nr_waiters = atomic_read(&rq->nr_iowait);
	*load = rq->load.weight;
}

#ifdef CONFIG_SMP

/*
 * sched_exec - execve() is a valuable balancing opportunity, because at
 * this point the task has the smallest effective memory and cache footprint.
 */
void sched_exec(void)
{
	struct task_struct *p = current;
	unsigned long flags;
	int dest_cpu;

	raw_spin_lock_irqsave(&p->pi_lock, flags);
	dest_cpu = p->sched_class->select_task_rq(p, task_cpu(p), SD_BALANCE_EXEC, 0);
	if (dest_cpu == smp_processor_id())
		goto unlock;

	if (likely(cpu_active(dest_cpu) && likely(!cpu_isolated(dest_cpu)))) {
		struct migration_arg arg = { p, dest_cpu };

		raw_spin_unlock_irqrestore(&p->pi_lock, flags);
		stop_one_cpu(task_cpu(p), migration_cpu_stop, &arg);
		return;
	}
unlock:
	raw_spin_unlock_irqrestore(&p->pi_lock, flags);
}

#endif

DEFINE_PER_CPU(struct kernel_stat, kstat);
DEFINE_PER_CPU(struct kernel_cpustat, kernel_cpustat);

EXPORT_PER_CPU_SYMBOL(kstat);
EXPORT_PER_CPU_SYMBOL(kernel_cpustat);

/*
 * The function fair_sched_class.update_curr accesses the struct curr
 * and its field curr->exec_start; when called from task_sched_runtime(),
 * we observe a high rate of cache misses in practice.
 * Prefetching this data results in improved performance.
 */
static inline void prefetch_curr_exec_start(struct task_struct *p)
{
#ifdef CONFIG_FAIR_GROUP_SCHED
	struct sched_entity *curr = (&p->se)->cfs_rq->curr;
#else
	struct sched_entity *curr = (&task_rq(p)->cfs)->curr;
#endif
	prefetch(curr);
	prefetch(&curr->exec_start);
}

/*
 * Return accounted runtime for the task.
 * In case the task is currently running, return the runtime plus current's
 * pending runtime that have not been accounted yet.
 */
unsigned long long task_sched_runtime(struct task_struct *p)
{
	struct rq_flags rf;
	struct rq *rq;
	u64 ns;

#if defined(CONFIG_64BIT) && defined(CONFIG_SMP)
	/*
	 * 64-bit doesn't need locks to atomically read a 64bit value.
	 * So we have a optimization chance when the task's delta_exec is 0.
	 * Reading ->on_cpu is racy, but this is ok.
	 *
	 * If we race with it leaving cpu, we'll take a lock. So we're correct.
	 * If we race with it entering cpu, unaccounted time is 0. This is
	 * indistinguishable from the read occurring a few cycles earlier.
	 * If we see ->on_cpu without ->on_rq, the task is leaving, and has
	 * been accounted, so we're correct here as well.
	 */
	if (!p->on_cpu || !task_on_rq_queued(p))
		return p->se.sum_exec_runtime;
#endif

	rq = task_rq_lock(p, &rf);
	/*
	 * Must be ->curr _and_ ->on_rq.  If dequeued, we would
	 * project cycles that may never be accounted to this
	 * thread, breaking clock_gettime().
	 */
	if (task_current(rq, p) && task_on_rq_queued(p)) {
		prefetch_curr_exec_start(p);
		update_rq_clock(rq);
		p->sched_class->update_curr(rq);
	}
	ns = p->se.sum_exec_runtime;
	task_rq_unlock(rq, p, &rf);

	return ns;
}

unsigned int capacity_margin_freq = 1280; /* ~20% margin */

/*
 * This function gets called by the timer code, with HZ frequency.
 * We call it with interrupts disabled.
 */
void scheduler_tick(void)
{
	int cpu = smp_processor_id();
	struct rq *rq = cpu_rq(cpu);
	struct task_struct *curr = rq->curr;
	u64 wallclock;
	bool early_notif;
	u32 old_load;
	struct related_thread_group *grp;
	unsigned int flag = 0;

	sched_clock_tick();

	raw_spin_lock(&rq->lock);

	old_load = task_load(curr);
	set_window_start(rq);

	wallclock = sched_ktime_clock();
	update_task_ravg(rq->curr, rq, TASK_UPDATE, wallclock, 0);

	update_rq_clock(rq);
	curr->sched_class->task_tick(rq, curr, 0);
	cpu_load_update_active(rq);
	calc_global_load_tick(rq);
<<<<<<< HEAD

	early_notif = early_detection_notify(rq, wallclock);
	if (early_notif)
		flag = SCHED_CPUFREQ_WALT | SCHED_CPUFREQ_EARLY_DET;

	cpufreq_update_util(rq, flag);
=======
	psi_task_tick(rq);
>>>>>>> 286f9710
	raw_spin_unlock(&rq->lock);

	if (early_notif)
		atomic_notifier_call_chain(&load_alert_notifier_head,
					0, (void *)(long)cpu);
	perf_event_task_tick();

#ifdef CONFIG_SMP
	rq->idle_balance = idle_cpu(cpu);
	trigger_load_balance(rq);
#endif
	rq_last_tick_reset(rq);

	rcu_read_lock();
	grp = task_related_thread_group(curr);
	if (update_preferred_cluster(grp, curr, old_load))
		set_preferred_cluster(grp);
	rcu_read_unlock();

	if (curr->sched_class == &fair_sched_class)
		check_for_migration(rq, curr);
}

#ifdef CONFIG_NO_HZ_FULL
/**
 * scheduler_tick_max_deferment
 *
 * Keep at least one tick per second when a single
 * active task is running because the scheduler doesn't
 * yet completely support full dynticks environment.
 *
 * This makes sure that uptime, CFS vruntime, load
 * balancing, etc... continue to move forward, even
 * with a very low granularity.
 *
 * Return: Maximum deferment in nanoseconds.
 */
u64 scheduler_tick_max_deferment(void)
{
	struct rq *rq = this_rq();
	unsigned long next, now = READ_ONCE(jiffies);

	next = rq->last_sched_tick + HZ;

	if (time_before_eq(next, now))
		return 0;

	return jiffies_to_nsecs(next - now);
}
#endif

#if defined(CONFIG_PREEMPT) && (defined(CONFIG_DEBUG_PREEMPT) || \
				defined(CONFIG_PREEMPT_TRACER))
/*
 * preemptoff stack tracing threshold in ns.
 * default: 1ms
 */
unsigned int sysctl_preemptoff_tracing_threshold_ns = 1000000UL;

struct preempt_store {
	u64 ts;
	unsigned long caddr[4];
	bool irqs_disabled;
};

static DEFINE_PER_CPU(struct preempt_store, the_ps);
/*
 * If the value passed in is equal to the current preempt count
 * then we just disabled preemption. Start timing the latency.
 */
static inline void preempt_latency_start(int val)
{
	struct preempt_store *ps = &per_cpu(the_ps, raw_smp_processor_id());

	if (preempt_count() == val) {
		unsigned long ip = get_lock_parent_ip();
#ifdef CONFIG_DEBUG_PREEMPT
		current->preempt_disable_ip = ip;
#endif
		ps->ts = sched_clock();
		ps->caddr[0] = CALLER_ADDR0;
		ps->caddr[1] = CALLER_ADDR1;
		ps->caddr[2] = CALLER_ADDR2;
		ps->caddr[3] = CALLER_ADDR3;
		ps->irqs_disabled = irqs_disabled();

		trace_preempt_off(CALLER_ADDR0, ip);
	}
}

void preempt_count_add(int val)
{
#ifdef CONFIG_DEBUG_PREEMPT
	/*
	 * Underflow?
	 */
	if (DEBUG_LOCKS_WARN_ON((preempt_count() < 0)))
		return;
#endif
	__preempt_count_add(val);
#ifdef CONFIG_DEBUG_PREEMPT
	/*
	 * Spinlock count overflowing soon?
	 */
	DEBUG_LOCKS_WARN_ON((preempt_count() & PREEMPT_MASK) >=
				PREEMPT_MASK - 10);
#endif
	preempt_latency_start(val);
}
EXPORT_SYMBOL(preempt_count_add);
NOKPROBE_SYMBOL(preempt_count_add);

/*
 * If the value passed in equals to the current preempt count
 * then we just enabled preemption. Stop timing the latency.
 */
static inline void preempt_latency_stop(int val)
{
	if (preempt_count() == val) {
		struct preempt_store *ps = &per_cpu(the_ps,
				raw_smp_processor_id());
		u64 delta = sched_clock() - ps->ts;

		/*
		 * Trace preempt disable stack if preemption
		 * is disabled for more than the threshold.
		 */
		if (delta > sysctl_preemptoff_tracing_threshold_ns)
			trace_sched_preempt_disable(delta, ps->irqs_disabled,
						ps->caddr[0], ps->caddr[1],
						ps->caddr[2], ps->caddr[3]);
		trace_preempt_on(CALLER_ADDR0, get_lock_parent_ip());
	}
}

void preempt_count_sub(int val)
{
#ifdef CONFIG_DEBUG_PREEMPT
	/*
	 * Underflow?
	 */
	if (DEBUG_LOCKS_WARN_ON(val > preempt_count()))
		return;
	/*
	 * Is the spinlock portion underflowing?
	 */
	if (DEBUG_LOCKS_WARN_ON((val < PREEMPT_MASK) &&
			!(preempt_count() & PREEMPT_MASK)))
		return;
#endif

	preempt_latency_stop(val);
	__preempt_count_sub(val);
}
EXPORT_SYMBOL(preempt_count_sub);
NOKPROBE_SYMBOL(preempt_count_sub);

#else
static inline void preempt_latency_start(int val) { }
static inline void preempt_latency_stop(int val) { }
#endif

/*
 * Print scheduling while atomic bug:
 */
static noinline void __schedule_bug(struct task_struct *prev)
{
	/* Save this before calling printk(), since that will clobber it */
	unsigned long preempt_disable_ip = get_preempt_disable_ip(current);

	if (oops_in_progress)
		return;

	printk(KERN_ERR "BUG: scheduling while atomic: %s/%d/0x%08x\n",
		prev->comm, prev->pid, preempt_count());

	debug_show_held_locks(prev);
	print_modules();
	if (irqs_disabled())
		print_irqtrace_events(prev);
	if (IS_ENABLED(CONFIG_DEBUG_PREEMPT)
	    && in_atomic_preempt_off()) {
		pr_err("Preemption disabled at:");
		print_ip_sym(preempt_disable_ip);
		pr_cont("\n");
	}
	if (panic_on_warn)
		panic("scheduling while atomic\n");

#ifdef CONFIG_PANIC_ON_SCHED_BUG
	BUG();
#endif
	dump_stack();
	add_taint(TAINT_WARN, LOCKDEP_STILL_OK);
}

/*
 * Various schedule()-time debugging checks and statistics:
 */
static inline void schedule_debug(struct task_struct *prev)
{
#ifdef CONFIG_SCHED_STACK_END_CHECK
	if (task_stack_end_corrupted(prev))
		panic("corrupted stack end detected inside scheduler\n");
#endif

	if (unlikely(in_atomic_preempt_off())) {
		__schedule_bug(prev);
		preempt_count_set(PREEMPT_DISABLED);
	}
	rcu_sleep_check();

	profile_hit(SCHED_PROFILING, __builtin_return_address(0));

	schedstat_inc(this_rq()->sched_count);
}

/*
 * Pick up the highest-prio task:
 */
static inline struct task_struct *
pick_next_task(struct rq *rq, struct task_struct *prev, struct rq_flags *rf)
{
	const struct sched_class *class = &fair_sched_class;
	struct task_struct *p;

	/*
	 * Optimization: we know that if all tasks are in
	 * the fair class we can call that function directly:
	 */
	if (likely(prev->sched_class == class &&
		   rq->nr_running == rq->cfs.h_nr_running)) {
		p = fair_sched_class.pick_next_task(rq, prev, rf);
		if (unlikely(p == RETRY_TASK))
			goto again;

		/* assumes fair_sched_class->next == idle_sched_class */
		if (unlikely(!p))
			p = idle_sched_class.pick_next_task(rq, prev, rf);

		return p;
	}

again:
	for_each_class(class) {
		p = class->pick_next_task(rq, prev, rf);
		if (p) {
			if (unlikely(p == RETRY_TASK))
				goto again;
			return p;
		}
	}

	BUG(); /* the idle class will always have a runnable task */
}

/*
 * __schedule() is the main scheduler function.
 *
 * The main means of driving the scheduler and thus entering this function are:
 *
 *   1. Explicit blocking: mutex, semaphore, waitqueue, etc.
 *
 *   2. TIF_NEED_RESCHED flag is checked on interrupt and userspace return
 *      paths. For example, see arch/x86/entry_64.S.
 *
 *      To drive preemption between tasks, the scheduler sets the flag in timer
 *      interrupt handler scheduler_tick().
 *
 *   3. Wakeups don't really cause entry into schedule(). They add a
 *      task to the run-queue and that's it.
 *
 *      Now, if the new task added to the run-queue preempts the current
 *      task, then the wakeup sets TIF_NEED_RESCHED and schedule() gets
 *      called on the nearest possible occasion:
 *
 *       - If the kernel is preemptible (CONFIG_PREEMPT=y):
 *
 *         - in syscall or exception context, at the next outmost
 *           preempt_enable(). (this might be as soon as the wake_up()'s
 *           spin_unlock()!)
 *
 *         - in IRQ context, return from interrupt-handler to
 *           preemptible context
 *
 *       - If the kernel is not preemptible (CONFIG_PREEMPT is not set)
 *         then at the next:
 *
 *          - cond_resched() call
 *          - explicit schedule() call
 *          - return from syscall or exception to user-space
 *          - return from interrupt-handler to user-space
 *
 * WARNING: must be called with preemption disabled!
 */
static void __sched notrace __schedule(bool preempt)
{
	struct task_struct *prev, *next;
	unsigned long *switch_count;
	struct rq_flags rf;
	struct rq *rq;
	int cpu;
	u64 wallclock;

	cpu = smp_processor_id();
	rq = cpu_rq(cpu);
	prev = rq->curr;

	schedule_debug(prev);

	if (sched_feat(HRTICK))
		hrtick_clear(rq);

	local_irq_disable();
	rcu_note_context_switch();

	/*
	 * Make sure that signal_pending_state()->signal_pending() below
	 * can't be reordered with __set_current_state(TASK_INTERRUPTIBLE)
	 * done by the caller to avoid the race with signal_wake_up().
	 */
	smp_mb__before_spinlock();
	raw_spin_lock(&rq->lock);
	rq_pin_lock(rq, &rf);

	rq->clock_skip_update <<= 1; /* promote REQ to ACT */

	switch_count = &prev->nivcsw;
	if (!preempt && prev->state) {
		if (unlikely(signal_pending_state(prev->state, prev))) {
			prev->state = TASK_RUNNING;
		} else {
			deactivate_task(rq, prev, DEQUEUE_SLEEP);
			prev->on_rq = 0;

			/*
			 * If a worker went to sleep, notify and ask workqueue
			 * whether it wants to wake up a task to maintain
			 * concurrency.
			 */
			if (prev->flags & PF_WQ_WORKER) {
				struct task_struct *to_wakeup;

				to_wakeup = wq_worker_sleeping(prev);
				if (to_wakeup)
					try_to_wake_up_local(to_wakeup, &rf);
			}
		}
		switch_count = &prev->nvcsw;
	}

	if (task_on_rq_queued(prev))
		update_rq_clock(rq);

<<<<<<< HEAD
	next = pick_next_task(rq, prev, cookie);
=======
	next = pick_next_task(rq, prev, &rf);
	wallclock = walt_ktime_clock();
	walt_update_task_ravg(prev, rq, PUT_PREV_TASK, wallclock, 0);
	walt_update_task_ravg(next, rq, PICK_NEXT_TASK, wallclock, 0);
>>>>>>> 286f9710
	clear_tsk_need_resched(prev);
	clear_preempt_need_resched();
	rq->clock_skip_update = 0;

	wallclock = sched_ktime_clock();
	if (likely(prev != next)) {
		if (!prev->on_rq)
			prev->last_sleep_ts = wallclock;

		update_task_ravg(prev, rq, PUT_PREV_TASK, wallclock, 0);
		update_task_ravg(next, rq, PICK_NEXT_TASK, wallclock, 0);
		rq->nr_switches++;
		rq->curr = next;
		++*switch_count;

		trace_sched_switch(preempt, prev, next);
		rq = context_switch(rq, prev, next, &rf); /* unlocks the rq */
	} else {
<<<<<<< HEAD
		update_task_ravg(prev, rq, TASK_UPDATE, wallclock, 0);
		lockdep_unpin_lock(&rq->lock, cookie);
=======
		rq_unpin_lock(rq, &rf);
>>>>>>> 286f9710
		raw_spin_unlock_irq(&rq->lock);
	}

	balance_callback(rq);
}

void __noreturn do_task_dead(void)
{
	/*
	 * The setting of TASK_RUNNING by try_to_wake_up() may be delayed
	 * when the following two conditions become true.
	 *   - There is race condition of mmap_sem (It is acquired by
	 *     exit_mm()), and
	 *   - SMI occurs before setting TASK_RUNINNG.
	 *     (or hypervisor of virtual machine switches to other guest)
	 *  As a result, we may become TASK_RUNNING after becoming TASK_DEAD
	 *
	 * To avoid it, we have to wait for releasing tsk->pi_lock which
	 * is held by try_to_wake_up()
	 */
	smp_mb();
	raw_spin_unlock_wait(&current->pi_lock);

	/* causes final put_task_struct in finish_task_switch(). */
	__set_current_state(TASK_DEAD);
	current->flags |= PF_NOFREEZE;	/* tell freezer to ignore us */
	__schedule(false);
	BUG();
	/* Avoid "noreturn function does return".  */
	for (;;)
		cpu_relax();	/* For when BUG is null */
}

static inline void sched_submit_work(struct task_struct *tsk)
{
	if (!tsk->state || tsk_is_pi_blocked(tsk))
		return;
	/*
	 * If we are going to sleep and we have plugged IO queued,
	 * make sure to submit it to avoid deadlocks.
	 */
	if (blk_needs_flush_plug(tsk))
		blk_schedule_flush_plug(tsk);
}

asmlinkage __visible void __sched schedule(void)
{
	struct task_struct *tsk = current;

	sched_submit_work(tsk);
	do {
		preempt_disable();
		__schedule(false);
		sched_preempt_enable_no_resched();
	} while (need_resched());
}
EXPORT_SYMBOL(schedule);

#ifdef CONFIG_CONTEXT_TRACKING
asmlinkage __visible void __sched schedule_user(void)
{
	/*
	 * If we come here after a random call to set_need_resched(),
	 * or we have been woken up remotely but the IPI has not yet arrived,
	 * we haven't yet exited the RCU idle mode. Do it here manually until
	 * we find a better solution.
	 *
	 * NB: There are buggy callers of this function.  Ideally we
	 * should warn if prev_state != CONTEXT_USER, but that will trigger
	 * too frequently to make sense yet.
	 */
	enum ctx_state prev_state = exception_enter();
	schedule();
	exception_exit(prev_state);
}
#endif

/**
 * schedule_preempt_disabled - called with preemption disabled
 *
 * Returns with preemption disabled. Note: preempt_count must be 1
 */
void __sched schedule_preempt_disabled(void)
{
	sched_preempt_enable_no_resched();
	schedule();
	preempt_disable();
}

static void __sched notrace preempt_schedule_common(void)
{
	do {
		/*
		 * Because the function tracer can trace preempt_count_sub()
		 * and it also uses preempt_enable/disable_notrace(), if
		 * NEED_RESCHED is set, the preempt_enable_notrace() called
		 * by the function tracer will call this function again and
		 * cause infinite recursion.
		 *
		 * Preemption must be disabled here before the function
		 * tracer can trace. Break up preempt_disable() into two
		 * calls. One to disable preemption without fear of being
		 * traced. The other to still record the preemption latency,
		 * which can also be traced by the function tracer.
		 */
		preempt_disable_notrace();
		preempt_latency_start(1);
		__schedule(true);
		preempt_latency_stop(1);
		preempt_enable_no_resched_notrace();

		/*
		 * Check again in case we missed a preemption opportunity
		 * between schedule and now.
		 */
	} while (need_resched());
}

#ifdef CONFIG_PREEMPT
/*
 * this is the entry point to schedule() from in-kernel preemption
 * off of preempt_enable. Kernel preemptions off return from interrupt
 * occur there and call schedule directly.
 */
asmlinkage __visible void __sched notrace preempt_schedule(void)
{
	/*
	 * If there is a non-zero preempt_count or interrupts are disabled,
	 * we do not want to preempt the current task. Just return..
	 */
	if (likely(!preemptible()))
		return;

	preempt_schedule_common();
}
NOKPROBE_SYMBOL(preempt_schedule);
EXPORT_SYMBOL(preempt_schedule);

/**
 * preempt_schedule_notrace - preempt_schedule called by tracing
 *
 * The tracing infrastructure uses preempt_enable_notrace to prevent
 * recursion and tracing preempt enabling caused by the tracing
 * infrastructure itself. But as tracing can happen in areas coming
 * from userspace or just about to enter userspace, a preempt enable
 * can occur before user_exit() is called. This will cause the scheduler
 * to be called when the system is still in usermode.
 *
 * To prevent this, the preempt_enable_notrace will use this function
 * instead of preempt_schedule() to exit user context if needed before
 * calling the scheduler.
 */
asmlinkage __visible void __sched notrace preempt_schedule_notrace(void)
{
	enum ctx_state prev_ctx;

	if (likely(!preemptible()))
		return;

	do {
		/*
		 * Because the function tracer can trace preempt_count_sub()
		 * and it also uses preempt_enable/disable_notrace(), if
		 * NEED_RESCHED is set, the preempt_enable_notrace() called
		 * by the function tracer will call this function again and
		 * cause infinite recursion.
		 *
		 * Preemption must be disabled here before the function
		 * tracer can trace. Break up preempt_disable() into two
		 * calls. One to disable preemption without fear of being
		 * traced. The other to still record the preemption latency,
		 * which can also be traced by the function tracer.
		 */
		preempt_disable_notrace();
		preempt_latency_start(1);
		/*
		 * Needs preempt disabled in case user_exit() is traced
		 * and the tracer calls preempt_enable_notrace() causing
		 * an infinite recursion.
		 */
		prev_ctx = exception_enter();
		__schedule(true);
		exception_exit(prev_ctx);

		preempt_latency_stop(1);
		preempt_enable_no_resched_notrace();
	} while (need_resched());
}
EXPORT_SYMBOL_GPL(preempt_schedule_notrace);

#endif /* CONFIG_PREEMPT */

/*
 * this is the entry point to schedule() from kernel preemption
 * off of irq context.
 * Note, that this is called and return with irqs disabled. This will
 * protect us against recursive calling from irq.
 */
asmlinkage __visible void __sched preempt_schedule_irq(void)
{
	enum ctx_state prev_state;

	/* Catch callers which need to be fixed */
	BUG_ON(preempt_count() || !irqs_disabled());

	prev_state = exception_enter();

	do {
		preempt_disable();
		local_irq_enable();
		__schedule(true);
		local_irq_disable();
		sched_preempt_enable_no_resched();
	} while (need_resched());

	exception_exit(prev_state);
}

int default_wake_function(wait_queue_t *curr, unsigned mode, int wake_flags,
			  void *key)
{
	return try_to_wake_up(curr->private, mode, wake_flags);
}
EXPORT_SYMBOL(default_wake_function);

#ifdef CONFIG_RT_MUTEXES

/*
 * rt_mutex_setprio - set the current priority of a task
 * @p: task
 * @prio: prio value (kernel-internal form)
 *
 * This function changes the 'effective' priority of a task. It does
 * not touch ->normal_prio like __setscheduler().
 *
 * Used by the rt_mutex code to implement priority inheritance
 * logic. Call site only calls if the priority of the task changed.
 */
void rt_mutex_setprio(struct task_struct *p, int prio)
{
	int oldprio, queued, running, queue_flag = DEQUEUE_SAVE | DEQUEUE_MOVE;
	const struct sched_class *prev_class;
	struct rq_flags rf;
	struct rq *rq;

	BUG_ON(prio > MAX_PRIO);

	rq = __task_rq_lock(p, &rf);

	/*
	 * Idle task boosting is a nono in general. There is one
	 * exception, when PREEMPT_RT and NOHZ is active:
	 *
	 * The idle task calls get_next_timer_interrupt() and holds
	 * the timer wheel base->lock on the CPU and another CPU wants
	 * to access the timer (probably to cancel it). We can safely
	 * ignore the boosting request, as the idle CPU runs this code
	 * with interrupts disabled and will complete the lock
	 * protected section without being interrupted. So there is no
	 * real need to boost.
	 */
	if (unlikely(p == rq->idle)) {
		WARN_ON(p != rq->curr);
		WARN_ON(p->pi_blocked_on);
		goto out_unlock;
	}

	trace_sched_pi_setprio(p, prio);
	oldprio = p->prio;

	if (oldprio == prio)
		queue_flag &= ~DEQUEUE_MOVE;

	prev_class = p->sched_class;
	queued = task_on_rq_queued(p);
	running = task_current(rq, p);
	if (queued)
		dequeue_task(rq, p, queue_flag);
	if (running)
		put_prev_task(rq, p);

	/*
	 * Boosting condition are:
	 * 1. -rt task is running and holds mutex A
	 *      --> -dl task blocks on mutex A
	 *
	 * 2. -dl task is running and holds mutex A
	 *      --> -dl task blocks on mutex A and could preempt the
	 *          running task
	 */
	if (dl_prio(prio)) {
		struct task_struct *pi_task = rt_mutex_get_top_task(p);
		if (!dl_prio(p->normal_prio) ||
		    (pi_task && dl_entity_preempt(&pi_task->dl, &p->dl))) {
			p->dl.dl_boosted = 1;
			queue_flag |= ENQUEUE_REPLENISH;
		} else
			p->dl.dl_boosted = 0;
		p->sched_class = &dl_sched_class;
	} else if (rt_prio(prio)) {
		if (dl_prio(oldprio))
			p->dl.dl_boosted = 0;
		if (oldprio < prio)
			queue_flag |= ENQUEUE_HEAD;
		p->sched_class = &rt_sched_class;
	} else {
		if (dl_prio(oldprio))
			p->dl.dl_boosted = 0;
		if (rt_prio(oldprio))
			p->rt.timeout = 0;
		p->sched_class = &fair_sched_class;
	}

	p->prio = prio;

	if (queued)
		enqueue_task(rq, p, queue_flag);
	if (running)
		set_curr_task(rq, p);

	check_class_changed(rq, p, prev_class, oldprio);
out_unlock:
	preempt_disable(); /* avoid rq from going away on us */
	__task_rq_unlock(rq, &rf);

	balance_callback(rq);
	preempt_enable();
}
#endif

void set_user_nice(struct task_struct *p, long nice)
{
	bool queued, running;
	int old_prio, delta;
	struct rq_flags rf;
	struct rq *rq;

	if (task_nice(p) == nice || nice < MIN_NICE || nice > MAX_NICE)
		return;
	/*
	 * We have to be careful, if called from sys_setpriority(),
	 * the task might be in the middle of scheduling on another CPU.
	 */
	rq = task_rq_lock(p, &rf);
	/*
	 * The RT priorities are set via sched_setscheduler(), but we still
	 * allow the 'normal' nice value to be set - but as expected
	 * it wont have any effect on scheduling until the task is
	 * SCHED_DEADLINE, SCHED_FIFO or SCHED_RR:
	 */
	if (task_has_dl_policy(p) || task_has_rt_policy(p)) {
		p->static_prio = NICE_TO_PRIO(nice);
		goto out_unlock;
	}
	queued = task_on_rq_queued(p);
	running = task_current(rq, p);
	if (queued)
		dequeue_task(rq, p, DEQUEUE_SAVE);
	if (running)
		put_prev_task(rq, p);

	p->static_prio = NICE_TO_PRIO(nice);
	set_load_weight(p);
	old_prio = p->prio;
	p->prio = effective_prio(p);
	delta = p->prio - old_prio;

	if (queued) {
		enqueue_task(rq, p, ENQUEUE_RESTORE);
		/*
		 * If the task increased its priority or is running and
		 * lowered its priority, then reschedule its CPU:
		 */
		if (delta < 0 || (delta > 0 && task_running(rq, p)))
			resched_curr(rq);
	}
	if (running)
		set_curr_task(rq, p);
out_unlock:
	task_rq_unlock(rq, p, &rf);
}
EXPORT_SYMBOL(set_user_nice);

/*
 * can_nice - check if a task can reduce its nice value
 * @p: task
 * @nice: nice value
 */
int can_nice(const struct task_struct *p, const int nice)
{
	/* convert nice value [19,-20] to rlimit style value [1,40] */
	int nice_rlim = nice_to_rlimit(nice);

	return (nice_rlim <= task_rlimit(p, RLIMIT_NICE) ||
		capable(CAP_SYS_NICE));
}

#ifdef __ARCH_WANT_SYS_NICE

/*
 * sys_nice - change the priority of the current process.
 * @increment: priority increment
 *
 * sys_setpriority is a more generic, but much slower function that
 * does similar things.
 */
SYSCALL_DEFINE1(nice, int, increment)
{
	long nice, retval;

	/*
	 * Setpriority might change our priority at the same moment.
	 * We don't have to worry. Conceptually one call occurs first
	 * and we have a single winner.
	 */
	increment = clamp(increment, -NICE_WIDTH, NICE_WIDTH);
	nice = task_nice(current) + increment;

	nice = clamp_val(nice, MIN_NICE, MAX_NICE);
	if (increment < 0 && !can_nice(current, nice))
		return -EPERM;

	retval = security_task_setnice(current, nice);
	if (retval)
		return retval;

	set_user_nice(current, nice);
	return 0;
}

#endif

/**
 * task_prio - return the priority value of a given task.
 * @p: the task in question.
 *
 * Return: The priority value as seen by users in /proc.
 * RT tasks are offset by -200. Normal tasks are centered
 * around 0, value goes from -16 to +15.
 */
int task_prio(const struct task_struct *p)
{
	return p->prio - MAX_RT_PRIO;
}

/**
 * idle_cpu - is a given cpu idle currently?
 * @cpu: the processor in question.
 *
 * Return: 1 if the CPU is currently idle. 0 otherwise.
 */
int idle_cpu(int cpu)
{
	struct rq *rq = cpu_rq(cpu);

	if (rq->curr != rq->idle)
		return 0;

	if (rq->nr_running)
		return 0;

#ifdef CONFIG_SMP
	if (!llist_empty(&rq->wake_list))
		return 0;
#endif

	return 1;
}

/**
 * idle_task - return the idle task for a given cpu.
 * @cpu: the processor in question.
 *
 * Return: The idle task for the cpu @cpu.
 */
struct task_struct *idle_task(int cpu)
{
	return cpu_rq(cpu)->idle;
}

/**
 * find_process_by_pid - find a process with a matching PID value.
 * @pid: the pid in question.
 *
 * The task of @pid, if found. %NULL otherwise.
 */
static struct task_struct *find_process_by_pid(pid_t pid)
{
	return pid ? find_task_by_vpid(pid) : current;
}

/*
 * This function initializes the sched_dl_entity of a newly becoming
 * SCHED_DEADLINE task.
 *
 * Only the static values are considered here, the actual runtime and the
 * absolute deadline will be properly calculated when the task is enqueued
 * for the first time with its new policy.
 */
static void
__setparam_dl(struct task_struct *p, const struct sched_attr *attr)
{
	struct sched_dl_entity *dl_se = &p->dl;

	dl_se->dl_runtime = attr->sched_runtime;
	dl_se->dl_deadline = attr->sched_deadline;
	dl_se->dl_period = attr->sched_period ?: dl_se->dl_deadline;
	dl_se->flags = attr->sched_flags;
	dl_se->dl_bw = to_ratio(dl_se->dl_period, dl_se->dl_runtime);
	dl_se->dl_density = to_ratio(dl_se->dl_deadline, dl_se->dl_runtime);

	/*
	 * Changing the parameters of a task is 'tricky' and we're not doing
	 * the correct thing -- also see task_dead_dl() and switched_from_dl().
	 *
	 * What we SHOULD do is delay the bandwidth release until the 0-lag
	 * point. This would include retaining the task_struct until that time
	 * and change dl_overflow() to not immediately decrement the current
	 * amount.
	 *
	 * Instead we retain the current runtime/deadline and let the new
	 * parameters take effect after the current reservation period lapses.
	 * This is safe (albeit pessimistic) because the 0-lag point is always
	 * before the current scheduling deadline.
	 *
	 * We can still have temporary overloads because we do not delay the
	 * change in bandwidth until that time; so admission control is
	 * not on the safe side. It does however guarantee tasks will never
	 * consume more than promised.
	 */
}

/*
 * sched_setparam() passes in -1 for its policy, to let the functions
 * it calls know not to change it.
 */
#define SETPARAM_POLICY	-1

static void __setscheduler_params(struct task_struct *p,
		const struct sched_attr *attr)
{
	int policy = attr->sched_policy;

	if (policy == SETPARAM_POLICY)
		policy = p->policy;

	p->policy = policy;

	if (dl_policy(policy))
		__setparam_dl(p, attr);
	else if (fair_policy(policy))
		p->static_prio = NICE_TO_PRIO(attr->sched_nice);

	/*
	 * __sched_setscheduler() ensures attr->sched_priority == 0 when
	 * !rt_policy. Always setting this ensures that things like
	 * getparam()/getattr() don't report silly values for !rt tasks.
	 */
	p->rt_priority = attr->sched_priority;
	p->normal_prio = normal_prio(p);
	set_load_weight(p);
}

/* Actually do priority change: must hold pi & rq lock. */
static void __setscheduler(struct rq *rq, struct task_struct *p,
			   const struct sched_attr *attr, bool keep_boost)
{
	__setscheduler_params(p, attr);

	/*
	 * Keep a potential priority boosting if called from
	 * sched_setscheduler().
	 */
	if (keep_boost)
		p->prio = rt_mutex_get_effective_prio(p, normal_prio(p));
	else
		p->prio = normal_prio(p);

	if (dl_prio(p->prio))
		p->sched_class = &dl_sched_class;
	else if (rt_prio(p->prio))
		p->sched_class = &rt_sched_class;
	else
		p->sched_class = &fair_sched_class;
}

static void
__getparam_dl(struct task_struct *p, struct sched_attr *attr)
{
	struct sched_dl_entity *dl_se = &p->dl;

	attr->sched_priority = p->rt_priority;
	attr->sched_runtime = dl_se->dl_runtime;
	attr->sched_deadline = dl_se->dl_deadline;
	attr->sched_period = dl_se->dl_period;
	attr->sched_flags = dl_se->flags;
}

/*
 * This function validates the new parameters of a -deadline task.
 * We ask for the deadline not being zero, and greater or equal
 * than the runtime, as well as the period of being zero or
 * greater than deadline. Furthermore, we have to be sure that
 * user parameters are above the internal resolution of 1us (we
 * check sched_runtime only since it is always the smaller one) and
 * below 2^63 ns (we have to check both sched_deadline and
 * sched_period, as the latter can be zero).
 */
static bool
__checkparam_dl(const struct sched_attr *attr)
{
	/* deadline != 0 */
	if (attr->sched_deadline == 0)
		return false;

	/*
	 * Since we truncate DL_SCALE bits, make sure we're at least
	 * that big.
	 */
	if (attr->sched_runtime < (1ULL << DL_SCALE))
		return false;

	/*
	 * Since we use the MSB for wrap-around and sign issues, make
	 * sure it's not set (mind that period can be equal to zero).
	 */
	if (attr->sched_deadline & (1ULL << 63) ||
	    attr->sched_period & (1ULL << 63))
		return false;

	/* runtime <= deadline <= period (if period != 0) */
	if ((attr->sched_period != 0 &&
	     attr->sched_period < attr->sched_deadline) ||
	    attr->sched_deadline < attr->sched_runtime)
		return false;

	return true;
}

/*
 * check the target process has a UID that matches the current process's
 */
static bool check_same_owner(struct task_struct *p)
{
	const struct cred *cred = current_cred(), *pcred;
	bool match;

	rcu_read_lock();
	pcred = __task_cred(p);
	match = (uid_eq(cred->euid, pcred->euid) ||
		 uid_eq(cred->euid, pcred->uid));
	rcu_read_unlock();
	return match;
}

static bool dl_param_changed(struct task_struct *p,
		const struct sched_attr *attr)
{
	struct sched_dl_entity *dl_se = &p->dl;

	if (dl_se->dl_runtime != attr->sched_runtime ||
		dl_se->dl_deadline != attr->sched_deadline ||
		dl_se->dl_period != attr->sched_period ||
		dl_se->flags != attr->sched_flags)
		return true;

	return false;
}

static int __sched_setscheduler(struct task_struct *p,
				const struct sched_attr *attr,
				bool user, bool pi)
{
	int newprio = dl_policy(attr->sched_policy) ? MAX_DL_PRIO - 1 :
		      MAX_RT_PRIO - 1 - attr->sched_priority;
	int retval, oldprio, oldpolicy = -1, queued, running;
	int new_effective_prio, policy = attr->sched_policy;
	const struct sched_class *prev_class;
	struct rq_flags rf;
	int reset_on_fork;
	int queue_flags = DEQUEUE_SAVE | DEQUEUE_MOVE;
	struct rq *rq;

	/* The pi code expects interrupts enabled */
	BUG_ON(pi && in_interrupt());
recheck:
	/* double check policy once rq lock held */
	if (policy < 0) {
		reset_on_fork = p->sched_reset_on_fork;
		policy = oldpolicy = p->policy;
	} else {
		reset_on_fork = !!(attr->sched_flags & SCHED_FLAG_RESET_ON_FORK);

		if (!valid_policy(policy))
			return -EINVAL;
	}

	if (attr->sched_flags & ~(SCHED_FLAG_RESET_ON_FORK))
		return -EINVAL;

	/*
	 * Valid priorities for SCHED_FIFO and SCHED_RR are
	 * 1..MAX_USER_RT_PRIO-1, valid priority for SCHED_NORMAL,
	 * SCHED_BATCH and SCHED_IDLE is 0.
	 */
	if ((p->mm && attr->sched_priority > MAX_USER_RT_PRIO-1) ||
	    (!p->mm && attr->sched_priority > MAX_RT_PRIO-1))
		return -EINVAL;
	if ((dl_policy(policy) && !__checkparam_dl(attr)) ||
	    (rt_policy(policy) != (attr->sched_priority != 0)))
		return -EINVAL;

	/*
	 * Allow unprivileged RT tasks to decrease priority:
	 */
	if (user && !capable(CAP_SYS_NICE)) {
		if (fair_policy(policy)) {
			if (attr->sched_nice < task_nice(p) &&
			    !can_nice(p, attr->sched_nice))
				return -EPERM;
		}

		if (rt_policy(policy)) {
			unsigned long rlim_rtprio =
					task_rlimit(p, RLIMIT_RTPRIO);

			/* can't set/change the rt policy */
			if (policy != p->policy && !rlim_rtprio)
				return -EPERM;

			/* can't increase priority */
			if (attr->sched_priority > p->rt_priority &&
			    attr->sched_priority > rlim_rtprio)
				return -EPERM;
		}

		 /*
		  * Can't set/change SCHED_DEADLINE policy at all for now
		  * (safest behavior); in the future we would like to allow
		  * unprivileged DL tasks to increase their relative deadline
		  * or reduce their runtime (both ways reducing utilization)
		  */
		if (dl_policy(policy))
			return -EPERM;

		/*
		 * Treat SCHED_IDLE as nice 20. Only allow a switch to
		 * SCHED_NORMAL if the RLIMIT_NICE would normally permit it.
		 */
		if (idle_policy(p->policy) && !idle_policy(policy)) {
			if (!can_nice(p, task_nice(p)))
				return -EPERM;
		}

		/* can't change other user's priorities */
		if (!check_same_owner(p))
			return -EPERM;

		/* Normal users shall not reset the sched_reset_on_fork flag */
		if (p->sched_reset_on_fork && !reset_on_fork)
			return -EPERM;
	}

	if (user) {
		retval = security_task_setscheduler(p);
		if (retval)
			return retval;
	}

	/*
	 * make sure no PI-waiters arrive (or leave) while we are
	 * changing the priority of the task:
	 *
	 * To be able to change p->policy safely, the appropriate
	 * runqueue lock must be held.
	 */
	rq = task_rq_lock(p, &rf);

	/*
	 * Changing the policy of the stop threads its a very bad idea
	 */
	if (p == rq->stop) {
		task_rq_unlock(rq, p, &rf);
		return -EINVAL;
	}

	/*
	 * If not changing anything there's no need to proceed further,
	 * but store a possible modification of reset_on_fork.
	 */
	if (unlikely(policy == p->policy)) {
		if (fair_policy(policy) && attr->sched_nice != task_nice(p))
			goto change;
		if (rt_policy(policy) && attr->sched_priority != p->rt_priority)
			goto change;
		if (dl_policy(policy) && dl_param_changed(p, attr))
			goto change;

		p->sched_reset_on_fork = reset_on_fork;
		task_rq_unlock(rq, p, &rf);
		return 0;
	}
change:

	if (user) {
#ifdef CONFIG_RT_GROUP_SCHED
		/*
		 * Do not allow realtime tasks into groups that have no runtime
		 * assigned.
		 */
		if (rt_bandwidth_enabled() && rt_policy(policy) &&
				task_group(p)->rt_bandwidth.rt_runtime == 0 &&
				!task_group_is_autogroup(task_group(p))) {
			task_rq_unlock(rq, p, &rf);
			return -EPERM;
		}
#endif
#ifdef CONFIG_SMP
		if (dl_bandwidth_enabled() && dl_policy(policy)) {
			cpumask_t *span = rq->rd->span;

			/*
			 * Don't allow tasks with an affinity mask smaller than
			 * the entire root_domain to become SCHED_DEADLINE. We
			 * will also fail if there's no bandwidth available.
			 */
			if (!cpumask_subset(span, &p->cpus_allowed) ||
			    rq->rd->dl_bw.bw == 0) {
				task_rq_unlock(rq, p, &rf);
				return -EPERM;
			}
		}
#endif
	}

	/* recheck policy now with rq lock held */
	if (unlikely(oldpolicy != -1 && oldpolicy != p->policy)) {
		policy = oldpolicy = -1;
		task_rq_unlock(rq, p, &rf);
		goto recheck;
	}

	/*
	 * If setscheduling to SCHED_DEADLINE (or changing the parameters
	 * of a SCHED_DEADLINE task) we need to check if enough bandwidth
	 * is available.
	 */
	if ((dl_policy(policy) || dl_task(p)) && dl_overflow(p, policy, attr)) {
		task_rq_unlock(rq, p, &rf);
		return -EBUSY;
	}

	p->sched_reset_on_fork = reset_on_fork;
	oldprio = p->prio;

	if (pi) {
		/*
		 * Take priority boosted tasks into account. If the new
		 * effective priority is unchanged, we just store the new
		 * normal parameters and do not touch the scheduler class and
		 * the runqueue. This will be done when the task deboost
		 * itself.
		 */
		new_effective_prio = rt_mutex_get_effective_prio(p, newprio);
		if (new_effective_prio == oldprio)
			queue_flags &= ~DEQUEUE_MOVE;
	}

	queued = task_on_rq_queued(p);
	running = task_current(rq, p);
	if (queued)
		dequeue_task(rq, p, queue_flags);
	if (running)
		put_prev_task(rq, p);

	prev_class = p->sched_class;
	__setscheduler(rq, p, attr, pi);

	if (queued) {
		/*
		 * We enqueue to tail when the priority of a task is
		 * increased (user space view).
		 */
		if (oldprio < p->prio)
			queue_flags |= ENQUEUE_HEAD;

		enqueue_task(rq, p, queue_flags);
	}
	if (running)
		set_curr_task(rq, p);

	check_class_changed(rq, p, prev_class, oldprio);
	preempt_disable(); /* avoid rq from going away on us */
	task_rq_unlock(rq, p, &rf);

	if (pi)
		rt_mutex_adjust_pi(p);

	/*
	 * Run balance callbacks after we've adjusted the PI chain.
	 */
	balance_callback(rq);
	preempt_enable();

	return 0;
}

static int _sched_setscheduler(struct task_struct *p, int policy,
			       const struct sched_param *param, bool check)
{
	struct sched_attr attr = {
		.sched_policy   = policy,
		.sched_priority = param->sched_priority,
		.sched_nice	= PRIO_TO_NICE(p->static_prio),
	};

	/* Fixup the legacy SCHED_RESET_ON_FORK hack. */
	if ((policy != SETPARAM_POLICY) && (policy & SCHED_RESET_ON_FORK)) {
		attr.sched_flags |= SCHED_FLAG_RESET_ON_FORK;
		policy &= ~SCHED_RESET_ON_FORK;
		attr.sched_policy = policy;
	}

	return __sched_setscheduler(p, &attr, check, true);
}
/**
 * sched_setscheduler - change the scheduling policy and/or RT priority of a thread.
 * @p: the task in question.
 * @policy: new policy.
 * @param: structure containing the new RT priority.
 *
 * Return: 0 on success. An error code otherwise.
 *
 * NOTE that the task may be already dead.
 */
int sched_setscheduler(struct task_struct *p, int policy,
		       const struct sched_param *param)
{
	return _sched_setscheduler(p, policy, param, true);
}
EXPORT_SYMBOL_GPL(sched_setscheduler);

int sched_setattr(struct task_struct *p, const struct sched_attr *attr)
{
	return __sched_setscheduler(p, attr, true, true);
}
EXPORT_SYMBOL_GPL(sched_setattr);

/**
 * sched_setscheduler_nocheck - change the scheduling policy and/or RT priority of a thread from kernelspace.
 * @p: the task in question.
 * @policy: new policy.
 * @param: structure containing the new RT priority.
 *
 * Just like sched_setscheduler, only don't bother checking if the
 * current context has permission.  For example, this is needed in
 * stop_machine(): we create temporary high priority worker threads,
 * but our caller might not have that capability.
 *
 * Return: 0 on success. An error code otherwise.
 */
int sched_setscheduler_nocheck(struct task_struct *p, int policy,
			       const struct sched_param *param)
{
	return _sched_setscheduler(p, policy, param, false);
}
EXPORT_SYMBOL_GPL(sched_setscheduler_nocheck);

static int
do_sched_setscheduler(pid_t pid, int policy, struct sched_param __user *param)
{
	struct sched_param lparam;
	struct task_struct *p;
	int retval;

	if (!param || pid < 0)
		return -EINVAL;
	if (copy_from_user(&lparam, param, sizeof(struct sched_param)))
		return -EFAULT;

	rcu_read_lock();
	retval = -ESRCH;
	p = find_process_by_pid(pid);
	if (p != NULL)
		retval = sched_setscheduler(p, policy, &lparam);
	rcu_read_unlock();

	return retval;
}

/*
 * Mimics kernel/events/core.c perf_copy_attr().
 */
static int sched_copy_attr(struct sched_attr __user *uattr,
			   struct sched_attr *attr)
{
	u32 size;
	int ret;

	if (!access_ok(VERIFY_WRITE, uattr, SCHED_ATTR_SIZE_VER0))
		return -EFAULT;

	/*
	 * zero the full structure, so that a short copy will be nice.
	 */
	memset(attr, 0, sizeof(*attr));

	ret = get_user(size, &uattr->size);
	if (ret)
		return ret;

	if (size > PAGE_SIZE)	/* silly large */
		goto err_size;

	if (!size)		/* abi compat */
		size = SCHED_ATTR_SIZE_VER0;

	if (size < SCHED_ATTR_SIZE_VER0)
		goto err_size;

	/*
	 * If we're handed a bigger struct than we know of,
	 * ensure all the unknown bits are 0 - i.e. new
	 * user-space does not rely on any kernel feature
	 * extensions we dont know about yet.
	 */
	if (size > sizeof(*attr)) {
		unsigned char __user *addr;
		unsigned char __user *end;
		unsigned char val;

		addr = (void __user *)uattr + sizeof(*attr);
		end  = (void __user *)uattr + size;

		for (; addr < end; addr++) {
			ret = get_user(val, addr);
			if (ret)
				return ret;
			if (val)
				goto err_size;
		}
		size = sizeof(*attr);
	}

	ret = copy_from_user(attr, uattr, size);
	if (ret)
		return -EFAULT;

	/*
	 * XXX: do we want to be lenient like existing syscalls; or do we want
	 * to be strict and return an error on out-of-bounds values?
	 */
	attr->sched_nice = clamp(attr->sched_nice, MIN_NICE, MAX_NICE);

	return 0;

err_size:
	put_user(sizeof(*attr), &uattr->size);
	return -E2BIG;
}

/**
 * sys_sched_setscheduler - set/change the scheduler policy and RT priority
 * @pid: the pid in question.
 * @policy: new policy.
 * @param: structure containing the new RT priority.
 *
 * Return: 0 on success. An error code otherwise.
 */
SYSCALL_DEFINE3(sched_setscheduler, pid_t, pid, int, policy,
		struct sched_param __user *, param)
{
	/* negative values for policy are not valid */
	if (policy < 0)
		return -EINVAL;

	return do_sched_setscheduler(pid, policy, param);
}

/**
 * sys_sched_setparam - set/change the RT priority of a thread
 * @pid: the pid in question.
 * @param: structure containing the new RT priority.
 *
 * Return: 0 on success. An error code otherwise.
 */
SYSCALL_DEFINE2(sched_setparam, pid_t, pid, struct sched_param __user *, param)
{
	return do_sched_setscheduler(pid, SETPARAM_POLICY, param);
}

/**
 * sys_sched_setattr - same as above, but with extended sched_attr
 * @pid: the pid in question.
 * @uattr: structure containing the extended parameters.
 * @flags: for future extension.
 */
SYSCALL_DEFINE3(sched_setattr, pid_t, pid, struct sched_attr __user *, uattr,
			       unsigned int, flags)
{
	struct sched_attr attr;
	struct task_struct *p;
	int retval;

	if (!uattr || pid < 0 || flags)
		return -EINVAL;

	retval = sched_copy_attr(uattr, &attr);
	if (retval)
		return retval;

	if ((int)attr.sched_policy < 0)
		return -EINVAL;

	rcu_read_lock();
	retval = -ESRCH;
	p = find_process_by_pid(pid);
	if (p != NULL)
		retval = sched_setattr(p, &attr);
	rcu_read_unlock();

	return retval;
}

/**
 * sys_sched_getscheduler - get the policy (scheduling class) of a thread
 * @pid: the pid in question.
 *
 * Return: On success, the policy of the thread. Otherwise, a negative error
 * code.
 */
SYSCALL_DEFINE1(sched_getscheduler, pid_t, pid)
{
	struct task_struct *p;
	int retval;

	if (pid < 0)
		return -EINVAL;

	retval = -ESRCH;
	rcu_read_lock();
	p = find_process_by_pid(pid);
	if (p) {
		retval = security_task_getscheduler(p);
		if (!retval)
			retval = p->policy
				| (p->sched_reset_on_fork ? SCHED_RESET_ON_FORK : 0);
	}
	rcu_read_unlock();
	return retval;
}

/**
 * sys_sched_getparam - get the RT priority of a thread
 * @pid: the pid in question.
 * @param: structure containing the RT priority.
 *
 * Return: On success, 0 and the RT priority is in @param. Otherwise, an error
 * code.
 */
SYSCALL_DEFINE2(sched_getparam, pid_t, pid, struct sched_param __user *, param)
{
	struct sched_param lp = { .sched_priority = 0 };
	struct task_struct *p;
	int retval;

	if (!param || pid < 0)
		return -EINVAL;

	rcu_read_lock();
	p = find_process_by_pid(pid);
	retval = -ESRCH;
	if (!p)
		goto out_unlock;

	retval = security_task_getscheduler(p);
	if (retval)
		goto out_unlock;

	if (task_has_rt_policy(p))
		lp.sched_priority = p->rt_priority;
	rcu_read_unlock();

	/*
	 * This one might sleep, we cannot do it with a spinlock held ...
	 */
	retval = copy_to_user(param, &lp, sizeof(*param)) ? -EFAULT : 0;

	return retval;

out_unlock:
	rcu_read_unlock();
	return retval;
}

static int sched_read_attr(struct sched_attr __user *uattr,
			   struct sched_attr *attr,
			   unsigned int usize)
{
	int ret;

	if (!access_ok(VERIFY_WRITE, uattr, usize))
		return -EFAULT;

	/*
	 * If we're handed a smaller struct than we know of,
	 * ensure all the unknown bits are 0 - i.e. old
	 * user-space does not get uncomplete information.
	 */
	if (usize < sizeof(*attr)) {
		unsigned char *addr;
		unsigned char *end;

		addr = (void *)attr + usize;
		end  = (void *)attr + sizeof(*attr);

		for (; addr < end; addr++) {
			if (*addr)
				return -EFBIG;
		}

		attr->size = usize;
	}

	ret = copy_to_user(uattr, attr, attr->size);
	if (ret)
		return -EFAULT;

	return 0;
}

/**
 * sys_sched_getattr - similar to sched_getparam, but with sched_attr
 * @pid: the pid in question.
 * @uattr: structure containing the extended parameters.
 * @size: sizeof(attr) for fwd/bwd comp.
 * @flags: for future extension.
 */
SYSCALL_DEFINE4(sched_getattr, pid_t, pid, struct sched_attr __user *, uattr,
		unsigned int, size, unsigned int, flags)
{
	struct sched_attr attr = {
		.size = sizeof(struct sched_attr),
	};
	struct task_struct *p;
	int retval;

	if (!uattr || pid < 0 || size > PAGE_SIZE ||
	    size < SCHED_ATTR_SIZE_VER0 || flags)
		return -EINVAL;

	rcu_read_lock();
	p = find_process_by_pid(pid);
	retval = -ESRCH;
	if (!p)
		goto out_unlock;

	retval = security_task_getscheduler(p);
	if (retval)
		goto out_unlock;

	attr.sched_policy = p->policy;
	if (p->sched_reset_on_fork)
		attr.sched_flags |= SCHED_FLAG_RESET_ON_FORK;
	if (task_has_dl_policy(p))
		__getparam_dl(p, &attr);
	else if (task_has_rt_policy(p))
		attr.sched_priority = p->rt_priority;
	else
		attr.sched_nice = task_nice(p);

	rcu_read_unlock();

	retval = sched_read_attr(uattr, &attr, size);
	return retval;

out_unlock:
	rcu_read_unlock();
	return retval;
}

long sched_setaffinity(pid_t pid, const struct cpumask *in_mask)
{
	cpumask_var_t cpus_allowed, new_mask;
	struct task_struct *p;
	int retval;
	int dest_cpu;
	cpumask_t allowed_mask;

	rcu_read_lock();

	p = find_process_by_pid(pid);
	if (!p) {
		rcu_read_unlock();
		return -ESRCH;
	}

	/* Prevent p going away */
	get_task_struct(p);
	rcu_read_unlock();

	if (p->flags & PF_NO_SETAFFINITY) {
		retval = -EINVAL;
		goto out_put_task;
	}
	if (!alloc_cpumask_var(&cpus_allowed, GFP_KERNEL)) {
		retval = -ENOMEM;
		goto out_put_task;
	}
	if (!alloc_cpumask_var(&new_mask, GFP_KERNEL)) {
		retval = -ENOMEM;
		goto out_free_cpus_allowed;
	}
	retval = -EPERM;
	if (!check_same_owner(p)) {
		rcu_read_lock();
		if (!ns_capable(__task_cred(p)->user_ns, CAP_SYS_NICE)) {
			rcu_read_unlock();
			goto out_free_new_mask;
		}
		rcu_read_unlock();
	}

	retval = security_task_setscheduler(p);
	if (retval)
		goto out_free_new_mask;


	cpuset_cpus_allowed(p, cpus_allowed);
	cpumask_and(new_mask, in_mask, cpus_allowed);

	/*
	 * Since bandwidth control happens on root_domain basis,
	 * if admission test is enabled, we only admit -deadline
	 * tasks allowed to run on all the CPUs in the task's
	 * root_domain.
	 */
#ifdef CONFIG_SMP
	if (task_has_dl_policy(p) && dl_bandwidth_enabled()) {
		rcu_read_lock();
		if (!cpumask_subset(task_rq(p)->rd->span, new_mask)) {
			retval = -EBUSY;
			rcu_read_unlock();
			goto out_free_new_mask;
		}
		rcu_read_unlock();
	}
#endif
again:
	cpumask_andnot(&allowed_mask, new_mask, cpu_isolated_mask);
	dest_cpu = cpumask_any_and(cpu_active_mask, &allowed_mask);
	if (dest_cpu < nr_cpu_ids) {
		retval = __set_cpus_allowed_ptr(p, new_mask, true);
		if (!retval) {
			cpuset_cpus_allowed(p, cpus_allowed);
			if (!cpumask_subset(new_mask, cpus_allowed)) {
				/*
				 * We must have raced with a concurrent cpuset
				 * update. Just reset the cpus_allowed to the
				 * cpuset's cpus_allowed
				 */
				cpumask_copy(new_mask, cpus_allowed);
				goto again;
			}
		}
	} else {
		retval = -EINVAL;
	}

	if (!retval && !(p->flags & PF_KTHREAD))
		cpumask_and(&p->cpus_requested, in_mask, cpu_possible_mask);

out_free_new_mask:
	free_cpumask_var(new_mask);
out_free_cpus_allowed:
	free_cpumask_var(cpus_allowed);
out_put_task:
	put_task_struct(p);
	return retval;
}

static int get_user_cpu_mask(unsigned long __user *user_mask_ptr, unsigned len,
			     struct cpumask *new_mask)
{
	if (len < cpumask_size())
		cpumask_clear(new_mask);
	else if (len > cpumask_size())
		len = cpumask_size();

	return copy_from_user(new_mask, user_mask_ptr, len) ? -EFAULT : 0;
}

/**
 * sys_sched_setaffinity - set the cpu affinity of a process
 * @pid: pid of the process
 * @len: length in bytes of the bitmask pointed to by user_mask_ptr
 * @user_mask_ptr: user-space pointer to the new cpu mask
 *
 * Return: 0 on success. An error code otherwise.
 */
SYSCALL_DEFINE3(sched_setaffinity, pid_t, pid, unsigned int, len,
		unsigned long __user *, user_mask_ptr)
{
	cpumask_var_t new_mask;
	int retval;

	if (!alloc_cpumask_var(&new_mask, GFP_KERNEL))
		return -ENOMEM;

	retval = get_user_cpu_mask(user_mask_ptr, len, new_mask);
	if (retval == 0)
		retval = sched_setaffinity(pid, new_mask);
	free_cpumask_var(new_mask);
	return retval;
}

long sched_getaffinity(pid_t pid, struct cpumask *mask)
{
	struct task_struct *p;
	unsigned long flags;
	int retval;

	rcu_read_lock();

	retval = -ESRCH;
	p = find_process_by_pid(pid);
	if (!p)
		goto out_unlock;

	retval = security_task_getscheduler(p);
	if (retval)
		goto out_unlock;

	raw_spin_lock_irqsave(&p->pi_lock, flags);
	cpumask_and(mask, &p->cpus_allowed, cpu_active_mask);

	/* The userspace tasks are forbidden to run on
	 * isolated CPUs. So exclude isolated CPUs from
	 * the getaffinity.
	 */
	if (!(p->flags & PF_KTHREAD))
		cpumask_andnot(mask, mask, cpu_isolated_mask);

	raw_spin_unlock_irqrestore(&p->pi_lock, flags);

out_unlock:
	rcu_read_unlock();

	return retval;
}

/**
 * sys_sched_getaffinity - get the cpu affinity of a process
 * @pid: pid of the process
 * @len: length in bytes of the bitmask pointed to by user_mask_ptr
 * @user_mask_ptr: user-space pointer to hold the current cpu mask
 *
 * Return: size of CPU mask copied to user_mask_ptr on success. An
 * error code otherwise.
 */
SYSCALL_DEFINE3(sched_getaffinity, pid_t, pid, unsigned int, len,
		unsigned long __user *, user_mask_ptr)
{
	int ret;
	cpumask_var_t mask;

	if ((len * BITS_PER_BYTE) < nr_cpu_ids)
		return -EINVAL;
	if (len & (sizeof(unsigned long)-1))
		return -EINVAL;

	if (!alloc_cpumask_var(&mask, GFP_KERNEL))
		return -ENOMEM;

	ret = sched_getaffinity(pid, mask);
	if (ret == 0) {
		size_t retlen = min_t(size_t, len, cpumask_size());

		if (copy_to_user(user_mask_ptr, mask, retlen))
			ret = -EFAULT;
		else
			ret = retlen;
	}
	free_cpumask_var(mask);

	return ret;
}

/**
 * sys_sched_yield - yield the current processor to other threads.
 *
 * This function yields the current CPU to other tasks. If there are no
 * other threads running on this CPU then this function will return.
 *
 * Return: 0.
 */
SYSCALL_DEFINE0(sched_yield)
{
	struct rq_flags rf;
	struct rq *rq;

	rq = this_rq_lock_irq(&rf);

	schedstat_inc(rq->yld_count);
	current->sched_class->yield_task(rq);

	/*
	 * Since we are going to call schedule() anyway, there's
	 * no need to preempt or enable interrupts:
	 */
	preempt_disable();
	rq_unlock(rq, &rf);
	sched_preempt_enable_no_resched();

	schedule();

	return 0;
}

#ifndef CONFIG_PREEMPT
int __sched _cond_resched(void)
{
	if (should_resched(0)) {
		preempt_schedule_common();
		return 1;
	}
	return 0;
}
EXPORT_SYMBOL(_cond_resched);
#endif

/*
 * __cond_resched_lock() - if a reschedule is pending, drop the given lock,
 * call schedule, and on return reacquire the lock.
 *
 * This works OK both with and without CONFIG_PREEMPT. We do strange low-level
 * operations here to prevent schedule() from being called twice (once via
 * spin_unlock(), once by hand).
 */
int __cond_resched_lock(spinlock_t *lock)
{
	int resched = should_resched(PREEMPT_LOCK_OFFSET);
	int ret = 0;

	lockdep_assert_held(lock);

	if (spin_needbreak(lock) || resched) {
		spin_unlock(lock);
		if (resched)
			preempt_schedule_common();
		else
			cpu_relax();
		ret = 1;
		spin_lock(lock);
	}
	return ret;
}
EXPORT_SYMBOL(__cond_resched_lock);

int __sched __cond_resched_softirq(void)
{
	BUG_ON(!in_softirq());

	if (should_resched(SOFTIRQ_DISABLE_OFFSET)) {
		local_bh_enable();
		preempt_schedule_common();
		local_bh_disable();
		return 1;
	}
	return 0;
}
EXPORT_SYMBOL(__cond_resched_softirq);

/**
 * yield - yield the current processor to other threads.
 *
 * Do not ever use this function, there's a 99% chance you're doing it wrong.
 *
 * The scheduler is at all times free to pick the calling task as the most
 * eligible task to run, if removing the yield() call from your code breaks
 * it, its already broken.
 *
 * Typical broken usage is:
 *
 * while (!event)
 * 	yield();
 *
 * where one assumes that yield() will let 'the other' process run that will
 * make event true. If the current task is a SCHED_FIFO task that will never
 * happen. Never use yield() as a progress guarantee!!
 *
 * If you want to use yield() to wait for something, use wait_event().
 * If you want to use yield() to be 'nice' for others, use cond_resched().
 * If you still want to use yield(), do not!
 */
void __sched yield(void)
{
	set_current_state(TASK_RUNNING);
	sys_sched_yield();
}
EXPORT_SYMBOL(yield);

/**
 * yield_to - yield the current processor to another thread in
 * your thread group, or accelerate that thread toward the
 * processor it's on.
 * @p: target task
 * @preempt: whether task preemption is allowed or not
 *
 * It's the caller's job to ensure that the target task struct
 * can't go away on us before we can do any checks.
 *
 * Return:
 *	true (>0) if we indeed boosted the target task.
 *	false (0) if we failed to boost the target.
 *	-ESRCH if there's no task to yield to.
 */
int __sched yield_to(struct task_struct *p, bool preempt)
{
	struct task_struct *curr = current;
	struct rq *rq, *p_rq;
	unsigned long flags;
	int yielded = 0;

	local_irq_save(flags);
	rq = this_rq();

again:
	p_rq = task_rq(p);
	/*
	 * If we're the only runnable task on the rq and target rq also
	 * has only one task, there's absolutely no point in yielding.
	 */
	if (rq->nr_running == 1 && p_rq->nr_running == 1) {
		yielded = -ESRCH;
		goto out_irq;
	}

	double_rq_lock(rq, p_rq);
	if (task_rq(p) != p_rq) {
		double_rq_unlock(rq, p_rq);
		goto again;
	}

	if (!curr->sched_class->yield_to_task)
		goto out_unlock;

	if (curr->sched_class != p->sched_class)
		goto out_unlock;

	if (task_running(p_rq, p) || p->state)
		goto out_unlock;

	yielded = curr->sched_class->yield_to_task(rq, p, preempt);
	if (yielded) {
		schedstat_inc(rq->yld_count);
		/*
		 * Make p's CPU reschedule; pick_next_entity takes care of
		 * fairness.
		 */
		if (preempt && rq != p_rq)
			resched_curr(p_rq);
	}

out_unlock:
	double_rq_unlock(rq, p_rq);
out_irq:
	local_irq_restore(flags);

	if (yielded > 0)
		schedule();

	return yielded;
}
EXPORT_SYMBOL_GPL(yield_to);

/*
 * This task is about to go to sleep on IO. Increment rq->nr_iowait so
 * that process accounting knows that this is a task in IO wait state.
 */
long __sched io_schedule_timeout(long timeout)
{
	int old_iowait = current->in_iowait;
	struct rq *rq;
	long ret;

	current->in_iowait = 1;
	blk_schedule_flush_plug(current);

	delayacct_blkio_start();
	rq = raw_rq();
	atomic_inc(&rq->nr_iowait);
	ret = schedule_timeout(timeout);
	current->in_iowait = old_iowait;
	atomic_dec(&rq->nr_iowait);
	delayacct_blkio_end();

	return ret;
}
EXPORT_SYMBOL(io_schedule_timeout);

/**
 * sys_sched_get_priority_max - return maximum RT priority.
 * @policy: scheduling class.
 *
 * Return: On success, this syscall returns the maximum
 * rt_priority that can be used by a given scheduling class.
 * On failure, a negative error code is returned.
 */
SYSCALL_DEFINE1(sched_get_priority_max, int, policy)
{
	int ret = -EINVAL;

	switch (policy) {
	case SCHED_FIFO:
	case SCHED_RR:
		ret = MAX_USER_RT_PRIO-1;
		break;
	case SCHED_DEADLINE:
	case SCHED_NORMAL:
	case SCHED_BATCH:
	case SCHED_IDLE:
		ret = 0;
		break;
	}
	return ret;
}

/**
 * sys_sched_get_priority_min - return minimum RT priority.
 * @policy: scheduling class.
 *
 * Return: On success, this syscall returns the minimum
 * rt_priority that can be used by a given scheduling class.
 * On failure, a negative error code is returned.
 */
SYSCALL_DEFINE1(sched_get_priority_min, int, policy)
{
	int ret = -EINVAL;

	switch (policy) {
	case SCHED_FIFO:
	case SCHED_RR:
		ret = 1;
		break;
	case SCHED_DEADLINE:
	case SCHED_NORMAL:
	case SCHED_BATCH:
	case SCHED_IDLE:
		ret = 0;
	}
	return ret;
}

/**
 * sys_sched_rr_get_interval - return the default timeslice of a process.
 * @pid: pid of the process.
 * @interval: userspace pointer to the timeslice value.
 *
 * this syscall writes the default timeslice value of a given process
 * into the user-space timespec buffer. A value of '0' means infinity.
 *
 * Return: On success, 0 and the timeslice is in @interval. Otherwise,
 * an error code.
 */
SYSCALL_DEFINE2(sched_rr_get_interval, pid_t, pid,
		struct timespec __user *, interval)
{
	struct task_struct *p;
	unsigned int time_slice;
	struct rq_flags rf;
	struct timespec t;
	struct rq *rq;
	int retval;

	if (pid < 0)
		return -EINVAL;

	retval = -ESRCH;
	rcu_read_lock();
	p = find_process_by_pid(pid);
	if (!p)
		goto out_unlock;

	retval = security_task_getscheduler(p);
	if (retval)
		goto out_unlock;

	rq = task_rq_lock(p, &rf);
	time_slice = 0;
	if (p->sched_class->get_rr_interval)
		time_slice = p->sched_class->get_rr_interval(rq, p);
	task_rq_unlock(rq, p, &rf);

	rcu_read_unlock();
	jiffies_to_timespec(time_slice, &t);
	retval = copy_to_user(interval, &t, sizeof(t)) ? -EFAULT : 0;
	return retval;

out_unlock:
	rcu_read_unlock();
	return retval;
}

static const char stat_nam[] = TASK_STATE_TO_CHAR_STR;

void sched_show_task(struct task_struct *p)
{
	unsigned long free = 0;
	int ppid;
	unsigned long state = p->state;

	if (!try_get_task_stack(p))
		return;
	if (state)
		state = __ffs(state) + 1;
	printk(KERN_INFO "%-15.15s %c", p->comm,
		state < sizeof(stat_nam) - 1 ? stat_nam[state] : '?');
	if (state == TASK_RUNNING)
		printk(KERN_CONT "  running task    ");
#ifdef CONFIG_DEBUG_STACK_USAGE
	free = stack_not_used(p);
#endif
	ppid = 0;
	rcu_read_lock();
	if (pid_alive(p))
		ppid = task_pid_nr(rcu_dereference(p->real_parent));
	rcu_read_unlock();
	printk(KERN_CONT "%5lu %5d %6d 0x%08lx\n", free,
		task_pid_nr(p), ppid,
		(unsigned long)task_thread_info(p)->flags);

	print_worker_info(KERN_INFO, p);
	show_stack(p, NULL);
	put_task_stack(p);
}

void show_state_filter(unsigned long state_filter)
{
	struct task_struct *g, *p;

#if BITS_PER_LONG == 32
	printk(KERN_INFO
		"  task                PC stack   pid father\n");
#else
	printk(KERN_INFO
		"  task                        PC stack   pid father\n");
#endif
	rcu_read_lock();
	for_each_process_thread(g, p) {
		/*
		 * reset the NMI-timeout, listing all files on a slow
		 * console might take a lot of time:
		 * Also, reset softlockup watchdogs on all CPUs, because
		 * another CPU might be blocked waiting for us to process
		 * an IPI.
		 */
		touch_nmi_watchdog();
		touch_all_softlockup_watchdogs();
		if (!state_filter || (p->state & state_filter))
			sched_show_task(p);
	}

#ifdef CONFIG_SCHED_DEBUG
	if (!state_filter)
		sysrq_sched_debug_show();
#endif
	rcu_read_unlock();
	/*
	 * Only show locks if all tasks are dumped:
	 */
	if (!state_filter)
		debug_show_all_locks();
}

void init_idle_bootup_task(struct task_struct *idle)
{
	idle->sched_class = &idle_sched_class;
}

/**
 * init_idle - set up an idle thread for a given CPU
 * @idle: task in question
 * @cpu: cpu the idle task belongs to
 *
 * NOTE: this function does not set the idle thread's NEED_RESCHED
 * flag, to make booting more robust.
 */
void init_idle(struct task_struct *idle, int cpu)
{
	struct rq *rq = cpu_rq(cpu);
	unsigned long flags;

	__sched_fork(0, idle);

	raw_spin_lock_irqsave(&idle->pi_lock, flags);
	raw_spin_lock(&rq->lock);

	idle->state = TASK_RUNNING;
	idle->se.exec_start = sched_clock();

	kasan_unpoison_task_stack(idle);

#ifdef CONFIG_SMP
	/*
	 * Its possible that init_idle() gets called multiple times on a task,
	 * in that case do_set_cpus_allowed() will not do the right thing.
	 *
	 * And since this is boot we can forgo the serialization.
	 */
	set_cpus_allowed_common(idle, cpumask_of(cpu));
#endif
	/*
	 * We're having a chicken and egg problem, even though we are
	 * holding rq->lock, the cpu isn't yet set to this cpu so the
	 * lockdep check in task_group() will fail.
	 *
	 * Similar case to sched_fork(). / Alternatively we could
	 * use task_rq_lock() here and obtain the other rq->lock.
	 *
	 * Silence PROVE_RCU
	 */
	rcu_read_lock();
	__set_task_cpu(idle, cpu);
	rcu_read_unlock();

	rq->curr = rq->idle = idle;
	idle->on_rq = TASK_ON_RQ_QUEUED;
#ifdef CONFIG_SMP
	idle->on_cpu = 1;
#endif
	raw_spin_unlock(&rq->lock);
	raw_spin_unlock_irqrestore(&idle->pi_lock, flags);

	/* Set the preempt count _outside_ the spinlocks! */
	init_idle_preempt_count(idle, cpu);

	/*
	 * The idle tasks have their own, simple scheduling class:
	 */
	idle->sched_class = &idle_sched_class;
	ftrace_graph_init_idle_task(idle, cpu);
	vtime_init_idle(idle, cpu);
#ifdef CONFIG_SMP
	sprintf(idle->comm, "%s/%d", INIT_TASK_COMM, cpu);
#endif
}

int cpuset_cpumask_can_shrink(const struct cpumask *cur,
			      const struct cpumask *trial)
{
	int ret = 1, trial_cpus;
	struct dl_bw *cur_dl_b;
	unsigned long flags;

	if (!cpumask_weight(cur))
		return ret;

	rcu_read_lock_sched();
	cur_dl_b = dl_bw_of(cpumask_any(cur));
	trial_cpus = cpumask_weight(trial);

	raw_spin_lock_irqsave(&cur_dl_b->lock, flags);
	if (cur_dl_b->bw != -1 &&
	    cur_dl_b->bw * trial_cpus < cur_dl_b->total_bw)
		ret = 0;
	raw_spin_unlock_irqrestore(&cur_dl_b->lock, flags);
	rcu_read_unlock_sched();

	return ret;
}

int task_can_attach(struct task_struct *p,
		    const struct cpumask *cs_cpus_allowed)
{
	int ret = 0;

	/*
	 * Kthreads which disallow setaffinity shouldn't be moved
	 * to a new cpuset; we don't want to change their cpu
	 * affinity and isolating such threads by their set of
	 * allowed nodes is unnecessary.  Thus, cpusets are not
	 * applicable for such threads.  This prevents checking for
	 * success of set_cpus_allowed_ptr() on all attached tasks
	 * before cpus_allowed may be changed.
	 */
	if (p->flags & PF_NO_SETAFFINITY) {
		ret = -EINVAL;
		goto out;
	}

#ifdef CONFIG_SMP
	if (dl_task(p) && !cpumask_intersects(task_rq(p)->rd->span,
					      cs_cpus_allowed)) {
		unsigned int dest_cpu = cpumask_any_and(cpu_active_mask,
							cs_cpus_allowed);
		struct dl_bw *dl_b;
		bool overflow;
		int cpus;
		unsigned long flags;

		rcu_read_lock_sched();
		dl_b = dl_bw_of(dest_cpu);
		raw_spin_lock_irqsave(&dl_b->lock, flags);
		cpus = dl_bw_cpus(dest_cpu);
		overflow = __dl_overflow(dl_b, cpus, 0, p->dl.dl_bw);
		if (overflow)
			ret = -EBUSY;
		else {
			/*
			 * We reserve space for this task in the destination
			 * root_domain, as we can't fail after this point.
			 * We will free resources in the source root_domain
			 * later on (see set_cpus_allowed_dl()).
			 */
			__dl_add(dl_b, p->dl.dl_bw);
		}
		raw_spin_unlock_irqrestore(&dl_b->lock, flags);
		rcu_read_unlock_sched();

	}
#endif
out:
	return ret;
}

#ifdef CONFIG_SMP

static bool sched_smp_initialized __read_mostly;

#ifdef CONFIG_NUMA_BALANCING
/* Migrate current task p to target_cpu */
int migrate_task_to(struct task_struct *p, int target_cpu)
{
	struct migration_arg arg = { p, target_cpu };
	int curr_cpu = task_cpu(p);

	if (curr_cpu == target_cpu)
		return 0;

	if (!cpumask_test_cpu(target_cpu, tsk_cpus_allowed(p)))
		return -EINVAL;

	/* TODO: This is not properly updating schedstats */

	trace_sched_move_numa(p, curr_cpu, target_cpu);
	return stop_one_cpu(curr_cpu, migration_cpu_stop, &arg);
}

/*
 * Requeue a task on a given node and accurately track the number of NUMA
 * tasks on the runqueues
 */
void sched_setnuma(struct task_struct *p, int nid)
{
	bool queued, running;
	struct rq_flags rf;
	struct rq *rq;

	rq = task_rq_lock(p, &rf);
	queued = task_on_rq_queued(p);
	running = task_current(rq, p);

	if (queued)
		dequeue_task(rq, p, DEQUEUE_SAVE);
	if (running)
		put_prev_task(rq, p);

	p->numa_preferred_nid = nid;

	if (queued)
		enqueue_task(rq, p, ENQUEUE_RESTORE);
	if (running)
		set_curr_task(rq, p);
	task_rq_unlock(rq, p, &rf);
}
#endif /* CONFIG_NUMA_BALANCING */

#ifdef CONFIG_HOTPLUG_CPU
/*
 * Ensures that the idle task is using init_mm right before its cpu goes
 * offline.
 */
void idle_task_exit(void)
{
	struct mm_struct *mm = current->active_mm;

	BUG_ON(cpu_online(smp_processor_id()));

	if (mm != &init_mm) {
		switch_mm(mm, &init_mm, current);
		finish_arch_post_lock_switch();
	}
	mmdrop(mm);
}

/*
 * Since this CPU is going 'away' for a while, fold any nr_active delta
 * we might have. Assumes we're called after migrate_tasks() so that the
 * nr_active count is stable. We need to take the teardown thread which
 * is calling this into account, so we hand in adjust = 1 to the load
 * calculation.
 *
 * Also see the comment "Global load-average calculations".
 */
static void calc_load_migrate(struct rq *rq)
{
	long delta = calc_load_fold_active(rq, 1);
	if (delta)
		atomic_long_add(delta, &calc_load_tasks);
}

static void put_prev_task_fake(struct rq *rq, struct task_struct *prev)
{
}

static const struct sched_class fake_sched_class = {
	.put_prev_task = put_prev_task_fake,
};

static struct task_struct fake_task = {
	/*
	 * Avoid pull_{rt,dl}_task()
	 */
	.prio = MAX_PRIO + 1,
	.sched_class = &fake_sched_class,
};

/*
 * Remove a task from the runqueue and pretend that it's migrating. This
 * should prevent migrations for the detached task and disallow further
 * changes to tsk_cpus_allowed.
 */
static void
detach_one_task(struct task_struct *p, struct rq *rq, struct list_head *tasks)
{
	lockdep_assert_held(&rq->lock);

	p->on_rq = TASK_ON_RQ_MIGRATING;
	deactivate_task(rq, p, 0);
	list_add(&p->se.group_node, tasks);
}

static void attach_tasks(struct list_head *tasks, struct rq *rq)
{
	struct task_struct *p;

	lockdep_assert_held(&rq->lock);

	while (!list_empty(tasks)) {
		p = list_first_entry(tasks, struct task_struct, se.group_node);
		list_del_init(&p->se.group_node);

		BUG_ON(task_rq(p) != rq);
		activate_task(rq, p, 0);
		p->on_rq = TASK_ON_RQ_QUEUED;
	}
}

/*
 * Migrate all tasks (not pinned if pinned argument say so) from the rq,
 * sleeping tasks will be migrated by try_to_wake_up()->select_task_rq().
 *
 * Called with rq->lock held even though we'er in stop_machine() and
 * there's no concurrency possible, we hold the required locks anyway
 * because of lock validation efforts.
 */
static void migrate_tasks(struct rq *dead_rq, bool migrate_pinned_tasks)
{
	struct rq *rq = dead_rq;
	struct task_struct *next, *stop = rq->stop;
	struct rq_flags rf;
	int dest_cpu;
	unsigned int num_pinned_kthreads = 1; /* this thread */
	LIST_HEAD(tasks);
	cpumask_t avail_cpus;

	cpumask_andnot(&avail_cpus, cpu_online_mask, cpu_isolated_mask);

	/*
	 * Fudge the rq selection such that the below task selection loop
	 * doesn't get stuck on the currently eligible stop task.
	 *
	 * We're currently inside stop_machine() and the rq is either stuck
	 * in the stop_machine_cpu_stop() loop, or we're executing this code,
	 * either way we should never end up calling schedule() until we're
	 * done here.
	 */
	rq->stop = NULL;

	/*
	 * put_prev_task() and pick_next_task() sched
	 * class method both need to have an up-to-date
	 * value of rq->clock[_task]
	 */
	update_rq_clock(rq);

	for (;;) {
		/*
		 * There's this thread running, bail when that's the only
		 * remaining thread.
		 */
		if (rq->nr_running == 1)
			break;

		/*
		 * pick_next_task assumes pinned rq->lock.
		 */
		rq_pin_lock(rq, &rf);
		next = pick_next_task(rq, &fake_task, &rf);
		BUG_ON(!next);
		next->sched_class->put_prev_task(rq, next);

		if (!migrate_pinned_tasks && next->flags & PF_KTHREAD &&
			!cpumask_intersects(&avail_cpus, &next->cpus_allowed)) {
			detach_one_task(next, rq, &tasks);
			num_pinned_kthreads += 1;
			lockdep_unpin_lock(&rq->lock, cookie);
			continue;
		}

		/*
		 * Rules for changing task_struct::cpus_allowed are holding
		 * both pi_lock and rq->lock, such that holding either
		 * stabilizes the mask.
		 *
		 * Drop rq->lock is not quite as disastrous as it usually is
		 * because !cpu_active at this point, which means load-balance
		 * will not interfere. Also, stop-machine.
		 */
		rq_unpin_lock(rq, &rf);
		raw_spin_unlock(&rq->lock);
		raw_spin_lock(&next->pi_lock);
		raw_spin_lock(&rq->lock);

		/*
		 * Since we're inside stop-machine, _nothing_ should have
		 * changed the task, WARN if weird stuff happened, because in
		 * that case the above rq->lock drop is a fail too.
		 * However, during cpu isolation the load balancer might have
		 * interferred since we don't stop all CPUs. Ignore warning for
		 * this case.
		 */
		if (task_rq(next) != rq || !task_on_rq_queued(next)) {
			WARN_ON(migrate_pinned_tasks);
			raw_spin_unlock(&next->pi_lock);
			continue;
		}

		/* Find suitable destination for @next, with force if needed. */
		dest_cpu = select_fallback_rq(dead_rq->cpu, next, false);

		rq = __migrate_task(rq, next, dest_cpu);
		if (rq != dead_rq) {
			raw_spin_unlock(&rq->lock);
			raw_spin_unlock(&next->pi_lock);
			rq = dead_rq;
			raw_spin_lock(&next->pi_lock);
			raw_spin_lock(&rq->lock);
		}
		raw_spin_unlock(&next->pi_lock);
	}

	rq->stop = stop;

	if (num_pinned_kthreads > 1)
		attach_tasks(&tasks, rq);
}

static void set_rq_online(struct rq *rq);
static void set_rq_offline(struct rq *rq);

int do_isolation_work_cpu_stop(void *data)
{
	unsigned int cpu = smp_processor_id();
	struct rq *rq = cpu_rq(cpu);

	watchdog_disable(cpu);

	irq_migrate_all_off_this_cpu();

	local_irq_disable();

	sched_ttwu_pending();

	raw_spin_lock(&rq->lock);

	/*
	 * Temporarily mark the rq as offline. This will allow us to
	 * move tasks off the CPU.
	 */
	if (rq->rd) {
		BUG_ON(!cpumask_test_cpu(cpu, rq->rd->span));
		set_rq_offline(rq);
	}

	migrate_tasks(rq, false);

	if (rq->rd)
		set_rq_online(rq);
	raw_spin_unlock(&rq->lock);

	clear_walt_request(cpu);
	local_irq_enable();
	return 0;
}

int do_unisolation_work_cpu_stop(void *data)
{
	watchdog_enable(smp_processor_id());
	return 0;
}

static void init_sched_groups_capacity(int cpu, struct sched_domain *sd);

static void sched_update_group_capacities(int cpu)
{
	struct sched_domain *sd;

	mutex_lock(&sched_domains_mutex);
	rcu_read_lock();

	for_each_domain(cpu, sd) {
		int balance_cpu = group_balance_cpu(sd->groups);

		init_sched_groups_capacity(cpu, sd);
		/*
		 * Need to ensure this is also called with balancing
		 * cpu.
		*/
		if (cpu != balance_cpu)
			init_sched_groups_capacity(balance_cpu, sd);
	}

	rcu_read_unlock();
	mutex_unlock(&sched_domains_mutex);
}

static unsigned int cpu_isolation_vote[NR_CPUS];

int sched_isolate_count(const cpumask_t *mask, bool include_offline)
{
	cpumask_t count_mask = CPU_MASK_NONE;

	if (include_offline) {
		cpumask_complement(&count_mask, cpu_online_mask);
		cpumask_or(&count_mask, &count_mask, cpu_isolated_mask);
		cpumask_and(&count_mask, &count_mask, mask);
	} else {
		cpumask_and(&count_mask, mask, cpu_isolated_mask);
	}

	return cpumask_weight(&count_mask);
}

/*
 * 1) CPU is isolated and cpu is offlined:
 *	Unisolate the core.
 * 2) CPU is not isolated and CPU is offlined:
 *	No action taken.
 * 3) CPU is offline and request to isolate
 *	Request ignored.
 * 4) CPU is offline and isolated:
 *	Not a possible state.
 * 5) CPU is online and request to isolate
 *	Normal case: Isolate the CPU
 * 6) CPU is not isolated and comes back online
 *	Nothing to do
 *
 * Note: The client calling sched_isolate_cpu() is repsonsible for ONLY
 * calling sched_unisolate_cpu() on a CPU that the client previously isolated.
 * Client is also responsible for unisolating when a core goes offline
 * (after CPU is marked offline).
 */
int sched_isolate_cpu(int cpu)
{
	struct rq *rq = cpu_rq(cpu);
	cpumask_t avail_cpus;
	int ret_code = 0;
	u64 start_time = 0;

	if (trace_sched_isolate_enabled())
		start_time = sched_clock();

	cpu_maps_update_begin();

	cpumask_andnot(&avail_cpus, cpu_online_mask, cpu_isolated_mask);

	/* We cannot isolate ALL cpus in the system */
	if (cpumask_weight(&avail_cpus) == 1) {
		ret_code = -EINVAL;
		goto out;
	}

	if (!cpu_online(cpu)) {
		ret_code = -EINVAL;
		goto out;
	}

	if (++cpu_isolation_vote[cpu] > 1)
		goto out;

	/*
	 * There is a race between watchdog being enabled by hotplug and
	 * core isolation disabling the watchdog. When a CPU is hotplugged in
	 * and the hotplug lock has been released the watchdog thread might
	 * not have run yet to enable the watchdog.
	 * We have to wait for the watchdog to be enabled before proceeding.
	 */
	if (!watchdog_configured(cpu)) {
		msleep(20);
		if (!watchdog_configured(cpu)) {
			--cpu_isolation_vote[cpu];
			ret_code = -EBUSY;
			goto out;
		}
	}

	set_cpu_isolated(cpu, true);
	cpumask_clear_cpu(cpu, &avail_cpus);

	/* Migrate timers */
	smp_call_function_any(&avail_cpus, hrtimer_quiesce_cpu, &cpu, 1);
	smp_call_function_any(&avail_cpus, timer_quiesce_cpu, &cpu, 1);

	stop_cpus(cpumask_of(cpu), do_isolation_work_cpu_stop, 0);

	calc_load_migrate(rq);
	update_max_interval();
	sched_update_group_capacities(cpu);

out:
	cpu_maps_update_done();
	trace_sched_isolate(cpu, cpumask_bits(cpu_isolated_mask)[0],
			    start_time, 1);
	return ret_code;
}

/*
 * Note: The client calling sched_isolate_cpu() is repsonsible for ONLY
 * calling sched_unisolate_cpu() on a CPU that the client previously isolated.
 * Client is also responsible for unisolating when a core goes offline
 * (after CPU is marked offline).
 */
int sched_unisolate_cpu_unlocked(int cpu)
{
	int ret_code = 0;
	struct rq *rq = cpu_rq(cpu);
	u64 start_time = 0;

	if (trace_sched_isolate_enabled())
		start_time = sched_clock();

	if (!cpu_isolation_vote[cpu]) {
		ret_code = -EINVAL;
		goto out;
	}

	if (--cpu_isolation_vote[cpu])
		goto out;

	if (cpu_online(cpu)) {
		unsigned long flags;

		raw_spin_lock_irqsave(&rq->lock, flags);
		rq->age_stamp = sched_clock_cpu(cpu);
		raw_spin_unlock_irqrestore(&rq->lock, flags);
	}

	set_cpu_isolated(cpu, false);
	update_max_interval();
	sched_update_group_capacities(cpu);

	if (cpu_online(cpu)) {
		stop_cpus(cpumask_of(cpu), do_unisolation_work_cpu_stop, 0);

		/* Kick CPU to immediately do load balancing */
		if (!test_and_set_bit(NOHZ_BALANCE_KICK, nohz_flags(cpu)))
			smp_send_reschedule(cpu);
	}

out:
	trace_sched_isolate(cpu, cpumask_bits(cpu_isolated_mask)[0],
			    start_time, 0);
	return ret_code;
}

int sched_unisolate_cpu(int cpu)
{
	int ret_code;

	cpu_maps_update_begin();
	ret_code = sched_unisolate_cpu_unlocked(cpu);
	cpu_maps_update_done();
	return ret_code;
}

#endif /* CONFIG_HOTPLUG_CPU */

static void set_rq_online(struct rq *rq)
{
	if (!rq->online) {
		const struct sched_class *class;

		cpumask_set_cpu(rq->cpu, rq->rd->online);
		rq->online = 1;

		for_each_class(class) {
			if (class->rq_online)
				class->rq_online(rq);
		}
	}
}

static void set_rq_offline(struct rq *rq)
{
	if (rq->online) {
		const struct sched_class *class;

		for_each_class(class) {
			if (class->rq_offline)
				class->rq_offline(rq);
		}

		cpumask_clear_cpu(rq->cpu, rq->rd->online);
		rq->online = 0;
	}
}

static void set_cpu_rq_start_time(unsigned int cpu)
{
	struct rq *rq = cpu_rq(cpu);

	rq->age_stamp = sched_clock_cpu(cpu);
}

static cpumask_var_t sched_domains_tmpmask; /* sched_domains_mutex */

#ifdef CONFIG_SCHED_DEBUG

static __read_mostly int sched_debug_enabled;

static int __init sched_debug_setup(char *str)
{
	sched_debug_enabled = 1;

	return 0;
}
early_param("sched_debug", sched_debug_setup);

static inline bool sched_debug(void)
{
	return sched_debug_enabled;
}

static int sched_domain_debug_one(struct sched_domain *sd, int cpu, int level,
				  struct cpumask *groupmask)
{
	struct sched_group *group = sd->groups;

	cpumask_clear(groupmask);

	printk(KERN_DEBUG "%*s domain %d: ", level, "", level);

	if (!(sd->flags & SD_LOAD_BALANCE)) {
		printk("does not load-balance\n");
		return -1;
	}

	printk(KERN_CONT "span %*pbl level %s\n",
	       cpumask_pr_args(sched_domain_span(sd)), sd->name);

	if (!cpumask_test_cpu(cpu, sched_domain_span(sd))) {
		printk(KERN_ERR "ERROR: domain->span does not contain "
				"CPU%d\n", cpu);
	}
	if (!cpumask_test_cpu(cpu, sched_group_cpus(group))) {
		printk(KERN_ERR "ERROR: domain->groups does not contain"
				" CPU%d\n", cpu);
	}

	printk(KERN_DEBUG "%*s groups:", level + 1, "");
	do {
		if (!group) {
			printk("\n");
			printk(KERN_ERR "ERROR: group is NULL\n");
			break;
		}

		if (!cpumask_weight(sched_group_cpus(group))) {
			printk(KERN_CONT "\n");
			printk(KERN_ERR "ERROR: empty group\n");
			break;
		}

		if (!(sd->flags & SD_OVERLAP) &&
		    cpumask_intersects(groupmask, sched_group_cpus(group))) {
			printk(KERN_CONT "\n");
			printk(KERN_ERR "ERROR: repeated CPUs\n");
			break;
		}

		cpumask_or(groupmask, groupmask, sched_group_cpus(group));

		printk(KERN_CONT " %*pbl",
		       cpumask_pr_args(sched_group_cpus(group)));
		if (group->sgc->capacity != SCHED_CAPACITY_SCALE) {
			printk(KERN_CONT " (cpu_capacity = %lu)",
				group->sgc->capacity);
		}

		group = group->next;
	} while (group != sd->groups);
	printk(KERN_CONT "\n");

	if (!cpumask_equal(sched_domain_span(sd), groupmask))
		printk(KERN_ERR "ERROR: groups don't span domain->span\n");

	if (sd->parent &&
	    !cpumask_subset(groupmask, sched_domain_span(sd->parent)))
		printk(KERN_ERR "ERROR: parent span is not a superset "
			"of domain->span\n");
	return 0;
}

static void sched_domain_debug(struct sched_domain *sd, int cpu)
{
	int level = 0;

	if (!sched_debug_enabled)
		return;

	if (!sd) {
		printk(KERN_DEBUG "CPU%d attaching NULL sched-domain.\n", cpu);
		return;
	}

	printk(KERN_DEBUG "CPU%d attaching sched-domain:\n", cpu);

	for (;;) {
		if (sched_domain_debug_one(sd, cpu, level, sched_domains_tmpmask))
			break;
		level++;
		sd = sd->parent;
		if (!sd)
			break;
	}
}
#else /* !CONFIG_SCHED_DEBUG */

# define sched_debug_enabled 0
# define sched_domain_debug(sd, cpu) do { } while (0)
static inline bool sched_debug(void)
{
	return false;
}
#endif /* CONFIG_SCHED_DEBUG */

static int sd_degenerate(struct sched_domain *sd)
{
	if (cpumask_weight(sched_domain_span(sd)) == 1) {
		if (sd->groups->sge)
			sd->flags &= ~SD_LOAD_BALANCE;
		else
			return 1;
	}

	/* Following flags need at least 2 groups */
	if (sd->flags & (SD_LOAD_BALANCE |
			 SD_BALANCE_NEWIDLE |
			 SD_BALANCE_FORK |
			 SD_BALANCE_EXEC |
			 SD_SHARE_CPUCAPACITY |
			 SD_ASYM_CPUCAPACITY |
			 SD_SHARE_PKG_RESOURCES |
			 SD_SHARE_POWERDOMAIN |
			 SD_SHARE_CAP_STATES)) {
		if (sd->groups != sd->groups->next)
			return 0;
	}

	/* Following flags don't use groups */
	if (sd->flags & (SD_WAKE_AFFINE))
		return 0;

	return 1;
}

static int
sd_parent_degenerate(struct sched_domain *sd, struct sched_domain *parent)
{
	unsigned long cflags = sd->flags, pflags = parent->flags;

	if (sd_degenerate(parent))
		return 1;

	if (!cpumask_equal(sched_domain_span(sd), sched_domain_span(parent)))
		return 0;

	/* Flags needing groups don't count if only 1 group in parent */
	if (parent->groups == parent->groups->next) {
		pflags &= ~(SD_LOAD_BALANCE |
				SD_BALANCE_NEWIDLE |
				SD_BALANCE_FORK |
				SD_BALANCE_EXEC |
				SD_ASYM_CPUCAPACITY |
				SD_SHARE_CPUCAPACITY |
				SD_SHARE_PKG_RESOURCES |
				SD_PREFER_SIBLING |
				SD_SHARE_POWERDOMAIN |
				SD_SHARE_CAP_STATES);
		if (parent->groups->sge) {
			parent->flags &= ~SD_LOAD_BALANCE;
			return 0;
		}
		if (nr_node_ids == 1)
			pflags &= ~SD_SERIALIZE;
	}
	if (~cflags & pflags)
		return 0;

	return 1;
}

static void free_rootdomain(struct rcu_head *rcu)
{
	struct root_domain *rd = container_of(rcu, struct root_domain, rcu);

	cpupri_cleanup(&rd->cpupri);
	cpudl_cleanup(&rd->cpudl);
	free_cpumask_var(rd->dlo_mask);
	free_cpumask_var(rd->rto_mask);
	free_cpumask_var(rd->online);
	free_cpumask_var(rd->span);
	kfree(rd);
}

static void rq_attach_root(struct rq *rq, struct root_domain *rd)
{
	struct root_domain *old_rd = NULL;
	unsigned long flags;

	raw_spin_lock_irqsave(&rq->lock, flags);

	if (rq->rd) {
		old_rd = rq->rd;

		if (cpumask_test_cpu(rq->cpu, old_rd->online))
			set_rq_offline(rq);

		cpumask_clear_cpu(rq->cpu, old_rd->span);

		/*
		 * If we dont want to free the old_rd yet then
		 * set old_rd to NULL to skip the freeing later
		 * in this function:
		 */
		if (!atomic_dec_and_test(&old_rd->refcount))
			old_rd = NULL;
	}

	atomic_inc(&rd->refcount);
	rq->rd = rd;

	cpumask_set_cpu(rq->cpu, rd->span);
	if (cpumask_test_cpu(rq->cpu, cpu_active_mask))
		set_rq_online(rq);

	raw_spin_unlock_irqrestore(&rq->lock, flags);

	if (old_rd)
		call_rcu_sched(&old_rd->rcu, free_rootdomain);
}

void sched_get_rd(struct root_domain *rd)
{
	atomic_inc(&rd->refcount);
}

void sched_put_rd(struct root_domain *rd)
{
	if (!atomic_dec_and_test(&rd->refcount))
		return;

	call_rcu_sched(&rd->rcu, free_rootdomain);
}

static int init_rootdomain(struct root_domain *rd)
{
	memset(rd, 0, sizeof(*rd));

	if (!zalloc_cpumask_var(&rd->span, GFP_KERNEL))
		goto out;
	if (!zalloc_cpumask_var(&rd->online, GFP_KERNEL))
		goto free_span;
	if (!zalloc_cpumask_var(&rd->dlo_mask, GFP_KERNEL))
		goto free_online;
	if (!zalloc_cpumask_var(&rd->rto_mask, GFP_KERNEL))
		goto free_dlo_mask;

#ifdef HAVE_RT_PUSH_IPI
	rd->rto_cpu = -1;
	raw_spin_lock_init(&rd->rto_lock);
	init_irq_work(&rd->rto_push_work, rto_push_irq_work_func);
#endif

	init_dl_bw(&rd->dl_bw);
	if (cpudl_init(&rd->cpudl) != 0)
		goto free_dlo_mask;

	if (cpupri_init(&rd->cpupri) != 0)
		goto free_rto_mask;

	init_max_cpu_capacity(&rd->max_cpu_capacity);

	rd->max_cap_orig_cpu = rd->min_cap_orig_cpu = -1;

	return 0;

free_rto_mask:
	free_cpumask_var(rd->rto_mask);
free_dlo_mask:
	free_cpumask_var(rd->dlo_mask);
free_online:
	free_cpumask_var(rd->online);
free_span:
	free_cpumask_var(rd->span);
out:
	return -ENOMEM;
}

/*
 * By default the system creates a single root-domain with all cpus as
 * members (mimicking the global state we have today).
 */
struct root_domain def_root_domain;

static void init_defrootdomain(void)
{
	init_rootdomain(&def_root_domain);

	atomic_set(&def_root_domain.refcount, 1);
}

static struct root_domain *alloc_rootdomain(void)
{
	struct root_domain *rd;

	rd = kmalloc(sizeof(*rd), GFP_KERNEL);
	if (!rd)
		return NULL;

	if (init_rootdomain(rd) != 0) {
		kfree(rd);
		return NULL;
	}

	return rd;
}

static void free_sched_groups(struct sched_group *sg, int free_sgc)
{
	struct sched_group *tmp, *first;

	if (!sg)
		return;

	first = sg;
	do {
		tmp = sg->next;

		if (free_sgc && atomic_dec_and_test(&sg->sgc->ref))
			kfree(sg->sgc);

		kfree(sg);
		sg = tmp;
	} while (sg != first);
}

static void destroy_sched_domain(struct sched_domain *sd)
{
	/*
	 * If its an overlapping domain it has private groups, iterate and
	 * nuke them all.
	 */
	if (sd->flags & SD_OVERLAP) {
		free_sched_groups(sd->groups, 1);
	} else if (atomic_dec_and_test(&sd->groups->ref)) {
		kfree(sd->groups->sgc);
		kfree(sd->groups);
	}
	if (sd->shared && atomic_dec_and_test(&sd->shared->ref))
		kfree(sd->shared);
	kfree(sd);
}

static void destroy_sched_domains_rcu(struct rcu_head *rcu)
{
	struct sched_domain *sd = container_of(rcu, struct sched_domain, rcu);

	while (sd) {
		struct sched_domain *parent = sd->parent;
		destroy_sched_domain(sd);
		sd = parent;
	}
}

static void destroy_sched_domains(struct sched_domain *sd)
{
	if (sd)
		call_rcu(&sd->rcu, destroy_sched_domains_rcu);
}

/*
 * Keep a special pointer to the highest sched_domain that has
 * SD_SHARE_PKG_RESOURCE set (Last Level Cache Domain) for this
 * allows us to avoid some pointer chasing select_idle_sibling().
 *
 * Also keep a unique ID per domain (we use the first cpu number in
 * the cpumask of the domain), this allows us to quickly tell if
 * two cpus are in the same cache domain, see cpus_share_cache().
 */
DEFINE_PER_CPU(struct sched_domain *, sd_llc);
DEFINE_PER_CPU(int, sd_llc_size);
DEFINE_PER_CPU(int, sd_llc_id);
DEFINE_PER_CPU(struct sched_domain_shared *, sd_llc_shared);
DEFINE_PER_CPU(struct sched_domain *, sd_numa);
DEFINE_PER_CPU(struct sched_domain *, sd_asym);
DEFINE_PER_CPU(struct sched_domain *, sd_ea);
DEFINE_PER_CPU(struct sched_domain *, sd_scs);

static void update_top_cache_domain(int cpu)
{
	struct sched_domain_shared *sds = NULL;
	struct sched_domain *sd;
	struct sched_domain *ea_sd = NULL;
	int id = cpu;
	int size = 1;

	sd = highest_flag_domain(cpu, SD_SHARE_PKG_RESOURCES);
	if (sd) {
		id = cpumask_first(sched_domain_span(sd));
		size = cpumask_weight(sched_domain_span(sd));
		sds = sd->shared;
	}

	rcu_assign_pointer(per_cpu(sd_llc, cpu), sd);
	per_cpu(sd_llc_size, cpu) = size;
	per_cpu(sd_llc_id, cpu) = id;
	rcu_assign_pointer(per_cpu(sd_llc_shared, cpu), sds);

	sd = lowest_flag_domain(cpu, SD_NUMA);
	rcu_assign_pointer(per_cpu(sd_numa, cpu), sd);

	sd = highest_flag_domain(cpu, SD_ASYM_PACKING);
	rcu_assign_pointer(per_cpu(sd_asym, cpu), sd);

	for_each_domain(cpu, sd) {
		if (sd->groups->sge)
			ea_sd = sd;
		else
			break;
	}
	rcu_assign_pointer(per_cpu(sd_ea, cpu), ea_sd);

	sd = highest_flag_domain(cpu, SD_SHARE_CAP_STATES);
	rcu_assign_pointer(per_cpu(sd_scs, cpu), sd);
}

/*
 * Attach the domain 'sd' to 'cpu' as its base domain. Callers must
 * hold the hotplug lock.
 */
static void
cpu_attach_domain(struct sched_domain *sd, struct root_domain *rd, int cpu)
{
	struct rq *rq = cpu_rq(cpu);
	struct sched_domain *tmp;
	unsigned long next_balance = rq->next_balance;

	/* Remove the sched domains which do not contribute to scheduling. */
	for (tmp = sd; tmp; ) {
		struct sched_domain *parent = tmp->parent;
		if (!parent)
			break;

		if (sd_parent_degenerate(tmp, parent)) {
			tmp->parent = parent->parent;
			if (parent->parent)
				parent->parent->child = tmp;
			/*
			 * Transfer SD_PREFER_SIBLING down in case of a
			 * degenerate parent; the spans match for this
			 * so the property transfers.
			 */
			if (parent->flags & SD_PREFER_SIBLING)
				tmp->flags |= SD_PREFER_SIBLING;
			destroy_sched_domain(parent);
		} else
			tmp = tmp->parent;
	}

	if (sd && sd_degenerate(sd)) {
		tmp = sd;
		sd = sd->parent;
		destroy_sched_domain(tmp);
		if (sd)
			sd->child = NULL;
	}

	for (tmp = sd; tmp; ) {
		unsigned long interval;

		interval = msecs_to_jiffies(tmp->balance_interval);
		if (time_after(next_balance, tmp->last_balance + interval))
			next_balance = tmp->last_balance + interval;

		tmp = tmp->parent;
	}
	rq->next_balance = next_balance;

	sched_domain_debug(sd, cpu);

	rq_attach_root(rq, rd);
	tmp = rq->sd;
	rcu_assign_pointer(rq->sd, sd);
	destroy_sched_domains(tmp);

	update_top_cache_domain(cpu);
}

/* Setup the mask of cpus configured for isolated domains */
static int __init isolated_cpu_setup(char *str)
{
	int ret;

	alloc_bootmem_cpumask_var(&cpu_isolated_map);
	ret = cpulist_parse(str, cpu_isolated_map);
	if (ret) {
		pr_err("sched: Error, all isolcpus= values must be between 0 and %d\n", nr_cpu_ids);
		return 0;
	}
	return 1;
}
__setup("isolcpus=", isolated_cpu_setup);

struct s_data {
	struct sched_domain ** __percpu sd;
	struct root_domain	*rd;
};

enum s_alloc {
	sa_rootdomain,
	sa_sd,
	sa_sd_storage,
	sa_none,
};

/*
 * Build an iteration mask that can exclude certain CPUs from the upwards
 * domain traversal.
 *
 * Only CPUs that can arrive at this group should be considered to continue
 * balancing.
 *
 * Asymmetric node setups can result in situations where the domain tree is of
 * unequal depth, make sure to skip domains that already cover the entire
 * range.
 *
 * In that case build_sched_domains() will have terminated the iteration early
 * and our sibling sd spans will be empty. Domains should always include the
 * cpu they're built on, so check that.
 *
 */
static void build_group_mask(struct sched_domain *sd, struct sched_group *sg)
{
	const struct cpumask *sg_span = sched_group_cpus(sg);
	struct sd_data *sdd = sd->private;
	struct sched_domain *sibling;
	int i;

	for_each_cpu(i, sg_span) {
		sibling = *per_cpu_ptr(sdd->sd, i);

		/*
		 * Can happen in the asymmetric case, where these siblings are
		 * unused. The mask will not be empty because those CPUs that
		 * do have the top domain _should_ span the domain.
		 */
		if (!sibling->child)
			continue;

		/* If we would not end up here, we can't continue from here */
		if (!cpumask_equal(sg_span, sched_domain_span(sibling->child)))
			continue;

		cpumask_set_cpu(i, sched_group_mask(sg));
	}

	/* We must not have empty masks here */
	WARN_ON_ONCE(cpumask_empty(sched_group_mask(sg)));
}

/*
 * Return the canonical balance cpu for this group, this is the first cpu
 * of this group that's also in the iteration mask.
 */
int group_balance_cpu(struct sched_group *sg)
{
	return cpumask_first_and(sched_group_cpus(sg), sched_group_mask(sg));
}

static int
build_overlap_sched_groups(struct sched_domain *sd, int cpu)
{
	struct sched_group *first = NULL, *last = NULL, *groups = NULL, *sg;
	const struct cpumask *span = sched_domain_span(sd);
	struct cpumask *covered = sched_domains_tmpmask;
	struct sd_data *sdd = sd->private;
	struct sched_domain *sibling;
	int i;

	cpumask_clear(covered);

	for_each_cpu_wrap(i, span, cpu) {
		struct cpumask *sg_span;

		if (cpumask_test_cpu(i, covered))
			continue;

		sibling = *per_cpu_ptr(sdd->sd, i);

		/* See the comment near build_group_mask(). */
		if (!cpumask_test_cpu(i, sched_domain_span(sibling)))
			continue;

		sg = kzalloc_node(sizeof(struct sched_group) + cpumask_size(),
				GFP_KERNEL, cpu_to_node(cpu));

		if (!sg)
			goto fail;

		sg_span = sched_group_cpus(sg);
		if (sibling->child)
			cpumask_copy(sg_span, sched_domain_span(sibling->child));
		else
			cpumask_set_cpu(i, sg_span);

		cpumask_or(covered, covered, sg_span);

		sg->sgc = *per_cpu_ptr(sdd->sgc, i);
		if (atomic_inc_return(&sg->sgc->ref) == 1)
			build_group_mask(sd, sg);

		/*
		 * Initialize sgc->capacity such that even if we mess up the
		 * domains and no possible iteration will get us here, we won't
		 * die on a /0 trap.
		 */
		sg->sgc->capacity = SCHED_CAPACITY_SCALE * cpumask_weight(sg_span);
		sg->sgc->max_capacity = SCHED_CAPACITY_SCALE;
		sg->sgc->min_capacity = SCHED_CAPACITY_SCALE;

		/*
		 * Make sure the first group of this domain contains the
		 * canonical balance cpu. Otherwise the sched_domain iteration
		 * breaks. See update_sg_lb_stats().
		 */
		if ((!groups && cpumask_test_cpu(cpu, sg_span)) ||
		    group_balance_cpu(sg) == cpu)
			groups = sg;

		if (!first)
			first = sg;
		if (last)
			last->next = sg;
		last = sg;
		last->next = first;
	}
	sd->groups = groups;

	return 0;

fail:
	free_sched_groups(first, 0);

	return -ENOMEM;
}

static int get_group(int cpu, struct sd_data *sdd, struct sched_group **sg)
{
	struct sched_domain *sd = *per_cpu_ptr(sdd->sd, cpu);
	struct sched_domain *child = sd->child;

	if (child)
		cpu = cpumask_first(sched_domain_span(child));

	if (sg) {
		*sg = *per_cpu_ptr(sdd->sg, cpu);
		(*sg)->sgc = *per_cpu_ptr(sdd->sgc, cpu);
		atomic_set(&(*sg)->sgc->ref, 1); /* for claim_allocations */
	}

	return cpu;
}

/*
 * build_sched_groups will build a circular linked list of the groups
 * covered by the given span, and will set each group's ->cpumask correctly,
 * and ->cpu_capacity to 0.
 *
 * Assumes the sched_domain tree is fully constructed
 */
static int
build_sched_groups(struct sched_domain *sd, int cpu)
{
	struct sched_group *first = NULL, *last = NULL;
	struct sd_data *sdd = sd->private;
	const struct cpumask *span = sched_domain_span(sd);
	struct cpumask *covered;
	int i;

	get_group(cpu, sdd, &sd->groups);
	atomic_inc(&sd->groups->ref);

	if (cpu != cpumask_first(span))
		return 0;

	lockdep_assert_held(&sched_domains_mutex);
	covered = sched_domains_tmpmask;

	cpumask_clear(covered);

	for_each_cpu(i, span) {
		struct sched_group *sg;
		int group, j;

		if (cpumask_test_cpu(i, covered))
			continue;

		group = get_group(i, sdd, &sg);
		cpumask_setall(sched_group_mask(sg));

		for_each_cpu(j, span) {
			if (get_group(j, sdd, NULL) != group)
				continue;

			cpumask_set_cpu(j, covered);
			cpumask_set_cpu(j, sched_group_cpus(sg));
		}

		if (!first)
			first = sg;
		if (last)
			last->next = sg;
		last = sg;
	}
	last->next = first;

	return 0;
}

/*
 * Initialize sched groups cpu_capacity.
 *
 * cpu_capacity indicates the capacity of sched group, which is used while
 * distributing the load between different sched groups in a sched domain.
 * Typically cpu_capacity for all the groups in a sched domain will be same
 * unless there are asymmetries in the topology. If there are asymmetries,
 * group having more cpu_capacity will pickup more load compared to the
 * group having less cpu_capacity.
 */
static void init_sched_groups_capacity(int cpu, struct sched_domain *sd)
{
	struct sched_group *sg = sd->groups;
	cpumask_t avail_mask;

	WARN_ON(!sg);

	do {
		cpumask_andnot(&avail_mask, sched_group_cpus(sg),
							cpu_isolated_mask);
		sg->group_weight = cpumask_weight(&avail_mask);
		sg = sg->next;
	} while (sg != sd->groups);

	if (cpu != group_balance_cpu(sg))
		return;

	update_group_capacity(sd, cpu);
}

/*
 * Check that the per-cpu provided sd energy data is consistent for all cpus
 * within the mask.
 */
static inline void check_sched_energy_data(int cpu, sched_domain_energy_f fn,
					   const struct cpumask *cpumask)
{
	const struct sched_group_energy * const sge = fn(cpu);
	struct cpumask mask;
	int i;

	if (cpumask_weight(cpumask) <= 1)
		return;

	cpumask_xor(&mask, cpumask, get_cpu_mask(cpu));

	for_each_cpu(i, &mask) {
		const struct sched_group_energy * const e = fn(i);
		int y;

		BUG_ON(e->nr_idle_states != sge->nr_idle_states);

		for (y = 0; y < (e->nr_idle_states); y++) {
			BUG_ON(e->idle_states[y].power !=
					sge->idle_states[y].power);
		}

		BUG_ON(e->nr_cap_states != sge->nr_cap_states);

		for (y = 0; y < (e->nr_cap_states); y++) {
			BUG_ON(e->cap_states[y].cap != sge->cap_states[y].cap);
			BUG_ON(e->cap_states[y].power !=
					sge->cap_states[y].power);
		}
	}
}

static void init_sched_energy(int cpu, struct sched_domain *sd,
			      sched_domain_energy_f fn)
{
	if (!(fn && fn(cpu)))
		return;

	if (cpu != group_balance_cpu(sd->groups))
		return;

	if (sd->child && !sd->child->groups->sge) {
		pr_err("BUG: EAS setup broken for CPU%d\n", cpu);
#ifdef CONFIG_SCHED_DEBUG
		pr_err("     energy data on %s but not on %s domain\n",
			sd->name, sd->child->name);
#endif
		return;
	}

	check_sched_energy_data(cpu, fn, sched_group_cpus(sd->groups));

	sd->groups->sge = fn(cpu);
}

/*
 * Initializers for schedule domains
 * Non-inlined to reduce accumulated stack pressure in build_sched_domains()
 */

static int default_relax_domain_level = -1;
int sched_domain_level_max;

static int __init setup_relax_domain_level(char *str)
{
	if (kstrtoint(str, 0, &default_relax_domain_level))
		pr_warn("Unable to set relax_domain_level\n");

	return 1;
}
__setup("relax_domain_level=", setup_relax_domain_level);

static void set_domain_attribute(struct sched_domain *sd,
				 struct sched_domain_attr *attr)
{
	int request;

	if (!attr || attr->relax_domain_level < 0) {
		if (default_relax_domain_level < 0)
			return;
		else
			request = default_relax_domain_level;
	} else
		request = attr->relax_domain_level;
	if (request < sd->level) {
		/* turn off idle balance on this domain */
		sd->flags &= ~(SD_BALANCE_WAKE|SD_BALANCE_NEWIDLE);
	} else {
		/* turn on idle balance on this domain */
		sd->flags |= (SD_BALANCE_WAKE|SD_BALANCE_NEWIDLE);
	}
}

static void __sdt_free(const struct cpumask *cpu_map);
static int __sdt_alloc(const struct cpumask *cpu_map);

static void __free_domain_allocs(struct s_data *d, enum s_alloc what,
				 const struct cpumask *cpu_map)
{
	switch (what) {
	case sa_rootdomain:
		if (!atomic_read(&d->rd->refcount))
			free_rootdomain(&d->rd->rcu); /* fall through */
	case sa_sd:
		free_percpu(d->sd); /* fall through */
	case sa_sd_storage:
		__sdt_free(cpu_map); /* fall through */
	case sa_none:
		break;
	}
}

static enum s_alloc __visit_domain_allocation_hell(struct s_data *d,
						   const struct cpumask *cpu_map)
{
	memset(d, 0, sizeof(*d));

	if (__sdt_alloc(cpu_map))
		return sa_sd_storage;
	d->sd = alloc_percpu(struct sched_domain *);
	if (!d->sd)
		return sa_sd_storage;
	d->rd = alloc_rootdomain();
	if (!d->rd)
		return sa_sd;
	return sa_rootdomain;
}

/*
 * NULL the sd_data elements we've used to build the sched_domain and
 * sched_group structure so that the subsequent __free_domain_allocs()
 * will not free the data we're using.
 */
static void claim_allocations(int cpu, struct sched_domain *sd)
{
	struct sd_data *sdd = sd->private;

	WARN_ON_ONCE(*per_cpu_ptr(sdd->sd, cpu) != sd);
	*per_cpu_ptr(sdd->sd, cpu) = NULL;

	if (atomic_read(&(*per_cpu_ptr(sdd->sds, cpu))->ref))
		*per_cpu_ptr(sdd->sds, cpu) = NULL;

	if (atomic_read(&(*per_cpu_ptr(sdd->sg, cpu))->ref))
		*per_cpu_ptr(sdd->sg, cpu) = NULL;

	if (atomic_read(&(*per_cpu_ptr(sdd->sgc, cpu))->ref))
		*per_cpu_ptr(sdd->sgc, cpu) = NULL;
}

#ifdef CONFIG_NUMA
static int sched_domains_numa_levels;
enum numa_topology_type sched_numa_topology_type;
static int *sched_domains_numa_distance;
int sched_max_numa_distance;
static struct cpumask ***sched_domains_numa_masks;
static int sched_domains_curr_level;
#endif

/*
 * SD_flags allowed in topology descriptions.
 *
 * These flags are purely descriptive of the topology and do not prescribe
 * behaviour. Behaviour is artificial and mapped in the below sd_init()
 * function:
 *
 *   SD_SHARE_CPUCAPACITY   - describes SMT topologies
 *   SD_SHARE_PKG_RESOURCES - describes shared caches
 *   SD_NUMA                - describes NUMA topologies
 *   SD_SHARE_POWERDOMAIN   - describes shared power domain
 *   SD_ASYM_CPUCAPACITY    - describes mixed capacity topologies
 *   SD_SHARE_CAP_STATES    - describes shared capacity states
 *
 * Odd one out, which beside describing the topology has a quirk also
 * prescribes the desired behaviour that goes along with it:
 *
 *   SD_ASYM_PACKING        - describes SMT quirks
 */
#define TOPOLOGY_SD_FLAGS		\
	(SD_SHARE_CPUCAPACITY |		\
	 SD_SHARE_PKG_RESOURCES |	\
	 SD_NUMA |			\
	 SD_ASYM_PACKING |		\
	 SD_ASYM_CPUCAPACITY |		\
	 SD_SHARE_POWERDOMAIN |		\
	 SD_SHARE_CAP_STATES)

static struct sched_domain *
sd_init(struct sched_domain_topology_level *tl,
	const struct cpumask *cpu_map,
	struct sched_domain *child, int cpu)
{
	struct sd_data *sdd = &tl->data;
	struct sched_domain *sd = *per_cpu_ptr(sdd->sd, cpu);
	int sd_id, sd_weight, sd_flags = 0;

#ifdef CONFIG_NUMA
	/*
	 * Ugly hack to pass state to sd_numa_mask()...
	 */
	sched_domains_curr_level = tl->numa_level;
#endif

	sd_weight = cpumask_weight(tl->mask(cpu));

	if (tl->sd_flags)
		sd_flags = (*tl->sd_flags)();
	if (WARN_ONCE(sd_flags & ~TOPOLOGY_SD_FLAGS,
			"wrong sd_flags in topology description\n"))
		sd_flags &= ~TOPOLOGY_SD_FLAGS;

	*sd = (struct sched_domain){
		.min_interval		= sd_weight,
		.max_interval		= 2*sd_weight,
		.busy_factor		= 32,
		.imbalance_pct		= 125,

		.cache_nice_tries	= 0,
		.busy_idx		= 0,
		.idle_idx		= 0,
		.newidle_idx		= 0,
		.wake_idx		= 0,
		.forkexec_idx		= 0,

		.flags			= 1*SD_LOAD_BALANCE
					| 1*SD_BALANCE_NEWIDLE
					| 1*SD_BALANCE_EXEC
					| 1*SD_BALANCE_FORK
					| 0*SD_BALANCE_WAKE
					| 1*SD_WAKE_AFFINE
					| 0*SD_SHARE_CPUCAPACITY
					| 0*SD_SHARE_PKG_RESOURCES
					| 0*SD_SERIALIZE
					| 0*SD_PREFER_SIBLING
					| 0*SD_NUMA
					| sd_flags
					,

		.last_balance		= jiffies,
		.balance_interval	= sd_weight,
		.smt_gain		= 0,
		.max_newidle_lb_cost	= 0,
		.next_decay_max_lb_cost	= jiffies,
		.child			= child,
#ifdef CONFIG_SCHED_DEBUG
		.name			= tl->name,
#endif
	};

	cpumask_and(sched_domain_span(sd), cpu_map, tl->mask(cpu));
	sd_id = cpumask_first(sched_domain_span(sd));

	/*
	 * Convert topological properties into behaviour.
	 */

	if (sd->flags & SD_ASYM_CPUCAPACITY) {
		struct sched_domain *t = sd;

		for_each_lower_domain(t)
			t->flags |= SD_BALANCE_WAKE;
	}

	if (sd->flags & SD_SHARE_CPUCAPACITY) {
		sd->flags |= SD_PREFER_SIBLING;
		sd->imbalance_pct = 110;
		sd->smt_gain = 1178; /* ~15% */

	} else if (sd->flags & SD_SHARE_PKG_RESOURCES) {
		sd->imbalance_pct = 117;
		sd->cache_nice_tries = 1;
		sd->busy_idx = 2;

#ifdef CONFIG_NUMA
	} else if (sd->flags & SD_NUMA) {
		sd->cache_nice_tries = 2;
		sd->busy_idx = 3;
		sd->idle_idx = 2;

		sd->flags |= SD_SERIALIZE;
		if (sched_domains_numa_distance[tl->numa_level] > RECLAIM_DISTANCE) {
			sd->flags &= ~(SD_BALANCE_EXEC |
				       SD_BALANCE_FORK |
				       SD_WAKE_AFFINE);
		}

#endif
	} else {
		sd->flags |= SD_PREFER_SIBLING;
		sd->cache_nice_tries = 1;
		sd->busy_idx = 2;
		sd->idle_idx = 1;
	}

	/*
	 * For all levels sharing cache; connect a sched_domain_shared
	 * instance.
	 */
	if (sd->flags & SD_SHARE_PKG_RESOURCES) {
		sd->shared = *per_cpu_ptr(sdd->sds, sd_id);
		atomic_inc(&sd->shared->ref);
		atomic_set(&sd->shared->nr_busy_cpus, sd_weight);
	}

	sd->private = sdd;

	return sd;
}

/*
 * Topology list, bottom-up.
 */
static struct sched_domain_topology_level default_topology[] = {
#ifdef CONFIG_SCHED_SMT
	{ cpu_smt_mask, cpu_smt_flags, SD_INIT_NAME(SMT) },
#endif
#ifdef CONFIG_SCHED_MC
	{ cpu_coregroup_mask, cpu_core_flags, SD_INIT_NAME(MC) },
#endif
	{ cpu_cpu_mask, SD_INIT_NAME(DIE) },
	{ NULL, },
};

static struct sched_domain_topology_level *sched_domain_topology =
	default_topology;

#define for_each_sd_topology(tl)			\
	for (tl = sched_domain_topology; tl->mask; tl++)

void set_sched_topology(struct sched_domain_topology_level *tl)
{
	if (WARN_ON_ONCE(sched_smp_initialized))
		return;

	sched_domain_topology = tl;
}

#ifdef CONFIG_NUMA

static const struct cpumask *sd_numa_mask(int cpu)
{
	return sched_domains_numa_masks[sched_domains_curr_level][cpu_to_node(cpu)];
}

static void sched_numa_warn(const char *str)
{
	static int done = false;
	int i,j;

	if (done)
		return;

	done = true;

	printk(KERN_WARNING "ERROR: %s\n\n", str);

	for (i = 0; i < nr_node_ids; i++) {
		printk(KERN_WARNING "  ");
		for (j = 0; j < nr_node_ids; j++)
			printk(KERN_CONT "%02d ", node_distance(i,j));
		printk(KERN_CONT "\n");
	}
	printk(KERN_WARNING "\n");
}

bool find_numa_distance(int distance)
{
	int i;

	if (distance == node_distance(0, 0))
		return true;

	for (i = 0; i < sched_domains_numa_levels; i++) {
		if (sched_domains_numa_distance[i] == distance)
			return true;
	}

	return false;
}

/*
 * A system can have three types of NUMA topology:
 * NUMA_DIRECT: all nodes are directly connected, or not a NUMA system
 * NUMA_GLUELESS_MESH: some nodes reachable through intermediary nodes
 * NUMA_BACKPLANE: nodes can reach other nodes through a backplane
 *
 * The difference between a glueless mesh topology and a backplane
 * topology lies in whether communication between not directly
 * connected nodes goes through intermediary nodes (where programs
 * could run), or through backplane controllers. This affects
 * placement of programs.
 *
 * The type of topology can be discerned with the following tests:
 * - If the maximum distance between any nodes is 1 hop, the system
 *   is directly connected.
 * - If for two nodes A and B, located N > 1 hops away from each other,
 *   there is an intermediary node C, which is < N hops away from both
 *   nodes A and B, the system is a glueless mesh.
 */
static void init_numa_topology_type(void)
{
	int a, b, c, n;

	n = sched_max_numa_distance;

	if (sched_domains_numa_levels <= 1) {
		sched_numa_topology_type = NUMA_DIRECT;
		return;
	}

	for_each_online_node(a) {
		for_each_online_node(b) {
			/* Find two nodes furthest removed from each other. */
			if (node_distance(a, b) < n)
				continue;

			/* Is there an intermediary node between a and b? */
			for_each_online_node(c) {
				if (node_distance(a, c) < n &&
				    node_distance(b, c) < n) {
					sched_numa_topology_type =
							NUMA_GLUELESS_MESH;
					return;
				}
			}

			sched_numa_topology_type = NUMA_BACKPLANE;
			return;
		}
	}
}

static void sched_init_numa(void)
{
	int next_distance, curr_distance = node_distance(0, 0);
	struct sched_domain_topology_level *tl;
	int level = 0;
	int i, j, k;

	sched_domains_numa_distance = kzalloc(sizeof(int) * nr_node_ids, GFP_KERNEL);
	if (!sched_domains_numa_distance)
		return;

	/*
	 * O(nr_nodes^2) deduplicating selection sort -- in order to find the
	 * unique distances in the node_distance() table.
	 *
	 * Assumes node_distance(0,j) includes all distances in
	 * node_distance(i,j) in order to avoid cubic time.
	 */
	next_distance = curr_distance;
	for (i = 0; i < nr_node_ids; i++) {
		for (j = 0; j < nr_node_ids; j++) {
			for (k = 0; k < nr_node_ids; k++) {
				int distance = node_distance(i, k);

				if (distance > curr_distance &&
				    (distance < next_distance ||
				     next_distance == curr_distance))
					next_distance = distance;

				/*
				 * While not a strong assumption it would be nice to know
				 * about cases where if node A is connected to B, B is not
				 * equally connected to A.
				 */
				if (sched_debug() && node_distance(k, i) != distance)
					sched_numa_warn("Node-distance not symmetric");

				if (sched_debug() && i && !find_numa_distance(distance))
					sched_numa_warn("Node-0 not representative");
			}
			if (next_distance != curr_distance) {
				sched_domains_numa_distance[level++] = next_distance;
				sched_domains_numa_levels = level;
				curr_distance = next_distance;
			} else break;
		}

		/*
		 * In case of sched_debug() we verify the above assumption.
		 */
		if (!sched_debug())
			break;
	}

	if (!level)
		return;

	/*
	 * 'level' contains the number of unique distances, excluding the
	 * identity distance node_distance(i,i).
	 *
	 * The sched_domains_numa_distance[] array includes the actual distance
	 * numbers.
	 */

	/*
	 * Here, we should temporarily reset sched_domains_numa_levels to 0.
	 * If it fails to allocate memory for array sched_domains_numa_masks[][],
	 * the array will contain less then 'level' members. This could be
	 * dangerous when we use it to iterate array sched_domains_numa_masks[][]
	 * in other functions.
	 *
	 * We reset it to 'level' at the end of this function.
	 */
	sched_domains_numa_levels = 0;

	sched_domains_numa_masks = kzalloc(sizeof(void *) * level, GFP_KERNEL);
	if (!sched_domains_numa_masks)
		return;

	/*
	 * Now for each level, construct a mask per node which contains all
	 * cpus of nodes that are that many hops away from us.
	 */
	for (i = 0; i < level; i++) {
		sched_domains_numa_masks[i] =
			kzalloc(nr_node_ids * sizeof(void *), GFP_KERNEL);
		if (!sched_domains_numa_masks[i])
			return;

		for (j = 0; j < nr_node_ids; j++) {
			struct cpumask *mask = kzalloc(cpumask_size(), GFP_KERNEL);
			if (!mask)
				return;

			sched_domains_numa_masks[i][j] = mask;

			for_each_node(k) {
				if (node_distance(j, k) > sched_domains_numa_distance[i])
					continue;

				cpumask_or(mask, mask, cpumask_of_node(k));
			}
		}
	}

	/* Compute default topology size */
	for (i = 0; sched_domain_topology[i].mask; i++);

	tl = kzalloc((i + level + 1) *
			sizeof(struct sched_domain_topology_level), GFP_KERNEL);
	if (!tl)
		return;

	/*
	 * Copy the default topology bits..
	 */
	for (i = 0; sched_domain_topology[i].mask; i++)
		tl[i] = sched_domain_topology[i];

	/*
	 * .. and append 'j' levels of NUMA goodness.
	 */
	for (j = 0; j < level; i++, j++) {
		tl[i] = (struct sched_domain_topology_level){
			.mask = sd_numa_mask,
			.sd_flags = cpu_numa_flags,
			.flags = SDTL_OVERLAP,
			.numa_level = j,
			SD_INIT_NAME(NUMA)
		};
	}

	sched_domain_topology = tl;

	sched_domains_numa_levels = level;
	sched_max_numa_distance = sched_domains_numa_distance[level - 1];

	init_numa_topology_type();
}

static void sched_domains_numa_masks_set(unsigned int cpu)
{
	int node = cpu_to_node(cpu);
	int i, j;

	for (i = 0; i < sched_domains_numa_levels; i++) {
		for (j = 0; j < nr_node_ids; j++) {
			if (node_distance(j, node) <= sched_domains_numa_distance[i])
				cpumask_set_cpu(cpu, sched_domains_numa_masks[i][j]);
		}
	}
}

static void sched_domains_numa_masks_clear(unsigned int cpu)
{
	int i, j;

	for (i = 0; i < sched_domains_numa_levels; i++) {
		for (j = 0; j < nr_node_ids; j++)
			cpumask_clear_cpu(cpu, sched_domains_numa_masks[i][j]);
	}
}

#else
static inline void sched_init_numa(void) { }
static void sched_domains_numa_masks_set(unsigned int cpu) { }
static void sched_domains_numa_masks_clear(unsigned int cpu) { }
#endif /* CONFIG_NUMA */

static int __sdt_alloc(const struct cpumask *cpu_map)
{
	struct sched_domain_topology_level *tl;
	int j;

	for_each_sd_topology(tl) {
		struct sd_data *sdd = &tl->data;

		sdd->sd = alloc_percpu(struct sched_domain *);
		if (!sdd->sd)
			return -ENOMEM;

		sdd->sds = alloc_percpu(struct sched_domain_shared *);
		if (!sdd->sds)
			return -ENOMEM;

		sdd->sg = alloc_percpu(struct sched_group *);
		if (!sdd->sg)
			return -ENOMEM;

		sdd->sgc = alloc_percpu(struct sched_group_capacity *);
		if (!sdd->sgc)
			return -ENOMEM;

		for_each_cpu(j, cpu_map) {
			struct sched_domain *sd;
			struct sched_domain_shared *sds;
			struct sched_group *sg;
			struct sched_group_capacity *sgc;

			sd = kzalloc_node(sizeof(struct sched_domain) + cpumask_size(),
					GFP_KERNEL, cpu_to_node(j));
			if (!sd)
				return -ENOMEM;

			*per_cpu_ptr(sdd->sd, j) = sd;

			sds = kzalloc_node(sizeof(struct sched_domain_shared),
					GFP_KERNEL, cpu_to_node(j));
			if (!sds)
				return -ENOMEM;

			*per_cpu_ptr(sdd->sds, j) = sds;

			sg = kzalloc_node(sizeof(struct sched_group) + cpumask_size(),
					GFP_KERNEL, cpu_to_node(j));
			if (!sg)
				return -ENOMEM;

			sg->next = sg;

			*per_cpu_ptr(sdd->sg, j) = sg;

			sgc = kzalloc_node(sizeof(struct sched_group_capacity) + cpumask_size(),
					GFP_KERNEL, cpu_to_node(j));
			if (!sgc)
				return -ENOMEM;

			*per_cpu_ptr(sdd->sgc, j) = sgc;
		}
	}

	return 0;
}

static void __sdt_free(const struct cpumask *cpu_map)
{
	struct sched_domain_topology_level *tl;
	int j;

	for_each_sd_topology(tl) {
		struct sd_data *sdd = &tl->data;

		for_each_cpu(j, cpu_map) {
			struct sched_domain *sd;

			if (sdd->sd) {
				sd = *per_cpu_ptr(sdd->sd, j);
				if (sd && (sd->flags & SD_OVERLAP))
					free_sched_groups(sd->groups, 0);
				kfree(*per_cpu_ptr(sdd->sd, j));
			}

			if (sdd->sds)
				kfree(*per_cpu_ptr(sdd->sds, j));
			if (sdd->sg)
				kfree(*per_cpu_ptr(sdd->sg, j));
			if (sdd->sgc)
				kfree(*per_cpu_ptr(sdd->sgc, j));
		}
		free_percpu(sdd->sd);
		sdd->sd = NULL;
		free_percpu(sdd->sds);
		sdd->sds = NULL;
		free_percpu(sdd->sg);
		sdd->sg = NULL;
		free_percpu(sdd->sgc);
		sdd->sgc = NULL;
	}
}

struct sched_domain *build_sched_domain(struct sched_domain_topology_level *tl,
		const struct cpumask *cpu_map, struct sched_domain_attr *attr,
		struct sched_domain *child, int cpu)
{
	struct sched_domain *sd = sd_init(tl, cpu_map, child, cpu);

	if (child) {
		sd->level = child->level + 1;
		sched_domain_level_max = max(sched_domain_level_max, sd->level);
		child->parent = sd;

		if (!cpumask_subset(sched_domain_span(child),
				    sched_domain_span(sd))) {
			pr_err("BUG: arch topology borken\n");
#ifdef CONFIG_SCHED_DEBUG
			pr_err("     the %s domain not a subset of the %s domain\n",
					child->name, sd->name);
#endif
			/* Fixup, ensure @sd has at least @child cpus. */
			cpumask_or(sched_domain_span(sd),
				   sched_domain_span(sd),
				   sched_domain_span(child));
		}

	}
	set_domain_attribute(sd, attr);

	return sd;
}

/*
 * Build sched domains for a given set of cpus and attach the sched domains
 * to the individual cpus
 */
static int build_sched_domains(const struct cpumask *cpu_map,
			       struct sched_domain_attr *attr)
{
	enum s_alloc alloc_state;
	struct sched_domain *sd;
	struct s_data d;
	int i, ret = -ENOMEM;

	alloc_state = __visit_domain_allocation_hell(&d, cpu_map);
	if (alloc_state != sa_rootdomain)
		goto error;

	/* Set up domains for cpus specified by the cpu_map. */
	for_each_cpu(i, cpu_map) {
		struct sched_domain_topology_level *tl;

		sd = NULL;
		for_each_sd_topology(tl) {
			sd = build_sched_domain(tl, cpu_map, attr, sd, i);
			if (tl == sched_domain_topology)
				*per_cpu_ptr(d.sd, i) = sd;
			if (tl->flags & SDTL_OVERLAP || sched_feat(FORCE_SD_OVERLAP))
				sd->flags |= SD_OVERLAP;
		}
	}

	/* Build the groups for the domains */
	for_each_cpu(i, cpu_map) {
		for (sd = *per_cpu_ptr(d.sd, i); sd; sd = sd->parent) {
			sd->span_weight = cpumask_weight(sched_domain_span(sd));
			if (sd->flags & SD_OVERLAP) {
				if (build_overlap_sched_groups(sd, i))
					goto error;
			} else {
				if (build_sched_groups(sd, i))
					goto error;
			}
		}
	}

	/* Calculate CPU capacity for physical packages and nodes */
	for (i = nr_cpumask_bits-1; i >= 0; i--) {
		struct sched_domain_topology_level *tl = sched_domain_topology;

		if (!cpumask_test_cpu(i, cpu_map))
			continue;

		for (sd = *per_cpu_ptr(d.sd, i); sd; sd = sd->parent, tl++) {
			init_sched_energy(i, sd, tl->energy);
			claim_allocations(i, sd);
			init_sched_groups_capacity(i, sd);
		}
	}

	/* Attach the domains */
	rcu_read_lock();
	for_each_cpu(i, cpu_map) {
		int max_cpu = READ_ONCE(d.rd->max_cap_orig_cpu);
		int min_cpu = READ_ONCE(d.rd->min_cap_orig_cpu);

		if ((max_cpu < 0) || (cpu_rq(i)->cpu_capacity_orig >
		    cpu_rq(max_cpu)->cpu_capacity_orig))
			WRITE_ONCE(d.rd->max_cap_orig_cpu, i);

		if ((min_cpu < 0) || (cpu_rq(i)->cpu_capacity_orig <
		    cpu_rq(min_cpu)->cpu_capacity_orig))
			WRITE_ONCE(d.rd->min_cap_orig_cpu, i);

		sd = *per_cpu_ptr(d.sd, i);

		cpu_attach_domain(sd, d.rd, i);
	}
	rcu_read_unlock();

	ret = 0;
error:
	__free_domain_allocs(&d, alloc_state, cpu_map);
	return ret;
}

static cpumask_var_t *doms_cur;	/* current sched domains */
static int ndoms_cur;		/* number of sched domains in 'doms_cur' */
static struct sched_domain_attr *dattr_cur;
				/* attribues of custom domains in 'doms_cur' */

/*
 * Special case: If a kmalloc of a doms_cur partition (array of
 * cpumask) fails, then fallback to a single sched domain,
 * as determined by the single cpumask fallback_doms.
 */
static cpumask_var_t fallback_doms;

/*
 * arch_update_cpu_topology lets virtualized architectures update the
 * cpu core maps. It is supposed to return 1 if the topology changed
 * or 0 if it stayed the same.
 */
int __weak arch_update_cpu_topology(void)
{
	return 0;
}

cpumask_var_t *alloc_sched_domains(unsigned int ndoms)
{
	int i;
	cpumask_var_t *doms;

	doms = kmalloc(sizeof(*doms) * ndoms, GFP_KERNEL);
	if (!doms)
		return NULL;
	for (i = 0; i < ndoms; i++) {
		if (!alloc_cpumask_var(&doms[i], GFP_KERNEL)) {
			free_sched_domains(doms, i);
			return NULL;
		}
	}
	return doms;
}

void free_sched_domains(cpumask_var_t doms[], unsigned int ndoms)
{
	unsigned int i;
	for (i = 0; i < ndoms; i++)
		free_cpumask_var(doms[i]);
	kfree(doms);
}

/*
 * Set up scheduler domains and groups. Callers must hold the hotplug lock.
 * For now this just excludes isolated cpus, but could be used to
 * exclude other special cases in the future.
 */
static int init_sched_domains(const struct cpumask *cpu_map)
{
	int err;

	arch_update_cpu_topology();
	ndoms_cur = 1;
	doms_cur = alloc_sched_domains(ndoms_cur);
	if (!doms_cur)
		doms_cur = &fallback_doms;
	cpumask_andnot(doms_cur[0], cpu_map, cpu_isolated_map);
	err = build_sched_domains(doms_cur[0], NULL);
	register_sched_domain_sysctl();

	return err;
}

/*
 * Detach sched domains from a group of cpus specified in cpu_map
 * These cpus will now be attached to the NULL domain
 */
static void detach_destroy_domains(const struct cpumask *cpu_map)
{
	int i;

	rcu_read_lock();
	for_each_cpu(i, cpu_map)
		cpu_attach_domain(NULL, &def_root_domain, i);
	rcu_read_unlock();
}

/* handle null as "default" */
static int dattrs_equal(struct sched_domain_attr *cur, int idx_cur,
			struct sched_domain_attr *new, int idx_new)
{
	struct sched_domain_attr tmp;

	/* fast path */
	if (!new && !cur)
		return 1;

	tmp = SD_ATTR_INIT;
	return !memcmp(cur ? (cur + idx_cur) : &tmp,
			new ? (new + idx_new) : &tmp,
			sizeof(struct sched_domain_attr));
}

/*
 * Partition sched domains as specified by the 'ndoms_new'
 * cpumasks in the array doms_new[] of cpumasks. This compares
 * doms_new[] to the current sched domain partitioning, doms_cur[].
 * It destroys each deleted domain and builds each new domain.
 *
 * 'doms_new' is an array of cpumask_var_t's of length 'ndoms_new'.
 * The masks don't intersect (don't overlap.) We should setup one
 * sched domain for each mask. CPUs not in any of the cpumasks will
 * not be load balanced. If the same cpumask appears both in the
 * current 'doms_cur' domains and in the new 'doms_new', we can leave
 * it as it is.
 *
 * The passed in 'doms_new' should be allocated using
 * alloc_sched_domains.  This routine takes ownership of it and will
 * free_sched_domains it when done with it. If the caller failed the
 * alloc call, then it can pass in doms_new == NULL && ndoms_new == 1,
 * and partition_sched_domains() will fallback to the single partition
 * 'fallback_doms', it also forces the domains to be rebuilt.
 *
 * If doms_new == NULL it will be replaced with cpu_online_mask.
 * ndoms_new == 0 is a special case for destroying existing domains,
 * and it will not create the default domain.
 *
 * Call with hotplug lock held
 */
void partition_sched_domains(int ndoms_new, cpumask_var_t doms_new[],
			     struct sched_domain_attr *dattr_new)
{
	int i, j, n;
	int new_topology;

	mutex_lock(&sched_domains_mutex);

	/* always unregister in case we don't destroy any domains */
	unregister_sched_domain_sysctl();

	/* Let architecture update cpu core mappings. */
	new_topology = arch_update_cpu_topology();

	n = doms_new ? ndoms_new : 0;

	/* Destroy deleted domains */
	for (i = 0; i < ndoms_cur; i++) {
		for (j = 0; j < n && !new_topology; j++) {
			if (cpumask_equal(doms_cur[i], doms_new[j])
			    && dattrs_equal(dattr_cur, i, dattr_new, j))
				goto match1;
		}
		/* no match - a current sched domain not in new doms_new[] */
		detach_destroy_domains(doms_cur[i]);
match1:
		;
	}

	n = ndoms_cur;
	if (doms_new == NULL) {
		n = 0;
		doms_new = &fallback_doms;
		cpumask_andnot(doms_new[0], cpu_active_mask, cpu_isolated_map);
		WARN_ON_ONCE(dattr_new);
	}

	/* Build new domains */
	for (i = 0; i < ndoms_new; i++) {
		for (j = 0; j < n && !new_topology; j++) {
			if (cpumask_equal(doms_new[i], doms_cur[j])
			    && dattrs_equal(dattr_new, i, dattr_cur, j))
				goto match2;
		}
		/* no match - add a new doms_new */
		build_sched_domains(doms_new[i], dattr_new ? dattr_new + i : NULL);
match2:
		;
	}

	/* Remember the new sched domains */
	if (doms_cur != &fallback_doms)
		free_sched_domains(doms_cur, ndoms_cur);
	kfree(dattr_cur);	/* kfree(NULL) is safe */
	doms_cur = doms_new;
	dattr_cur = dattr_new;
	ndoms_cur = ndoms_new;

	register_sched_domain_sysctl();

	mutex_unlock(&sched_domains_mutex);
}

static int num_cpus_frozen;	/* used to mark begin/end of suspend/resume */

/*
 * Update cpusets according to cpu_active mask.  If cpusets are
 * disabled, cpuset_update_active_cpus() becomes a simple wrapper
 * around partition_sched_domains().
 *
 * If we come here as part of a suspend/resume, don't touch cpusets because we
 * want to restore it back to its original state upon resume anyway.
 */
static void cpuset_cpu_active(void)
{
	if (cpuhp_tasks_frozen) {
		/*
		 * num_cpus_frozen tracks how many CPUs are involved in suspend
		 * resume sequence. As long as this is not the last online
		 * operation in the resume sequence, just build a single sched
		 * domain, ignoring cpusets.
		 */
		partition_sched_domains(1, NULL, NULL);
		if (--num_cpus_frozen)
			return;
		/*
		 * This is the last CPU online operation. So fall through and
		 * restore the original sched domains by considering the
		 * cpuset configurations.
		 */
		cpuset_force_rebuild();
	}
	cpuset_update_active_cpus(true);
}

static int cpuset_cpu_inactive(unsigned int cpu)
{
	unsigned long flags;
	struct dl_bw *dl_b;
	bool overflow;
	int cpus;

	if (!cpuhp_tasks_frozen) {
		rcu_read_lock_sched();
		dl_b = dl_bw_of(cpu);

		raw_spin_lock_irqsave(&dl_b->lock, flags);
		cpus = dl_bw_cpus(cpu);
		overflow = __dl_overflow(dl_b, cpus, 0, 0);
		raw_spin_unlock_irqrestore(&dl_b->lock, flags);

		rcu_read_unlock_sched();

		if (overflow)
			return -EBUSY;
		cpuset_update_active_cpus(false);
	} else {
		num_cpus_frozen++;
		partition_sched_domains(1, NULL, NULL);
	}
	return 0;
}

int sched_cpu_activate(unsigned int cpu)
{
	struct rq *rq = cpu_rq(cpu);
	unsigned long flags;

	set_cpu_active(cpu, true);

	if (sched_smp_initialized) {
		sched_domains_numa_masks_set(cpu);
		cpuset_cpu_active();
	}

	/*
	 * Put the rq online, if not already. This happens:
	 *
	 * 1) In the early boot process, because we build the real domains
	 *    after all cpus have been brought up.
	 *
	 * 2) At runtime, if cpuset_cpu_active() fails to rebuild the
	 *    domains.
	 */
	raw_spin_lock_irqsave(&rq->lock, flags);
	if (rq->rd) {
		BUG_ON(!cpumask_test_cpu(cpu, rq->rd->span));
		set_rq_online(rq);
	}
	raw_spin_unlock_irqrestore(&rq->lock, flags);

	update_max_interval();
	walt_update_min_max_capacity();

	return 0;
}

int sched_cpu_deactivate(unsigned int cpu)
{
	int ret;

	set_cpu_active(cpu, false);
	/*
	 * We've cleared cpu_active_mask, wait for all preempt-disabled and RCU
	 * users of this state to go away such that all new such users will
	 * observe it.
	 *
	 * For CONFIG_PREEMPT we have preemptible RCU and its sync_rcu() might
	 * not imply sync_sched(), so wait for both.
	 *
	 * Do sync before park smpboot threads to take care the rcu boost case.
	 */
	if (IS_ENABLED(CONFIG_PREEMPT))
		synchronize_rcu_mult(call_rcu, call_rcu_sched);
	else
		synchronize_rcu();

	if (!sched_smp_initialized)
		return 0;

	ret = cpuset_cpu_inactive(cpu);
	if (ret) {
		set_cpu_active(cpu, true);
		return ret;
	}
	sched_domains_numa_masks_clear(cpu);
	walt_update_min_max_capacity();
	return 0;
}

static void sched_rq_cpu_starting(unsigned int cpu)
{
	struct rq *rq = cpu_rq(cpu);
	unsigned long flags;

	raw_spin_lock_irqsave(&rq->lock, flags);
	set_window_start(rq);
	raw_spin_unlock_irqrestore(&rq->lock, flags);
	rq->calc_load_update = calc_load_update;
	update_max_interval();
}

int sched_cpu_starting(unsigned int cpu)
{
	set_cpu_rq_start_time(cpu);
	sched_rq_cpu_starting(cpu);
	return 0;
}

#ifdef CONFIG_HOTPLUG_CPU
int sched_cpu_dying(unsigned int cpu)
{
	struct rq *rq = cpu_rq(cpu);
	unsigned long flags;

	/* Handle pending wakeups and then migrate everything off */
	sched_ttwu_pending();
	raw_spin_lock_irqsave(&rq->lock, flags);

	if (rq->rd) {
		BUG_ON(!cpumask_test_cpu(cpu, rq->rd->span));
		set_rq_offline(rq);
	}
	migrate_tasks(rq, true);
	BUG_ON(rq->nr_running != 1);
	raw_spin_unlock_irqrestore(&rq->lock, flags);

	clear_walt_request(cpu);

	calc_load_migrate(rq);
	update_max_interval();
	nohz_balance_exit_idle(cpu);
	hrtick_clear(rq);
	return 0;
}
#endif

void __init sched_init_smp(void)
{
	cpumask_var_t non_isolated_cpus;

	alloc_cpumask_var(&non_isolated_cpus, GFP_KERNEL);
	alloc_cpumask_var(&fallback_doms, GFP_KERNEL);

	sched_init_numa();

	/*
	 * There's no userspace yet to cause hotplug operations; hence all the
	 * cpu masks are stable and all blatant races in the below code cannot
	 * happen.
	 */
	mutex_lock(&sched_domains_mutex);
	init_sched_domains(cpu_active_mask);
	cpumask_andnot(non_isolated_cpus, cpu_possible_mask, cpu_isolated_map);
	if (cpumask_empty(non_isolated_cpus))
		cpumask_set_cpu(smp_processor_id(), non_isolated_cpus);
	mutex_unlock(&sched_domains_mutex);

	update_cluster_topology();

	/* Move init over to a non-isolated CPU */
	if (set_cpus_allowed_ptr(current, non_isolated_cpus) < 0)
		BUG();
	cpumask_copy(&current->cpus_requested, cpu_possible_mask);
	sched_init_granularity();
	free_cpumask_var(non_isolated_cpus);

	init_sched_rt_class();
	init_sched_dl_class();
	sched_smp_initialized = true;
}

static int __init migration_init(void)
{
	sched_rq_cpu_starting(smp_processor_id());
	return 0;
}
early_initcall(migration_init);

#else
void __init sched_init_smp(void)
{
	sched_init_granularity();
}
#endif /* CONFIG_SMP */

int in_sched_functions(unsigned long addr)
{
	return in_lock_functions(addr) ||
		(addr >= (unsigned long)__sched_text_start
		&& addr < (unsigned long)__sched_text_end);
}

#ifdef CONFIG_CGROUP_SCHED
/*
 * Default task group.
 * Every task in system belongs to this group at bootup.
 */
struct task_group root_task_group;
LIST_HEAD(task_groups);

/* Cacheline aligned slab cache for task_group */
static struct kmem_cache *task_group_cache __read_mostly;
#endif

DECLARE_PER_CPU(cpumask_var_t, load_balance_mask);
DECLARE_PER_CPU(cpumask_var_t, select_idle_mask);

#define WAIT_TABLE_BITS 8
#define WAIT_TABLE_SIZE (1 << WAIT_TABLE_BITS)
static wait_queue_head_t bit_wait_table[WAIT_TABLE_SIZE] __cacheline_aligned;

wait_queue_head_t *bit_waitqueue(void *word, int bit)
{
	const int shift = BITS_PER_LONG == 32 ? 5 : 6;
	unsigned long val = (unsigned long)word << shift | bit;

	return bit_wait_table + hash_long(val, WAIT_TABLE_BITS);
}
EXPORT_SYMBOL(bit_waitqueue);

void __init sched_init(void)
{
	int i, j;
	unsigned long alloc_size = 0, ptr;

	for (i = 0; i < WAIT_TABLE_SIZE; i++)
		init_waitqueue_head(bit_wait_table + i);

	sched_boost_parse_dt();
	init_clusters();

#ifdef CONFIG_FAIR_GROUP_SCHED
	alloc_size += 2 * nr_cpu_ids * sizeof(void **);
#endif
#ifdef CONFIG_RT_GROUP_SCHED
	alloc_size += 2 * nr_cpu_ids * sizeof(void **);
#endif
	if (alloc_size) {
		ptr = (unsigned long)kzalloc(alloc_size, GFP_NOWAIT);

#ifdef CONFIG_FAIR_GROUP_SCHED
		root_task_group.se = (struct sched_entity **)ptr;
		ptr += nr_cpu_ids * sizeof(void **);

		root_task_group.cfs_rq = (struct cfs_rq **)ptr;
		ptr += nr_cpu_ids * sizeof(void **);

#endif /* CONFIG_FAIR_GROUP_SCHED */
#ifdef CONFIG_RT_GROUP_SCHED
		root_task_group.rt_se = (struct sched_rt_entity **)ptr;
		ptr += nr_cpu_ids * sizeof(void **);

		root_task_group.rt_rq = (struct rt_rq **)ptr;
		ptr += nr_cpu_ids * sizeof(void **);

#endif /* CONFIG_RT_GROUP_SCHED */
	}
#ifdef CONFIG_CPUMASK_OFFSTACK
	for_each_possible_cpu(i) {
		per_cpu(load_balance_mask, i) = (cpumask_var_t)kzalloc_node(
			cpumask_size(), GFP_KERNEL, cpu_to_node(i));
		per_cpu(select_idle_mask, i) = (cpumask_var_t)kzalloc_node(
			cpumask_size(), GFP_KERNEL, cpu_to_node(i));
	}
#endif /* CONFIG_CPUMASK_OFFSTACK */

	init_rt_bandwidth(&def_rt_bandwidth,
			global_rt_period(), global_rt_runtime());
	init_dl_bandwidth(&def_dl_bandwidth,
			global_rt_period(), global_rt_runtime());

#ifdef CONFIG_SMP
	init_defrootdomain();
#endif

#ifdef CONFIG_RT_GROUP_SCHED
	init_rt_bandwidth(&root_task_group.rt_bandwidth,
			global_rt_period(), global_rt_runtime());
#endif /* CONFIG_RT_GROUP_SCHED */

#ifdef CONFIG_CGROUP_SCHED
	task_group_cache = KMEM_CACHE(task_group, 0);

	list_add(&root_task_group.list, &task_groups);
	INIT_LIST_HEAD(&root_task_group.children);
	INIT_LIST_HEAD(&root_task_group.siblings);
	autogroup_init(&init_task);
#endif /* CONFIG_CGROUP_SCHED */

	for_each_possible_cpu(i) {
		struct rq *rq;

		rq = cpu_rq(i);
		raw_spin_lock_init(&rq->lock);
		rq->nr_running = 0;
		rq->calc_load_active = 0;
		rq->calc_load_update = jiffies + LOAD_FREQ;
		init_cfs_rq(&rq->cfs);
		init_rt_rq(&rq->rt);
		init_dl_rq(&rq->dl);
#ifdef CONFIG_FAIR_GROUP_SCHED
		root_task_group.shares = ROOT_TASK_GROUP_LOAD;
		INIT_LIST_HEAD(&rq->leaf_cfs_rq_list);
		rq->tmp_alone_branch = &rq->leaf_cfs_rq_list;
		/*
		 * How much cpu bandwidth does root_task_group get?
		 *
		 * In case of task-groups formed thr' the cgroup filesystem, it
		 * gets 100% of the cpu resources in the system. This overall
		 * system cpu resource is divided among the tasks of
		 * root_task_group and its child task-groups in a fair manner,
		 * based on each entity's (task or task-group's) weight
		 * (se->load.weight).
		 *
		 * In other words, if root_task_group has 10 tasks of weight
		 * 1024) and two child groups A0 and A1 (of weight 1024 each),
		 * then A0's share of the cpu resource is:
		 *
		 *	A0's bandwidth = 1024 / (10*1024 + 1024 + 1024) = 8.33%
		 *
		 * We achieve this by letting root_task_group's tasks sit
		 * directly in rq->cfs (i.e root_task_group->se[] = NULL).
		 */
		init_cfs_bandwidth(&root_task_group.cfs_bandwidth);
		init_tg_cfs_entry(&root_task_group, &rq->cfs, NULL, i, NULL);
#endif /* CONFIG_FAIR_GROUP_SCHED */

		rq->rt.rt_runtime = def_rt_bandwidth.rt_runtime;
#ifdef CONFIG_RT_GROUP_SCHED
		init_tg_rt_entry(&root_task_group, &rq->rt, NULL, i, NULL);
#endif

		for (j = 0; j < CPU_LOAD_IDX_MAX; j++)
			rq->cpu_load[j] = 0;

#ifdef CONFIG_SMP
		rq->sd = NULL;
		rq->rd = NULL;
		rq->cpu_capacity = rq->cpu_capacity_orig = SCHED_CAPACITY_SCALE;
		rq->balance_callback = NULL;
		rq->active_balance = 0;
		rq->next_balance = jiffies;
		rq->push_cpu = 0;
		rq->cpu = i;
		rq->online = 0;
		rq->idle_stamp = 0;
		rq->avg_idle = 2*sysctl_sched_migration_cost;
		rq->max_idle_balance_cost = sysctl_sched_migration_cost;
		rq->push_task = NULL;
		walt_sched_init(rq);

		INIT_LIST_HEAD(&rq->cfs_tasks);

		rq_attach_root(rq, &def_root_domain);
#ifdef CONFIG_NO_HZ_COMMON
		rq->last_load_update_tick = jiffies;
		rq->nohz_flags = 0;
#endif
#ifdef CONFIG_NO_HZ_FULL
		rq->last_sched_tick = 0;
#endif
#endif /* CONFIG_SMP */
		init_rq_hrtick(rq);
		atomic_set(&rq->nr_iowait, 0);
	}

	i = alloc_related_thread_groups();
	BUG_ON(i);

	set_load_weight(&init_task);

	/*
	 * The boot idle thread does lazy MMU switching as well:
	 */
	atomic_inc(&init_mm.mm_count);
	enter_lazy_tlb(&init_mm, current);

	/*
	 * Make us the idle thread. Technically, schedule() should not be
	 * called from this thread, however somewhere below it might be,
	 * but because we are the idle thread, we just pick up running again
	 * when this runqueue becomes "idle".
	 */
	init_idle(current, smp_processor_id());
	init_new_task_load(current);

	calc_load_update = jiffies + LOAD_FREQ;

#ifdef CONFIG_SMP
	zalloc_cpumask_var(&sched_domains_tmpmask, GFP_NOWAIT);
	/* May be allocated at isolcpus cmdline parse time */
	if (cpu_isolated_map == NULL)
		zalloc_cpumask_var(&cpu_isolated_map, GFP_NOWAIT);
	idle_thread_set_boot_cpu();
	set_cpu_rq_start_time(smp_processor_id());
#endif
	init_sched_fair_class();

	init_schedstats();

	psi_init();

	scheduler_running = 1;
}

#ifdef CONFIG_DEBUG_ATOMIC_SLEEP
static inline int preempt_count_equals(int preempt_offset)
{
	int nested = preempt_count() + rcu_preempt_depth();

	return (nested == preempt_offset);
}

static int __might_sleep_init_called;
int __init __might_sleep_init(void)
{
	__might_sleep_init_called = 1;
	return 0;
}
early_initcall(__might_sleep_init);

void __might_sleep(const char *file, int line, int preempt_offset)
{
	/*
	 * Blocking primitives will set (and therefore destroy) current->state,
	 * since we will exit with TASK_RUNNING make sure we enter with it,
	 * otherwise we will destroy state.
	 */
	WARN_ONCE(current->state != TASK_RUNNING && current->task_state_change,
			"do not call blocking ops when !TASK_RUNNING; "
			"state=%lx set at [<%p>] %pS\n",
			current->state,
			(void *)current->task_state_change,
			(void *)current->task_state_change);

	___might_sleep(file, line, preempt_offset);
}
EXPORT_SYMBOL(__might_sleep);

void ___might_sleep(const char *file, int line, int preempt_offset)
{
	static unsigned long prev_jiffy;	/* ratelimiting */
	unsigned long preempt_disable_ip;

	rcu_sleep_check(); /* WARN_ON_ONCE() by default, no rate limit reqd. */
	if ((preempt_count_equals(preempt_offset) && !irqs_disabled() &&
	     !is_idle_task(current)) || oops_in_progress)
		return;
	if (system_state != SYSTEM_RUNNING &&
	    (!__might_sleep_init_called || system_state != SYSTEM_BOOTING))
		return;
	if (time_before(jiffies, prev_jiffy + HZ) && prev_jiffy)
		return;
	prev_jiffy = jiffies;

	/* Save this before calling printk(), since that will clobber it */
	preempt_disable_ip = get_preempt_disable_ip(current);

	printk(KERN_ERR
		"BUG: sleeping function called from invalid context at %s:%d\n",
			file, line);
	printk(KERN_ERR
		"in_atomic(): %d, irqs_disabled(): %d, pid: %d, name: %s\n",
			in_atomic(), irqs_disabled(),
			current->pid, current->comm);

	if (task_stack_end_corrupted(current))
		printk(KERN_EMERG "Thread overran stack, or stack corrupted\n");

	debug_show_held_locks(current);
	if (irqs_disabled())
		print_irqtrace_events(current);
	if (IS_ENABLED(CONFIG_DEBUG_PREEMPT)
	    && !preempt_count_equals(preempt_offset)) {
		pr_err("Preemption disabled at:");
		print_ip_sym(preempt_disable_ip);
		pr_cont("\n");
	}
#ifdef CONFIG_PANIC_ON_SCHED_BUG
	BUG();
#endif
	dump_stack();
	add_taint(TAINT_WARN, LOCKDEP_STILL_OK);
}
EXPORT_SYMBOL(___might_sleep);
#endif

#ifdef CONFIG_MAGIC_SYSRQ
void normalize_rt_tasks(void)
{
	struct task_struct *g, *p;
	struct sched_attr attr = {
		.sched_policy = SCHED_NORMAL,
	};

	read_lock(&tasklist_lock);
	for_each_process_thread(g, p) {
		/*
		 * Only normalize user tasks:
		 */
		if (p->flags & PF_KTHREAD)
			continue;

		p->se.exec_start = 0;
		schedstat_set(p->se.statistics.wait_start,  0);
		schedstat_set(p->se.statistics.sleep_start, 0);
		schedstat_set(p->se.statistics.block_start, 0);

		if (!dl_task(p) && !rt_task(p)) {
			/*
			 * Renice negative nice level userspace
			 * tasks back to 0:
			 */
			if (task_nice(p) < 0)
				set_user_nice(p, 0);
			continue;
		}

		__sched_setscheduler(p, &attr, false, false);
	}
	read_unlock(&tasklist_lock);
}

#endif /* CONFIG_MAGIC_SYSRQ */

#if defined(CONFIG_IA64) || defined(CONFIG_KGDB_KDB)
/*
 * These functions are only useful for the IA64 MCA handling, or kdb.
 *
 * They can only be called when the whole system has been
 * stopped - every CPU needs to be quiescent, and no scheduling
 * activity can take place. Using them for anything else would
 * be a serious bug, and as a result, they aren't even visible
 * under any other configuration.
 */

/**
 * curr_task - return the current task for a given cpu.
 * @cpu: the processor in question.
 *
 * ONLY VALID WHEN THE WHOLE SYSTEM IS STOPPED!
 *
 * Return: The current task for @cpu.
 */
struct task_struct *curr_task(int cpu)
{
	return cpu_curr(cpu);
}

#endif /* defined(CONFIG_IA64) || defined(CONFIG_KGDB_KDB) */

#ifdef CONFIG_IA64
/**
 * set_curr_task - set the current task for a given cpu.
 * @cpu: the processor in question.
 * @p: the task pointer to set.
 *
 * Description: This function must only be used when non-maskable interrupts
 * are serviced on a separate stack. It allows the architecture to switch the
 * notion of the current task on a cpu in a non-blocking manner. This function
 * must be called with all CPU's synchronized, and interrupts disabled, the
 * and caller must save the original value of the current task (see
 * curr_task() above) and restore that value before reenabling interrupts and
 * re-starting the system.
 *
 * ONLY VALID WHEN THE WHOLE SYSTEM IS STOPPED!
 */
void ia64_set_curr_task(int cpu, struct task_struct *p)
{
	cpu_curr(cpu) = p;
}

#endif

#ifdef CONFIG_CGROUP_SCHED
/* task_group_lock serializes the addition/removal of task groups */
static DEFINE_SPINLOCK(task_group_lock);

static void sched_free_group(struct task_group *tg)
{
	free_fair_sched_group(tg);
	free_rt_sched_group(tg);
	autogroup_free(tg);
	kmem_cache_free(task_group_cache, tg);
}

/* allocate runqueue etc for a new task group */
struct task_group *sched_create_group(struct task_group *parent)
{
	struct task_group *tg;

	tg = kmem_cache_alloc(task_group_cache, GFP_KERNEL | __GFP_ZERO);
	if (!tg)
		return ERR_PTR(-ENOMEM);

	if (!alloc_fair_sched_group(tg, parent))
		goto err;

	if (!alloc_rt_sched_group(tg, parent))
		goto err;

	return tg;

err:
	sched_free_group(tg);
	return ERR_PTR(-ENOMEM);
}

void sched_online_group(struct task_group *tg, struct task_group *parent)
{
	unsigned long flags;

	spin_lock_irqsave(&task_group_lock, flags);
	list_add_rcu(&tg->list, &task_groups);

	WARN_ON(!parent); /* root should already exist */

	tg->parent = parent;
	INIT_LIST_HEAD(&tg->children);
	list_add_rcu(&tg->siblings, &parent->children);
	spin_unlock_irqrestore(&task_group_lock, flags);

	online_fair_sched_group(tg);
}

/* rcu callback to free various structures associated with a task group */
static void sched_free_group_rcu(struct rcu_head *rhp)
{
	/* now it should be safe to free those cfs_rqs */
	sched_free_group(container_of(rhp, struct task_group, rcu));
}

void sched_destroy_group(struct task_group *tg)
{
	/* wait for possible concurrent references to cfs_rqs complete */
	call_rcu(&tg->rcu, sched_free_group_rcu);
}

void sched_offline_group(struct task_group *tg)
{
	unsigned long flags;

	/* end participation in shares distribution */
	unregister_fair_sched_group(tg);

	spin_lock_irqsave(&task_group_lock, flags);
	list_del_rcu(&tg->list);
	list_del_rcu(&tg->siblings);
	spin_unlock_irqrestore(&task_group_lock, flags);
}

static void sched_change_group(struct task_struct *tsk, int type)
{
	struct task_group *tg;

	/*
	 * All callers are synchronized by task_rq_lock(); we do not use RCU
	 * which is pointless here. Thus, we pass "true" to task_css_check()
	 * to prevent lockdep warnings.
	 */
	tg = container_of(task_css_check(tsk, cpu_cgrp_id, true),
			  struct task_group, css);
	tg = autogroup_task_group(tsk, tg);
	tsk->sched_task_group = tg;

#ifdef CONFIG_FAIR_GROUP_SCHED
	if (tsk->sched_class->task_change_group)
		tsk->sched_class->task_change_group(tsk, type);
	else
#endif
		set_task_rq(tsk, task_cpu(tsk));
}

/*
 * Change task's runqueue when it moves between groups.
 *
 * The caller of this function should have put the task in its new group by
 * now. This function just updates tsk->se.cfs_rq and tsk->se.parent to reflect
 * its new group.
 */
void sched_move_task(struct task_struct *tsk)
{
	int queued, running;
	struct rq_flags rf;
	struct rq *rq;

	rq = task_rq_lock(tsk, &rf);
	update_rq_clock(rq);

	running = task_current(rq, tsk);
	queued = task_on_rq_queued(tsk);

	if (queued)
		dequeue_task(rq, tsk, DEQUEUE_SAVE | DEQUEUE_MOVE);
	if (unlikely(running))
		put_prev_task(rq, tsk);

	sched_change_group(tsk, TASK_MOVE_GROUP);

	if (queued)
		enqueue_task(rq, tsk, ENQUEUE_RESTORE | ENQUEUE_MOVE);
	if (unlikely(running))
		set_curr_task(rq, tsk);

	task_rq_unlock(rq, tsk, &rf);
}
#endif /* CONFIG_CGROUP_SCHED */

#ifdef CONFIG_RT_GROUP_SCHED
/*
 * Ensure that the real time constraints are schedulable.
 */
static DEFINE_MUTEX(rt_constraints_mutex);

/* Must be called with tasklist_lock held */
static inline int tg_has_rt_tasks(struct task_group *tg)
{
	struct task_struct *g, *p;

	/*
	 * Autogroups do not have RT tasks; see autogroup_create().
	 */
	if (task_group_is_autogroup(tg))
		return 0;

	for_each_process_thread(g, p) {
		if (rt_task(p) && task_group(p) == tg)
			return 1;
	}

	return 0;
}

struct rt_schedulable_data {
	struct task_group *tg;
	u64 rt_period;
	u64 rt_runtime;
};

static int tg_rt_schedulable(struct task_group *tg, void *data)
{
	struct rt_schedulable_data *d = data;
	struct task_group *child;
	unsigned long total, sum = 0;
	u64 period, runtime;

	period = ktime_to_ns(tg->rt_bandwidth.rt_period);
	runtime = tg->rt_bandwidth.rt_runtime;

	if (tg == d->tg) {
		period = d->rt_period;
		runtime = d->rt_runtime;
	}

	/*
	 * Cannot have more runtime than the period.
	 */
	if (runtime > period && runtime != RUNTIME_INF)
		return -EINVAL;

	/*
	 * Ensure we don't starve existing RT tasks.
	 */
	if (rt_bandwidth_enabled() && !runtime && tg_has_rt_tasks(tg))
		return -EBUSY;

	total = to_ratio(period, runtime);

	/*
	 * Nobody can have more than the global setting allows.
	 */
	if (total > to_ratio(global_rt_period(), global_rt_runtime()))
		return -EINVAL;

	/*
	 * The sum of our children's runtime should not exceed our own.
	 */
	list_for_each_entry_rcu(child, &tg->children, siblings) {
		period = ktime_to_ns(child->rt_bandwidth.rt_period);
		runtime = child->rt_bandwidth.rt_runtime;

		if (child == d->tg) {
			period = d->rt_period;
			runtime = d->rt_runtime;
		}

		sum += to_ratio(period, runtime);
	}

	if (sum > total)
		return -EINVAL;

	return 0;
}

static int __rt_schedulable(struct task_group *tg, u64 period, u64 runtime)
{
	int ret;

	struct rt_schedulable_data data = {
		.tg = tg,
		.rt_period = period,
		.rt_runtime = runtime,
	};

	rcu_read_lock();
	ret = walk_tg_tree(tg_rt_schedulable, tg_nop, &data);
	rcu_read_unlock();

	return ret;
}

static int tg_set_rt_bandwidth(struct task_group *tg,
		u64 rt_period, u64 rt_runtime)
{
	int i, err = 0;

	/*
	 * Disallowing the root group RT runtime is BAD, it would disallow the
	 * kernel creating (and or operating) RT threads.
	 */
	if (tg == &root_task_group && rt_runtime == 0)
		return -EINVAL;

	/* No period doesn't make any sense. */
	if (rt_period == 0)
		return -EINVAL;

	mutex_lock(&rt_constraints_mutex);
	read_lock(&tasklist_lock);
	err = __rt_schedulable(tg, rt_period, rt_runtime);
	if (err)
		goto unlock;

	raw_spin_lock_irq(&tg->rt_bandwidth.rt_runtime_lock);
	tg->rt_bandwidth.rt_period = ns_to_ktime(rt_period);
	tg->rt_bandwidth.rt_runtime = rt_runtime;

	for_each_possible_cpu(i) {
		struct rt_rq *rt_rq = tg->rt_rq[i];

		raw_spin_lock(&rt_rq->rt_runtime_lock);
		rt_rq->rt_runtime = rt_runtime;
		raw_spin_unlock(&rt_rq->rt_runtime_lock);
	}
	raw_spin_unlock_irq(&tg->rt_bandwidth.rt_runtime_lock);
unlock:
	read_unlock(&tasklist_lock);
	mutex_unlock(&rt_constraints_mutex);

	return err;
}

static int sched_group_set_rt_runtime(struct task_group *tg, long rt_runtime_us)
{
	u64 rt_runtime, rt_period;

	rt_period = ktime_to_ns(tg->rt_bandwidth.rt_period);
	rt_runtime = (u64)rt_runtime_us * NSEC_PER_USEC;
	if (rt_runtime_us < 0)
		rt_runtime = RUNTIME_INF;

	return tg_set_rt_bandwidth(tg, rt_period, rt_runtime);
}

static long sched_group_rt_runtime(struct task_group *tg)
{
	u64 rt_runtime_us;

	if (tg->rt_bandwidth.rt_runtime == RUNTIME_INF)
		return -1;

	rt_runtime_us = tg->rt_bandwidth.rt_runtime;
	do_div(rt_runtime_us, NSEC_PER_USEC);
	return rt_runtime_us;
}

static int sched_group_set_rt_period(struct task_group *tg, u64 rt_period_us)
{
	u64 rt_runtime, rt_period;

	rt_period = rt_period_us * NSEC_PER_USEC;
	rt_runtime = tg->rt_bandwidth.rt_runtime;

	return tg_set_rt_bandwidth(tg, rt_period, rt_runtime);
}

static long sched_group_rt_period(struct task_group *tg)
{
	u64 rt_period_us;

	rt_period_us = ktime_to_ns(tg->rt_bandwidth.rt_period);
	do_div(rt_period_us, NSEC_PER_USEC);
	return rt_period_us;
}
#endif /* CONFIG_RT_GROUP_SCHED */

#ifdef CONFIG_RT_GROUP_SCHED
static int sched_rt_global_constraints(void)
{
	int ret = 0;

	mutex_lock(&rt_constraints_mutex);
	read_lock(&tasklist_lock);
	ret = __rt_schedulable(NULL, 0, 0);
	read_unlock(&tasklist_lock);
	mutex_unlock(&rt_constraints_mutex);

	return ret;
}

static int sched_rt_can_attach(struct task_group *tg, struct task_struct *tsk)
{
	/* Don't accept realtime tasks when there is no way for them to run */
	if (rt_task(tsk) && tg->rt_bandwidth.rt_runtime == 0)
		return 0;

	return 1;
}

#else /* !CONFIG_RT_GROUP_SCHED */
static int sched_rt_global_constraints(void)
{
	unsigned long flags;
	int i;

	raw_spin_lock_irqsave(&def_rt_bandwidth.rt_runtime_lock, flags);
	for_each_possible_cpu(i) {
		struct rt_rq *rt_rq = &cpu_rq(i)->rt;

		raw_spin_lock(&rt_rq->rt_runtime_lock);
		rt_rq->rt_runtime = global_rt_runtime();
		raw_spin_unlock(&rt_rq->rt_runtime_lock);
	}
	raw_spin_unlock_irqrestore(&def_rt_bandwidth.rt_runtime_lock, flags);

	return 0;
}
#endif /* CONFIG_RT_GROUP_SCHED */

static int sched_dl_global_validate(void)
{
	u64 runtime = global_rt_runtime();
	u64 period = global_rt_period();
	u64 new_bw = to_ratio(period, runtime);
	struct dl_bw *dl_b;
	int cpu, ret = 0;
	unsigned long flags;

	/*
	 * Here we want to check the bandwidth not being set to some
	 * value smaller than the currently allocated bandwidth in
	 * any of the root_domains.
	 *
	 * FIXME: Cycling on all the CPUs is overdoing, but simpler than
	 * cycling on root_domains... Discussion on different/better
	 * solutions is welcome!
	 */
	for_each_possible_cpu(cpu) {
		rcu_read_lock_sched();
		dl_b = dl_bw_of(cpu);

		raw_spin_lock_irqsave(&dl_b->lock, flags);
		if (new_bw < dl_b->total_bw)
			ret = -EBUSY;
		raw_spin_unlock_irqrestore(&dl_b->lock, flags);

		rcu_read_unlock_sched();

		if (ret)
			break;
	}

	return ret;
}

static void sched_dl_do_global(void)
{
	u64 new_bw = -1;
	struct dl_bw *dl_b;
	int cpu;
	unsigned long flags;

	def_dl_bandwidth.dl_period = global_rt_period();
	def_dl_bandwidth.dl_runtime = global_rt_runtime();

	if (global_rt_runtime() != RUNTIME_INF)
		new_bw = to_ratio(global_rt_period(), global_rt_runtime());

	/*
	 * FIXME: As above...
	 */
	for_each_possible_cpu(cpu) {
		rcu_read_lock_sched();
		dl_b = dl_bw_of(cpu);

		raw_spin_lock_irqsave(&dl_b->lock, flags);
		dl_b->bw = new_bw;
		raw_spin_unlock_irqrestore(&dl_b->lock, flags);

		rcu_read_unlock_sched();
	}
}

static int sched_rt_global_validate(void)
{
	if (sysctl_sched_rt_period <= 0)
		return -EINVAL;

	if ((sysctl_sched_rt_runtime != RUNTIME_INF) &&
		(sysctl_sched_rt_runtime > sysctl_sched_rt_period))
		return -EINVAL;

	return 0;
}

static void sched_rt_do_global(void)
{
	def_rt_bandwidth.rt_runtime = global_rt_runtime();
	def_rt_bandwidth.rt_period = ns_to_ktime(global_rt_period());
}

int sched_rt_handler(struct ctl_table *table, int write,
		void __user *buffer, size_t *lenp,
		loff_t *ppos)
{
	int old_period, old_runtime;
	static DEFINE_MUTEX(mutex);
	int ret;

	mutex_lock(&mutex);
	old_period = sysctl_sched_rt_period;
	old_runtime = sysctl_sched_rt_runtime;

	ret = proc_dointvec(table, write, buffer, lenp, ppos);

	if (!ret && write) {
		ret = sched_rt_global_validate();
		if (ret)
			goto undo;

		ret = sched_dl_global_validate();
		if (ret)
			goto undo;

		ret = sched_rt_global_constraints();
		if (ret)
			goto undo;

		sched_rt_do_global();
		sched_dl_do_global();
	}
	if (0) {
undo:
		sysctl_sched_rt_period = old_period;
		sysctl_sched_rt_runtime = old_runtime;
	}
	mutex_unlock(&mutex);

	return ret;
}

int sched_rr_handler(struct ctl_table *table, int write,
		void __user *buffer, size_t *lenp,
		loff_t *ppos)
{
	int ret;
	static DEFINE_MUTEX(mutex);

	mutex_lock(&mutex);
	ret = proc_dointvec(table, write, buffer, lenp, ppos);
	/* make sure that internally we keep jiffies */
	/* also, writing zero resets timeslice to default */
	if (!ret && write) {
		sched_rr_timeslice = sched_rr_timeslice <= 0 ?
			RR_TIMESLICE : msecs_to_jiffies(sched_rr_timeslice);
	}
	mutex_unlock(&mutex);
	return ret;
}

<<<<<<< HEAD
#ifdef CONFIG_PROC_SYSCTL
int sched_updown_migrate_handler(struct ctl_table *table, int write,
				 void __user *buffer, size_t *lenp,
				 loff_t *ppos)
{
	int ret;
	unsigned int *data = (unsigned int *)table->data;
	unsigned int old_val;
	static DEFINE_MUTEX(mutex);

	mutex_lock(&mutex);
	old_val = *data;

	ret = proc_douintvec_capacity(table, write, buffer, lenp, ppos);

	if (!ret && write &&
	    sysctl_sched_capacity_margin > sysctl_sched_capacity_margin_down) {
		ret = -EINVAL;
		*data = old_val;
	}
	mutex_unlock(&mutex);

	return ret;
}
#endif
=======
void threadgroup_change_begin(struct task_struct *tsk)
{
	might_sleep();
	cgroup_threadgroup_change_begin(tsk);
}

void threadgroup_change_end(struct task_struct *tsk)
{
	cgroup_threadgroup_change_end(tsk);
}
>>>>>>> 286f9710

#ifdef CONFIG_CGROUP_SCHED

inline struct task_group *css_tg(struct cgroup_subsys_state *css)
{
	return css ? container_of(css, struct task_group, css) : NULL;
}

static struct cgroup_subsys_state *
cpu_cgroup_css_alloc(struct cgroup_subsys_state *parent_css)
{
	struct task_group *parent = css_tg(parent_css);
	struct task_group *tg;

	if (!parent) {
		/* This is early initialization for the top cgroup */
		return &root_task_group.css;
	}

	tg = sched_create_group(parent);
	if (IS_ERR(tg))
		return ERR_PTR(-ENOMEM);

	return &tg->css;
}

/* Expose task group only after completing cgroup initialization */
static int cpu_cgroup_css_online(struct cgroup_subsys_state *css)
{
	struct task_group *tg = css_tg(css);
	struct task_group *parent = css_tg(css->parent);

	if (parent)
		sched_online_group(tg, parent);
	return 0;
}

static void cpu_cgroup_css_released(struct cgroup_subsys_state *css)
{
	struct task_group *tg = css_tg(css);

	sched_offline_group(tg);
}

static void cpu_cgroup_css_free(struct cgroup_subsys_state *css)
{
	struct task_group *tg = css_tg(css);

	/*
	 * Relies on the RCU grace period between css_released() and this.
	 */
	sched_free_group(tg);
}

/*
 * This is called before wake_up_new_task(), therefore we really only
 * have to set its group bits, all the other stuff does not apply.
 */
static void cpu_cgroup_fork(struct task_struct *task)
{
	struct rq_flags rf;
	struct rq *rq;

	rq = task_rq_lock(task, &rf);

	sched_change_group(task, TASK_SET_GROUP);

	task_rq_unlock(rq, task, &rf);
}

static int cpu_cgroup_can_attach(struct cgroup_taskset *tset)
{
	struct task_struct *task;
	struct cgroup_subsys_state *css;
	int ret = 0;

	cgroup_taskset_for_each(task, css, tset) {
#ifdef CONFIG_RT_GROUP_SCHED
		if (!sched_rt_can_attach(css_tg(css), task))
			return -EINVAL;
#else
		/* We don't support RT-tasks being in separate groups */
		if (task->sched_class != &fair_sched_class)
			return -EINVAL;
#endif
		/*
		 * Serialize against wake_up_new_task() such that if its
		 * running, we're sure to observe its full state.
		 */
		raw_spin_lock_irq(&task->pi_lock);
		/*
		 * Avoid calling sched_move_task() before wake_up_new_task()
		 * has happened. This would lead to problems with PELT, due to
		 * move wanting to detach+attach while we're not attached yet.
		 */
		if (task->state == TASK_NEW)
			ret = -EINVAL;
		raw_spin_unlock_irq(&task->pi_lock);

		if (ret)
			break;
	}
	return ret;
}

static void cpu_cgroup_attach(struct cgroup_taskset *tset)
{
	struct task_struct *task;
	struct cgroup_subsys_state *css;

	cgroup_taskset_for_each(task, css, tset)
		sched_move_task(task);
}

#ifdef CONFIG_FAIR_GROUP_SCHED
static int cpu_shares_write_u64(struct cgroup_subsys_state *css,
				struct cftype *cftype, u64 shareval)
{
	return sched_group_set_shares(css_tg(css), scale_load(shareval));
}

static u64 cpu_shares_read_u64(struct cgroup_subsys_state *css,
			       struct cftype *cft)
{
	struct task_group *tg = css_tg(css);

	return (u64) scale_load_down(tg->shares);
}

#ifdef CONFIG_CFS_BANDWIDTH
static DEFINE_MUTEX(cfs_constraints_mutex);

const u64 max_cfs_quota_period = 1 * NSEC_PER_SEC; /* 1s */
const u64 min_cfs_quota_period = 1 * NSEC_PER_MSEC; /* 1ms */

static int __cfs_schedulable(struct task_group *tg, u64 period, u64 runtime);

static int tg_set_cfs_bandwidth(struct task_group *tg, u64 period, u64 quota)
{
	int i, ret = 0, runtime_enabled, runtime_was_enabled;
	struct cfs_bandwidth *cfs_b = &tg->cfs_bandwidth;

	if (tg == &root_task_group)
		return -EINVAL;

	/*
	 * Ensure we have at some amount of bandwidth every period.  This is
	 * to prevent reaching a state of large arrears when throttled via
	 * entity_tick() resulting in prolonged exit starvation.
	 */
	if (quota < min_cfs_quota_period || period < min_cfs_quota_period)
		return -EINVAL;

	/*
	 * Likewise, bound things on the otherside by preventing insane quota
	 * periods.  This also allows us to normalize in computing quota
	 * feasibility.
	 */
	if (period > max_cfs_quota_period)
		return -EINVAL;

	/*
	 * Prevent race between setting of cfs_rq->runtime_enabled and
	 * unthrottle_offline_cfs_rqs().
	 */
	get_online_cpus();
	mutex_lock(&cfs_constraints_mutex);
	ret = __cfs_schedulable(tg, period, quota);
	if (ret)
		goto out_unlock;

	runtime_enabled = quota != RUNTIME_INF;
	runtime_was_enabled = cfs_b->quota != RUNTIME_INF;
	/*
	 * If we need to toggle cfs_bandwidth_used, off->on must occur
	 * before making related changes, and on->off must occur afterwards
	 */
	if (runtime_enabled && !runtime_was_enabled)
		cfs_bandwidth_usage_inc();
	raw_spin_lock_irq(&cfs_b->lock);
	cfs_b->period = ns_to_ktime(period);
	cfs_b->quota = quota;

	__refill_cfs_bandwidth_runtime(cfs_b);
	/* restart the period timer (if active) to handle new period expiry */
	if (runtime_enabled)
		start_cfs_bandwidth(cfs_b);
	raw_spin_unlock_irq(&cfs_b->lock);

	for_each_online_cpu(i) {
		struct cfs_rq *cfs_rq = tg->cfs_rq[i];
		struct rq *rq = cfs_rq->rq;

		raw_spin_lock_irq(&rq->lock);
		cfs_rq->runtime_enabled = runtime_enabled;
		cfs_rq->runtime_remaining = 0;

		if (cfs_rq->throttled)
			unthrottle_cfs_rq(cfs_rq);
		raw_spin_unlock_irq(&rq->lock);
	}
	if (runtime_was_enabled && !runtime_enabled)
		cfs_bandwidth_usage_dec();
out_unlock:
	mutex_unlock(&cfs_constraints_mutex);
	put_online_cpus();

	return ret;
}

int tg_set_cfs_quota(struct task_group *tg, long cfs_quota_us)
{
	u64 quota, period;

	period = ktime_to_ns(tg->cfs_bandwidth.period);
	if (cfs_quota_us < 0)
		quota = RUNTIME_INF;
	else
		quota = (u64)cfs_quota_us * NSEC_PER_USEC;

	return tg_set_cfs_bandwidth(tg, period, quota);
}

long tg_get_cfs_quota(struct task_group *tg)
{
	u64 quota_us;

	if (tg->cfs_bandwidth.quota == RUNTIME_INF)
		return -1;

	quota_us = tg->cfs_bandwidth.quota;
	do_div(quota_us, NSEC_PER_USEC);

	return quota_us;
}

int tg_set_cfs_period(struct task_group *tg, long cfs_period_us)
{
	u64 quota, period;

	period = (u64)cfs_period_us * NSEC_PER_USEC;
	quota = tg->cfs_bandwidth.quota;

	return tg_set_cfs_bandwidth(tg, period, quota);
}

long tg_get_cfs_period(struct task_group *tg)
{
	u64 cfs_period_us;

	cfs_period_us = ktime_to_ns(tg->cfs_bandwidth.period);
	do_div(cfs_period_us, NSEC_PER_USEC);

	return cfs_period_us;
}

static s64 cpu_cfs_quota_read_s64(struct cgroup_subsys_state *css,
				  struct cftype *cft)
{
	return tg_get_cfs_quota(css_tg(css));
}

static int cpu_cfs_quota_write_s64(struct cgroup_subsys_state *css,
				   struct cftype *cftype, s64 cfs_quota_us)
{
	return tg_set_cfs_quota(css_tg(css), cfs_quota_us);
}

static u64 cpu_cfs_period_read_u64(struct cgroup_subsys_state *css,
				   struct cftype *cft)
{
	return tg_get_cfs_period(css_tg(css));
}

static int cpu_cfs_period_write_u64(struct cgroup_subsys_state *css,
				    struct cftype *cftype, u64 cfs_period_us)
{
	return tg_set_cfs_period(css_tg(css), cfs_period_us);
}

struct cfs_schedulable_data {
	struct task_group *tg;
	u64 period, quota;
};

/*
 * normalize group quota/period to be quota/max_period
 * note: units are usecs
 */
static u64 normalize_cfs_quota(struct task_group *tg,
			       struct cfs_schedulable_data *d)
{
	u64 quota, period;

	if (tg == d->tg) {
		period = d->period;
		quota = d->quota;
	} else {
		period = tg_get_cfs_period(tg);
		quota = tg_get_cfs_quota(tg);
	}

	/* note: these should typically be equivalent */
	if (quota == RUNTIME_INF || quota == -1)
		return RUNTIME_INF;

	return to_ratio(period, quota);
}

static int tg_cfs_schedulable_down(struct task_group *tg, void *data)
{
	struct cfs_schedulable_data *d = data;
	struct cfs_bandwidth *cfs_b = &tg->cfs_bandwidth;
	s64 quota = 0, parent_quota = -1;

	if (!tg->parent) {
		quota = RUNTIME_INF;
	} else {
		struct cfs_bandwidth *parent_b = &tg->parent->cfs_bandwidth;

		quota = normalize_cfs_quota(tg, d);
		parent_quota = parent_b->hierarchical_quota;

		/*
		 * ensure max(child_quota) <= parent_quota, inherit when no
		 * limit is set
		 */
		if (quota == RUNTIME_INF)
			quota = parent_quota;
		else if (parent_quota != RUNTIME_INF && quota > parent_quota)
			return -EINVAL;
	}
	cfs_b->hierarchical_quota = quota;

	return 0;
}

static int __cfs_schedulable(struct task_group *tg, u64 period, u64 quota)
{
	int ret;
	struct cfs_schedulable_data data = {
		.tg = tg,
		.period = period,
		.quota = quota,
	};

	if (quota != RUNTIME_INF) {
		do_div(data.period, NSEC_PER_USEC);
		do_div(data.quota, NSEC_PER_USEC);
	}

	rcu_read_lock();
	ret = walk_tg_tree(tg_cfs_schedulable_down, tg_nop, &data);
	rcu_read_unlock();

	return ret;
}

static int cpu_stats_show(struct seq_file *sf, void *v)
{
	struct task_group *tg = css_tg(seq_css(sf));
	struct cfs_bandwidth *cfs_b = &tg->cfs_bandwidth;

	seq_printf(sf, "nr_periods %d\n", cfs_b->nr_periods);
	seq_printf(sf, "nr_throttled %d\n", cfs_b->nr_throttled);
	seq_printf(sf, "throttled_time %llu\n", cfs_b->throttled_time);

	return 0;
}
#endif /* CONFIG_CFS_BANDWIDTH */
#endif /* CONFIG_FAIR_GROUP_SCHED */

#ifdef CONFIG_RT_GROUP_SCHED
static int cpu_rt_runtime_write(struct cgroup_subsys_state *css,
				struct cftype *cft, s64 val)
{
	return sched_group_set_rt_runtime(css_tg(css), val);
}

static s64 cpu_rt_runtime_read(struct cgroup_subsys_state *css,
			       struct cftype *cft)
{
	return sched_group_rt_runtime(css_tg(css));
}

static int cpu_rt_period_write_uint(struct cgroup_subsys_state *css,
				    struct cftype *cftype, u64 rt_period_us)
{
	return sched_group_set_rt_period(css_tg(css), rt_period_us);
}

static u64 cpu_rt_period_read_uint(struct cgroup_subsys_state *css,
				   struct cftype *cft)
{
	return sched_group_rt_period(css_tg(css));
}
#endif /* CONFIG_RT_GROUP_SCHED */

static struct cftype cpu_files[] = {
#ifdef CONFIG_FAIR_GROUP_SCHED
	{
		.name = "shares",
		.read_u64 = cpu_shares_read_u64,
		.write_u64 = cpu_shares_write_u64,
	},
#endif
#ifdef CONFIG_CFS_BANDWIDTH
	{
		.name = "cfs_quota_us",
		.read_s64 = cpu_cfs_quota_read_s64,
		.write_s64 = cpu_cfs_quota_write_s64,
	},
	{
		.name = "cfs_period_us",
		.read_u64 = cpu_cfs_period_read_u64,
		.write_u64 = cpu_cfs_period_write_u64,
	},
	{
		.name = "stat",
		.seq_show = cpu_stats_show,
	},
#endif
#ifdef CONFIG_RT_GROUP_SCHED
	{
		.name = "rt_runtime_us",
		.read_s64 = cpu_rt_runtime_read,
		.write_s64 = cpu_rt_runtime_write,
	},
	{
		.name = "rt_period_us",
		.read_u64 = cpu_rt_period_read_uint,
		.write_u64 = cpu_rt_period_write_uint,
	},
#endif
	{ }	/* terminate */
};

struct cgroup_subsys cpu_cgrp_subsys = {
	.css_alloc	= cpu_cgroup_css_alloc,
	.css_online	= cpu_cgroup_css_online,
	.css_released	= cpu_cgroup_css_released,
	.css_free	= cpu_cgroup_css_free,
	.fork		= cpu_cgroup_fork,
	.can_attach	= cpu_cgroup_can_attach,
	.attach		= cpu_cgroup_attach,
	.allow_attach   = subsys_cgroup_allow_attach,
	.legacy_cftypes	= cpu_files,
	.early_init	= true,
};

#endif	/* CONFIG_CGROUP_SCHED */

void dump_cpu_task(int cpu)
{
	pr_info("Task dump for CPU %d:\n", cpu);
	sched_show_task(cpu_curr(cpu));
}

/*
 * Nice levels are multiplicative, with a gentle 10% change for every
 * nice level changed. I.e. when a CPU-bound task goes from nice 0 to
 * nice 1, it will get ~10% less CPU time than another CPU-bound task
 * that remained on nice 0.
 *
 * The "10% effect" is relative and cumulative: from _any_ nice level,
 * if you go up 1 level, it's -10% CPU usage, if you go down 1 level
 * it's +10% CPU usage. (to achieve that we use a multiplier of 1.25.
 * If a task goes up by ~10% and another task goes down by ~10% then
 * the relative distance between them is ~25%.)
 */
const int sched_prio_to_weight[40] = {
 /* -20 */     88761,     71755,     56483,     46273,     36291,
 /* -15 */     29154,     23254,     18705,     14949,     11916,
 /* -10 */      9548,      7620,      6100,      4904,      3906,
 /*  -5 */      3121,      2501,      1991,      1586,      1277,
 /*   0 */      1024,       820,       655,       526,       423,
 /*   5 */       335,       272,       215,       172,       137,
 /*  10 */       110,        87,        70,        56,        45,
 /*  15 */        36,        29,        23,        18,        15,
};

/*
 * Inverse (2^32/x) values of the sched_prio_to_weight[] array, precalculated.
 *
 * In cases where the weight does not change often, we can use the
 * precalculated inverse to speed up arithmetics by turning divisions
 * into multiplications:
 */
const u32 sched_prio_to_wmult[40] = {
 /* -20 */     48388,     59856,     76040,     92818,    118348,
 /* -15 */    147320,    184698,    229616,    287308,    360437,
 /* -10 */    449829,    563644,    704093,    875809,   1099582,
 /*  -5 */   1376151,   1717300,   2157191,   2708050,   3363326,
 /*   0 */   4194304,   5237765,   6557202,   8165337,  10153587,
 /*   5 */  12820798,  15790321,  19976592,  24970740,  31350126,
 /*  10 */  39045157,  49367440,  61356676,  76695844,  95443717,
 /*  15 */ 119304647, 148102320, 186737708, 238609294, 286331153,
};

#ifdef CONFIG_SCHED_WALT
/*
 * sched_exit() - Set EXITING_TASK_MARKER in task's ravg.demand field
 *
 * Stop accounting (exiting) task's future cpu usage
 *
 * We need this so that reset_all_windows_stats() can function correctly.
 * reset_all_window_stats() depends on do_each_thread/for_each_thread task
 * iterators to reset *all* task's statistics. Exiting tasks however become
 * invisible to those iterators. sched_exit() is called on a exiting task prior
 * to being removed from task_list, which will let reset_all_window_stats()
 * function correctly.
 */
void sched_exit(struct task_struct *p)
{
	struct rq_flags rf;
	struct rq *rq;
	u64 wallclock;

	sched_set_group_id(p, 0);

	rq = task_rq_lock(p, &rf);

	/* rq->curr == p */
	wallclock = sched_ktime_clock();
	update_task_ravg(rq->curr, rq, TASK_UPDATE, wallclock, 0);
	dequeue_task(rq, p, 0);
	/*
	 * task's contribution is already removed from the
	 * cumulative window demand in dequeue. As the
	 * task's stats are reset, the next enqueue does
	 * not change the cumulative window demand.
	 */
	reset_task_stats(p);
	p->ravg.mark_start = wallclock;
	p->ravg.sum_history[0] = EXITING_TASK_MARKER;

	enqueue_task(rq, p, 0);
	clear_ed_task(p, rq);
	task_rq_unlock(rq, p, &rf);
	free_task_load_ptrs(p);
}
#endif /* CONFIG_SCHED_WALT */

__read_mostly bool sched_predl = 1;

#ifdef CONFIG_SCHED_CORE_ROTATE
int
find_first_cpu_bit(struct task_struct *p, const cpumask_t *search_cpus,
		   struct sched_group *sg_target, bool *avoid_prev_cpu,
		   bool *do_rotate, struct find_first_cpu_bit_env *env)
{
	int i = -1;
	unsigned long mcc;
	int cpu = smp_processor_id();

	mcc = cpu_rq(cpu)->rd->max_cpu_capacity.val;

	/* do rotation only for big CPUs. */
	*do_rotate = (cpumask_first(search_cpus) < nr_cpu_ids &&
		     capacity_orig_of(cpumask_first(search_cpus)) == mcc);

	if (*do_rotate) {
		if (time_before_eq(jiffies, *env->avoid_prev_cpu_last +
				   env->interval))
			return *env->rotate_cpu_start;

		spin_lock(env->rotate_lock);
		if (time_after(jiffies, *env->avoid_prev_cpu_last +
					env->interval)) {
			cpumask_t tmpmask;

			*env->avoid_prev_cpu_last = jiffies;
			*avoid_prev_cpu = true;

			cpumask_copy(&tmpmask, sched_group_cpus(sg_target));
			cpumask_andnot(&tmpmask, &tmpmask, cpu_isolated_mask);

			i = cpumask_next(*env->rotate_cpu_start, &tmpmask);
			if (i >= nr_cpu_ids)
				i = cpumask_first(&tmpmask) - 1;
			/* Change start CPU every interval. */
			*env->rotate_cpu_start = i;
		} else {
			i = *env->rotate_cpu_start;
		}
		spin_unlock(env->rotate_lock);
	}

	return i;
}
#endif<|MERGE_RESOLUTION|>--- conflicted
+++ resolved
@@ -3288,16 +3288,15 @@
 	curr->sched_class->task_tick(rq, curr, 0);
 	cpu_load_update_active(rq);
 	calc_global_load_tick(rq);
-<<<<<<< HEAD
 
 	early_notif = early_detection_notify(rq, wallclock);
 	if (early_notif)
 		flag = SCHED_CPUFREQ_WALT | SCHED_CPUFREQ_EARLY_DET;
 
 	cpufreq_update_util(rq, flag);
-=======
+
 	psi_task_tick(rq);
->>>>>>> 286f9710
+
 	raw_spin_unlock(&rq->lock);
 
 	if (early_notif)
@@ -3652,14 +3651,8 @@
 	if (task_on_rq_queued(prev))
 		update_rq_clock(rq);
 
-<<<<<<< HEAD
-	next = pick_next_task(rq, prev, cookie);
-=======
 	next = pick_next_task(rq, prev, &rf);
-	wallclock = walt_ktime_clock();
-	walt_update_task_ravg(prev, rq, PUT_PREV_TASK, wallclock, 0);
-	walt_update_task_ravg(next, rq, PICK_NEXT_TASK, wallclock, 0);
->>>>>>> 286f9710
+	wallclock = sched_ktime_clock();
 	clear_tsk_need_resched(prev);
 	clear_preempt_need_resched();
 	rq->clock_skip_update = 0;
@@ -3678,12 +3671,8 @@
 		trace_sched_switch(preempt, prev, next);
 		rq = context_switch(rq, prev, next, &rf); /* unlocks the rq */
 	} else {
-<<<<<<< HEAD
 		update_task_ravg(prev, rq, TASK_UPDATE, wallclock, 0);
-		lockdep_unpin_lock(&rq->lock, cookie);
-=======
 		rq_unpin_lock(rq, &rf);
->>>>>>> 286f9710
 		raw_spin_unlock_irq(&rq->lock);
 	}
 
@@ -5901,7 +5890,7 @@
 			!cpumask_intersects(&avail_cpus, &next->cpus_allowed)) {
 			detach_one_task(next, rq, &tasks);
 			num_pinned_kthreads += 1;
-			lockdep_unpin_lock(&rq->lock, cookie);
+			rq_unpin_lock(rq, &rf);
 			continue;
 		}
 
@@ -9104,7 +9093,6 @@
 	return ret;
 }
 
-<<<<<<< HEAD
 #ifdef CONFIG_PROC_SYSCTL
 int sched_updown_migrate_handler(struct ctl_table *table, int write,
 				 void __user *buffer, size_t *lenp,
@@ -9130,7 +9118,7 @@
 	return ret;
 }
 #endif
-=======
+
 void threadgroup_change_begin(struct task_struct *tsk)
 {
 	might_sleep();
@@ -9141,7 +9129,6 @@
 {
 	cgroup_threadgroup_change_end(tsk);
 }
->>>>>>> 286f9710
 
 #ifdef CONFIG_CGROUP_SCHED
 
