/* xfrm_user.c: User interface to configure xfrm engine.
 *
 * Copyright (C) 2002 David S. Miller (davem@redhat.com)
 *
 * Changes:
 *	Mitsuru KANDA @USAGI
 * 	Kazunori MIYAZAWA @USAGI
 * 	Kunihiro Ishiguro <kunihiro@ipinfusion.com>
 * 		IPv6 support
 *
 */

#include <linux/crypto.h>
#include <linux/module.h>
#include <linux/kernel.h>
#include <linux/types.h>
#include <linux/slab.h>
#include <linux/socket.h>
#include <linux/string.h>
#include <linux/net.h>
#include <linux/skbuff.h>
#include <linux/pfkeyv2.h>
#include <linux/ipsec.h>
#include <linux/init.h>
#include <linux/security.h>
#include <net/sock.h>
#include <net/xfrm.h>
#include <net/netlink.h>
#include <net/ah.h>
#include <asm/uaccess.h>
#if IS_ENABLED(CONFIG_IPV6)
#include <linux/in6.h>
#endif
#include <asm/unaligned.h>

static int verify_one_alg(struct nlattr **attrs, enum xfrm_attr_type_t type)
{
	struct nlattr *rt = attrs[type];
	struct xfrm_algo *algp;

	if (!rt)
		return 0;

	algp = nla_data(rt);
	if (nla_len(rt) < xfrm_alg_len(algp))
		return -EINVAL;

	switch (type) {
	case XFRMA_ALG_AUTH:
	case XFRMA_ALG_CRYPT:
	case XFRMA_ALG_COMP:
		break;

	default:
		return -EINVAL;
	}

	algp->alg_name[CRYPTO_MAX_ALG_NAME - 1] = '\0';
	return 0;
}

static int verify_auth_trunc(struct nlattr **attrs)
{
	struct nlattr *rt = attrs[XFRMA_ALG_AUTH_TRUNC];
	struct xfrm_algo_auth *algp;

	if (!rt)
		return 0;

	algp = nla_data(rt);
	if (nla_len(rt) < xfrm_alg_auth_len(algp))
		return -EINVAL;

	algp->alg_name[CRYPTO_MAX_ALG_NAME - 1] = '\0';
	return 0;
}

static int verify_aead(struct nlattr **attrs)
{
	struct nlattr *rt = attrs[XFRMA_ALG_AEAD];
	struct xfrm_algo_aead *algp;

	if (!rt)
		return 0;

	algp = nla_data(rt);
	if (nla_len(rt) < aead_len(algp))
		return -EINVAL;

	algp->alg_name[CRYPTO_MAX_ALG_NAME - 1] = '\0';
	return 0;
}

static void verify_one_addr(struct nlattr **attrs, enum xfrm_attr_type_t type,
			   xfrm_address_t **addrp)
{
	struct nlattr *rt = attrs[type];

	if (rt && addrp)
		*addrp = nla_data(rt);
}

static inline int verify_sec_ctx_len(struct nlattr **attrs)
{
	struct nlattr *rt = attrs[XFRMA_SEC_CTX];
	struct xfrm_user_sec_ctx *uctx;

	if (!rt)
		return 0;

	uctx = nla_data(rt);
	if (uctx->len != (sizeof(struct xfrm_user_sec_ctx) + uctx->ctx_len))
		return -EINVAL;

	return 0;
}

static inline int verify_replay(struct xfrm_usersa_info *p,
				struct nlattr **attrs)
{
	struct nlattr *rt = attrs[XFRMA_REPLAY_ESN_VAL];
	struct xfrm_replay_state_esn *rs;

	if (!rt)
		return (p->flags & XFRM_STATE_ESN) ? -EINVAL : 0;

	rs = nla_data(rt);

	if (rs->bmp_len > XFRMA_REPLAY_ESN_MAX / sizeof(rs->bmp[0]) / 8)
		return -EINVAL;

	if (nla_len(rt) < xfrm_replay_state_esn_len(rs) &&
	    nla_len(rt) != sizeof(*rs))
		return -EINVAL;

	/* As only ESP and AH support ESN feature. */
	if ((p->id.proto != IPPROTO_ESP) && (p->id.proto != IPPROTO_AH))
		return -EINVAL;

	if (p->replay_window != 0)
		return -EINVAL;

	return 0;
}

static int verify_newsa_info(struct xfrm_usersa_info *p,
			     struct nlattr **attrs)
{
	int err;

	err = -EINVAL;
	switch (p->family) {
	case AF_INET:
		break;

	case AF_INET6:
#if IS_ENABLED(CONFIG_IPV6)
		break;
#else
		err = -EAFNOSUPPORT;
		goto out;
#endif

	default:
		goto out;
	}

	err = -EINVAL;
	switch (p->id.proto) {
	case IPPROTO_AH:
		if ((!attrs[XFRMA_ALG_AUTH]	&&
		     !attrs[XFRMA_ALG_AUTH_TRUNC]) ||
		    attrs[XFRMA_ALG_AEAD]	||
		    attrs[XFRMA_ALG_CRYPT]	||
		    attrs[XFRMA_ALG_COMP]	||
		    attrs[XFRMA_TFCPAD])
			goto out;
		break;

	case IPPROTO_ESP:
		if (attrs[XFRMA_ALG_COMP])
			goto out;
		if (!attrs[XFRMA_ALG_AUTH] &&
		    !attrs[XFRMA_ALG_AUTH_TRUNC] &&
		    !attrs[XFRMA_ALG_CRYPT] &&
		    !attrs[XFRMA_ALG_AEAD])
			goto out;
		if ((attrs[XFRMA_ALG_AUTH] ||
		     attrs[XFRMA_ALG_AUTH_TRUNC] ||
		     attrs[XFRMA_ALG_CRYPT]) &&
		    attrs[XFRMA_ALG_AEAD])
			goto out;
		if (attrs[XFRMA_TFCPAD] &&
		    p->mode != XFRM_MODE_TUNNEL)
			goto out;
		break;

	case IPPROTO_COMP:
		if (!attrs[XFRMA_ALG_COMP]	||
		    attrs[XFRMA_ALG_AEAD]	||
		    attrs[XFRMA_ALG_AUTH]	||
		    attrs[XFRMA_ALG_AUTH_TRUNC]	||
		    attrs[XFRMA_ALG_CRYPT]	||
		    attrs[XFRMA_TFCPAD]		||
		    (ntohl(p->id.spi) >= 0x10000))
			goto out;
		break;

#if IS_ENABLED(CONFIG_IPV6)
	case IPPROTO_DSTOPTS:
	case IPPROTO_ROUTING:
		if (attrs[XFRMA_ALG_COMP]	||
		    attrs[XFRMA_ALG_AUTH]	||
		    attrs[XFRMA_ALG_AUTH_TRUNC]	||
		    attrs[XFRMA_ALG_AEAD]	||
		    attrs[XFRMA_ALG_CRYPT]	||
		    attrs[XFRMA_ENCAP]		||
		    attrs[XFRMA_SEC_CTX]	||
		    attrs[XFRMA_TFCPAD]		||
		    !attrs[XFRMA_COADDR])
			goto out;
		break;
#endif

	default:
		goto out;
	}

	if ((err = verify_aead(attrs)))
		goto out;
	if ((err = verify_auth_trunc(attrs)))
		goto out;
	if ((err = verify_one_alg(attrs, XFRMA_ALG_AUTH)))
		goto out;
	if ((err = verify_one_alg(attrs, XFRMA_ALG_CRYPT)))
		goto out;
	if ((err = verify_one_alg(attrs, XFRMA_ALG_COMP)))
		goto out;
	if ((err = verify_sec_ctx_len(attrs)))
		goto out;
	if ((err = verify_replay(p, attrs)))
		goto out;

	err = -EINVAL;
	switch (p->mode) {
	case XFRM_MODE_TRANSPORT:
	case XFRM_MODE_TUNNEL:
	case XFRM_MODE_ROUTEOPTIMIZATION:
	case XFRM_MODE_BEET:
		break;

	default:
		goto out;
	}

	err = 0;

out:
	return err;
}

static int attach_one_algo(struct xfrm_algo **algpp, u8 *props,
			   struct xfrm_algo_desc *(*get_byname)(const char *, int),
			   struct nlattr *rta)
{
	struct xfrm_algo *p, *ualg;
	struct xfrm_algo_desc *algo;

	if (!rta)
		return 0;

	ualg = nla_data(rta);

	algo = get_byname(ualg->alg_name, 1);
	if (!algo)
		return -ENOSYS;
	*props = algo->desc.sadb_alg_id;

	p = kmemdup(ualg, xfrm_alg_len(ualg), GFP_KERNEL);
	if (!p)
		return -ENOMEM;

	strcpy(p->alg_name, algo->name);
	*algpp = p;
	return 0;
}

static int attach_crypt(struct xfrm_state *x, struct nlattr *rta)
{
	struct xfrm_algo *p, *ualg;
	struct xfrm_algo_desc *algo;

	if (!rta)
		return 0;

	ualg = nla_data(rta);

	algo = xfrm_ealg_get_byname(ualg->alg_name, 1);
	if (!algo)
		return -ENOSYS;
	x->props.ealgo = algo->desc.sadb_alg_id;

	p = kmemdup(ualg, xfrm_alg_len(ualg), GFP_KERNEL);
	if (!p)
		return -ENOMEM;

	strcpy(p->alg_name, algo->name);
	x->ealg = p;
	x->geniv = algo->uinfo.encr.geniv;
	return 0;
}

static int attach_auth(struct xfrm_algo_auth **algpp, u8 *props,
		       struct nlattr *rta)
{
	struct xfrm_algo *ualg;
	struct xfrm_algo_auth *p;
	struct xfrm_algo_desc *algo;

	if (!rta)
		return 0;

	ualg = nla_data(rta);

	algo = xfrm_aalg_get_byname(ualg->alg_name, 1);
	if (!algo)
		return -ENOSYS;
	*props = algo->desc.sadb_alg_id;

	p = kmalloc(sizeof(*p) + (ualg->alg_key_len + 7) / 8, GFP_KERNEL);
	if (!p)
		return -ENOMEM;

	strcpy(p->alg_name, algo->name);
	p->alg_key_len = ualg->alg_key_len;
	p->alg_trunc_len = algo->uinfo.auth.icv_truncbits;
	memcpy(p->alg_key, ualg->alg_key, (ualg->alg_key_len + 7) / 8);

	*algpp = p;
	return 0;
}

static int attach_auth_trunc(struct xfrm_algo_auth **algpp, u8 *props,
			     struct nlattr *rta)
{
	struct xfrm_algo_auth *p, *ualg;
	struct xfrm_algo_desc *algo;

	if (!rta)
		return 0;

	ualg = nla_data(rta);

	algo = xfrm_aalg_get_byname(ualg->alg_name, 1);
	if (!algo)
		return -ENOSYS;
	if (ualg->alg_trunc_len > algo->uinfo.auth.icv_fullbits)
		return -EINVAL;
	*props = algo->desc.sadb_alg_id;

	p = kmemdup(ualg, xfrm_alg_auth_len(ualg), GFP_KERNEL);
	if (!p)
		return -ENOMEM;

	strcpy(p->alg_name, algo->name);
	if (!p->alg_trunc_len)
		p->alg_trunc_len = algo->uinfo.auth.icv_truncbits;

	*algpp = p;
	return 0;
}

static int attach_aead(struct xfrm_state *x, struct nlattr *rta)
{
	struct xfrm_algo_aead *p, *ualg;
	struct xfrm_algo_desc *algo;

	if (!rta)
		return 0;

	ualg = nla_data(rta);

	algo = xfrm_aead_get_byname(ualg->alg_name, ualg->alg_icv_len, 1);
	if (!algo)
		return -ENOSYS;
	x->props.ealgo = algo->desc.sadb_alg_id;

	p = kmemdup(ualg, aead_len(ualg), GFP_KERNEL);
	if (!p)
		return -ENOMEM;

	strcpy(p->alg_name, algo->name);
	x->aead = p;
	x->geniv = algo->uinfo.aead.geniv;
	return 0;
}

static inline int xfrm_replay_verify_len(struct xfrm_replay_state_esn *replay_esn,
					 struct nlattr *rp)
{
	struct xfrm_replay_state_esn *up;
	int ulen;

	if (!replay_esn || !rp)
		return 0;

	up = nla_data(rp);
	ulen = xfrm_replay_state_esn_len(up);

	/* Check the overall length and the internal bitmap length to avoid
	 * potential overflow. */
	if (nla_len(rp) < ulen ||
	    xfrm_replay_state_esn_len(replay_esn) != ulen ||
	    replay_esn->bmp_len != up->bmp_len)
		return -EINVAL;

	if (up->replay_window > up->bmp_len * sizeof(__u32) * 8)
		return -EINVAL;

	return 0;
}

static int xfrm_alloc_replay_state_esn(struct xfrm_replay_state_esn **replay_esn,
				       struct xfrm_replay_state_esn **preplay_esn,
				       struct nlattr *rta)
{
	struct xfrm_replay_state_esn *p, *pp, *up;
	int klen, ulen;

	if (!rta)
		return 0;

	up = nla_data(rta);
	klen = xfrm_replay_state_esn_len(up);
	ulen = nla_len(rta) >= klen ? klen : sizeof(*up);

	p = kzalloc(klen, GFP_KERNEL);
	if (!p)
		return -ENOMEM;

	pp = kzalloc(klen, GFP_KERNEL);
	if (!pp) {
		kfree(p);
		return -ENOMEM;
	}

	memcpy(p, up, ulen);
	memcpy(pp, up, ulen);

	*replay_esn = p;
	*preplay_esn = pp;

	return 0;
}

static inline int xfrm_user_sec_ctx_size(struct xfrm_sec_ctx *xfrm_ctx)
{
	int len = 0;

	if (xfrm_ctx) {
		len += sizeof(struct xfrm_user_sec_ctx);
		len += xfrm_ctx->ctx_len;
	}
	return len;
}

static void copy_from_user_state(struct xfrm_state *x, struct xfrm_usersa_info *p)
{
	memcpy(&x->id, &p->id, sizeof(x->id));
	memcpy(&x->sel, &p->sel, sizeof(x->sel));
	memcpy(&x->lft, &p->lft, sizeof(x->lft));
	x->props.mode = p->mode;
	x->props.replay_window = min_t(unsigned int, p->replay_window,
					sizeof(x->replay.bitmap) * 8);
	x->props.reqid = p->reqid;
	x->props.family = p->family;
	memcpy(&x->props.saddr, &p->saddr, sizeof(x->props.saddr));
	x->props.flags = p->flags;

	if (!x->sel.family && !(p->flags & XFRM_STATE_AF_UNSPEC))
		x->sel.family = p->family;
}

/*
 * someday when pfkey also has support, we could have the code
 * somehow made shareable and move it to xfrm_state.c - JHS
 *
*/
static void xfrm_update_ae_params(struct xfrm_state *x, struct nlattr **attrs,
				  int update_esn)
{
	struct nlattr *rp = attrs[XFRMA_REPLAY_VAL];
	struct nlattr *re = update_esn ? attrs[XFRMA_REPLAY_ESN_VAL] : NULL;
	struct nlattr *lt = attrs[XFRMA_LTIME_VAL];
	struct nlattr *et = attrs[XFRMA_ETIMER_THRESH];
	struct nlattr *rt = attrs[XFRMA_REPLAY_THRESH];

	if (re) {
		struct xfrm_replay_state_esn *replay_esn;
		replay_esn = nla_data(re);
		memcpy(x->replay_esn, replay_esn,
		       xfrm_replay_state_esn_len(replay_esn));
		memcpy(x->preplay_esn, replay_esn,
		       xfrm_replay_state_esn_len(replay_esn));
	}

	if (rp) {
		struct xfrm_replay_state *replay;
		replay = nla_data(rp);
		memcpy(&x->replay, replay, sizeof(*replay));
		memcpy(&x->preplay, replay, sizeof(*replay));
	}

	if (lt) {
		struct xfrm_lifetime_cur *ltime;
		ltime = nla_data(lt);
		x->curlft.bytes = ltime->bytes;
		x->curlft.packets = ltime->packets;
		x->curlft.add_time = ltime->add_time;
		x->curlft.use_time = ltime->use_time;
	}

	if (et)
		x->replay_maxage = nla_get_u32(et);

	if (rt)
		x->replay_maxdiff = nla_get_u32(rt);
}

static void xfrm_smark_init(struct nlattr **attrs, struct xfrm_mark *m)
{
	if (attrs[XFRMA_SET_MARK]) {
		m->v = nla_get_u32(attrs[XFRMA_SET_MARK]);
		if (attrs[XFRMA_SET_MARK_MASK])
			m->m = nla_get_u32(attrs[XFRMA_SET_MARK_MASK]);
		else
			m->m = 0xffffffff;
	} else {
		m->v = m->m = 0;
	}
}

static struct xfrm_state *xfrm_state_construct(struct net *net,
					       struct xfrm_usersa_info *p,
					       struct nlattr **attrs,
					       int *errp)
{
	struct xfrm_state *x = xfrm_state_alloc(net);
	int err = -ENOMEM;

	if (!x)
		goto error_no_put;

	copy_from_user_state(x, p);

	if (attrs[XFRMA_SA_EXTRA_FLAGS])
		x->props.extra_flags = nla_get_u32(attrs[XFRMA_SA_EXTRA_FLAGS]);

	if ((err = attach_aead(x, attrs[XFRMA_ALG_AEAD])))
		goto error;
	if ((err = attach_auth_trunc(&x->aalg, &x->props.aalgo,
				     attrs[XFRMA_ALG_AUTH_TRUNC])))
		goto error;
	if (!x->props.aalgo) {
		if ((err = attach_auth(&x->aalg, &x->props.aalgo,
				       attrs[XFRMA_ALG_AUTH])))
			goto error;
	}
	if ((err = attach_crypt(x, attrs[XFRMA_ALG_CRYPT])))
		goto error;
	if ((err = attach_one_algo(&x->calg, &x->props.calgo,
				   xfrm_calg_get_byname,
				   attrs[XFRMA_ALG_COMP])))
		goto error;

	if (attrs[XFRMA_ENCAP]) {
		x->encap = kmemdup(nla_data(attrs[XFRMA_ENCAP]),
				   sizeof(*x->encap), GFP_KERNEL);
		if (x->encap == NULL)
			goto error;
	}

	if (attrs[XFRMA_TFCPAD])
		x->tfcpad = nla_get_u32(attrs[XFRMA_TFCPAD]);

	if (attrs[XFRMA_COADDR]) {
		x->coaddr = kmemdup(nla_data(attrs[XFRMA_COADDR]),
				    sizeof(*x->coaddr), GFP_KERNEL);
		if (x->coaddr == NULL)
			goto error;
	}

	xfrm_mark_get(attrs, &x->mark);

	xfrm_smark_init(attrs, &x->props.smark);

	if (attrs[XFRMA_IF_ID])
		x->if_id = nla_get_u32(attrs[XFRMA_IF_ID]);

	err = __xfrm_init_state(x, false);
	if (err)
		goto error;

	if (attrs[XFRMA_SEC_CTX]) {
		err = security_xfrm_state_alloc(x,
						nla_data(attrs[XFRMA_SEC_CTX]));
		if (err)
			goto error;
	}

	if ((err = xfrm_alloc_replay_state_esn(&x->replay_esn, &x->preplay_esn,
					       attrs[XFRMA_REPLAY_ESN_VAL])))
		goto error;

	x->km.seq = p->seq;
	x->replay_maxdiff = net->xfrm.sysctl_aevent_rseqth;
	/* sysctl_xfrm_aevent_etime is in 100ms units */
	x->replay_maxage = (net->xfrm.sysctl_aevent_etime*HZ)/XFRM_AE_ETH_M;

	if ((err = xfrm_init_replay(x)))
		goto error;

	/* override default values from above */
	xfrm_update_ae_params(x, attrs, 0);

	return x;

error:
	x->km.state = XFRM_STATE_DEAD;
	xfrm_state_put(x);
error_no_put:
	*errp = err;
	return NULL;
}

static int xfrm_add_sa(struct sk_buff *skb, struct nlmsghdr *nlh,
		struct nlattr **attrs)
{
	struct net *net = sock_net(skb->sk);
	struct xfrm_usersa_info *p = nlmsg_data(nlh);
	struct xfrm_state *x;
	int err;
	struct km_event c;

	err = verify_newsa_info(p, attrs);
	if (err)
		return err;

	x = xfrm_state_construct(net, p, attrs, &err);
	if (!x)
		return err;

	xfrm_state_hold(x);
	if (nlh->nlmsg_type == XFRM_MSG_NEWSA)
		err = xfrm_state_add(x);
	else
		err = xfrm_state_update(x);

	xfrm_audit_state_add(x, err ? 0 : 1, true);

	if (err < 0) {
		x->km.state = XFRM_STATE_DEAD;
		__xfrm_state_put(x);
		goto out;
	}

	c.seq = nlh->nlmsg_seq;
	c.portid = nlh->nlmsg_pid;
	c.event = nlh->nlmsg_type;

	km_state_notify(x, &c);
out:
	xfrm_state_put(x);
	return err;
}

static struct xfrm_state *xfrm_user_state_lookup(struct net *net,
						 struct xfrm_usersa_id *p,
						 struct nlattr **attrs,
						 int *errp)
{
	struct xfrm_state *x = NULL;
	struct xfrm_mark m;
	int err;
	u32 mark = xfrm_mark_get(attrs, &m);

	if (xfrm_id_proto_match(p->proto, IPSEC_PROTO_ANY)) {
		err = -ESRCH;
		x = xfrm_state_lookup(net, mark, &p->daddr, p->spi, p->proto, p->family);
	} else {
		xfrm_address_t *saddr = NULL;

		verify_one_addr(attrs, XFRMA_SRCADDR, &saddr);
		if (!saddr) {
			err = -EINVAL;
			goto out;
		}

		err = -ESRCH;
		x = xfrm_state_lookup_byaddr(net, mark,
					     &p->daddr, saddr,
					     p->proto, p->family);
	}

 out:
	if (!x && errp)
		*errp = err;
	return x;
}

static int xfrm_del_sa(struct sk_buff *skb, struct nlmsghdr *nlh,
		struct nlattr **attrs)
{
	struct net *net = sock_net(skb->sk);
	struct xfrm_state *x;
	int err = -ESRCH;
	struct km_event c;
	struct xfrm_usersa_id *p = nlmsg_data(nlh);

	x = xfrm_user_state_lookup(net, p, attrs, &err);
	if (x == NULL)
		return err;

	if ((err = security_xfrm_state_delete(x)) != 0)
		goto out;

	if (xfrm_state_kern(x)) {
		err = -EPERM;
		goto out;
	}

	err = xfrm_state_delete(x);

	if (err < 0)
		goto out;

	c.seq = nlh->nlmsg_seq;
	c.portid = nlh->nlmsg_pid;
	c.event = nlh->nlmsg_type;
	km_state_notify(x, &c);

out:
	xfrm_audit_state_delete(x, err ? 0 : 1, true);
	xfrm_state_put(x);
	return err;
}

static void copy_to_user_state(struct xfrm_state *x, struct xfrm_usersa_info *p)
{
	memset(p, 0, sizeof(*p));
	memcpy(&p->id, &x->id, sizeof(p->id));
	memcpy(&p->sel, &x->sel, sizeof(p->sel));
	memcpy(&p->lft, &x->lft, sizeof(p->lft));
	memcpy(&p->curlft, &x->curlft, sizeof(p->curlft));
	put_unaligned(x->stats.replay_window, &p->stats.replay_window);
	put_unaligned(x->stats.replay, &p->stats.replay);
	put_unaligned(x->stats.integrity_failed, &p->stats.integrity_failed);
	memcpy(&p->saddr, &x->props.saddr, sizeof(p->saddr));
	p->mode = x->props.mode;
	p->replay_window = x->props.replay_window;
	p->reqid = x->props.reqid;
	p->family = x->props.family;
	p->flags = x->props.flags;
	p->seq = x->km.seq;
}

struct xfrm_dump_info {
	struct sk_buff *in_skb;
	struct sk_buff *out_skb;
	u32 nlmsg_seq;
	u16 nlmsg_flags;
};

static int copy_sec_ctx(struct xfrm_sec_ctx *s, struct sk_buff *skb)
{
	struct xfrm_user_sec_ctx *uctx;
	struct nlattr *attr;
	int ctx_size = sizeof(*uctx) + s->ctx_len;

	attr = nla_reserve(skb, XFRMA_SEC_CTX, ctx_size);
	if (attr == NULL)
		return -EMSGSIZE;

	uctx = nla_data(attr);
	uctx->exttype = XFRMA_SEC_CTX;
	uctx->len = ctx_size;
	uctx->ctx_doi = s->ctx_doi;
	uctx->ctx_alg = s->ctx_alg;
	uctx->ctx_len = s->ctx_len;
	memcpy(uctx + 1, s->ctx_str, s->ctx_len);

	return 0;
}

static int copy_to_user_auth(struct xfrm_algo_auth *auth, struct sk_buff *skb)
{
	struct xfrm_algo *algo;
	struct nlattr *nla;

	nla = nla_reserve(skb, XFRMA_ALG_AUTH,
			  sizeof(*algo) + (auth->alg_key_len + 7) / 8);
	if (!nla)
		return -EMSGSIZE;

	algo = nla_data(nla);
	strncpy(algo->alg_name, auth->alg_name, sizeof(algo->alg_name));
	memcpy(algo->alg_key, auth->alg_key, (auth->alg_key_len + 7) / 8);
	algo->alg_key_len = auth->alg_key_len;

	return 0;
}

static int xfrm_smark_put(struct sk_buff *skb, struct xfrm_mark *m)
{
	int ret = 0;

	if (m->v | m->m) {
		ret = nla_put_u32(skb, XFRMA_SET_MARK, m->v);
		if (!ret)
			ret = nla_put_u32(skb, XFRMA_SET_MARK_MASK, m->m);
	}
	return ret;
}

/* Don't change this without updating xfrm_sa_len! */
static int copy_to_user_state_extra(struct xfrm_state *x,
				    struct xfrm_usersa_info *p,
				    struct sk_buff *skb)
{
	int ret = 0;

	copy_to_user_state(x, p);

	if (x->props.extra_flags) {
		ret = nla_put_u32(skb, XFRMA_SA_EXTRA_FLAGS,
				  x->props.extra_flags);
		if (ret)
			goto out;
	}

	if (x->coaddr) {
		ret = nla_put(skb, XFRMA_COADDR, sizeof(*x->coaddr), x->coaddr);
		if (ret)
			goto out;
	}
	if (x->lastused) {
		ret = nla_put_u64_64bit(skb, XFRMA_LASTUSED, x->lastused,
					XFRMA_PAD);
		if (ret)
			goto out;
	}
	if (x->aead) {
		ret = nla_put(skb, XFRMA_ALG_AEAD, aead_len(x->aead), x->aead);
		if (ret)
			goto out;
	}
	if (x->aalg) {
		ret = copy_to_user_auth(x->aalg, skb);
		if (!ret)
			ret = nla_put(skb, XFRMA_ALG_AUTH_TRUNC,
				      xfrm_alg_auth_len(x->aalg), x->aalg);
		if (ret)
			goto out;
	}
	if (x->ealg) {
		ret = nla_put(skb, XFRMA_ALG_CRYPT, xfrm_alg_len(x->ealg), x->ealg);
		if (ret)
			goto out;
	}
	if (x->calg) {
		ret = nla_put(skb, XFRMA_ALG_COMP, sizeof(*(x->calg)), x->calg);
		if (ret)
			goto out;
	}
	if (x->encap) {
		ret = nla_put(skb, XFRMA_ENCAP, sizeof(*x->encap), x->encap);
		if (ret)
			goto out;
	}
	if (x->tfcpad) {
		ret = nla_put_u32(skb, XFRMA_TFCPAD, x->tfcpad);
		if (ret)
			goto out;
	}
	ret = xfrm_mark_put(skb, &x->mark);
	if (ret)
		goto out;

	ret = xfrm_smark_put(skb, &x->props.smark);
	if (ret)
		goto out;

	if (x->replay_esn)
		ret = nla_put(skb, XFRMA_REPLAY_ESN_VAL,
			      xfrm_replay_state_esn_len(x->replay_esn),
			      x->replay_esn);
	else
		ret = nla_put(skb, XFRMA_REPLAY_VAL, sizeof(x->replay),
			      &x->replay);
	if (ret)
		goto out;
<<<<<<< HEAD
	if (x->security)
		ret = copy_sec_ctx(x->security, skb);
	if (x->props.output_mark) {
		ret = nla_put_u32(skb, XFRMA_OUTPUT_MARK, x->props.output_mark);
		if (ret)
			goto out;
	}
=======

	if (x->if_id) {
		ret = nla_put_u32(skb, XFRMA_IF_ID, x->if_id);
		if (ret)
			goto out;
	}

	if (x->security)
		ret = copy_sec_ctx(x->security, skb);
>>>>>>> f68c8f49
out:
	return ret;
}

static int dump_one_state(struct xfrm_state *x, int count, void *ptr)
{
	struct xfrm_dump_info *sp = ptr;
	struct sk_buff *in_skb = sp->in_skb;
	struct sk_buff *skb = sp->out_skb;
	struct xfrm_usersa_info *p;
	struct nlmsghdr *nlh;
	int err;

	nlh = nlmsg_put(skb, NETLINK_CB(in_skb).portid, sp->nlmsg_seq,
			XFRM_MSG_NEWSA, sizeof(*p), sp->nlmsg_flags);
	if (nlh == NULL)
		return -EMSGSIZE;

	p = nlmsg_data(nlh);

	err = copy_to_user_state_extra(x, p, skb);
	if (err) {
		nlmsg_cancel(skb, nlh);
		return err;
	}
	nlmsg_end(skb, nlh);
	return 0;
}

static int xfrm_dump_sa_done(struct netlink_callback *cb)
{
	struct xfrm_state_walk *walk = (struct xfrm_state_walk *) &cb->args[1];
	struct sock *sk = cb->skb->sk;
	struct net *net = sock_net(sk);

	if (cb->args[0])
		xfrm_state_walk_done(walk, net);
	return 0;
}

static const struct nla_policy xfrma_policy[XFRMA_MAX+1];
static int xfrm_dump_sa(struct sk_buff *skb, struct netlink_callback *cb)
{
	struct net *net = sock_net(skb->sk);
	struct xfrm_state_walk *walk = (struct xfrm_state_walk *) &cb->args[1];
	struct xfrm_dump_info info;

	BUILD_BUG_ON(sizeof(struct xfrm_state_walk) >
		     sizeof(cb->args) - sizeof(cb->args[0]));

	info.in_skb = cb->skb;
	info.out_skb = skb;
	info.nlmsg_seq = cb->nlh->nlmsg_seq;
	info.nlmsg_flags = NLM_F_MULTI;

	if (!cb->args[0]) {
		struct nlattr *attrs[XFRMA_MAX+1];
		struct xfrm_address_filter *filter = NULL;
		u8 proto = 0;
		int err;

		err = nlmsg_parse(cb->nlh, 0, attrs, XFRMA_MAX,
				  xfrma_policy);
		if (err < 0)
			return err;

		if (attrs[XFRMA_ADDRESS_FILTER]) {
			filter = kmemdup(nla_data(attrs[XFRMA_ADDRESS_FILTER]),
					 sizeof(*filter), GFP_KERNEL);
			if (filter == NULL)
				return -ENOMEM;
		}

		if (attrs[XFRMA_PROTO])
			proto = nla_get_u8(attrs[XFRMA_PROTO]);

		xfrm_state_walk_init(walk, proto, filter);
		cb->args[0] = 1;
	}

	(void) xfrm_state_walk(net, walk, dump_one_state, &info);

	return skb->len;
}

static struct sk_buff *xfrm_state_netlink(struct sk_buff *in_skb,
					  struct xfrm_state *x, u32 seq)
{
	struct xfrm_dump_info info;
	struct sk_buff *skb;
	int err;

	skb = nlmsg_new(NLMSG_DEFAULT_SIZE, GFP_ATOMIC);
	if (!skb)
		return ERR_PTR(-ENOMEM);

	info.in_skb = in_skb;
	info.out_skb = skb;
	info.nlmsg_seq = seq;
	info.nlmsg_flags = 0;

	err = dump_one_state(x, 0, &info);
	if (err) {
		kfree_skb(skb);
		return ERR_PTR(err);
	}

	return skb;
}

/* A wrapper for nlmsg_multicast() checking that nlsk is still available.
 * Must be called with RCU read lock.
 */
static inline int xfrm_nlmsg_multicast(struct net *net, struct sk_buff *skb,
				       u32 pid, unsigned int group)
{
	struct sock *nlsk = rcu_dereference(net->xfrm.nlsk);

	if (!nlsk) {
		kfree_skb(skb);
		return -EPIPE;
	}

	return nlmsg_multicast(nlsk, skb, pid, group, GFP_ATOMIC);
}

static inline size_t xfrm_spdinfo_msgsize(void)
{
	return NLMSG_ALIGN(4)
	       + nla_total_size(sizeof(struct xfrmu_spdinfo))
	       + nla_total_size(sizeof(struct xfrmu_spdhinfo))
	       + nla_total_size(sizeof(struct xfrmu_spdhthresh))
	       + nla_total_size(sizeof(struct xfrmu_spdhthresh));
}

static int build_spdinfo(struct sk_buff *skb, struct net *net,
			 u32 portid, u32 seq, u32 flags)
{
	struct xfrmk_spdinfo si;
	struct xfrmu_spdinfo spc;
	struct xfrmu_spdhinfo sph;
	struct xfrmu_spdhthresh spt4, spt6;
	struct nlmsghdr *nlh;
	int err;
	u32 *f;
	unsigned lseq;

	nlh = nlmsg_put(skb, portid, seq, XFRM_MSG_NEWSPDINFO, sizeof(u32), 0);
	if (nlh == NULL) /* shouldn't really happen ... */
		return -EMSGSIZE;

	f = nlmsg_data(nlh);
	*f = flags;
	xfrm_spd_getinfo(net, &si);
	spc.incnt = si.incnt;
	spc.outcnt = si.outcnt;
	spc.fwdcnt = si.fwdcnt;
	spc.inscnt = si.inscnt;
	spc.outscnt = si.outscnt;
	spc.fwdscnt = si.fwdscnt;
	sph.spdhcnt = si.spdhcnt;
	sph.spdhmcnt = si.spdhmcnt;

	do {
		lseq = read_seqbegin(&net->xfrm.policy_hthresh.lock);

		spt4.lbits = net->xfrm.policy_hthresh.lbits4;
		spt4.rbits = net->xfrm.policy_hthresh.rbits4;
		spt6.lbits = net->xfrm.policy_hthresh.lbits6;
		spt6.rbits = net->xfrm.policy_hthresh.rbits6;
	} while (read_seqretry(&net->xfrm.policy_hthresh.lock, lseq));

	err = nla_put(skb, XFRMA_SPD_INFO, sizeof(spc), &spc);
	if (!err)
		err = nla_put(skb, XFRMA_SPD_HINFO, sizeof(sph), &sph);
	if (!err)
		err = nla_put(skb, XFRMA_SPD_IPV4_HTHRESH, sizeof(spt4), &spt4);
	if (!err)
		err = nla_put(skb, XFRMA_SPD_IPV6_HTHRESH, sizeof(spt6), &spt6);
	if (err) {
		nlmsg_cancel(skb, nlh);
		return err;
	}

	nlmsg_end(skb, nlh);
	return 0;
}

static int xfrm_set_spdinfo(struct sk_buff *skb, struct nlmsghdr *nlh,
			    struct nlattr **attrs)
{
	struct net *net = sock_net(skb->sk);
	struct xfrmu_spdhthresh *thresh4 = NULL;
	struct xfrmu_spdhthresh *thresh6 = NULL;

	/* selector prefixlen thresholds to hash policies */
	if (attrs[XFRMA_SPD_IPV4_HTHRESH]) {
		struct nlattr *rta = attrs[XFRMA_SPD_IPV4_HTHRESH];

		if (nla_len(rta) < sizeof(*thresh4))
			return -EINVAL;
		thresh4 = nla_data(rta);
		if (thresh4->lbits > 32 || thresh4->rbits > 32)
			return -EINVAL;
	}
	if (attrs[XFRMA_SPD_IPV6_HTHRESH]) {
		struct nlattr *rta = attrs[XFRMA_SPD_IPV6_HTHRESH];

		if (nla_len(rta) < sizeof(*thresh6))
			return -EINVAL;
		thresh6 = nla_data(rta);
		if (thresh6->lbits > 128 || thresh6->rbits > 128)
			return -EINVAL;
	}

	if (thresh4 || thresh6) {
		write_seqlock(&net->xfrm.policy_hthresh.lock);
		if (thresh4) {
			net->xfrm.policy_hthresh.lbits4 = thresh4->lbits;
			net->xfrm.policy_hthresh.rbits4 = thresh4->rbits;
		}
		if (thresh6) {
			net->xfrm.policy_hthresh.lbits6 = thresh6->lbits;
			net->xfrm.policy_hthresh.rbits6 = thresh6->rbits;
		}
		write_sequnlock(&net->xfrm.policy_hthresh.lock);

		xfrm_policy_hash_rebuild(net);
	}

	return 0;
}

static int xfrm_get_spdinfo(struct sk_buff *skb, struct nlmsghdr *nlh,
		struct nlattr **attrs)
{
	struct net *net = sock_net(skb->sk);
	struct sk_buff *r_skb;
	u32 *flags = nlmsg_data(nlh);
	u32 sportid = NETLINK_CB(skb).portid;
	u32 seq = nlh->nlmsg_seq;

	r_skb = nlmsg_new(xfrm_spdinfo_msgsize(), GFP_ATOMIC);
	if (r_skb == NULL)
		return -ENOMEM;

	if (build_spdinfo(r_skb, net, sportid, seq, *flags) < 0)
		BUG();

	return nlmsg_unicast(net->xfrm.nlsk, r_skb, sportid);
}

static inline size_t xfrm_sadinfo_msgsize(void)
{
	return NLMSG_ALIGN(4)
	       + nla_total_size(sizeof(struct xfrmu_sadhinfo))
	       + nla_total_size(4); /* XFRMA_SAD_CNT */
}

static int build_sadinfo(struct sk_buff *skb, struct net *net,
			 u32 portid, u32 seq, u32 flags)
{
	struct xfrmk_sadinfo si;
	struct xfrmu_sadhinfo sh;
	struct nlmsghdr *nlh;
	int err;
	u32 *f;

	nlh = nlmsg_put(skb, portid, seq, XFRM_MSG_NEWSADINFO, sizeof(u32), 0);
	if (nlh == NULL) /* shouldn't really happen ... */
		return -EMSGSIZE;

	f = nlmsg_data(nlh);
	*f = flags;
	xfrm_sad_getinfo(net, &si);

	sh.sadhmcnt = si.sadhmcnt;
	sh.sadhcnt = si.sadhcnt;

	err = nla_put_u32(skb, XFRMA_SAD_CNT, si.sadcnt);
	if (!err)
		err = nla_put(skb, XFRMA_SAD_HINFO, sizeof(sh), &sh);
	if (err) {
		nlmsg_cancel(skb, nlh);
		return err;
	}

	nlmsg_end(skb, nlh);
	return 0;
}

static int xfrm_get_sadinfo(struct sk_buff *skb, struct nlmsghdr *nlh,
		struct nlattr **attrs)
{
	struct net *net = sock_net(skb->sk);
	struct sk_buff *r_skb;
	u32 *flags = nlmsg_data(nlh);
	u32 sportid = NETLINK_CB(skb).portid;
	u32 seq = nlh->nlmsg_seq;

	r_skb = nlmsg_new(xfrm_sadinfo_msgsize(), GFP_ATOMIC);
	if (r_skb == NULL)
		return -ENOMEM;

	if (build_sadinfo(r_skb, net, sportid, seq, *flags) < 0)
		BUG();

	return nlmsg_unicast(net->xfrm.nlsk, r_skb, sportid);
}

static int xfrm_get_sa(struct sk_buff *skb, struct nlmsghdr *nlh,
		struct nlattr **attrs)
{
	struct net *net = sock_net(skb->sk);
	struct xfrm_usersa_id *p = nlmsg_data(nlh);
	struct xfrm_state *x;
	struct sk_buff *resp_skb;
	int err = -ESRCH;

	x = xfrm_user_state_lookup(net, p, attrs, &err);
	if (x == NULL)
		goto out_noput;

	resp_skb = xfrm_state_netlink(skb, x, nlh->nlmsg_seq);
	if (IS_ERR(resp_skb)) {
		err = PTR_ERR(resp_skb);
	} else {
		err = nlmsg_unicast(net->xfrm.nlsk, resp_skb, NETLINK_CB(skb).portid);
	}
	xfrm_state_put(x);
out_noput:
	return err;
}

static int xfrm_alloc_userspi(struct sk_buff *skb, struct nlmsghdr *nlh,
		struct nlattr **attrs)
{
	struct net *net = sock_net(skb->sk);
	struct xfrm_state *x;
	struct xfrm_userspi_info *p;
	struct sk_buff *resp_skb;
	xfrm_address_t *daddr;
	int family;
	int err;
	u32 mark;
	struct xfrm_mark m;
	u32 if_id = 0;

	p = nlmsg_data(nlh);
	err = verify_spi_info(p->info.id.proto, p->min, p->max);
	if (err)
		goto out_noput;

	family = p->info.family;
	daddr = &p->info.id.daddr;

	x = NULL;

	mark = xfrm_mark_get(attrs, &m);

	if (attrs[XFRMA_IF_ID])
		if_id = nla_get_u32(attrs[XFRMA_IF_ID]);

	if (p->info.seq) {
		x = xfrm_find_acq_byseq(net, mark, p->info.seq);
		if (x && !xfrm_addr_equal(&x->id.daddr, daddr, family)) {
			xfrm_state_put(x);
			x = NULL;
		}
	}

	if (!x)
		x = xfrm_find_acq(net, &m, p->info.mode, p->info.reqid,
				  if_id, p->info.id.proto, daddr,
				  &p->info.saddr, 1,
				  family);
	err = -ENOENT;
	if (x == NULL)
		goto out_noput;

	err = xfrm_alloc_spi(x, p->min, p->max);
	if (err)
		goto out;

	resp_skb = xfrm_state_netlink(skb, x, nlh->nlmsg_seq);
	if (IS_ERR(resp_skb)) {
		err = PTR_ERR(resp_skb);
		goto out;
	}

	err = nlmsg_unicast(net->xfrm.nlsk, resp_skb, NETLINK_CB(skb).portid);

out:
	xfrm_state_put(x);
out_noput:
	return err;
}

static int verify_policy_dir(u8 dir)
{
	switch (dir) {
	case XFRM_POLICY_IN:
	case XFRM_POLICY_OUT:
	case XFRM_POLICY_FWD:
		break;

	default:
		return -EINVAL;
	}

	return 0;
}

static int verify_policy_type(u8 type)
{
	switch (type) {
	case XFRM_POLICY_TYPE_MAIN:
#ifdef CONFIG_XFRM_SUB_POLICY
	case XFRM_POLICY_TYPE_SUB:
#endif
		break;

	default:
		return -EINVAL;
	}

	return 0;
}

static int verify_newpolicy_info(struct xfrm_userpolicy_info *p)
{
	int ret;

	switch (p->share) {
	case XFRM_SHARE_ANY:
	case XFRM_SHARE_SESSION:
	case XFRM_SHARE_USER:
	case XFRM_SHARE_UNIQUE:
		break;

	default:
		return -EINVAL;
	}

	switch (p->action) {
	case XFRM_POLICY_ALLOW:
	case XFRM_POLICY_BLOCK:
		break;

	default:
		return -EINVAL;
	}

	switch (p->sel.family) {
	case AF_INET:
		break;

	case AF_INET6:
#if IS_ENABLED(CONFIG_IPV6)
		break;
#else
		return  -EAFNOSUPPORT;
#endif

	default:
		return -EINVAL;
	}

	ret = verify_policy_dir(p->dir);
	if (ret)
		return ret;
	if (p->index && ((p->index & XFRM_POLICY_MAX) != p->dir))
		return -EINVAL;

	return 0;
}

static int copy_from_user_sec_ctx(struct xfrm_policy *pol, struct nlattr **attrs)
{
	struct nlattr *rt = attrs[XFRMA_SEC_CTX];
	struct xfrm_user_sec_ctx *uctx;

	if (!rt)
		return 0;

	uctx = nla_data(rt);
	return security_xfrm_policy_alloc(&pol->security, uctx, GFP_KERNEL);
}

static void copy_templates(struct xfrm_policy *xp, struct xfrm_user_tmpl *ut,
			   int nr)
{
	int i;

	xp->xfrm_nr = nr;
	for (i = 0; i < nr; i++, ut++) {
		struct xfrm_tmpl *t = &xp->xfrm_vec[i];

		memcpy(&t->id, &ut->id, sizeof(struct xfrm_id));
		memcpy(&t->saddr, &ut->saddr,
		       sizeof(xfrm_address_t));
		t->reqid = ut->reqid;
		t->mode = ut->mode;
		t->share = ut->share;
		t->optional = ut->optional;
		t->aalgos = ut->aalgos;
		t->ealgos = ut->ealgos;
		t->calgos = ut->calgos;
		/* If all masks are ~0, then we allow all algorithms. */
		t->allalgs = !~(t->aalgos & t->ealgos & t->calgos);
		t->encap_family = ut->family;
	}
}

static int validate_tmpl(int nr, struct xfrm_user_tmpl *ut, u16 family)
{
	u16 prev_family;
	int i;

	if (nr > XFRM_MAX_DEPTH)
		return -EINVAL;

	prev_family = family;

	for (i = 0; i < nr; i++) {
		/* We never validated the ut->family value, so many
		 * applications simply leave it at zero.  The check was
		 * never made and ut->family was ignored because all
		 * templates could be assumed to have the same family as
		 * the policy itself.  Now that we will have ipv4-in-ipv6
		 * and ipv6-in-ipv4 tunnels, this is no longer true.
		 */
		if (!ut[i].family)
			ut[i].family = family;

		if ((ut[i].mode == XFRM_MODE_TRANSPORT) &&
		    (ut[i].family != prev_family))
			return -EINVAL;

		if (ut[i].mode >= XFRM_MODE_MAX)
			return -EINVAL;

		prev_family = ut[i].family;

		switch (ut[i].family) {
		case AF_INET:
			break;
#if IS_ENABLED(CONFIG_IPV6)
		case AF_INET6:
			break;
#endif
		default:
			return -EINVAL;
		}

		switch (ut[i].id.proto) {
		case IPPROTO_AH:
		case IPPROTO_ESP:
		case IPPROTO_COMP:
#if IS_ENABLED(CONFIG_IPV6)
		case IPPROTO_ROUTING:
		case IPPROTO_DSTOPTS:
#endif
		case IPSEC_PROTO_ANY:
			break;
		default:
			return -EINVAL;
		}

	}

	return 0;
}

static int copy_from_user_tmpl(struct xfrm_policy *pol, struct nlattr **attrs)
{
	struct nlattr *rt = attrs[XFRMA_TMPL];

	if (!rt) {
		pol->xfrm_nr = 0;
	} else {
		struct xfrm_user_tmpl *utmpl = nla_data(rt);
		int nr = nla_len(rt) / sizeof(*utmpl);
		int err;

		err = validate_tmpl(nr, utmpl, pol->family);
		if (err)
			return err;

		copy_templates(pol, utmpl, nr);
	}
	return 0;
}

static int copy_from_user_policy_type(u8 *tp, struct nlattr **attrs)
{
	struct nlattr *rt = attrs[XFRMA_POLICY_TYPE];
	struct xfrm_userpolicy_type *upt;
	u8 type = XFRM_POLICY_TYPE_MAIN;
	int err;

	if (rt) {
		upt = nla_data(rt);
		type = upt->type;
	}

	err = verify_policy_type(type);
	if (err)
		return err;

	*tp = type;
	return 0;
}

static void copy_from_user_policy(struct xfrm_policy *xp, struct xfrm_userpolicy_info *p)
{
	xp->priority = p->priority;
	xp->index = p->index;
	memcpy(&xp->selector, &p->sel, sizeof(xp->selector));
	memcpy(&xp->lft, &p->lft, sizeof(xp->lft));
	xp->action = p->action;
	xp->flags = p->flags;
	xp->family = p->sel.family;
	/* XXX xp->share = p->share; */
}

static void copy_to_user_policy(struct xfrm_policy *xp, struct xfrm_userpolicy_info *p, int dir)
{
	memset(p, 0, sizeof(*p));
	memcpy(&p->sel, &xp->selector, sizeof(p->sel));
	memcpy(&p->lft, &xp->lft, sizeof(p->lft));
	memcpy(&p->curlft, &xp->curlft, sizeof(p->curlft));
	p->priority = xp->priority;
	p->index = xp->index;
	p->sel.family = xp->family;
	p->dir = dir;
	p->action = xp->action;
	p->flags = xp->flags;
	p->share = XFRM_SHARE_ANY; /* XXX xp->share */
}

static struct xfrm_policy *xfrm_policy_construct(struct net *net, struct xfrm_userpolicy_info *p, struct nlattr **attrs, int *errp)
{
	struct xfrm_policy *xp = xfrm_policy_alloc(net, GFP_KERNEL);
	int err;

	if (!xp) {
		*errp = -ENOMEM;
		return NULL;
	}

	copy_from_user_policy(xp, p);

	err = copy_from_user_policy_type(&xp->type, attrs);
	if (err)
		goto error;

	if (!(err = copy_from_user_tmpl(xp, attrs)))
		err = copy_from_user_sec_ctx(xp, attrs);
	if (err)
		goto error;

	xfrm_mark_get(attrs, &xp->mark);

	if (attrs[XFRMA_IF_ID])
		xp->if_id = nla_get_u32(attrs[XFRMA_IF_ID]);

	return xp;
 error:
	*errp = err;
	xp->walk.dead = 1;
	xfrm_policy_destroy(xp);
	return NULL;
}

static int xfrm_add_policy(struct sk_buff *skb, struct nlmsghdr *nlh,
		struct nlattr **attrs)
{
	struct net *net = sock_net(skb->sk);
	struct xfrm_userpolicy_info *p = nlmsg_data(nlh);
	struct xfrm_policy *xp;
	struct km_event c;
	int err;
	int excl;

	err = verify_newpolicy_info(p);
	if (err)
		return err;
	err = verify_sec_ctx_len(attrs);
	if (err)
		return err;

	xp = xfrm_policy_construct(net, p, attrs, &err);
	if (!xp)
		return err;

	/* shouldn't excl be based on nlh flags??
	 * Aha! this is anti-netlink really i.e  more pfkey derived
	 * in netlink excl is a flag and you wouldnt need
	 * a type XFRM_MSG_UPDPOLICY - JHS */
	excl = nlh->nlmsg_type == XFRM_MSG_NEWPOLICY;
	err = xfrm_policy_insert(p->dir, xp, excl);
	xfrm_audit_policy_add(xp, err ? 0 : 1, true);

	if (err) {
		security_xfrm_policy_free(xp->security);
		kfree(xp);
		return err;
	}

	c.event = nlh->nlmsg_type;
	c.seq = nlh->nlmsg_seq;
	c.portid = nlh->nlmsg_pid;
	km_policy_notify(xp, p->dir, &c);

	xfrm_pol_put(xp);

	return 0;
}

static int copy_to_user_tmpl(struct xfrm_policy *xp, struct sk_buff *skb)
{
	struct xfrm_user_tmpl vec[XFRM_MAX_DEPTH];
	int i;

	if (xp->xfrm_nr == 0)
		return 0;

	for (i = 0; i < xp->xfrm_nr; i++) {
		struct xfrm_user_tmpl *up = &vec[i];
		struct xfrm_tmpl *kp = &xp->xfrm_vec[i];

		memset(up, 0, sizeof(*up));
		memcpy(&up->id, &kp->id, sizeof(up->id));
		up->family = kp->encap_family;
		memcpy(&up->saddr, &kp->saddr, sizeof(up->saddr));
		up->reqid = kp->reqid;
		up->mode = kp->mode;
		up->share = kp->share;
		up->optional = kp->optional;
		up->aalgos = kp->aalgos;
		up->ealgos = kp->ealgos;
		up->calgos = kp->calgos;
	}

	return nla_put(skb, XFRMA_TMPL,
		       sizeof(struct xfrm_user_tmpl) * xp->xfrm_nr, vec);
}

static inline int copy_to_user_state_sec_ctx(struct xfrm_state *x, struct sk_buff *skb)
{
	if (x->security) {
		return copy_sec_ctx(x->security, skb);
	}
	return 0;
}

static inline int copy_to_user_sec_ctx(struct xfrm_policy *xp, struct sk_buff *skb)
{
	if (xp->security)
		return copy_sec_ctx(xp->security, skb);
	return 0;
}
static inline size_t userpolicy_type_attrsize(void)
{
#ifdef CONFIG_XFRM_SUB_POLICY
	return nla_total_size(sizeof(struct xfrm_userpolicy_type));
#else
	return 0;
#endif
}

#ifdef CONFIG_XFRM_SUB_POLICY
static int copy_to_user_policy_type(u8 type, struct sk_buff *skb)
{
	struct xfrm_userpolicy_type upt;

	/* Sadly there are two holes in struct xfrm_userpolicy_type */
	memset(&upt, 0, sizeof(upt));
	upt.type = type;

	return nla_put(skb, XFRMA_POLICY_TYPE, sizeof(upt), &upt);
}

#else
static inline int copy_to_user_policy_type(u8 type, struct sk_buff *skb)
{
	return 0;
}
#endif

static int dump_one_policy(struct xfrm_policy *xp, int dir, int count, void *ptr)
{
	struct xfrm_dump_info *sp = ptr;
	struct xfrm_userpolicy_info *p;
	struct sk_buff *in_skb = sp->in_skb;
	struct sk_buff *skb = sp->out_skb;
	struct nlmsghdr *nlh;
	int err;

	nlh = nlmsg_put(skb, NETLINK_CB(in_skb).portid, sp->nlmsg_seq,
			XFRM_MSG_NEWPOLICY, sizeof(*p), sp->nlmsg_flags);
	if (nlh == NULL)
		return -EMSGSIZE;

	p = nlmsg_data(nlh);
	copy_to_user_policy(xp, p, dir);
	err = copy_to_user_tmpl(xp, skb);
	if (!err)
		err = copy_to_user_sec_ctx(xp, skb);
	if (!err)
		err = copy_to_user_policy_type(xp->type, skb);
	if (!err)
		err = xfrm_mark_put(skb, &xp->mark);
	if (!err)
		err = xfrm_if_id_put(skb, xp->if_id);
	if (err) {
		nlmsg_cancel(skb, nlh);
		return err;
	}
	nlmsg_end(skb, nlh);
	return 0;
}

static int xfrm_dump_policy_done(struct netlink_callback *cb)
{
	struct xfrm_policy_walk *walk = (struct xfrm_policy_walk *)cb->args;
	struct net *net = sock_net(cb->skb->sk);

	xfrm_policy_walk_done(walk, net);
	return 0;
}

static int xfrm_dump_policy_start(struct netlink_callback *cb)
{
	struct xfrm_policy_walk *walk = (struct xfrm_policy_walk *)cb->args;

	BUILD_BUG_ON(sizeof(*walk) > sizeof(cb->args));

	xfrm_policy_walk_init(walk, XFRM_POLICY_TYPE_ANY);
	return 0;
}

static int xfrm_dump_policy(struct sk_buff *skb, struct netlink_callback *cb)
{
	struct net *net = sock_net(skb->sk);
	struct xfrm_policy_walk *walk = (struct xfrm_policy_walk *)cb->args;
	struct xfrm_dump_info info;

	info.in_skb = cb->skb;
	info.out_skb = skb;
	info.nlmsg_seq = cb->nlh->nlmsg_seq;
	info.nlmsg_flags = NLM_F_MULTI;

	(void) xfrm_policy_walk(net, walk, dump_one_policy, &info);

	return skb->len;
}

static struct sk_buff *xfrm_policy_netlink(struct sk_buff *in_skb,
					  struct xfrm_policy *xp,
					  int dir, u32 seq)
{
	struct xfrm_dump_info info;
	struct sk_buff *skb;
	int err;

	skb = nlmsg_new(NLMSG_DEFAULT_SIZE, GFP_KERNEL);
	if (!skb)
		return ERR_PTR(-ENOMEM);

	info.in_skb = in_skb;
	info.out_skb = skb;
	info.nlmsg_seq = seq;
	info.nlmsg_flags = 0;

	err = dump_one_policy(xp, dir, 0, &info);
	if (err) {
		kfree_skb(skb);
		return ERR_PTR(err);
	}

	return skb;
}

static int xfrm_get_policy(struct sk_buff *skb, struct nlmsghdr *nlh,
		struct nlattr **attrs)
{
	struct net *net = sock_net(skb->sk);
	struct xfrm_policy *xp;
	struct xfrm_userpolicy_id *p;
	u8 type = XFRM_POLICY_TYPE_MAIN;
	int err;
	struct km_event c;
	int delete;
	struct xfrm_mark m;
	u32 mark = xfrm_mark_get(attrs, &m);
	u32 if_id = 0;

	p = nlmsg_data(nlh);
	delete = nlh->nlmsg_type == XFRM_MSG_DELPOLICY;

	err = copy_from_user_policy_type(&type, attrs);
	if (err)
		return err;

	err = verify_policy_dir(p->dir);
	if (err)
		return err;

	if (attrs[XFRMA_IF_ID])
		if_id = nla_get_u32(attrs[XFRMA_IF_ID]);

	if (p->index)
		xp = xfrm_policy_byid(net, mark, if_id, type, p->dir, p->index, delete, &err);
	else {
		struct nlattr *rt = attrs[XFRMA_SEC_CTX];
		struct xfrm_sec_ctx *ctx;

		err = verify_sec_ctx_len(attrs);
		if (err)
			return err;

		ctx = NULL;
		if (rt) {
			struct xfrm_user_sec_ctx *uctx = nla_data(rt);

			err = security_xfrm_policy_alloc(&ctx, uctx, GFP_KERNEL);
			if (err)
				return err;
		}
		xp = xfrm_policy_bysel_ctx(net, mark, if_id, type, p->dir, &p->sel,
					   ctx, delete, &err);
		security_xfrm_policy_free(ctx);
	}
	if (xp == NULL)
		return -ENOENT;

	if (!delete) {
		struct sk_buff *resp_skb;

		resp_skb = xfrm_policy_netlink(skb, xp, p->dir, nlh->nlmsg_seq);
		if (IS_ERR(resp_skb)) {
			err = PTR_ERR(resp_skb);
		} else {
			err = nlmsg_unicast(net->xfrm.nlsk, resp_skb,
					    NETLINK_CB(skb).portid);
		}
	} else {
		xfrm_audit_policy_delete(xp, err ? 0 : 1, true);

		if (err != 0)
			goto out;

		c.data.byid = p->index;
		c.event = nlh->nlmsg_type;
		c.seq = nlh->nlmsg_seq;
		c.portid = nlh->nlmsg_pid;
		km_policy_notify(xp, p->dir, &c);
	}

out:
	xfrm_pol_put(xp);
	if (delete && err == 0)
		xfrm_garbage_collect(net);
	return err;
}

static int xfrm_flush_sa(struct sk_buff *skb, struct nlmsghdr *nlh,
		struct nlattr **attrs)
{
	struct net *net = sock_net(skb->sk);
	struct km_event c;
	struct xfrm_usersa_flush *p = nlmsg_data(nlh);
	int err;

	err = xfrm_state_flush(net, p->proto, true);
	if (err) {
		if (err == -ESRCH) /* empty table */
			return 0;
		return err;
	}
	c.data.proto = p->proto;
	c.event = nlh->nlmsg_type;
	c.seq = nlh->nlmsg_seq;
	c.portid = nlh->nlmsg_pid;
	c.net = net;
	km_state_notify(NULL, &c);

	return 0;
}

static inline size_t xfrm_aevent_msgsize(struct xfrm_state *x)
{
	size_t replay_size = x->replay_esn ?
			      xfrm_replay_state_esn_len(x->replay_esn) :
			      sizeof(struct xfrm_replay_state);

	return NLMSG_ALIGN(sizeof(struct xfrm_aevent_id))
	       + nla_total_size(replay_size)
	       + nla_total_size_64bit(sizeof(struct xfrm_lifetime_cur))
	       + nla_total_size(sizeof(struct xfrm_mark))
	       + nla_total_size(4) /* XFRM_AE_RTHR */
	       + nla_total_size(4); /* XFRM_AE_ETHR */
}

static int build_aevent(struct sk_buff *skb, struct xfrm_state *x, const struct km_event *c)
{
	struct xfrm_aevent_id *id;
	struct nlmsghdr *nlh;
	int err;

	nlh = nlmsg_put(skb, c->portid, c->seq, XFRM_MSG_NEWAE, sizeof(*id), 0);
	if (nlh == NULL)
		return -EMSGSIZE;

	id = nlmsg_data(nlh);
	memcpy(&id->sa_id.daddr, &x->id.daddr, sizeof(x->id.daddr));
	id->sa_id.spi = x->id.spi;
	id->sa_id.family = x->props.family;
	id->sa_id.proto = x->id.proto;
	memcpy(&id->saddr, &x->props.saddr, sizeof(x->props.saddr));
	id->reqid = x->props.reqid;
	id->flags = c->data.aevent;

	if (x->replay_esn) {
		err = nla_put(skb, XFRMA_REPLAY_ESN_VAL,
			      xfrm_replay_state_esn_len(x->replay_esn),
			      x->replay_esn);
	} else {
		err = nla_put(skb, XFRMA_REPLAY_VAL, sizeof(x->replay),
			      &x->replay);
	}
	if (err)
		goto out_cancel;
	err = nla_put_64bit(skb, XFRMA_LTIME_VAL, sizeof(x->curlft), &x->curlft,
			    XFRMA_PAD);
	if (err)
		goto out_cancel;

	if (id->flags & XFRM_AE_RTHR) {
		err = nla_put_u32(skb, XFRMA_REPLAY_THRESH, x->replay_maxdiff);
		if (err)
			goto out_cancel;
	}
	if (id->flags & XFRM_AE_ETHR) {
		err = nla_put_u32(skb, XFRMA_ETIMER_THRESH,
				  x->replay_maxage * 10 / HZ);
		if (err)
			goto out_cancel;
	}
	err = xfrm_mark_put(skb, &x->mark);
	if (err)
		goto out_cancel;

	err = xfrm_if_id_put(skb, x->if_id);
	if (err)
		goto out_cancel;

	nlmsg_end(skb, nlh);
	return 0;

out_cancel:
	nlmsg_cancel(skb, nlh);
	return err;
}

static int xfrm_get_ae(struct sk_buff *skb, struct nlmsghdr *nlh,
		struct nlattr **attrs)
{
	struct net *net = sock_net(skb->sk);
	struct xfrm_state *x;
	struct sk_buff *r_skb;
	int err;
	struct km_event c;
	u32 mark;
	struct xfrm_mark m;
	struct xfrm_aevent_id *p = nlmsg_data(nlh);
	struct xfrm_usersa_id *id = &p->sa_id;

	mark = xfrm_mark_get(attrs, &m);

	x = xfrm_state_lookup(net, mark, &id->daddr, id->spi, id->proto, id->family);
	if (x == NULL)
		return -ESRCH;

	r_skb = nlmsg_new(xfrm_aevent_msgsize(x), GFP_ATOMIC);
	if (r_skb == NULL) {
		xfrm_state_put(x);
		return -ENOMEM;
	}

	/*
	 * XXX: is this lock really needed - none of the other
	 * gets lock (the concern is things getting updated
	 * while we are still reading) - jhs
	*/
	spin_lock_bh(&x->lock);
	c.data.aevent = p->flags;
	c.seq = nlh->nlmsg_seq;
	c.portid = nlh->nlmsg_pid;

	if (build_aevent(r_skb, x, &c) < 0)
		BUG();
	err = nlmsg_unicast(net->xfrm.nlsk, r_skb, NETLINK_CB(skb).portid);
	spin_unlock_bh(&x->lock);
	xfrm_state_put(x);
	return err;
}

static int xfrm_new_ae(struct sk_buff *skb, struct nlmsghdr *nlh,
		struct nlattr **attrs)
{
	struct net *net = sock_net(skb->sk);
	struct xfrm_state *x;
	struct km_event c;
	int err = -EINVAL;
	u32 mark = 0;
	struct xfrm_mark m;
	struct xfrm_aevent_id *p = nlmsg_data(nlh);
	struct nlattr *rp = attrs[XFRMA_REPLAY_VAL];
	struct nlattr *re = attrs[XFRMA_REPLAY_ESN_VAL];
	struct nlattr *lt = attrs[XFRMA_LTIME_VAL];
	struct nlattr *et = attrs[XFRMA_ETIMER_THRESH];
	struct nlattr *rt = attrs[XFRMA_REPLAY_THRESH];

	if (!lt && !rp && !re && !et && !rt)
		return err;

	/* pedantic mode - thou shalt sayeth replaceth */
	if (!(nlh->nlmsg_flags&NLM_F_REPLACE))
		return err;

	mark = xfrm_mark_get(attrs, &m);

	x = xfrm_state_lookup(net, mark, &p->sa_id.daddr, p->sa_id.spi, p->sa_id.proto, p->sa_id.family);
	if (x == NULL)
		return -ESRCH;

	if (x->km.state != XFRM_STATE_VALID)
		goto out;

	err = xfrm_replay_verify_len(x->replay_esn, re);
	if (err)
		goto out;

	spin_lock_bh(&x->lock);
	xfrm_update_ae_params(x, attrs, 1);
	spin_unlock_bh(&x->lock);

	c.event = nlh->nlmsg_type;
	c.seq = nlh->nlmsg_seq;
	c.portid = nlh->nlmsg_pid;
	c.data.aevent = XFRM_AE_CU;
	km_state_notify(x, &c);
	err = 0;
out:
	xfrm_state_put(x);
	return err;
}

static int xfrm_flush_policy(struct sk_buff *skb, struct nlmsghdr *nlh,
		struct nlattr **attrs)
{
	struct net *net = sock_net(skb->sk);
	struct km_event c;
	u8 type = XFRM_POLICY_TYPE_MAIN;
	int err;

	err = copy_from_user_policy_type(&type, attrs);
	if (err)
		return err;

	err = xfrm_policy_flush(net, type, true);
	if (err) {
		if (err == -ESRCH) /* empty table */
			return 0;
		return err;
	}

	c.data.type = type;
	c.event = nlh->nlmsg_type;
	c.seq = nlh->nlmsg_seq;
	c.portid = nlh->nlmsg_pid;
	c.net = net;
	km_policy_notify(NULL, 0, &c);
	return 0;
}

static int xfrm_add_pol_expire(struct sk_buff *skb, struct nlmsghdr *nlh,
		struct nlattr **attrs)
{
	struct net *net = sock_net(skb->sk);
	struct xfrm_policy *xp;
	struct xfrm_user_polexpire *up = nlmsg_data(nlh);
	struct xfrm_userpolicy_info *p = &up->pol;
	u8 type = XFRM_POLICY_TYPE_MAIN;
	int err = -ENOENT;
	struct xfrm_mark m;
	u32 mark = xfrm_mark_get(attrs, &m);
	u32 if_id = 0;

	err = copy_from_user_policy_type(&type, attrs);
	if (err)
		return err;

	err = verify_policy_dir(p->dir);
	if (err)
		return err;

	if (attrs[XFRMA_IF_ID])
		if_id = nla_get_u32(attrs[XFRMA_IF_ID]);

	if (p->index)
		xp = xfrm_policy_byid(net, mark, if_id, type, p->dir, p->index, 0, &err);
	else {
		struct nlattr *rt = attrs[XFRMA_SEC_CTX];
		struct xfrm_sec_ctx *ctx;

		err = verify_sec_ctx_len(attrs);
		if (err)
			return err;

		ctx = NULL;
		if (rt) {
			struct xfrm_user_sec_ctx *uctx = nla_data(rt);

			err = security_xfrm_policy_alloc(&ctx, uctx, GFP_KERNEL);
			if (err)
				return err;
		}
		xp = xfrm_policy_bysel_ctx(net, mark, if_id, type, p->dir,
					   &p->sel, ctx, 0, &err);
		security_xfrm_policy_free(ctx);
	}
	if (xp == NULL)
		return -ENOENT;

	if (unlikely(xp->walk.dead))
		goto out;

	err = 0;
	if (up->hard) {
		xfrm_policy_delete(xp, p->dir);
		xfrm_audit_policy_delete(xp, 1, true);
	}
	km_policy_expired(xp, p->dir, up->hard, nlh->nlmsg_pid);

out:
	xfrm_pol_put(xp);
	return err;
}

static int xfrm_add_sa_expire(struct sk_buff *skb, struct nlmsghdr *nlh,
		struct nlattr **attrs)
{
	struct net *net = sock_net(skb->sk);
	struct xfrm_state *x;
	int err;
	struct xfrm_user_expire *ue = nlmsg_data(nlh);
	struct xfrm_usersa_info *p = &ue->state;
	struct xfrm_mark m;
	u32 mark = xfrm_mark_get(attrs, &m);

	x = xfrm_state_lookup(net, mark, &p->id.daddr, p->id.spi, p->id.proto, p->family);

	err = -ENOENT;
	if (x == NULL)
		return err;

	spin_lock_bh(&x->lock);
	err = -EINVAL;
	if (x->km.state != XFRM_STATE_VALID)
		goto out;
	km_state_expired(x, ue->hard, nlh->nlmsg_pid);

	if (ue->hard) {
		__xfrm_state_delete(x);
		xfrm_audit_state_delete(x, 1, true);
	}
	err = 0;
out:
	spin_unlock_bh(&x->lock);
	xfrm_state_put(x);
	return err;
}

static int xfrm_add_acquire(struct sk_buff *skb, struct nlmsghdr *nlh,
		struct nlattr **attrs)
{
	struct net *net = sock_net(skb->sk);
	struct xfrm_policy *xp;
	struct xfrm_user_tmpl *ut;
	int i;
	struct nlattr *rt = attrs[XFRMA_TMPL];
	struct xfrm_mark mark;

	struct xfrm_user_acquire *ua = nlmsg_data(nlh);
	struct xfrm_state *x = xfrm_state_alloc(net);
	int err = -ENOMEM;

	if (!x)
		goto nomem;

	xfrm_mark_get(attrs, &mark);

	err = verify_newpolicy_info(&ua->policy);
	if (err)
		goto free_state;

	/*   build an XP */
	xp = xfrm_policy_construct(net, &ua->policy, attrs, &err);
	if (!xp)
		goto free_state;

	memcpy(&x->id, &ua->id, sizeof(ua->id));
	memcpy(&x->props.saddr, &ua->saddr, sizeof(ua->saddr));
	memcpy(&x->sel, &ua->sel, sizeof(ua->sel));
	xp->mark.m = x->mark.m = mark.m;
	xp->mark.v = x->mark.v = mark.v;
	ut = nla_data(rt);
	/* extract the templates and for each call km_key */
	for (i = 0; i < xp->xfrm_nr; i++, ut++) {
		struct xfrm_tmpl *t = &xp->xfrm_vec[i];
		memcpy(&x->id, &t->id, sizeof(x->id));
		x->props.mode = t->mode;
		x->props.reqid = t->reqid;
		x->props.family = ut->family;
		t->aalgos = ua->aalgos;
		t->ealgos = ua->ealgos;
		t->calgos = ua->calgos;
		err = km_query(x, t, xp);

	}

	kfree(x);
	kfree(xp);

	return 0;

free_state:
	kfree(x);
nomem:
	return err;
}

#ifdef CONFIG_XFRM_MIGRATE
static int copy_from_user_migrate(struct xfrm_migrate *ma,
				  struct xfrm_kmaddress *k,
				  struct nlattr **attrs, int *num)
{
	struct nlattr *rt = attrs[XFRMA_MIGRATE];
	struct xfrm_user_migrate *um;
	int i, num_migrate;

	if (k != NULL) {
		struct xfrm_user_kmaddress *uk;

		uk = nla_data(attrs[XFRMA_KMADDRESS]);
		memcpy(&k->local, &uk->local, sizeof(k->local));
		memcpy(&k->remote, &uk->remote, sizeof(k->remote));
		k->family = uk->family;
		k->reserved = uk->reserved;
	}

	um = nla_data(rt);
	num_migrate = nla_len(rt) / sizeof(*um);

	if (num_migrate <= 0 || num_migrate > XFRM_MAX_DEPTH)
		return -EINVAL;

	for (i = 0; i < num_migrate; i++, um++, ma++) {
		memcpy(&ma->old_daddr, &um->old_daddr, sizeof(ma->old_daddr));
		memcpy(&ma->old_saddr, &um->old_saddr, sizeof(ma->old_saddr));
		memcpy(&ma->new_daddr, &um->new_daddr, sizeof(ma->new_daddr));
		memcpy(&ma->new_saddr, &um->new_saddr, sizeof(ma->new_saddr));

		ma->proto = um->proto;
		ma->mode = um->mode;
		ma->reqid = um->reqid;

		ma->old_family = um->old_family;
		ma->new_family = um->new_family;
	}

	*num = i;
	return 0;
}

static int xfrm_do_migrate(struct sk_buff *skb, struct nlmsghdr *nlh,
			   struct nlattr **attrs)
{
	struct xfrm_userpolicy_id *pi = nlmsg_data(nlh);
	struct xfrm_migrate m[XFRM_MAX_DEPTH];
	struct xfrm_kmaddress km, *kmp;
	u8 type;
	int err;
	int n = 0;
	struct net *net = sock_net(skb->sk);

	if (attrs[XFRMA_MIGRATE] == NULL)
		return -EINVAL;

	kmp = attrs[XFRMA_KMADDRESS] ? &km : NULL;

	err = copy_from_user_policy_type(&type, attrs);
	if (err)
		return err;

	err = copy_from_user_migrate((struct xfrm_migrate *)m, kmp, attrs, &n);
	if (err)
		return err;

	if (!n)
		return 0;

	xfrm_migrate(&pi->sel, pi->dir, type, m, n, kmp, net);

	return 0;
}
#else
static int xfrm_do_migrate(struct sk_buff *skb, struct nlmsghdr *nlh,
			   struct nlattr **attrs)
{
	return -ENOPROTOOPT;
}
#endif

#ifdef CONFIG_XFRM_MIGRATE
static int copy_to_user_migrate(const struct xfrm_migrate *m, struct sk_buff *skb)
{
	struct xfrm_user_migrate um;

	memset(&um, 0, sizeof(um));
	um.proto = m->proto;
	um.mode = m->mode;
	um.reqid = m->reqid;
	um.old_family = m->old_family;
	memcpy(&um.old_daddr, &m->old_daddr, sizeof(um.old_daddr));
	memcpy(&um.old_saddr, &m->old_saddr, sizeof(um.old_saddr));
	um.new_family = m->new_family;
	memcpy(&um.new_daddr, &m->new_daddr, sizeof(um.new_daddr));
	memcpy(&um.new_saddr, &m->new_saddr, sizeof(um.new_saddr));

	return nla_put(skb, XFRMA_MIGRATE, sizeof(um), &um);
}

static int copy_to_user_kmaddress(const struct xfrm_kmaddress *k, struct sk_buff *skb)
{
	struct xfrm_user_kmaddress uk;

	memset(&uk, 0, sizeof(uk));
	uk.family = k->family;
	uk.reserved = k->reserved;
	memcpy(&uk.local, &k->local, sizeof(uk.local));
	memcpy(&uk.remote, &k->remote, sizeof(uk.remote));

	return nla_put(skb, XFRMA_KMADDRESS, sizeof(uk), &uk);
}

static inline size_t xfrm_migrate_msgsize(int num_migrate, int with_kma)
{
	return NLMSG_ALIGN(sizeof(struct xfrm_userpolicy_id))
	      + (with_kma ? nla_total_size(sizeof(struct xfrm_kmaddress)) : 0)
	      + nla_total_size(sizeof(struct xfrm_user_migrate) * num_migrate)
	      + userpolicy_type_attrsize();
}

static int build_migrate(struct sk_buff *skb, const struct xfrm_migrate *m,
			 int num_migrate, const struct xfrm_kmaddress *k,
			 const struct xfrm_selector *sel, u8 dir, u8 type)
{
	const struct xfrm_migrate *mp;
	struct xfrm_userpolicy_id *pol_id;
	struct nlmsghdr *nlh;
	int i, err;

	nlh = nlmsg_put(skb, 0, 0, XFRM_MSG_MIGRATE, sizeof(*pol_id), 0);
	if (nlh == NULL)
		return -EMSGSIZE;

	pol_id = nlmsg_data(nlh);
	/* copy data from selector, dir, and type to the pol_id */
	memset(pol_id, 0, sizeof(*pol_id));
	memcpy(&pol_id->sel, sel, sizeof(pol_id->sel));
	pol_id->dir = dir;

	if (k != NULL) {
		err = copy_to_user_kmaddress(k, skb);
		if (err)
			goto out_cancel;
	}
	err = copy_to_user_policy_type(type, skb);
	if (err)
		goto out_cancel;
	for (i = 0, mp = m ; i < num_migrate; i++, mp++) {
		err = copy_to_user_migrate(mp, skb);
		if (err)
			goto out_cancel;
	}

	nlmsg_end(skb, nlh);
	return 0;

out_cancel:
	nlmsg_cancel(skb, nlh);
	return err;
}

static int xfrm_send_migrate(const struct xfrm_selector *sel, u8 dir, u8 type,
			     const struct xfrm_migrate *m, int num_migrate,
			     const struct xfrm_kmaddress *k)
{
	struct net *net = &init_net;
	struct sk_buff *skb;

	skb = nlmsg_new(xfrm_migrate_msgsize(num_migrate, !!k), GFP_ATOMIC);
	if (skb == NULL)
		return -ENOMEM;

	/* build migrate */
	if (build_migrate(skb, m, num_migrate, k, sel, dir, type) < 0)
		BUG();

	return xfrm_nlmsg_multicast(net, skb, 0, XFRMNLGRP_MIGRATE);
}
#else
static int xfrm_send_migrate(const struct xfrm_selector *sel, u8 dir, u8 type,
			     const struct xfrm_migrate *m, int num_migrate,
			     const struct xfrm_kmaddress *k)
{
	return -ENOPROTOOPT;
}
#endif

#define XMSGSIZE(type) sizeof(struct type)

static const int xfrm_msg_min[XFRM_NR_MSGTYPES] = {
	[XFRM_MSG_NEWSA       - XFRM_MSG_BASE] = XMSGSIZE(xfrm_usersa_info),
	[XFRM_MSG_DELSA       - XFRM_MSG_BASE] = XMSGSIZE(xfrm_usersa_id),
	[XFRM_MSG_GETSA       - XFRM_MSG_BASE] = XMSGSIZE(xfrm_usersa_id),
	[XFRM_MSG_NEWPOLICY   - XFRM_MSG_BASE] = XMSGSIZE(xfrm_userpolicy_info),
	[XFRM_MSG_DELPOLICY   - XFRM_MSG_BASE] = XMSGSIZE(xfrm_userpolicy_id),
	[XFRM_MSG_GETPOLICY   - XFRM_MSG_BASE] = XMSGSIZE(xfrm_userpolicy_id),
	[XFRM_MSG_ALLOCSPI    - XFRM_MSG_BASE] = XMSGSIZE(xfrm_userspi_info),
	[XFRM_MSG_ACQUIRE     - XFRM_MSG_BASE] = XMSGSIZE(xfrm_user_acquire),
	[XFRM_MSG_EXPIRE      - XFRM_MSG_BASE] = XMSGSIZE(xfrm_user_expire),
	[XFRM_MSG_UPDPOLICY   - XFRM_MSG_BASE] = XMSGSIZE(xfrm_userpolicy_info),
	[XFRM_MSG_UPDSA       - XFRM_MSG_BASE] = XMSGSIZE(xfrm_usersa_info),
	[XFRM_MSG_POLEXPIRE   - XFRM_MSG_BASE] = XMSGSIZE(xfrm_user_polexpire),
	[XFRM_MSG_FLUSHSA     - XFRM_MSG_BASE] = XMSGSIZE(xfrm_usersa_flush),
	[XFRM_MSG_FLUSHPOLICY - XFRM_MSG_BASE] = 0,
	[XFRM_MSG_NEWAE       - XFRM_MSG_BASE] = XMSGSIZE(xfrm_aevent_id),
	[XFRM_MSG_GETAE       - XFRM_MSG_BASE] = XMSGSIZE(xfrm_aevent_id),
	[XFRM_MSG_REPORT      - XFRM_MSG_BASE] = XMSGSIZE(xfrm_user_report),
	[XFRM_MSG_MIGRATE     - XFRM_MSG_BASE] = XMSGSIZE(xfrm_userpolicy_id),
	[XFRM_MSG_GETSADINFO  - XFRM_MSG_BASE] = sizeof(u32),
	[XFRM_MSG_NEWSPDINFO  - XFRM_MSG_BASE] = sizeof(u32),
	[XFRM_MSG_GETSPDINFO  - XFRM_MSG_BASE] = sizeof(u32),
};

#undef XMSGSIZE

static const struct nla_policy xfrma_policy[XFRMA_MAX+1] = {
	[XFRMA_SA]		= { .len = sizeof(struct xfrm_usersa_info)},
	[XFRMA_POLICY]		= { .len = sizeof(struct xfrm_userpolicy_info)},
	[XFRMA_LASTUSED]	= { .type = NLA_U64},
	[XFRMA_ALG_AUTH_TRUNC]	= { .len = sizeof(struct xfrm_algo_auth)},
	[XFRMA_ALG_AEAD]	= { .len = sizeof(struct xfrm_algo_aead) },
	[XFRMA_ALG_AUTH]	= { .len = sizeof(struct xfrm_algo) },
	[XFRMA_ALG_CRYPT]	= { .len = sizeof(struct xfrm_algo) },
	[XFRMA_ALG_COMP]	= { .len = sizeof(struct xfrm_algo) },
	[XFRMA_ENCAP]		= { .len = sizeof(struct xfrm_encap_tmpl) },
	[XFRMA_TMPL]		= { .len = sizeof(struct xfrm_user_tmpl) },
	[XFRMA_SEC_CTX]		= { .len = sizeof(struct xfrm_sec_ctx) },
	[XFRMA_LTIME_VAL]	= { .len = sizeof(struct xfrm_lifetime_cur) },
	[XFRMA_REPLAY_VAL]	= { .len = sizeof(struct xfrm_replay_state) },
	[XFRMA_REPLAY_THRESH]	= { .type = NLA_U32 },
	[XFRMA_ETIMER_THRESH]	= { .type = NLA_U32 },
	[XFRMA_SRCADDR]		= { .len = sizeof(xfrm_address_t) },
	[XFRMA_COADDR]		= { .len = sizeof(xfrm_address_t) },
	[XFRMA_POLICY_TYPE]	= { .len = sizeof(struct xfrm_userpolicy_type)},
	[XFRMA_MIGRATE]		= { .len = sizeof(struct xfrm_user_migrate) },
	[XFRMA_KMADDRESS]	= { .len = sizeof(struct xfrm_user_kmaddress) },
	[XFRMA_MARK]		= { .len = sizeof(struct xfrm_mark) },
	[XFRMA_TFCPAD]		= { .type = NLA_U32 },
	[XFRMA_REPLAY_ESN_VAL]	= { .len = sizeof(struct xfrm_replay_state_esn) },
	[XFRMA_SA_EXTRA_FLAGS]	= { .type = NLA_U32 },
	[XFRMA_PROTO]		= { .type = NLA_U8 },
	[XFRMA_ADDRESS_FILTER]	= { .len = sizeof(struct xfrm_address_filter) },
	[XFRMA_SET_MARK]	= { .type = NLA_U32 },
	[XFRMA_SET_MARK_MASK]	= { .type = NLA_U32 },
	[XFRMA_IF_ID]		= { .type = NLA_U32 },
};

static const struct nla_policy xfrma_spd_policy[XFRMA_SPD_MAX+1] = {
	[XFRMA_SPD_IPV4_HTHRESH] = { .len = sizeof(struct xfrmu_spdhthresh) },
	[XFRMA_SPD_IPV6_HTHRESH] = { .len = sizeof(struct xfrmu_spdhthresh) },
};

static const struct xfrm_link {
	int (*doit)(struct sk_buff *, struct nlmsghdr *, struct nlattr **);
	int (*start)(struct netlink_callback *);
	int (*dump)(struct sk_buff *, struct netlink_callback *);
	int (*done)(struct netlink_callback *);
	const struct nla_policy *nla_pol;
	int nla_max;
} xfrm_dispatch[XFRM_NR_MSGTYPES] = {
	[XFRM_MSG_NEWSA       - XFRM_MSG_BASE] = { .doit = xfrm_add_sa        },
	[XFRM_MSG_DELSA       - XFRM_MSG_BASE] = { .doit = xfrm_del_sa        },
	[XFRM_MSG_GETSA       - XFRM_MSG_BASE] = { .doit = xfrm_get_sa,
						   .dump = xfrm_dump_sa,
						   .done = xfrm_dump_sa_done  },
	[XFRM_MSG_NEWPOLICY   - XFRM_MSG_BASE] = { .doit = xfrm_add_policy    },
	[XFRM_MSG_DELPOLICY   - XFRM_MSG_BASE] = { .doit = xfrm_get_policy    },
	[XFRM_MSG_GETPOLICY   - XFRM_MSG_BASE] = { .doit = xfrm_get_policy,
						   .start = xfrm_dump_policy_start,
						   .dump = xfrm_dump_policy,
						   .done = xfrm_dump_policy_done },
	[XFRM_MSG_ALLOCSPI    - XFRM_MSG_BASE] = { .doit = xfrm_alloc_userspi },
	[XFRM_MSG_ACQUIRE     - XFRM_MSG_BASE] = { .doit = xfrm_add_acquire   },
	[XFRM_MSG_EXPIRE      - XFRM_MSG_BASE] = { .doit = xfrm_add_sa_expire },
	[XFRM_MSG_UPDPOLICY   - XFRM_MSG_BASE] = { .doit = xfrm_add_policy    },
	[XFRM_MSG_UPDSA       - XFRM_MSG_BASE] = { .doit = xfrm_add_sa        },
	[XFRM_MSG_POLEXPIRE   - XFRM_MSG_BASE] = { .doit = xfrm_add_pol_expire},
	[XFRM_MSG_FLUSHSA     - XFRM_MSG_BASE] = { .doit = xfrm_flush_sa      },
	[XFRM_MSG_FLUSHPOLICY - XFRM_MSG_BASE] = { .doit = xfrm_flush_policy  },
	[XFRM_MSG_NEWAE       - XFRM_MSG_BASE] = { .doit = xfrm_new_ae  },
	[XFRM_MSG_GETAE       - XFRM_MSG_BASE] = { .doit = xfrm_get_ae  },
	[XFRM_MSG_MIGRATE     - XFRM_MSG_BASE] = { .doit = xfrm_do_migrate    },
	[XFRM_MSG_GETSADINFO  - XFRM_MSG_BASE] = { .doit = xfrm_get_sadinfo   },
	[XFRM_MSG_NEWSPDINFO  - XFRM_MSG_BASE] = { .doit = xfrm_set_spdinfo,
						   .nla_pol = xfrma_spd_policy,
						   .nla_max = XFRMA_SPD_MAX },
	[XFRM_MSG_GETSPDINFO  - XFRM_MSG_BASE] = { .doit = xfrm_get_spdinfo   },
};

static int xfrm_user_rcv_msg(struct sk_buff *skb, struct nlmsghdr *nlh)
{
	struct net *net = sock_net(skb->sk);
	struct nlattr *attrs[XFRMA_MAX+1];
	const struct xfrm_link *link;
	int type, err;

#ifdef CONFIG_COMPAT
	if (in_compat_syscall())
		return -EOPNOTSUPP;
#endif

	type = nlh->nlmsg_type;
	if (type > XFRM_MSG_MAX)
		return -EINVAL;

	type -= XFRM_MSG_BASE;
	link = &xfrm_dispatch[type];

	/* All operations require privileges, even GET */
	if (!netlink_net_capable(skb, CAP_NET_ADMIN))
		return -EPERM;

	if ((type == (XFRM_MSG_GETSA - XFRM_MSG_BASE) ||
	     type == (XFRM_MSG_GETPOLICY - XFRM_MSG_BASE)) &&
	    (nlh->nlmsg_flags & NLM_F_DUMP)) {
		if (link->dump == NULL)
			return -EINVAL;

		{
			struct netlink_dump_control c = {
				.start = link->start,
				.dump = link->dump,
				.done = link->done,
			};
			return netlink_dump_start(net->xfrm.nlsk, skb, nlh, &c);
		}
	}

	err = nlmsg_parse(nlh, xfrm_msg_min[type], attrs,
			  link->nla_max ? : XFRMA_MAX,
			  link->nla_pol ? : xfrma_policy);
	if (err < 0)
		return err;

	if (link->doit == NULL)
		return -EINVAL;

	return link->doit(skb, nlh, attrs);
}

static void xfrm_netlink_rcv(struct sk_buff *skb)
{
	struct net *net = sock_net(skb->sk);

	mutex_lock(&net->xfrm.xfrm_cfg_mutex);
	netlink_rcv_skb(skb, &xfrm_user_rcv_msg);
	mutex_unlock(&net->xfrm.xfrm_cfg_mutex);
}

static inline size_t xfrm_expire_msgsize(void)
{
	return NLMSG_ALIGN(sizeof(struct xfrm_user_expire))
	       + nla_total_size(sizeof(struct xfrm_mark));
}

static int build_expire(struct sk_buff *skb, struct xfrm_state *x, const struct km_event *c)
{
	struct xfrm_user_expire *ue;
	struct nlmsghdr *nlh;
	int err;

	nlh = nlmsg_put(skb, c->portid, 0, XFRM_MSG_EXPIRE, sizeof(*ue), 0);
	if (nlh == NULL)
		return -EMSGSIZE;

	ue = nlmsg_data(nlh);
	copy_to_user_state(x, &ue->state);
	ue->hard = (c->data.hard != 0) ? 1 : 0;

	err = xfrm_mark_put(skb, &x->mark);
	if (err)
		return err;

	err = xfrm_if_id_put(skb, x->if_id);
	if (err)
		return err;

	nlmsg_end(skb, nlh);
	return 0;
}

static int xfrm_exp_state_notify(struct xfrm_state *x, const struct km_event *c)
{
	struct net *net = xs_net(x);
	struct sk_buff *skb;

	skb = nlmsg_new(xfrm_expire_msgsize(), GFP_ATOMIC);
	if (skb == NULL)
		return -ENOMEM;

	if (build_expire(skb, x, c) < 0) {
		kfree_skb(skb);
		return -EMSGSIZE;
	}

	return xfrm_nlmsg_multicast(net, skb, 0, XFRMNLGRP_EXPIRE);
}

static int xfrm_aevent_state_notify(struct xfrm_state *x, const struct km_event *c)
{
	struct net *net = xs_net(x);
	struct sk_buff *skb;

	skb = nlmsg_new(xfrm_aevent_msgsize(x), GFP_ATOMIC);
	if (skb == NULL)
		return -ENOMEM;

	if (build_aevent(skb, x, c) < 0)
		BUG();

	return xfrm_nlmsg_multicast(net, skb, 0, XFRMNLGRP_AEVENTS);
}

static int xfrm_notify_sa_flush(const struct km_event *c)
{
	struct net *net = c->net;
	struct xfrm_usersa_flush *p;
	struct nlmsghdr *nlh;
	struct sk_buff *skb;
	int len = NLMSG_ALIGN(sizeof(struct xfrm_usersa_flush));

	skb = nlmsg_new(len, GFP_ATOMIC);
	if (skb == NULL)
		return -ENOMEM;

	nlh = nlmsg_put(skb, c->portid, c->seq, XFRM_MSG_FLUSHSA, sizeof(*p), 0);
	if (nlh == NULL) {
		kfree_skb(skb);
		return -EMSGSIZE;
	}

	p = nlmsg_data(nlh);
	p->proto = c->data.proto;

	nlmsg_end(skb, nlh);

	return xfrm_nlmsg_multicast(net, skb, 0, XFRMNLGRP_SA);
}

static inline size_t xfrm_sa_len(struct xfrm_state *x)
{
	size_t l = 0;
	if (x->aead)
		l += nla_total_size(aead_len(x->aead));
	if (x->aalg) {
		l += nla_total_size(sizeof(struct xfrm_algo) +
				    (x->aalg->alg_key_len + 7) / 8);
		l += nla_total_size(xfrm_alg_auth_len(x->aalg));
	}
	if (x->ealg)
		l += nla_total_size(xfrm_alg_len(x->ealg));
	if (x->calg)
		l += nla_total_size(sizeof(*x->calg));
	if (x->encap)
		l += nla_total_size(sizeof(*x->encap));
	if (x->tfcpad)
		l += nla_total_size(sizeof(x->tfcpad));
	if (x->replay_esn)
		l += nla_total_size(xfrm_replay_state_esn_len(x->replay_esn));
	else
		l += nla_total_size(sizeof(struct xfrm_replay_state));
	if (x->security)
		l += nla_total_size(sizeof(struct xfrm_user_sec_ctx) +
				    x->security->ctx_len);
	if (x->coaddr)
		l += nla_total_size(sizeof(*x->coaddr));
	if (x->props.extra_flags)
		l += nla_total_size(sizeof(x->props.extra_flags));
	if (x->props.smark.v | x->props.smark.m) {
		l += nla_total_size(sizeof(x->props.smark.v));
		l += nla_total_size(sizeof(x->props.smark.m));
	}
	if (x->if_id)
		l += nla_total_size(sizeof(x->if_id));

	/* Must count x->lastused as it may become non-zero behind our back. */
	l += nla_total_size_64bit(sizeof(u64));

	return l;
}

static int xfrm_notify_sa(struct xfrm_state *x, const struct km_event *c)
{
	struct net *net = xs_net(x);
	struct xfrm_usersa_info *p;
	struct xfrm_usersa_id *id;
	struct nlmsghdr *nlh;
	struct sk_buff *skb;
	int len = xfrm_sa_len(x);
	int headlen, err;

	headlen = sizeof(*p);
	if (c->event == XFRM_MSG_DELSA) {
		len += nla_total_size(headlen);
		headlen = sizeof(*id);
		len += nla_total_size(sizeof(struct xfrm_mark));
	}
	len += NLMSG_ALIGN(headlen);

	skb = nlmsg_new(len, GFP_ATOMIC);
	if (skb == NULL)
		return -ENOMEM;

	nlh = nlmsg_put(skb, c->portid, c->seq, c->event, headlen, 0);
	err = -EMSGSIZE;
	if (nlh == NULL)
		goto out_free_skb;

	p = nlmsg_data(nlh);
	if (c->event == XFRM_MSG_DELSA) {
		struct nlattr *attr;

		id = nlmsg_data(nlh);
		memcpy(&id->daddr, &x->id.daddr, sizeof(id->daddr));
		id->spi = x->id.spi;
		id->family = x->props.family;
		id->proto = x->id.proto;

		attr = nla_reserve(skb, XFRMA_SA, sizeof(*p));
		err = -EMSGSIZE;
		if (attr == NULL)
			goto out_free_skb;

		p = nla_data(attr);
	}
	err = copy_to_user_state_extra(x, p, skb);
	if (err)
		goto out_free_skb;

	nlmsg_end(skb, nlh);

	return xfrm_nlmsg_multicast(net, skb, 0, XFRMNLGRP_SA);

out_free_skb:
	kfree_skb(skb);
	return err;
}

static int xfrm_send_state_notify(struct xfrm_state *x, const struct km_event *c)
{

	switch (c->event) {
	case XFRM_MSG_EXPIRE:
		return xfrm_exp_state_notify(x, c);
	case XFRM_MSG_NEWAE:
		return xfrm_aevent_state_notify(x, c);
	case XFRM_MSG_DELSA:
	case XFRM_MSG_UPDSA:
	case XFRM_MSG_NEWSA:
		return xfrm_notify_sa(x, c);
	case XFRM_MSG_FLUSHSA:
		return xfrm_notify_sa_flush(c);
	default:
		printk(KERN_NOTICE "xfrm_user: Unknown SA event %d\n",
		       c->event);
		break;
	}

	return 0;

}

static inline size_t xfrm_acquire_msgsize(struct xfrm_state *x,
					  struct xfrm_policy *xp)
{
	return NLMSG_ALIGN(sizeof(struct xfrm_user_acquire))
	       + nla_total_size(sizeof(struct xfrm_user_tmpl) * xp->xfrm_nr)
	       + nla_total_size(sizeof(struct xfrm_mark))
	       + nla_total_size(xfrm_user_sec_ctx_size(x->security))
	       + userpolicy_type_attrsize();
}

static int build_acquire(struct sk_buff *skb, struct xfrm_state *x,
			 struct xfrm_tmpl *xt, struct xfrm_policy *xp)
{
	__u32 seq = xfrm_get_acqseq();
	struct xfrm_user_acquire *ua;
	struct nlmsghdr *nlh;
	int err;

	nlh = nlmsg_put(skb, 0, 0, XFRM_MSG_ACQUIRE, sizeof(*ua), 0);
	if (nlh == NULL)
		return -EMSGSIZE;

	ua = nlmsg_data(nlh);
	memcpy(&ua->id, &x->id, sizeof(ua->id));
	memcpy(&ua->saddr, &x->props.saddr, sizeof(ua->saddr));
	memcpy(&ua->sel, &x->sel, sizeof(ua->sel));
	copy_to_user_policy(xp, &ua->policy, XFRM_POLICY_OUT);
	ua->aalgos = xt->aalgos;
	ua->ealgos = xt->ealgos;
	ua->calgos = xt->calgos;
	ua->seq = x->km.seq = seq;

	err = copy_to_user_tmpl(xp, skb);
	if (!err)
		err = copy_to_user_state_sec_ctx(x, skb);
	if (!err)
		err = copy_to_user_policy_type(xp->type, skb);
	if (!err)
		err = xfrm_mark_put(skb, &xp->mark);
	if (!err)
		err = xfrm_if_id_put(skb, xp->if_id);
	if (err) {
		nlmsg_cancel(skb, nlh);
		return err;
	}

	nlmsg_end(skb, nlh);
	return 0;
}

static int xfrm_send_acquire(struct xfrm_state *x, struct xfrm_tmpl *xt,
			     struct xfrm_policy *xp)
{
	struct net *net = xs_net(x);
	struct sk_buff *skb;

	skb = nlmsg_new(xfrm_acquire_msgsize(x, xp), GFP_ATOMIC);
	if (skb == NULL)
		return -ENOMEM;

	if (build_acquire(skb, x, xt, xp) < 0)
		BUG();

	return xfrm_nlmsg_multicast(net, skb, 0, XFRMNLGRP_ACQUIRE);
}

/* User gives us xfrm_user_policy_info followed by an array of 0
 * or more templates.
 */
static struct xfrm_policy *xfrm_compile_policy(struct sock *sk, int opt,
					       u8 *data, int len, int *dir)
{
	struct net *net = sock_net(sk);
	struct xfrm_userpolicy_info *p = (struct xfrm_userpolicy_info *)data;
	struct xfrm_user_tmpl *ut = (struct xfrm_user_tmpl *) (p + 1);
	struct xfrm_policy *xp;
	int nr;

	switch (sk->sk_family) {
	case AF_INET:
		if (opt != IP_XFRM_POLICY) {
			*dir = -EOPNOTSUPP;
			return NULL;
		}
		break;
#if IS_ENABLED(CONFIG_IPV6)
	case AF_INET6:
		if (opt != IPV6_XFRM_POLICY) {
			*dir = -EOPNOTSUPP;
			return NULL;
		}
		break;
#endif
	default:
		*dir = -EINVAL;
		return NULL;
	}

	*dir = -EINVAL;

	if (len < sizeof(*p) ||
	    verify_newpolicy_info(p))
		return NULL;

	nr = ((len - sizeof(*p)) / sizeof(*ut));
	if (validate_tmpl(nr, ut, p->sel.family))
		return NULL;

	if (p->dir > XFRM_POLICY_OUT)
		return NULL;

	xp = xfrm_policy_alloc(net, GFP_ATOMIC);
	if (xp == NULL) {
		*dir = -ENOBUFS;
		return NULL;
	}

	copy_from_user_policy(xp, p);
	xp->type = XFRM_POLICY_TYPE_MAIN;
	copy_templates(xp, ut, nr);

	*dir = p->dir;

	return xp;
}

static inline size_t xfrm_polexpire_msgsize(struct xfrm_policy *xp)
{
	return NLMSG_ALIGN(sizeof(struct xfrm_user_polexpire))
	       + nla_total_size(sizeof(struct xfrm_user_tmpl) * xp->xfrm_nr)
	       + nla_total_size(xfrm_user_sec_ctx_size(xp->security))
	       + nla_total_size(sizeof(struct xfrm_mark))
	       + userpolicy_type_attrsize();
}

static int build_polexpire(struct sk_buff *skb, struct xfrm_policy *xp,
			   int dir, const struct km_event *c)
{
	struct xfrm_user_polexpire *upe;
	int hard = c->data.hard;
	struct nlmsghdr *nlh;
	int err;

	nlh = nlmsg_put(skb, c->portid, 0, XFRM_MSG_POLEXPIRE, sizeof(*upe), 0);
	if (nlh == NULL)
		return -EMSGSIZE;

	upe = nlmsg_data(nlh);
	copy_to_user_policy(xp, &upe->pol, dir);
	err = copy_to_user_tmpl(xp, skb);
	if (!err)
		err = copy_to_user_sec_ctx(xp, skb);
	if (!err)
		err = copy_to_user_policy_type(xp->type, skb);
	if (!err)
		err = xfrm_mark_put(skb, &xp->mark);
	if (!err)
		err = xfrm_if_id_put(skb, xp->if_id);
	if (err) {
		nlmsg_cancel(skb, nlh);
		return err;
	}
	upe->hard = !!hard;

	nlmsg_end(skb, nlh);
	return 0;
}

static int xfrm_exp_policy_notify(struct xfrm_policy *xp, int dir, const struct km_event *c)
{
	struct net *net = xp_net(xp);
	struct sk_buff *skb;

	skb = nlmsg_new(xfrm_polexpire_msgsize(xp), GFP_ATOMIC);
	if (skb == NULL)
		return -ENOMEM;

	if (build_polexpire(skb, xp, dir, c) < 0)
		BUG();

	return xfrm_nlmsg_multicast(net, skb, 0, XFRMNLGRP_EXPIRE);
}

static int xfrm_notify_policy(struct xfrm_policy *xp, int dir, const struct km_event *c)
{
	int len = nla_total_size(sizeof(struct xfrm_user_tmpl) * xp->xfrm_nr);
	struct net *net = xp_net(xp);
	struct xfrm_userpolicy_info *p;
	struct xfrm_userpolicy_id *id;
	struct nlmsghdr *nlh;
	struct sk_buff *skb;
	int headlen, err;

	headlen = sizeof(*p);
	if (c->event == XFRM_MSG_DELPOLICY) {
		len += nla_total_size(headlen);
		headlen = sizeof(*id);
	}
	len += userpolicy_type_attrsize();
	len += nla_total_size(sizeof(struct xfrm_mark));
	len += NLMSG_ALIGN(headlen);

	skb = nlmsg_new(len, GFP_ATOMIC);
	if (skb == NULL)
		return -ENOMEM;

	nlh = nlmsg_put(skb, c->portid, c->seq, c->event, headlen, 0);
	err = -EMSGSIZE;
	if (nlh == NULL)
		goto out_free_skb;

	p = nlmsg_data(nlh);
	if (c->event == XFRM_MSG_DELPOLICY) {
		struct nlattr *attr;

		id = nlmsg_data(nlh);
		memset(id, 0, sizeof(*id));
		id->dir = dir;
		if (c->data.byid)
			id->index = xp->index;
		else
			memcpy(&id->sel, &xp->selector, sizeof(id->sel));

		attr = nla_reserve(skb, XFRMA_POLICY, sizeof(*p));
		err = -EMSGSIZE;
		if (attr == NULL)
			goto out_free_skb;

		p = nla_data(attr);
	}

	copy_to_user_policy(xp, p, dir);
	err = copy_to_user_tmpl(xp, skb);
	if (!err)
		err = copy_to_user_policy_type(xp->type, skb);
	if (!err)
		err = xfrm_mark_put(skb, &xp->mark);
	if (!err)
		err = xfrm_if_id_put(skb, xp->if_id);
	if (err)
		goto out_free_skb;

	nlmsg_end(skb, nlh);

	return xfrm_nlmsg_multicast(net, skb, 0, XFRMNLGRP_POLICY);

out_free_skb:
	kfree_skb(skb);
	return err;
}

static int xfrm_notify_policy_flush(const struct km_event *c)
{
	struct net *net = c->net;
	struct nlmsghdr *nlh;
	struct sk_buff *skb;
	int err;

	skb = nlmsg_new(userpolicy_type_attrsize(), GFP_ATOMIC);
	if (skb == NULL)
		return -ENOMEM;

	nlh = nlmsg_put(skb, c->portid, c->seq, XFRM_MSG_FLUSHPOLICY, 0, 0);
	err = -EMSGSIZE;
	if (nlh == NULL)
		goto out_free_skb;
	err = copy_to_user_policy_type(c->data.type, skb);
	if (err)
		goto out_free_skb;

	nlmsg_end(skb, nlh);

	return xfrm_nlmsg_multicast(net, skb, 0, XFRMNLGRP_POLICY);

out_free_skb:
	kfree_skb(skb);
	return err;
}

static int xfrm_send_policy_notify(struct xfrm_policy *xp, int dir, const struct km_event *c)
{

	switch (c->event) {
	case XFRM_MSG_NEWPOLICY:
	case XFRM_MSG_UPDPOLICY:
	case XFRM_MSG_DELPOLICY:
		return xfrm_notify_policy(xp, dir, c);
	case XFRM_MSG_FLUSHPOLICY:
		return xfrm_notify_policy_flush(c);
	case XFRM_MSG_POLEXPIRE:
		return xfrm_exp_policy_notify(xp, dir, c);
	default:
		printk(KERN_NOTICE "xfrm_user: Unknown Policy event %d\n",
		       c->event);
	}

	return 0;

}

static inline size_t xfrm_report_msgsize(void)
{
	return NLMSG_ALIGN(sizeof(struct xfrm_user_report));
}

static int build_report(struct sk_buff *skb, u8 proto,
			struct xfrm_selector *sel, xfrm_address_t *addr)
{
	struct xfrm_user_report *ur;
	struct nlmsghdr *nlh;

	nlh = nlmsg_put(skb, 0, 0, XFRM_MSG_REPORT, sizeof(*ur), 0);
	if (nlh == NULL)
		return -EMSGSIZE;

	ur = nlmsg_data(nlh);
	ur->proto = proto;
	memcpy(&ur->sel, sel, sizeof(ur->sel));

	if (addr) {
		int err = nla_put(skb, XFRMA_COADDR, sizeof(*addr), addr);
		if (err) {
			nlmsg_cancel(skb, nlh);
			return err;
		}
	}
	nlmsg_end(skb, nlh);
	return 0;
}

static int xfrm_send_report(struct net *net, u8 proto,
			    struct xfrm_selector *sel, xfrm_address_t *addr)
{
	struct sk_buff *skb;

	skb = nlmsg_new(xfrm_report_msgsize(), GFP_ATOMIC);
	if (skb == NULL)
		return -ENOMEM;

	if (build_report(skb, proto, sel, addr) < 0)
		BUG();

	return xfrm_nlmsg_multicast(net, skb, 0, XFRMNLGRP_REPORT);
}

static inline size_t xfrm_mapping_msgsize(void)
{
	return NLMSG_ALIGN(sizeof(struct xfrm_user_mapping));
}

static int build_mapping(struct sk_buff *skb, struct xfrm_state *x,
			 xfrm_address_t *new_saddr, __be16 new_sport)
{
	struct xfrm_user_mapping *um;
	struct nlmsghdr *nlh;

	nlh = nlmsg_put(skb, 0, 0, XFRM_MSG_MAPPING, sizeof(*um), 0);
	if (nlh == NULL)
		return -EMSGSIZE;

	um = nlmsg_data(nlh);

	memcpy(&um->id.daddr, &x->id.daddr, sizeof(um->id.daddr));
	um->id.spi = x->id.spi;
	um->id.family = x->props.family;
	um->id.proto = x->id.proto;
	memcpy(&um->new_saddr, new_saddr, sizeof(um->new_saddr));
	memcpy(&um->old_saddr, &x->props.saddr, sizeof(um->old_saddr));
	um->new_sport = new_sport;
	um->old_sport = x->encap->encap_sport;
	um->reqid = x->props.reqid;

	nlmsg_end(skb, nlh);
	return 0;
}

static int xfrm_send_mapping(struct xfrm_state *x, xfrm_address_t *ipaddr,
			     __be16 sport)
{
	struct net *net = xs_net(x);
	struct sk_buff *skb;

	if (x->id.proto != IPPROTO_ESP)
		return -EINVAL;

	if (!x->encap)
		return -EINVAL;

	skb = nlmsg_new(xfrm_mapping_msgsize(), GFP_ATOMIC);
	if (skb == NULL)
		return -ENOMEM;

	if (build_mapping(skb, x, ipaddr, sport) < 0)
		BUG();

	return xfrm_nlmsg_multicast(net, skb, 0, XFRMNLGRP_MAPPING);
}

static bool xfrm_is_alive(const struct km_event *c)
{
	return (bool)xfrm_acquire_is_on(c->net);
}

static struct xfrm_mgr netlink_mgr = {
	.id		= "netlink",
	.notify		= xfrm_send_state_notify,
	.acquire	= xfrm_send_acquire,
	.compile_policy	= xfrm_compile_policy,
	.notify_policy	= xfrm_send_policy_notify,
	.report		= xfrm_send_report,
	.migrate	= xfrm_send_migrate,
	.new_mapping	= xfrm_send_mapping,
	.is_alive	= xfrm_is_alive,
};

static int __net_init xfrm_user_net_init(struct net *net)
{
	struct sock *nlsk;
	struct netlink_kernel_cfg cfg = {
		.groups	= XFRMNLGRP_MAX,
		.input	= xfrm_netlink_rcv,
	};

	nlsk = netlink_kernel_create(net, NETLINK_XFRM, &cfg);
	if (nlsk == NULL)
		return -ENOMEM;
	net->xfrm.nlsk_stash = nlsk; /* Don't set to NULL */
	rcu_assign_pointer(net->xfrm.nlsk, nlsk);
	return 0;
}

static void __net_exit xfrm_user_net_exit(struct list_head *net_exit_list)
{
	struct net *net;
	list_for_each_entry(net, net_exit_list, exit_list)
		RCU_INIT_POINTER(net->xfrm.nlsk, NULL);
	synchronize_net();
	list_for_each_entry(net, net_exit_list, exit_list)
		netlink_kernel_release(net->xfrm.nlsk_stash);
}

static struct pernet_operations xfrm_user_net_ops = {
	.init	    = xfrm_user_net_init,
	.exit_batch = xfrm_user_net_exit,
};

static int __init xfrm_user_init(void)
{
	int rv;

	printk(KERN_INFO "Initializing XFRM netlink socket\n");

	rv = register_pernet_subsys(&xfrm_user_net_ops);
	if (rv < 0)
		return rv;
	rv = xfrm_register_km(&netlink_mgr);
	if (rv < 0)
		unregister_pernet_subsys(&xfrm_user_net_ops);
	return rv;
}

static void __exit xfrm_user_exit(void)
{
	xfrm_unregister_km(&netlink_mgr);
	unregister_pernet_subsys(&xfrm_user_net_ops);
}

module_init(xfrm_user_init);
module_exit(xfrm_user_exit);
MODULE_LICENSE("GPL");
MODULE_ALIAS_NET_PF_PROTO(PF_NETLINK, NETLINK_XFRM);
<|MERGE_RESOLUTION|>--- conflicted
+++ resolved
@@ -899,15 +899,6 @@
 			      &x->replay);
 	if (ret)
 		goto out;
-<<<<<<< HEAD
-	if (x->security)
-		ret = copy_sec_ctx(x->security, skb);
-	if (x->props.output_mark) {
-		ret = nla_put_u32(skb, XFRMA_OUTPUT_MARK, x->props.output_mark);
-		if (ret)
-			goto out;
-	}
-=======
 
 	if (x->if_id) {
 		ret = nla_put_u32(skb, XFRMA_IF_ID, x->if_id);
@@ -917,7 +908,6 @@
 
 	if (x->security)
 		ret = copy_sec_ctx(x->security, skb);
->>>>>>> f68c8f49
 out:
 	return ret;
 }
