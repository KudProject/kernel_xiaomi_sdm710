--- conflicted
+++ resolved
@@ -211,14 +211,10 @@
 	msg.bodyptr = tx_conf_event;
 	msg.callback = p2p_process_evt;
 	msg.flush_callback = p2p_event_flush_callback;
-<<<<<<< HEAD
-	ret = scheduler_post_msg(QDF_MODULE_ID_TARGET_IF, &msg);
-=======
 	ret = scheduler_post_message(QDF_MODULE_ID_P2P,
 				     QDF_MODULE_ID_P2P,
 				     QDF_MODULE_ID_TARGET_IF,
 				     &msg);
->>>>>>> af7070a8
 	if (QDF_IS_STATUS_ERROR(ret)) {
 		qdf_mem_free(tx_conf_event);
 		qdf_nbuf_free(buf);
@@ -305,14 +301,10 @@
 	msg.bodyptr = rx_mgmt_event;
 	msg.callback = p2p_process_evt;
 	msg.flush_callback = p2p_event_flush_callback;
-<<<<<<< HEAD
-	status = scheduler_post_msg(QDF_MODULE_ID_TARGET_IF, &msg);
-=======
 	status = scheduler_post_message(QDF_MODULE_ID_P2P,
 					QDF_MODULE_ID_P2P,
 					QDF_MODULE_ID_TARGET_IF,
 					&msg);
->>>>>>> af7070a8
 	if (QDF_IS_STATUS_ERROR(status)) {
 		qdf_mem_free(rx_mgmt_event->rx_mgmt);
 		qdf_mem_free(rx_mgmt_event);
@@ -367,14 +359,10 @@
 	msg.bodyptr = noa_event;
 	msg.callback = p2p_process_evt;
 	msg.flush_callback = p2p_event_flush_callback;
-<<<<<<< HEAD
-	status = scheduler_post_msg(QDF_MODULE_ID_TARGET_IF, &msg);
-=======
 	status = scheduler_post_message(QDF_MODULE_ID_P2P,
 					QDF_MODULE_ID_P2P,
 					QDF_MODULE_ID_TARGET_IF,
 					&msg);
->>>>>>> af7070a8
 	if (QDF_IS_STATUS_ERROR(status)) {
 		qdf_mem_free(noa_event->noa_info);
 		qdf_mem_free(noa_event);
