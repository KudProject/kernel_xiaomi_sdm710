/*
 * Copyright (c) 2017-2018 The Linux Foundation. All rights reserved.
 *
 * Permission to use, copy, modify, and/or distribute this software for
 * any purpose with or without fee is hereby granted, provided that the
 * above copyright notice and this permission notice appear in all
 * copies.
 *
 * THE SOFTWARE IS PROVIDED "AS IS" AND THE AUTHOR DISCLAIMS ALL
 * WARRANTIES WITH REGARD TO THIS SOFTWARE INCLUDING ALL IMPLIED
 * WARRANTIES OF MERCHANTABILITY AND FITNESS. IN NO EVENT SHALL THE
 * AUTHOR BE LIABLE FOR ANY SPECIAL, DIRECT, INDIRECT, OR CONSEQUENTIAL
 * DAMAGES OR ANY DAMAGES WHATSOEVER RESULTING FROM LOSS OF USE, DATA OR
 * PROFITS, WHETHER IN AN ACTION OF CONTRACT, NEGLIGENCE OR OTHER
 * TORTIOUS ACTION, ARISING OUT OF OR IN CONNECTION WITH THE USE OR
 * PERFORMANCE OF THIS SOFTWARE.
 */

/**
 * DOC: wlan_tdls_mgmt.c
 *
 * TDLS management frames implementation
 */

#include "wlan_tdls_main.h"
#include "wlan_tdls_tgt_api.h"
#include <wlan_serialization_api.h>
#include "wlan_mgmt_txrx_utils_api.h"
#include "wlan_tdls_peer.h"
#include "wlan_tdls_ct.h"
#include "wlan_tdls_cmds_process.h"
#include "wlan_tdls_mgmt.h"

static
const char *const tdls_action_frames_type[] = { "TDLS Setup Request",
					 "TDLS Setup Response",
					 "TDLS Setup Confirm",
					 "TDLS Teardown",
					 "TDLS Peer Traffic Indication",
					 "TDLS Channel Switch Request",
					 "TDLS Channel Switch Response",
					 "TDLS Peer PSM Request",
					 "TDLS Peer PSM Response",
					 "TDLS Peer Traffic Response",
					 "TDLS Discovery Request"};

/**
 * tdls_set_rssi() - Set TDLS RSSI on peer given by mac
 * @tdls_vdev: tdls vdev object
 * @mac: MAC address of Peer
 * @rx_rssi: rssi value
 *
 * Set RSSI on TDSL peer
 *
 * Return: 0 for success or -EINVAL otherwise
 */
static int tdls_set_rssi(struct tdls_vdev_priv_obj *tdls_vdev,
		  const uint8_t *mac,
		  int8_t rx_rssi)
{
	struct tdls_peer *curr_peer;

	curr_peer = tdls_find_peer(tdls_vdev, mac);
	if (curr_peer == NULL) {
		tdls_err("curr_peer is NULL");
		return -EINVAL;
	}

	curr_peer->rssi = rx_rssi;

	return 0;
}

/**
 * tdls_process_rx_mgmt() - process tdls rx mgmt frames
 * @rx_mgmt_event: tdls rx mgmt event
 * @tdls_vdev: tdls vdev object
 *
 * Return: QDF_STATUS
 */
static QDF_STATUS tdls_process_rx_mgmt(
	struct tdls_rx_mgmt_event *rx_mgmt_event,
	struct tdls_vdev_priv_obj *tdls_vdev)
{
	struct tdls_rx_mgmt_frame *rx_mgmt;
	struct tdls_soc_priv_obj *tdls_soc_obj;
	uint8_t *mac;
	enum tdls_actioncode action_frame_type;

	if (!rx_mgmt_event)
		return QDF_STATUS_E_INVAL;

	tdls_soc_obj = rx_mgmt_event->tdls_soc_obj;
	rx_mgmt = rx_mgmt_event->rx_mgmt;

	if (!tdls_soc_obj || !rx_mgmt) {
		tdls_err("invalid psoc object or rx mgmt");
		return QDF_STATUS_E_INVAL;
	}

	tdls_debug("soc:%pK, frame_len:%d, rx_chan:%d, vdev_id:%d, frm_type:%d, rx_rssi:%d, buf:%pK",
		tdls_soc_obj->soc, rx_mgmt->frame_len,
		rx_mgmt->rx_chan, rx_mgmt->vdev_id, rx_mgmt->frm_type,
		rx_mgmt->rx_rssi, rx_mgmt->buf);

	if (rx_mgmt->buf[TDLS_PUBLIC_ACTION_FRAME_OFFSET + 1] ==
						TDLS_PUBLIC_ACTION_DISC_RESP) {
		mac = &rx_mgmt->buf[TDLS_80211_PEER_ADDR_OFFSET];
		tdls_notice("[TDLS] TDLS Discovery Response,"
		       QDF_MAC_ADDR_STR " RSSI[%d] <--- OTA",
		       QDF_MAC_ADDR_ARRAY(mac), rx_mgmt->rx_rssi);
			tdls_recv_discovery_resp(tdls_vdev, mac);
			tdls_set_rssi(tdls_vdev, mac, rx_mgmt->rx_rssi);
	}

	if (rx_mgmt->buf[TDLS_PUBLIC_ACTION_FRAME_OFFSET] ==
	    TDLS_ACTION_FRAME) {
		action_frame_type =
			rx_mgmt->buf[TDLS_PUBLIC_ACTION_FRAME_OFFSET + 1];
		if (action_frame_type >= TDLS_ACTION_FRAME_TYPE_MAX) {
			tdls_debug("[TDLS] unknown[%d] <--- OTA",
				   action_frame_type);
		} else {
			tdls_notice("[TDLS] %s <--- OTA",
				   tdls_action_frames_type[action_frame_type]);
		}
	}

	/* tdls_soc_obj->tdls_rx_cb ==> wlan_cfg80211_tdls_rx_callback() */
	if (tdls_soc_obj && tdls_soc_obj->tdls_rx_cb)
		tdls_soc_obj->tdls_rx_cb(tdls_soc_obj->tdls_rx_cb_data,
					 rx_mgmt);
	else
		tdls_debug("rx mgmt, but no valid up layer callback");

	qdf_mem_free(rx_mgmt);
	return QDF_STATUS_SUCCESS;
}

QDF_STATUS tdls_process_rx_frame(struct scheduler_msg *msg)
{
	struct wlan_objmgr_vdev *vdev;
	struct tdls_rx_mgmt_event *tdls_rx;
	struct tdls_vdev_priv_obj *tdls_vdev;
	QDF_STATUS status = QDF_STATUS_E_FAILURE;

	if (!(msg->bodyptr)) {
		tdls_err("invalid message body");
		return QDF_STATUS_E_INVAL;
	}

	tdls_rx = (struct tdls_rx_mgmt_event *) msg->bodyptr;

	vdev = wlan_objmgr_get_vdev_by_id_from_psoc(tdls_rx->tdls_soc_obj->soc,
				tdls_rx->rx_mgmt->vdev_id, WLAN_TDLS_NB_ID);

	if (vdev) {
		tdls_debug("tdls rx mgmt frame received");
		tdls_vdev = wlan_objmgr_vdev_get_comp_private_obj(vdev,
							WLAN_UMAC_COMP_TDLS);
		if (tdls_vdev)
			status = tdls_process_rx_mgmt(tdls_rx, tdls_vdev);
		wlan_objmgr_vdev_release_ref(vdev, WLAN_TDLS_NB_ID);
	}

	qdf_mem_free(msg->bodyptr);
	msg->bodyptr = NULL;

	return status;
}

QDF_STATUS tdls_mgmt_rx_ops(struct wlan_objmgr_psoc *psoc,
	bool isregister)
{
	struct mgmt_txrx_mgmt_frame_cb_info frm_cb_info;
	QDF_STATUS status;
	int num_of_entries;

	tdls_debug("psoc:%pK, is register rx:%d", psoc, isregister);

	frm_cb_info.frm_type = MGMT_ACTION_TDLS_DISCRESP;
	frm_cb_info.mgmt_rx_cb = tgt_tdls_mgmt_frame_rx_cb;
	num_of_entries = 1;

	if (isregister)
		status = wlan_mgmt_txrx_register_rx_cb(psoc,
				WLAN_UMAC_COMP_TDLS, &frm_cb_info,
				num_of_entries);
	else
		status = wlan_mgmt_txrx_deregister_rx_cb(psoc,
				WLAN_UMAC_COMP_TDLS, &frm_cb_info,
				num_of_entries);

	return status;
}

static QDF_STATUS
tdls_internal_send_mgmt_tx_done(struct tdls_action_frame_request *req,
				QDF_STATUS status)
{
	struct tdls_soc_priv_obj *tdls_soc_obj;
	struct tdls_osif_indication indication;

	if (!req || !req->vdev)
		return QDF_STATUS_E_NULL_VALUE;

	indication.status = status;
	indication.vdev = req->vdev;
	tdls_soc_obj = wlan_vdev_get_tdls_soc_obj(req->vdev);
	if (tdls_soc_obj && tdls_soc_obj->tdls_event_cb)
		tdls_soc_obj->tdls_event_cb(tdls_soc_obj->tdls_evt_cb_data,
			TDLS_EVENT_MGMT_TX_ACK_CNF, &indication);
	return QDF_STATUS_SUCCESS;
}

static QDF_STATUS tdls_activate_send_mgmt_request_flush_cb(
	struct scheduler_msg *msg)
{
	struct tdls_send_mgmt_request *tdls_mgmt_req;

	tdls_mgmt_req = msg->bodyptr;

	qdf_mem_free(tdls_mgmt_req);
	msg->bodyptr = NULL;

	return QDF_STATUS_SUCCESS;
}

static QDF_STATUS tdls_activate_send_mgmt_request(
				struct tdls_action_frame_request *action_req)
{
	struct wlan_objmgr_peer *peer;
	struct tdls_soc_priv_obj *tdls_soc_obj;
	QDF_STATUS status = QDF_STATUS_SUCCESS;
	struct scheduler_msg msg = {0};
	struct tdls_send_mgmt_request *tdls_mgmt_req;

	if (!action_req || !action_req->vdev)
		return QDF_STATUS_E_NULL_VALUE;

	tdls_soc_obj = wlan_vdev_get_tdls_soc_obj(action_req->vdev);
	if (!tdls_soc_obj) {
		status = QDF_STATUS_E_NULL_VALUE;
		goto release_cmd;
	}

	tdls_mgmt_req = qdf_mem_malloc(sizeof(struct tdls_send_mgmt_request) +
				action_req->tdls_mgmt.len);
	if (NULL == tdls_mgmt_req) {
		status = QDF_STATUS_E_NOMEM;
		tdls_err("mem alloc failed ");
		QDF_ASSERT(0);
		goto release_cmd;
	}

	tdls_debug("session_id %d "
		   "tdls_mgmt.dialog %d "
		   "tdls_mgmt.frame_type %d "
		   "tdls_mgmt.status_code %d "
		   "tdls_mgmt.responder %d "
		   "tdls_mgmt.peer_capability %d",
		   action_req->session_id,
		   action_req->tdls_mgmt.dialog,
		   action_req->tdls_mgmt.frame_type,
		   action_req->tdls_mgmt.status_code,
		   action_req->tdls_mgmt.responder,
		   action_req->tdls_mgmt.peer_capability);

	tdls_mgmt_req->session_id = action_req->session_id;
	/* Using dialog as transactionId. This can be used to
	 * match response with request
	 */
	tdls_mgmt_req->transaction_id = action_req->tdls_mgmt.dialog;
	tdls_mgmt_req->req_type = action_req->tdls_mgmt.frame_type;
	tdls_mgmt_req->dialog = action_req->tdls_mgmt.dialog;
	tdls_mgmt_req->status_code = action_req->tdls_mgmt.status_code;
	tdls_mgmt_req->responder = action_req->tdls_mgmt.responder;
	tdls_mgmt_req->peer_capability = action_req->tdls_mgmt.peer_capability;

	peer = wlan_vdev_get_bsspeer(action_req->vdev);

	status =  wlan_objmgr_peer_try_get_ref(peer, WLAN_TDLS_SB_ID);
	if (QDF_IS_STATUS_ERROR(status)) {
		qdf_mem_free(tdls_mgmt_req);
		goto release_cmd;
	}

	qdf_mem_copy(tdls_mgmt_req->bssid.bytes,
		     wlan_peer_get_macaddr(peer), QDF_MAC_ADDR_SIZE);

	qdf_mem_copy(tdls_mgmt_req->peer_mac.bytes,
		     action_req->tdls_mgmt.peer_mac.bytes, QDF_MAC_ADDR_SIZE);

	if (action_req->tdls_mgmt.len) {
		qdf_mem_copy(tdls_mgmt_req->add_ie, action_req->tdls_mgmt.buf,
			     action_req->tdls_mgmt.len);
	}

	tdls_mgmt_req->length = sizeof(struct tdls_send_mgmt_request) +
				action_req->tdls_mgmt.len;
	if (action_req->use_default_ac)
		tdls_mgmt_req->ac = WIFI_AC_VI;
	else
		tdls_mgmt_req->ac = WIFI_AC_BK;

	/* Send the request to PE. */
	qdf_mem_zero(&msg, sizeof(msg));

	tdls_debug("sending TDLS Mgmt Frame req to PE ");
	tdls_mgmt_req->message_type = tdls_soc_obj->tdls_send_mgmt_req;

	msg.type = tdls_soc_obj->tdls_send_mgmt_req;
	msg.bodyptr = tdls_mgmt_req;
	msg.flush_callback = tdls_activate_send_mgmt_request_flush_cb;

<<<<<<< HEAD
	status = scheduler_post_msg(QDF_MODULE_ID_PE, &msg);
=======
	status = scheduler_post_message(QDF_MODULE_ID_TDLS,
					QDF_MODULE_ID_TDLS,
					QDF_MODULE_ID_PE, &msg);
>>>>>>> af7070a8
	if (QDF_IS_STATUS_ERROR(status)) {
		tdls_err("failed to post msg, status %d", status);
		qdf_mem_free(tdls_mgmt_req);
	}

	wlan_objmgr_peer_release_ref(peer, WLAN_TDLS_SB_ID);

release_cmd:
	/*update tdls nss infornation based on action code */
	tdls_reset_nss(tdls_soc_obj, action_req->chk_frame->action_code);
	if (QDF_IS_STATUS_ERROR(status)) {
		tdls_internal_send_mgmt_tx_done(action_req, status);
		tdls_release_serialization_command(action_req->vdev,
						   WLAN_SER_CMD_TDLS_SEND_MGMT);
	}

	return status;
}

static QDF_STATUS
tdls_send_mgmt_serialize_callback(struct wlan_serialization_command *cmd,
	 enum wlan_serialization_cb_reason reason)
{
	struct tdls_action_frame_request *req;
	QDF_STATUS status = QDF_STATUS_SUCCESS;

	if (!cmd || !cmd->umac_cmd) {
		tdls_err("invalid params cmd: %pK, ", cmd);
		return QDF_STATUS_E_NULL_VALUE;
	}
	req = cmd->umac_cmd;

	tdls_debug("reason: %d, vdev_id: %d",
		reason, req->vdev_id);

	switch (reason) {
	case WLAN_SER_CB_ACTIVATE_CMD:
		/* command moved to active list */
		status = tdls_activate_send_mgmt_request(req);
		break;

	case WLAN_SER_CB_CANCEL_CMD:
	case WLAN_SER_CB_ACTIVE_CMD_TIMEOUT:
		/* command removed from pending list.
		 * notify status complete with failure
		 */
		status = tdls_internal_send_mgmt_tx_done(req,
				QDF_STATUS_E_FAILURE);
		break;

	case WLAN_SER_CB_RELEASE_MEM_CMD:
		/* command successfully completed.
		 * release tdls_action_frame_request memory
		 */
		wlan_objmgr_vdev_release_ref(req->vdev, WLAN_TDLS_NB_ID);
		qdf_mem_free(req);
		break;

	default:
		/* Do nothing but logging */
		QDF_ASSERT(0);
		status = QDF_STATUS_E_INVAL;
		break;
	}

	return status;
}

QDF_STATUS tdls_process_mgmt_req(
			struct tdls_action_frame_request *tdls_mgmt_req)
{
	QDF_STATUS status = QDF_STATUS_SUCCESS;
	struct wlan_serialization_command cmd = {0, };
	enum wlan_serialization_status ser_cmd_status;

	/* If connected and in Infra. Only then allow this */
	status = tdls_validate_mgmt_request(tdls_mgmt_req);
	if (status != QDF_STATUS_SUCCESS) {
		status = tdls_internal_send_mgmt_tx_done(tdls_mgmt_req,
							 status);
		goto error_mgmt;
	}

	/* update the responder, status code information
	 * after the  cmd validation
	 */
	tdls_mgmt_req->tdls_mgmt.responder =
			!tdls_mgmt_req->chk_frame->responder;
	tdls_mgmt_req->tdls_mgmt.status_code =
			tdls_mgmt_req->chk_frame->status_code;

	cmd.cmd_type = WLAN_SER_CMD_TDLS_SEND_MGMT;
	/* Cmd Id not applicable for non scan cmds */
	cmd.cmd_id = 0;
	cmd.cmd_cb = (wlan_serialization_cmd_callback)
		tdls_send_mgmt_serialize_callback;
	cmd.umac_cmd = tdls_mgmt_req;
	cmd.source = WLAN_UMAC_COMP_TDLS;
	cmd.is_high_priority = false;
	cmd.cmd_timeout_duration = TDLS_DEFAULT_SERIALIZE_CMD_TIMEOUT;

	cmd.vdev = tdls_mgmt_req->vdev;

	ser_cmd_status = wlan_serialization_request(&cmd);
	tdls_debug("wlan_serialization_request status:%d", ser_cmd_status);

	switch (ser_cmd_status) {
	case WLAN_SER_CMD_PENDING:
		/* command moved to pending list.Do nothing */
		break;
	case WLAN_SER_CMD_ACTIVE:
		/* command moved to active list. Do nothing */
		break;
	case WLAN_SER_CMD_DENIED_LIST_FULL:
	case WLAN_SER_CMD_DENIED_RULES_FAILED:
	case WLAN_SER_CMD_DENIED_UNSPECIFIED:
		status = QDF_STATUS_E_FAILURE;
		goto error_mgmt;
	default:
		QDF_ASSERT(0);
		status = QDF_STATUS_E_INVAL;
		goto error_mgmt;
	}
	return status;

error_mgmt:
	wlan_objmgr_vdev_release_ref(tdls_mgmt_req->vdev, WLAN_TDLS_NB_ID);
	qdf_mem_free(tdls_mgmt_req);
	return status;
}<|MERGE_RESOLUTION|>--- conflicted
+++ resolved
@@ -313,13 +313,9 @@
 	msg.bodyptr = tdls_mgmt_req;
 	msg.flush_callback = tdls_activate_send_mgmt_request_flush_cb;
 
-<<<<<<< HEAD
-	status = scheduler_post_msg(QDF_MODULE_ID_PE, &msg);
-=======
 	status = scheduler_post_message(QDF_MODULE_ID_TDLS,
 					QDF_MODULE_ID_TDLS,
 					QDF_MODULE_ID_PE, &msg);
->>>>>>> af7070a8
 	if (QDF_IS_STATUS_ERROR(status)) {
 		tdls_err("failed to post msg, status %d", status);
 		qdf_mem_free(tdls_mgmt_req);
