--- conflicted
+++ resolved
@@ -1011,13 +1011,10 @@
 void ucfg_tdls_notify_connect_failure(struct wlan_objmgr_psoc *psoc)
 {
 	return tdls_notify_decrement_session(psoc);
-<<<<<<< HEAD
-=======
 }
 
 struct wlan_objmgr_vdev *ucfg_get_tdls_vdev(struct wlan_objmgr_psoc *psoc,
 					    wlan_objmgr_ref_dbgid dbg_id)
 {
 	return tdls_get_vdev(psoc, dbg_id);
->>>>>>> a9e0bc7c
 }