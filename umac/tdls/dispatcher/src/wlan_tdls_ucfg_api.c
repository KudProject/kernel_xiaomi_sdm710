/*
 * Copyright (c) 2017-2018 The Linux Foundation. All rights reserved.
 *
 * Permission to use, copy, modify, and/or distribute this software for
 * any purpose with or without fee is hereby granted, provided that the
 * above copyright notice and this permission notice appear in all
 * copies.
 *
 * THE SOFTWARE IS PROVIDED "AS IS" AND THE AUTHOR DISCLAIMS ALL
 * WARRANTIES WITH REGARD TO THIS SOFTWARE INCLUDING ALL IMPLIED
 * WARRANTIES OF MERCHANTABILITY AND FITNESS. IN NO EVENT SHALL THE
 * AUTHOR BE LIABLE FOR ANY SPECIAL, DIRECT, INDIRECT, OR CONSEQUENTIAL
 * DAMAGES OR ANY DAMAGES WHATSOEVER RESULTING FROM LOSS OF USE, DATA OR
 * PROFITS, WHETHER IN AN ACTION OF CONTRACT, NEGLIGENCE OR OTHER
 * TORTIOUS ACTION, ARISING OUT OF OR IN CONNECTION WITH THE USE OR
 * PERFORMANCE OF THIS SOFTWARE.
 */

/**
 * DOC: wlan_tdls_ucfg_api.c
 *
 * TDLS north bound interface definitions
 */

#include <wlan_tdls_ucfg_api.h>
#include <wlan_tdls_tgt_api.h>
#include "../../core/src/wlan_tdls_main.h"
#include "../../core/src/wlan_tdls_cmds_process.h"
#include "../../core/src/wlan_tdls_ct.h"
#include "../../core/src/wlan_tdls_mgmt.h"
#include <wlan_objmgr_global_obj.h>
#include <wlan_objmgr_cmn.h>
#include "wlan_policy_mgr_api.h"
#include "wlan_scan_ucfg_api.h"

QDF_STATUS ucfg_tdls_init(void)
{
	QDF_STATUS status;

	tdls_notice("tdls module dispatcher init");
	status = wlan_objmgr_register_psoc_create_handler(WLAN_UMAC_COMP_TDLS,
		tdls_psoc_obj_create_notification, NULL);

	if (QDF_IS_STATUS_ERROR(status)) {
		tdls_err("Failed to register psoc create handler for tdls");
		return status;
	}

	status = wlan_objmgr_register_psoc_destroy_handler(WLAN_UMAC_COMP_TDLS,
		tdls_psoc_obj_destroy_notification, NULL);

	if (QDF_IS_STATUS_ERROR(status)) {
		tdls_err("Failed to register psoc delete handler for tdls");
		goto fail_delete_psoc;
	}

	status = wlan_objmgr_register_vdev_create_handler(WLAN_UMAC_COMP_TDLS,
		tdls_vdev_obj_create_notification, NULL);

	if (QDF_IS_STATUS_ERROR(status)) {
		tdls_err("Failed to register vdev create handler for tdls");
		goto fail_create_vdev;
	}

	status = wlan_objmgr_register_vdev_destroy_handler(WLAN_UMAC_COMP_TDLS,
		tdls_vdev_obj_destroy_notification, NULL);

	if (QDF_IS_STATUS_ERROR(status)) {
		tdls_err("Failed to register vdev create handler for tdls");
		goto fail_delete_vdev;
	}
	tdls_notice("tdls module dispatcher init done");

	return status;
fail_delete_vdev:
	wlan_objmgr_unregister_vdev_create_handler(WLAN_UMAC_COMP_TDLS,
		tdls_vdev_obj_create_notification, NULL);

fail_create_vdev:
	wlan_objmgr_unregister_psoc_destroy_handler(WLAN_UMAC_COMP_TDLS,
		tdls_psoc_obj_destroy_notification, NULL);

fail_delete_psoc:
	wlan_objmgr_unregister_psoc_create_handler(WLAN_UMAC_COMP_TDLS,
		tdls_psoc_obj_create_notification, NULL);

	return status;
}

QDF_STATUS ucfg_tdls_deinit(void)
{
	QDF_STATUS ret;

	tdls_notice("tdls module dispatcher deinit");
	ret = wlan_objmgr_unregister_psoc_create_handler(WLAN_UMAC_COMP_TDLS,
				tdls_psoc_obj_create_notification, NULL);
	if (QDF_IS_STATUS_ERROR(ret))
		tdls_err("Failed to unregister psoc create handler");

	ret = wlan_objmgr_unregister_psoc_destroy_handler(WLAN_UMAC_COMP_TDLS,
				tdls_psoc_obj_destroy_notification, NULL);
	if (QDF_IS_STATUS_ERROR(ret))
		tdls_err("Failed to unregister psoc delete handler");

	ret = wlan_objmgr_unregister_vdev_create_handler(WLAN_UMAC_COMP_TDLS,
				tdls_vdev_obj_create_notification, NULL);
	if (QDF_IS_STATUS_ERROR(ret))
		tdls_err("Failed to unregister vdev create handler");

	ret = wlan_objmgr_unregister_vdev_destroy_handler(WLAN_UMAC_COMP_TDLS,
				tdls_vdev_obj_destroy_notification, NULL);

	if (QDF_IS_STATUS_ERROR(ret))
		tdls_err("Failed to unregister vdev delete handler");

	return ret;
}

static QDF_STATUS tdls_global_init(struct tdls_soc_priv_obj *soc_obj)
{
	uint8_t sta_idx;
	uint32_t feature;

	soc_obj->connected_peer_count = 0;
	soc_obj->tdls_nss_switch_in_progress = false;
	soc_obj->tdls_teardown_peers_cnt = 0;
	soc_obj->tdls_nss_teardown_complete = false;
	soc_obj->tdls_nss_transition_mode = TDLS_NSS_TRANSITION_S_UNKNOWN;

	feature = soc_obj->tdls_configs.tdls_feature_flags;
	if (TDLS_IS_BUFFER_STA_ENABLED(feature) ||
	    TDLS_IS_SLEEP_STA_ENABLED(feature) ||
	    TDLS_IS_OFF_CHANNEL_ENABLED(feature))
		soc_obj->max_num_tdls_sta =
			WLAN_TDLS_STA_P_UAPSD_OFFCHAN_MAX_NUM;
		else
			soc_obj->max_num_tdls_sta = WLAN_TDLS_STA_MAX_NUM;

	for (sta_idx = 0; sta_idx < soc_obj->max_num_tdls_sta; sta_idx++) {
		soc_obj->tdls_conn_info[sta_idx].sta_id = INVALID_TDLS_PEER_ID;
		soc_obj->tdls_conn_info[sta_idx].session_id = 255;
		qdf_mem_zero(&soc_obj->tdls_conn_info[sta_idx].peer_mac,
			     QDF_MAC_ADDR_SIZE);
	}
	soc_obj->enable_tdls_connection_tracker = false;
	soc_obj->tdls_external_peer_count = 0;
	soc_obj->tdls_disable_in_progress = false;

	qdf_spinlock_create(&soc_obj->tdls_ct_spinlock);

	return QDF_STATUS_SUCCESS;
}

static QDF_STATUS tdls_global_deinit(struct tdls_soc_priv_obj *soc_obj)
{
	qdf_spinlock_destroy(&soc_obj->tdls_ct_spinlock);
	return QDF_STATUS_SUCCESS;
}

QDF_STATUS ucfg_tdls_psoc_open(struct wlan_objmgr_psoc *psoc)
{
	QDF_STATUS status;
	struct tdls_soc_priv_obj *soc_obj;

	tdls_debug("tdls psoc open");
	soc_obj = wlan_objmgr_psoc_get_comp_private_obj(psoc,
							WLAN_UMAC_COMP_TDLS);
	if (!soc_obj) {
		tdls_err("Failed to get tdls psoc component");
		return QDF_STATUS_E_FAILURE;
	}

	status = tdls_global_init(soc_obj);

	return status;
}

QDF_STATUS ucfg_tdls_update_config(struct wlan_objmgr_psoc *psoc,
				   struct tdls_start_params *req)
{
	struct tdls_soc_priv_obj *soc_obj;
	uint32_t tdls_feature_flags;
	struct policy_mgr_tdls_cbacks tdls_pm_call_backs;

	tdls_debug("tdls update config ");
	if (!psoc || !req) {
		tdls_err("psoc: 0x%pK, req: 0x%pK", psoc, req);
		return QDF_STATUS_E_FAILURE;
	}

	soc_obj = wlan_objmgr_psoc_get_comp_private_obj(psoc,
							WLAN_UMAC_COMP_TDLS);
	if (!soc_obj) {
		tdls_err("Failed to get tdls psoc component");
		return QDF_STATUS_E_FAILURE;
	}

	soc_obj->tdls_rx_cb = req->tdls_rx_cb;
	soc_obj->tdls_rx_cb_data = req->tdls_rx_cb_data;

	soc_obj->tdls_wmm_cb = req->tdls_wmm_cb;
	soc_obj->tdls_wmm_cb_data = req->tdls_wmm_cb_data;

	soc_obj->tdls_event_cb = req->tdls_event_cb;
	soc_obj->tdls_evt_cb_data = req->tdls_evt_cb_data;

	/* Save callbacks to register/deregister TDLS sta with datapath */
	soc_obj->tdls_reg_peer = req->tdls_reg_peer;
	soc_obj->tdls_dereg_peer = req->tdls_dereg_peer;
	soc_obj->tdls_peer_context = req->tdls_peer_context;

	/* Save legacy PE/WMA commands in TDLS soc object */
	soc_obj->tdls_send_mgmt_req = req->tdls_send_mgmt_req;
	soc_obj->tdls_add_sta_req = req->tdls_add_sta_req;
	soc_obj->tdls_del_sta_req = req->tdls_del_sta_req;
	soc_obj->tdls_update_peer_state = req->tdls_update_peer_state;
	soc_obj->tdls_del_all_peers = req->tdls_del_all_peers;
	soc_obj->tdls_update_dp_vdev_flags = req->tdls_update_dp_vdev_flags;
	soc_obj->tdls_dp_vdev_update = req->tdls_dp_vdev_update;
	tdls_pm_call_backs.tdls_notify_increment_session =
			tdls_notify_increment_session;

	tdls_pm_call_backs.tdls_notify_decrement_session =
			tdls_notify_decrement_session;
	if (QDF_STATUS_SUCCESS != policy_mgr_register_tdls_cb(
		psoc, &tdls_pm_call_backs)) {
		tdls_err("policy manager callback registration failed ");
		return QDF_STATUS_E_FAILURE;
	}

	/* Update TDLS user config */
	qdf_mem_copy(&soc_obj->tdls_configs, &req->config, sizeof(req->config));
	tdls_feature_flags = soc_obj->tdls_configs.tdls_feature_flags;

	if (!TDLS_IS_IMPLICIT_TRIG_ENABLED(tdls_feature_flags))
		soc_obj->tdls_current_mode = TDLS_SUPPORT_EXP_TRIG_ONLY;
	else if (TDLS_IS_EXTERNAL_CONTROL_ENABLED(tdls_feature_flags))
		soc_obj->tdls_current_mode = TDLS_SUPPORT_EXT_CONTROL;
	else
		soc_obj->tdls_current_mode = TDLS_SUPPORT_IMP_MODE;

	soc_obj->tdls_last_mode = soc_obj->tdls_current_mode;
	return QDF_STATUS_SUCCESS;
}

QDF_STATUS ucfg_tdls_psoc_enable(struct wlan_objmgr_psoc *psoc)
{
	QDF_STATUS status;

	tdls_notice("psoc tdls enable: 0x%pK", psoc);
	if (!psoc) {
		tdls_err("NULL psoc");
		return QDF_STATUS_E_FAILURE;
	}

	status = tgt_tdls_register_ev_handler(psoc);

	if (status != QDF_STATUS_SUCCESS)
		return status;

	status = wlan_serialization_register_comp_info_cb(psoc,
					WLAN_UMAC_COMP_TDLS,
					WLAN_SER_CMD_SCAN,
					tdls_scan_serialization_comp_info_cb);
	if (QDF_STATUS_SUCCESS != status) {
		tdls_err("Serialize scan cmd register failed ");
		return status;
	}

	/* register callbacks with tx/rx mgmt */
	status = tdls_mgmt_rx_ops(psoc, true);
	if (status != QDF_STATUS_SUCCESS)
		tdls_err("Failed to register mgmt rx callback, status:%d",
			status);
	return status;
}

QDF_STATUS ucfg_tdls_psoc_disable(struct wlan_objmgr_psoc *psoc)
{
	QDF_STATUS status;
	struct tdls_soc_priv_obj *soc_obj = NULL;

	tdls_notice("psoc tdls disable: 0x%pK", psoc);
	if (!psoc) {
		tdls_err("NULL psoc");
		return QDF_STATUS_E_FAILURE;
	}

	status = tgt_tdls_unregister_ev_handler(psoc);
	if (QDF_IS_STATUS_ERROR(status))
		tdls_err("Failed to unregister tdls event handler");

	status = tdls_mgmt_rx_ops(psoc, false);
	if (QDF_IS_STATUS_ERROR(status))
		tdls_err("Failed to unregister mgmt rx callback");

	soc_obj = wlan_objmgr_psoc_get_comp_private_obj(psoc,
							WLAN_UMAC_COMP_TDLS);
	if (!soc_obj) {
		tdls_err("Failed to get tdls psoc component");
		return QDF_STATUS_E_FAILURE;
	}

	soc_obj->tdls_event_cb = NULL;
	soc_obj->tdls_evt_cb_data = NULL;

	return status;
}

QDF_STATUS ucfg_tdls_psoc_close(struct wlan_objmgr_psoc *psoc)
{
	QDF_STATUS status = QDF_STATUS_SUCCESS;
	struct tdls_soc_priv_obj *tdls_soc;

	tdls_notice("tdls psoc close");
	tdls_soc = wlan_objmgr_psoc_get_comp_private_obj(psoc,
							WLAN_UMAC_COMP_TDLS);
	if (!tdls_soc) {
		tdls_err("Failed to get tdls psoc component");
		return QDF_STATUS_E_FAILURE;
	}

	status = tdls_global_deinit(tdls_soc);

	return status;
}

QDF_STATUS ucfg_tdls_add_peer(struct wlan_objmgr_vdev *vdev,
			      struct tdls_add_peer_params *add_peer_req)
{
	struct scheduler_msg msg = {0, };
	struct tdls_add_peer_request *req;
	QDF_STATUS status;

	if (!vdev || !add_peer_req) {
		tdls_err("vdev: %pK, req %pK", vdev, add_peer_req);
		return QDF_STATUS_E_NULL_VALUE;
	}
	tdls_debug("vdevid: %d, peertype: %d",
		   add_peer_req->vdev_id, add_peer_req->peer_type);

	status = wlan_objmgr_vdev_try_get_ref(vdev, WLAN_TDLS_NB_ID);
	if (QDF_IS_STATUS_ERROR(status)) {
		tdls_err("can't get vdev");
		return status;
	}

	req = qdf_mem_malloc(sizeof(*req));
	if (!req) {
		tdls_err("mem allocate fail");
		status = QDF_STATUS_E_NOMEM;
		goto dec_ref;
	}

	qdf_mem_copy(&req->add_peer_req, add_peer_req, sizeof(*add_peer_req));
	req->vdev = vdev;

	msg.bodyptr = req;
	msg.callback = tdls_process_cmd;
	msg.type = TDLS_CMD_ADD_STA;
	status = scheduler_post_message(QDF_MODULE_ID_HDD,
					QDF_MODULE_ID_TDLS,
					QDF_MODULE_ID_OS_IF, &msg);
	if (QDF_IS_STATUS_ERROR(status)) {
		tdls_err("post add peer msg fail");
		qdf_mem_free(req);
		goto dec_ref;
	}

	return status;
dec_ref:
	wlan_objmgr_vdev_release_ref(vdev, WLAN_TDLS_NB_ID);
	return status;
}

QDF_STATUS ucfg_tdls_update_peer(struct wlan_objmgr_vdev *vdev,
				 struct tdls_update_peer_params *update_peer)
{
	struct scheduler_msg msg = {0,};
	struct tdls_update_peer_request *req;
	QDF_STATUS status;

	if (!vdev || !update_peer) {
		tdls_err("vdev: %pK, update_peer: %pK", vdev, update_peer);
		return QDF_STATUS_E_NULL_VALUE;
	}

	tdls_debug("vdev_id: %d, peertype: %d",
		   update_peer->vdev_id, update_peer->peer_type);
	status = wlan_objmgr_vdev_try_get_ref(vdev, WLAN_TDLS_NB_ID);
	if (QDF_IS_STATUS_ERROR(status)) {
		tdls_err("can't get vdev");
		return status;
	}
	req = qdf_mem_malloc(sizeof(*req));
	if (!req) {
		tdls_err("mem allocate fail");
		status = QDF_STATUS_E_NOMEM;
		goto dec_ref;
	}
	qdf_mem_copy(&req->update_peer_req, update_peer, sizeof(*update_peer));
	req->vdev = vdev;

	msg.bodyptr = req;
	msg.callback = tdls_process_cmd;
	msg.type = TDLS_CMD_CHANGE_STA;
	status = scheduler_post_message(QDF_MODULE_ID_HDD,
					QDF_MODULE_ID_TDLS,
					QDF_MODULE_ID_OS_IF, &msg);
	if (QDF_IS_STATUS_ERROR(status)) {
		tdls_err("post update peer msg fail");
		qdf_mem_free(req);
		goto dec_ref;
	}

	return status;
dec_ref:
	wlan_objmgr_vdev_release_ref(vdev, WLAN_TDLS_NB_ID);
	return status;
}

#ifdef WLAN_DEBUG
static char *tdls_get_oper_str(enum tdls_command_type cmd_type)
{
	switch (cmd_type) {
	case TDLS_CMD_ENABLE_LINK:
		return "Enable_TDLS_LINK";
	case TDLS_CMD_DISABLE_LINK:
		return "DISABLE_TDLS_LINK";
	case TDLS_CMD_REMOVE_FORCE_PEER:
		return "REMOVE_FORCE_PEER";
	case TDLS_CMD_CONFIG_FORCE_PEER:
		return "CONFIG_FORCE_PEER";
	default:
		return "ERR:UNKNOWN OPER";
	}
}
#endif

QDF_STATUS ucfg_tdls_oper(struct wlan_objmgr_vdev *vdev,
			  const uint8_t *macaddr, enum tdls_command_type cmd)
{
	struct scheduler_msg msg = {0,};
	struct tdls_oper_request *req;
	QDF_STATUS status;

	if (!vdev || !macaddr) {
		tdls_err("vdev: %pK, mac %pK", vdev, macaddr);
		return QDF_STATUS_E_NULL_VALUE;
	}

	tdls_debug("%s for peer " QDF_MAC_ADDR_STR,
		   tdls_get_oper_str(cmd),
		   QDF_MAC_ADDR_ARRAY(macaddr));

	req = qdf_mem_malloc(sizeof(*req));
	if (!req) {
		tdls_err("%s: mem allocate fail", tdls_get_oper_str(cmd));
		return QDF_STATUS_E_NOMEM;
	}

	status = wlan_objmgr_vdev_try_get_ref(vdev, WLAN_TDLS_NB_ID);
	if (QDF_IS_STATUS_ERROR(status)) {
		tdls_err("can't get vdev");
		goto error;
	}

	qdf_mem_copy(req->peer_addr, macaddr, QDF_MAC_ADDR_SIZE);
	req->vdev = vdev;

	msg.bodyptr = req;
	msg.callback = tdls_process_cmd;
	msg.type = cmd;
	status = scheduler_post_message(QDF_MODULE_ID_HDD,
					QDF_MODULE_ID_TDLS,
					QDF_MODULE_ID_OS_IF, &msg);
	if (QDF_IS_STATUS_ERROR(status)) {
		tdls_err("post msg for %s fail", tdls_get_oper_str(cmd));
		goto dec_ref;
	}

	return status;
dec_ref:
	wlan_objmgr_vdev_release_ref(vdev, WLAN_TDLS_NB_ID);
error:
	qdf_mem_free(req);
	return status;
}

QDF_STATUS ucfg_tdls_get_all_peers(struct wlan_objmgr_vdev *vdev,
				   char *buf, int buflen)
{
	struct scheduler_msg msg = {0, };
	struct tdls_get_all_peers *tdls_peers;
	QDF_STATUS status;

	tdls_peers = qdf_mem_malloc(sizeof(*tdls_peers));

	if (!tdls_peers) {
		tdls_err("mem allocate fail");
		return QDF_STATUS_E_NOMEM;
	}

	tdls_peers->vdev = vdev;
	tdls_peers->buf_len = buflen;
	tdls_peers->buf = buf;

	msg.bodyptr = tdls_peers;
	msg.callback = tdls_process_cmd;
	msg.type = TDLS_CMD_GET_ALL_PEERS;
	status = scheduler_post_message(QDF_MODULE_ID_HDD,
					QDF_MODULE_ID_TDLS,
					QDF_MODULE_ID_OS_IF, &msg);

	if (status != QDF_STATUS_SUCCESS)
		qdf_mem_free(tdls_peers);

	return QDF_STATUS_SUCCESS;
}

static QDF_STATUS tdls_send_mgmt_frame_flush_callback(struct scheduler_msg *msg)
{
	struct tdls_action_frame_request *req;

	if (!msg || !msg->bodyptr) {
		tdls_err("msg or msg->bodyptr is NULL");
		return QDF_STATUS_E_NULL_VALUE;
	}
	req = msg->bodyptr;
	if (req->vdev)
		wlan_objmgr_vdev_release_ref(req->vdev, WLAN_TDLS_NB_ID);

	qdf_mem_free(req);
	return QDF_STATUS_SUCCESS;
}

static QDF_STATUS ucfg_tdls_post_msg_flush_cb(struct scheduler_msg *msg)
{
	void *ptr = msg->bodyptr;
	struct wlan_objmgr_vdev *vdev = NULL;

	switch (msg->type) {
	case TDLS_CMD_TEARDOWN_LINKS:
	case TDLS_NOTIFY_RESET_ADAPTERS:
		ptr = NULL;
		break;
	case TDLS_NOTIFY_STA_CONNECTION:
		vdev = ((struct tdls_sta_notify_params *)ptr)->vdev;
		break;
	case TDLS_NOTIFY_STA_DISCONNECTION:
		vdev = ((struct tdls_sta_notify_params *)ptr)->vdev;
		break;
	case TDLS_CMD_SET_TDLS_MODE:
		vdev = ((struct tdls_set_mode_params *)ptr)->vdev;
		break;
	case TDLS_CMD_TX_ACTION:
	case TDLS_CMD_SET_RESPONDER:
		break;
	}

	if (vdev)
		wlan_objmgr_vdev_release_ref(vdev, WLAN_TDLS_NB_ID);

	if (ptr)
		qdf_mem_free(ptr);

	msg->bodyptr = NULL;

	return QDF_STATUS_SUCCESS;
}

QDF_STATUS ucfg_tdls_send_mgmt_frame(
				struct tdls_action_frame_request *req)
{
	struct scheduler_msg msg = {0, };
	struct tdls_action_frame_request *mgmt_req;
	QDF_STATUS status;

	if (!req || !req->vdev) {
		tdls_err("Invalid mgmt req params %pK", req);
		return QDF_STATUS_E_NULL_VALUE;
	}

	mgmt_req = qdf_mem_malloc(sizeof(*mgmt_req) +
					req->len);
	if (!mgmt_req) {
		tdls_err("mem allocate fail");
		return QDF_STATUS_E_NOMEM;
	}

	qdf_mem_copy(mgmt_req, req, sizeof(*req));

	/*populate the additional IE's */
	if ((0 != req->len) && (NULL != req->cmd_buf)) {
		qdf_mem_copy(mgmt_req->tdls_mgmt.buf, req->cmd_buf,
				req->len);
		mgmt_req->tdls_mgmt.len = req->len;
	} else {
		mgmt_req->tdls_mgmt.len = 0;
	}

	tdls_debug("vdev id: %d, session id : %d", mgmt_req->vdev_id,
		    mgmt_req->session_id);
	status = wlan_objmgr_vdev_try_get_ref(req->vdev, WLAN_TDLS_NB_ID);

	if (QDF_IS_STATUS_ERROR(status)) {
		tdls_err("Unable to get vdev reference for tdls module");
		goto mem_free;
	}

	msg.bodyptr = mgmt_req;
	msg.callback = tdls_process_cmd;
	msg.flush_callback = tdls_send_mgmt_frame_flush_callback;
	msg.type = TDLS_CMD_TX_ACTION;

	status = scheduler_post_msg(QDF_MODULE_ID_OS_IF, &msg);
	if (QDF_IS_STATUS_ERROR(status)) {
		tdls_err("Failed to post the mgmt tx cmd to scheduler thread");
		goto release_ref;
	}

	return status;

release_ref:
	wlan_objmgr_vdev_release_ref(req->vdev, WLAN_TDLS_NB_ID);
mem_free:
	qdf_mem_free(mgmt_req);
	return status;
}

QDF_STATUS ucfg_tdls_responder(struct tdls_set_responder_req *req)
{
	struct scheduler_msg msg = {0, };
	struct tdls_set_responder_req *msg_req;
	QDF_STATUS status;

	if (!req || !req->vdev) {
		tdls_err("invalid input %pK", req);
		return QDF_STATUS_E_NULL_VALUE;
	}

	msg_req = qdf_mem_malloc(sizeof(*msg_req));
	if (!msg_req)
		return QDF_STATUS_E_NULL_VALUE;

	msg_req->responder = req->responder;
	msg_req->vdev = req->vdev;
	qdf_mem_copy(msg_req->peer_mac, req->peer_mac, QDF_MAC_ADDR_SIZE);

	msg.bodyptr = msg_req;
	msg.callback = tdls_process_cmd;
	msg.flush_callback = ucfg_tdls_post_msg_flush_cb;
	msg.type = TDLS_CMD_SET_RESPONDER;
<<<<<<< HEAD
	status = scheduler_post_msg(QDF_MODULE_ID_OS_IF, &msg);
=======
	status = scheduler_post_message(QDF_MODULE_ID_HDD,
					QDF_MODULE_ID_TDLS,
					QDF_MODULE_ID_OS_IF, &msg);
>>>>>>> af7070a8
	if (QDF_IS_STATUS_ERROR(status)) {
		tdls_err("failed to post msg, status %d", status);
		qdf_mem_free(msg_req);
	}

	return status;
}

QDF_STATUS ucfg_tdls_teardown_links(struct wlan_objmgr_vdev *vdev)
{
	QDF_STATUS status;
	struct scheduler_msg msg = {0, };

	if (!vdev) {
		tdls_err("vdev is NULL ");
		return QDF_STATUS_E_NULL_VALUE;
	}
	tdls_debug("Enter ");

	msg.bodyptr = vdev;
	msg.callback = tdls_process_cmd;
	msg.flush_callback = ucfg_tdls_post_msg_flush_cb;
	msg.type = TDLS_CMD_TEARDOWN_LINKS;
	status = scheduler_post_message(QDF_MODULE_ID_HDD,
					QDF_MODULE_ID_TDLS,
					QDF_MODULE_ID_OS_IF, &msg);

	tdls_debug("Exit ");
	return status;
}

QDF_STATUS ucfg_tdls_notify_reset_adapter(struct wlan_objmgr_vdev *vdev)
{
	QDF_STATUS status;
	struct scheduler_msg msg = {0, };

	if (!vdev) {
		tdls_err("vdev is NULL ");
		return QDF_STATUS_E_NULL_VALUE;
	}
	tdls_debug("Enter ");
	msg.bodyptr = vdev;
	msg.callback = tdls_process_cmd;
	msg.flush_callback = ucfg_tdls_post_msg_flush_cb;
	msg.type = TDLS_NOTIFY_RESET_ADAPTERS;
	status = scheduler_post_message(QDF_MODULE_ID_HDD,
					QDF_MODULE_ID_TDLS,
					QDF_MODULE_ID_OS_IF, &msg);
	return status;
}

QDF_STATUS ucfg_tdls_notify_sta_connect(
	struct tdls_sta_notify_params *notify_info)
{
	struct scheduler_msg msg = {0, };
	struct tdls_sta_notify_params *notify;
	QDF_STATUS status;

	if (!notify_info || !notify_info->vdev) {
		tdls_err("notify_info %pK", notify_info);
		return QDF_STATUS_E_NULL_VALUE;
	}
	tdls_debug("Enter ");

	notify = qdf_mem_malloc(sizeof(*notify));
	if (!notify) {
		wlan_objmgr_vdev_release_ref(notify_info->vdev,
					     WLAN_TDLS_NB_ID);
		return QDF_STATUS_E_NULL_VALUE;
	}

	*notify = *notify_info;

	msg.bodyptr = notify;
	msg.callback = tdls_process_cmd;
	msg.type = TDLS_NOTIFY_STA_CONNECTION;
	msg.flush_callback = ucfg_tdls_post_msg_flush_cb;
<<<<<<< HEAD
	status = scheduler_post_msg(QDF_MODULE_ID_TARGET_IF, &msg);
=======
	status = scheduler_post_message(QDF_MODULE_ID_HDD,
					QDF_MODULE_ID_TDLS,
					QDF_MODULE_ID_TARGET_IF, &msg);
>>>>>>> af7070a8
	if (QDF_IS_STATUS_ERROR(status)) {
		tdls_err("failed to post message, status %d", status);
		wlan_objmgr_vdev_release_ref(notify->vdev, WLAN_TDLS_NB_ID);
		qdf_mem_free(notify);
	}

	tdls_debug("Exit ");
	return status;
}

QDF_STATUS ucfg_tdls_notify_sta_disconnect(
			struct tdls_sta_notify_params *notify_info)
{
	struct scheduler_msg msg = {0, };
	struct tdls_sta_notify_params *notify;
	QDF_STATUS status;

	if (!notify_info || !notify_info->vdev) {
		tdls_err("notify_info %pK", notify_info);
		return QDF_STATUS_E_NULL_VALUE;
	}

	tdls_debug("Enter ");

	notify = qdf_mem_malloc(sizeof(*notify));
	if (!notify)
		return QDF_STATUS_E_NULL_VALUE;

	*notify = *notify_info;

	msg.bodyptr = notify;
	msg.callback = tdls_process_cmd;
	msg.type = TDLS_NOTIFY_STA_DISCONNECTION;
	msg.flush_callback = ucfg_tdls_post_msg_flush_cb;
<<<<<<< HEAD
	status = scheduler_post_msg(QDF_MODULE_ID_TARGET_IF, &msg);
=======
	status = scheduler_post_message(QDF_MODULE_ID_HDD,
					QDF_MODULE_ID_TDLS,
					QDF_MODULE_ID_TARGET_IF, &msg);
>>>>>>> af7070a8
	if (QDF_IS_STATUS_ERROR(status)) {
		tdls_err("failed to post message, status %d", status);
		wlan_objmgr_vdev_release_ref(notify->vdev, WLAN_TDLS_NB_ID);
		qdf_mem_free(notify);
	}

	tdls_debug("Exit ");

	return QDF_STATUS_SUCCESS;
}

QDF_STATUS ucfg_tdls_set_operating_mode(
			struct tdls_set_mode_params *set_mode_params)
{
	struct scheduler_msg msg = {0, };
	struct tdls_set_mode_params *set_mode;
	QDF_STATUS status;

	if (!set_mode_params || !set_mode_params->vdev) {
		tdls_err("set_mode_params %pK", set_mode_params);
		return QDF_STATUS_E_NULL_VALUE;
	}

	tdls_debug("Enter ");

	set_mode = qdf_mem_malloc(sizeof(*set_mode));
	if (!set_mode) {
		tdls_err("memory allocate fail");
		return QDF_STATUS_E_NULL_VALUE;
	}

	status = wlan_objmgr_vdev_try_get_ref(set_mode->vdev, WLAN_TDLS_NB_ID);
	if (QDF_IS_STATUS_ERROR(status)) {
		tdls_err("failed to get vdev ref");
		qdf_mem_free(set_mode);
		return status;
	}

	set_mode->source = set_mode_params->source;
	set_mode->tdls_mode = set_mode_params->tdls_mode;
	set_mode->update_last = set_mode_params->update_last;
	set_mode->vdev = set_mode_params->vdev;

	msg.bodyptr = set_mode;
	msg.callback = tdls_process_cmd;
	msg.type = TDLS_CMD_SET_TDLS_MODE;
	msg.flush_callback = ucfg_tdls_post_msg_flush_cb;
<<<<<<< HEAD
	status = scheduler_post_msg(QDF_MODULE_ID_OS_IF, &msg);
=======
	status = scheduler_post_message(QDF_MODULE_ID_HDD,
					QDF_MODULE_ID_TDLS,
					QDF_MODULE_ID_OS_IF, &msg);
>>>>>>> af7070a8
	if (QDF_IS_STATUS_ERROR(status)) {
		wlan_objmgr_vdev_release_ref(set_mode->vdev, WLAN_TDLS_NB_ID);
		qdf_mem_free(set_mode);
	}

	tdls_debug("Exit ");

	return QDF_STATUS_SUCCESS;
}

void ucfg_tdls_update_rx_pkt_cnt(struct wlan_objmgr_vdev *vdev,
				 struct qdf_mac_addr *mac_addr)
{
	QDF_STATUS status;
	status = wlan_objmgr_vdev_try_get_ref(vdev, WLAN_TDLS_NB_ID);
	if (status != QDF_STATUS_SUCCESS)
		return;
	tdls_update_rx_pkt_cnt(vdev, mac_addr);

	wlan_objmgr_vdev_release_ref(vdev, WLAN_TDLS_NB_ID);
}

void ucfg_tdls_update_tx_pkt_cnt(struct wlan_objmgr_vdev *vdev,
				 struct qdf_mac_addr *mac_addr)
{
	QDF_STATUS status;
	status = wlan_objmgr_vdev_try_get_ref(vdev, WLAN_TDLS_NB_ID);
	if (status != QDF_STATUS_SUCCESS)
		return;
	tdls_update_tx_pkt_cnt(vdev, mac_addr);

	wlan_objmgr_vdev_release_ref(vdev, WLAN_TDLS_NB_ID);

}

QDF_STATUS ucfg_tdls_antenna_switch(struct wlan_objmgr_vdev *vdev,
				    uint32_t mode)
{
	QDF_STATUS status;
	struct tdls_antenna_switch_request *req;
	struct scheduler_msg msg = {0, };

	req = qdf_mem_malloc(sizeof(*req));
	if (!req) {
		tdls_err("mem allocate fail");
		return QDF_STATUS_E_NOMEM;
	}

	status = wlan_objmgr_vdev_try_get_ref(vdev, WLAN_TDLS_NB_ID);
	if (QDF_IS_STATUS_ERROR(status)) {
		tdls_err("can't get vdev");
		goto error;
	}

	req->vdev = vdev;
	req->mode = mode;

	msg.bodyptr = req;
	msg.callback = tdls_process_cmd;
	msg.flush_callback = tdls_antenna_switch_flush_callback;
	msg.type = TDLS_CMD_ANTENNA_SWITCH;
	status = scheduler_post_message(QDF_MODULE_ID_HDD,
					QDF_MODULE_ID_TDLS,
					QDF_MODULE_ID_OS_IF, &msg);
	if (QDF_IS_STATUS_ERROR(status)) {
		tdls_err("post antenna switch msg fail");
		goto dec_ref;
	}

	return status;

dec_ref:
	wlan_objmgr_vdev_release_ref(vdev, WLAN_TDLS_NB_ID);
error:
	qdf_mem_free(req);
	return status;
}

QDF_STATUS ucfg_set_tdls_offchannel(struct wlan_objmgr_vdev *vdev,
				    int offchannel)
{
	QDF_STATUS status = QDF_STATUS_SUCCESS;
	struct scheduler_msg msg = {0, };
	struct tdls_set_offchannel *req;

	req = qdf_mem_malloc(sizeof(*req));
	if (!req) {
		tdls_err("mem allocate fail");
		return QDF_STATUS_E_NOMEM;
	}

	status = wlan_objmgr_vdev_try_get_ref(vdev, WLAN_TDLS_NB_ID);
	if (QDF_IS_STATUS_ERROR(status)) {
		tdls_err("can't get vdev");
		goto free;
	}

	req->offchannel = offchannel;
	req->vdev = vdev;
	req->callback = wlan_tdls_offchan_parms_callback;
	msg.bodyptr = req;
	msg.callback = tdls_process_cmd;
	msg.type = TDLS_CMD_SET_OFFCHANNEL;
	status = scheduler_post_msg(QDF_MODULE_ID_OS_IF, &msg);
	if (QDF_IS_STATUS_ERROR(status)) {
		tdls_err("post set tdls offchannel msg fail");
		goto dec_ref;
	}

	return status;

dec_ref:
	wlan_objmgr_vdev_release_ref(vdev, WLAN_TDLS_NB_ID);

free:
	qdf_mem_free(req);
	return status;
}

QDF_STATUS ucfg_set_tdls_offchan_mode(struct wlan_objmgr_vdev *vdev,
				      int offchanmode)
{
	QDF_STATUS status = QDF_STATUS_SUCCESS;
	struct scheduler_msg msg = {0, };
	struct tdls_set_offchanmode *req;

	req = qdf_mem_malloc(sizeof(*req));
	if (!req) {
		tdls_err("mem allocate fail");
		return QDF_STATUS_E_NOMEM;
	}

	status = wlan_objmgr_vdev_try_get_ref(vdev, WLAN_TDLS_NB_ID);
	if (QDF_IS_STATUS_ERROR(status)) {
		tdls_err("can't get vdev");
		goto free;
	}

	req->offchan_mode = offchanmode;
	req->vdev = vdev;
	req->callback = wlan_tdls_offchan_parms_callback;
	msg.bodyptr = req;
	msg.callback = tdls_process_cmd;
	msg.type = TDLS_CMD_SET_OFFCHANMODE;
	status = scheduler_post_msg(QDF_MODULE_ID_OS_IF, &msg);
	if (QDF_IS_STATUS_ERROR(status)) {
		tdls_err("post set offchanmode msg fail");
		goto dec_ref;
	}

	return status;

dec_ref:
	wlan_objmgr_vdev_release_ref(vdev, WLAN_TDLS_NB_ID);

free:
	qdf_mem_free(req);
	return status;
}

QDF_STATUS ucfg_set_tdls_secoffchanneloffset(struct wlan_objmgr_vdev *vdev,
					     int offchanoffset)
{
	int status = QDF_STATUS_SUCCESS;
	struct scheduler_msg msg = {0, };
	struct tdls_set_secoffchanneloffset *req;

	req = qdf_mem_malloc(sizeof(*req));
	if (!req) {
		tdls_err("mem allocate fail");
		return QDF_STATUS_E_NOMEM;
	}

	status = wlan_objmgr_vdev_try_get_ref(vdev, WLAN_TDLS_NB_ID);
	if (QDF_IS_STATUS_ERROR(status)) {
		tdls_err("can't get vdev");
		goto free;
	}

	req->offchan_offset = offchanoffset;
	req->vdev = vdev;
	req->callback = wlan_tdls_offchan_parms_callback;
	msg.bodyptr = req;
	msg.callback = tdls_process_cmd;
	msg.type = TDLS_CMD_SET_SECOFFCHANOFFSET;
	status = scheduler_post_msg(QDF_MODULE_ID_OS_IF, &msg);
	if (QDF_IS_STATUS_ERROR(status)) {
		tdls_err("post set secoffchan offset msg fail");
		goto dec_ref;
	}
	return status;

dec_ref:
	wlan_objmgr_vdev_release_ref(vdev, WLAN_TDLS_NB_ID);

free:
	qdf_mem_free(req);
	return status;
}<|MERGE_RESOLUTION|>--- conflicted
+++ resolved
@@ -651,13 +651,9 @@
 	msg.callback = tdls_process_cmd;
 	msg.flush_callback = ucfg_tdls_post_msg_flush_cb;
 	msg.type = TDLS_CMD_SET_RESPONDER;
-<<<<<<< HEAD
-	status = scheduler_post_msg(QDF_MODULE_ID_OS_IF, &msg);
-=======
 	status = scheduler_post_message(QDF_MODULE_ID_HDD,
 					QDF_MODULE_ID_TDLS,
 					QDF_MODULE_ID_OS_IF, &msg);
->>>>>>> af7070a8
 	if (QDF_IS_STATUS_ERROR(status)) {
 		tdls_err("failed to post msg, status %d", status);
 		qdf_mem_free(msg_req);
@@ -735,13 +731,9 @@
 	msg.callback = tdls_process_cmd;
 	msg.type = TDLS_NOTIFY_STA_CONNECTION;
 	msg.flush_callback = ucfg_tdls_post_msg_flush_cb;
-<<<<<<< HEAD
-	status = scheduler_post_msg(QDF_MODULE_ID_TARGET_IF, &msg);
-=======
 	status = scheduler_post_message(QDF_MODULE_ID_HDD,
 					QDF_MODULE_ID_TDLS,
 					QDF_MODULE_ID_TARGET_IF, &msg);
->>>>>>> af7070a8
 	if (QDF_IS_STATUS_ERROR(status)) {
 		tdls_err("failed to post message, status %d", status);
 		wlan_objmgr_vdev_release_ref(notify->vdev, WLAN_TDLS_NB_ID);
@@ -776,13 +768,9 @@
 	msg.callback = tdls_process_cmd;
 	msg.type = TDLS_NOTIFY_STA_DISCONNECTION;
 	msg.flush_callback = ucfg_tdls_post_msg_flush_cb;
-<<<<<<< HEAD
-	status = scheduler_post_msg(QDF_MODULE_ID_TARGET_IF, &msg);
-=======
 	status = scheduler_post_message(QDF_MODULE_ID_HDD,
 					QDF_MODULE_ID_TDLS,
 					QDF_MODULE_ID_TARGET_IF, &msg);
->>>>>>> af7070a8
 	if (QDF_IS_STATUS_ERROR(status)) {
 		tdls_err("failed to post message, status %d", status);
 		wlan_objmgr_vdev_release_ref(notify->vdev, WLAN_TDLS_NB_ID);
@@ -830,13 +818,9 @@
 	msg.callback = tdls_process_cmd;
 	msg.type = TDLS_CMD_SET_TDLS_MODE;
 	msg.flush_callback = ucfg_tdls_post_msg_flush_cb;
-<<<<<<< HEAD
-	status = scheduler_post_msg(QDF_MODULE_ID_OS_IF, &msg);
-=======
 	status = scheduler_post_message(QDF_MODULE_ID_HDD,
 					QDF_MODULE_ID_TDLS,
 					QDF_MODULE_ID_OS_IF, &msg);
->>>>>>> af7070a8
 	if (QDF_IS_STATUS_ERROR(status)) {
 		wlan_objmgr_vdev_release_ref(set_mode->vdev, WLAN_TDLS_NB_ID);
 		qdf_mem_free(set_mode);
