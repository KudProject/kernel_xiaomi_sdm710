/* Copyright (c) 2015-2019, The Linux Foundation. All rights reserved.
 *
 * This program is free software; you can redistribute it and/or modify
 * it under the terms of the GNU General Public License version 2 and
 * only version 2 as published by the Free Software Foundation.
 *
 * This program is distributed in the hope that it will be useful,
 * but WITHOUT ANY WARRANTY; without even the implied warranty of
 * MERCHANTABILITY or FITNESS FOR A PARTICULAR PURPOSE.  See the
 * GNU General Public License for more details.
 */
#ifndef _ICNSS_WLAN_H_
#define _ICNSS_WLAN_H_

#include <linux/interrupt.h>
#include <linux/device.h>

#define ICNSS_MAX_IRQ_REGISTRATIONS    12
#define ICNSS_MAX_TIMESTAMP_LEN        32

#ifndef ICNSS_API_WITH_DEV
#define ICNSS_API_WITH_DEV
#endif

enum icnss_uevent {
	ICNSS_UEVENT_FW_CRASHED,
	ICNSS_UEVENT_FW_DOWN,
};

struct icnss_uevent_fw_down_data {
	bool crashed;
};

struct icnss_uevent_data {
	enum icnss_uevent uevent;
	void *data;
};

struct icnss_driver_ops {
	char *name;
	unsigned long drv_state;
	struct device_driver driver;
	int (*probe)(struct device *dev);
	void (*remove)(struct device *dev);
	void (*shutdown)(struct device *dev);
	int (*reinit)(struct device *dev);
	void (*crash_shutdown)(void *pdev);
	int (*pm_suspend)(struct device *dev);
	int (*pm_resume)(struct device *dev);
	int (*suspend_noirq)(struct device *dev);
	int (*resume_noirq)(struct device *dev);
	int (*uevent)(struct device *dev, struct icnss_uevent_data *uevent);
	int (*set_therm_state)(struct device *dev, unsigned long thermal_state);
};


struct ce_tgt_pipe_cfg {
	u32 pipe_num;
	u32 pipe_dir;
	u32 nentries;
	u32 nbytes_max;
	u32 flags;
	u32 reserved;
};

struct ce_svc_pipe_cfg {
	u32 service_id;
	u32 pipe_dir;
	u32 pipe_num;
};

struct icnss_shadow_reg_cfg {
	u16 ce_id;
	u16 reg_offset;
};

/* CE configuration to target */
struct icnss_wlan_enable_cfg {
	u32 num_ce_tgt_cfg;
	struct ce_tgt_pipe_cfg *ce_tgt_cfg;
	u32 num_ce_svc_pipe_cfg;
	struct ce_svc_pipe_cfg *ce_svc_cfg;
	u32 num_shadow_reg_cfg;
	struct icnss_shadow_reg_cfg *shadow_reg_cfg;
};

/* driver modes */
enum icnss_driver_mode {
	ICNSS_MISSION,
	ICNSS_FTM,
	ICNSS_EPPING,
	ICNSS_WALTEST,
	ICNSS_OFF,
	ICNSS_CCPM,
	ICNSS_QVIT,
};

struct icnss_soc_info {
	void __iomem *v_addr;
	phys_addr_t p_addr;
	uint32_t chip_id;
	uint32_t chip_family;
	uint32_t board_id;
	uint32_t soc_id;
	uint32_t fw_version;
	char fw_build_timestamp[ICNSS_MAX_TIMESTAMP_LEN + 1];
};

#define icnss_register_driver(ops)		\
	__icnss_register_driver(ops, THIS_MODULE, KBUILD_MODNAME)
extern int __icnss_register_driver(struct icnss_driver_ops *ops,
				   struct module *owner, const char *mod_name);

extern int icnss_unregister_driver(struct icnss_driver_ops *ops);

extern int icnss_wlan_enable(struct device *dev,
			     struct icnss_wlan_enable_cfg *config,
			     enum icnss_driver_mode mode,
			     const char *host_version);
extern int icnss_wlan_disable(struct device *dev, enum icnss_driver_mode mode);
extern void icnss_enable_irq(struct device *dev, unsigned int ce_id);
extern void icnss_disable_irq(struct device *dev, unsigned int ce_id);
extern int icnss_get_soc_info(struct device *dev, struct icnss_soc_info *info);
extern int icnss_ce_free_irq(struct device *dev, unsigned int ce_id, void *ctx);
extern int icnss_ce_request_irq(struct device *dev, unsigned int ce_id,
	irqreturn_t (*handler)(int, void *),
	unsigned long flags, const char *name, void *ctx);
extern int icnss_get_ce_id(struct device *dev, int irq);
extern int icnss_set_fw_log_mode(struct device *dev, uint8_t fw_log_mode);
extern int icnss_athdiag_read(struct device *dev, uint32_t offset,
			      uint32_t mem_type, uint32_t data_len,
			      uint8_t *output);
extern int icnss_athdiag_write(struct device *dev, uint32_t offset,
			       uint32_t mem_type, uint32_t data_len,
			       uint8_t *input);
extern int icnss_get_irq(struct device *dev, int ce_id);
extern int icnss_power_on(struct device *dev);
extern int icnss_power_off(struct device *dev);
extern struct dma_iommu_mapping *icnss_smmu_get_mapping(struct device *dev);
extern int icnss_smmu_map(struct device *dev, phys_addr_t paddr,
			  uint32_t *iova_addr, size_t size);
extern unsigned int icnss_socinfo_get_serial_number(struct device *dev);
extern bool icnss_is_qmi_disable(struct device *dev);
extern bool icnss_is_fw_ready(void);
extern bool icnss_is_fw_down(void);
extern bool icnss_is_rejuvenate(void);
extern int icnss_trigger_recovery(struct device *dev);
extern void icnss_block_shutdown(bool status);
<<<<<<< HEAD
extern bool icnss_is_pdr(void);
=======
extern int icnss_thermal_register(struct device *dev, unsigned long max_state);
extern void icnss_thermal_unregister(struct device *dev);
extern int icnss_get_curr_therm_state(struct device *dev,
					unsigned long *thermal_state);
>>>>>>> 3a81044a
#endif /* _ICNSS_WLAN_H_ */<|MERGE_RESOLUTION|>--- conflicted
+++ resolved
@@ -146,12 +146,9 @@
 extern bool icnss_is_rejuvenate(void);
 extern int icnss_trigger_recovery(struct device *dev);
 extern void icnss_block_shutdown(bool status);
-<<<<<<< HEAD
-extern bool icnss_is_pdr(void);
-=======
 extern int icnss_thermal_register(struct device *dev, unsigned long max_state);
 extern void icnss_thermal_unregister(struct device *dev);
 extern int icnss_get_curr_therm_state(struct device *dev,
 					unsigned long *thermal_state);
->>>>>>> 3a81044a
+extern bool icnss_is_pdr(void);
 #endif /* _ICNSS_WLAN_H_ */