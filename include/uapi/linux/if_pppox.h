--- conflicted
+++ resolved
@@ -24,13 +24,10 @@
 #include <linux/if.h>
 #include <linux/if_ether.h>
 #include <linux/if_pppol2tp.h>
-<<<<<<< HEAD
 #include <linux/if_pppolac.h>
 #include <linux/if_pppopns.h>
-=======
 #include <linux/in.h>
 #include <linux/in6.h>
->>>>>>> c6935931
 
 /* For user-space programs to pick up these definitions
  * which they wouldn't get otherwise without defining __KERNEL__
