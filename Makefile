--- conflicted
+++ resolved
@@ -343,7 +343,6 @@
 # Make variables (CC, etc...)
 AS		= $(CROSS_COMPILE)as
 LD		= $(CROSS_COMPILE)ld
-LDGOLD		= $(CROSS_COMPILE)ld.gold
 CC		= $(CROSS_COMPILE)gcc
 LDGOLD		= $(CROSS_COMPILE)ld.gold
 CPP		= $(CC) -E
@@ -640,12 +639,7 @@
 KBUILD_CFLAGS	+= $(call cc-option,-fno-PIE)
 KBUILD_AFLAGS	+= $(call cc-option,-fno-PIE)
 CFLAGS_GCOV	:= -fprofile-arcs -ftest-coverage \
-<<<<<<< HEAD
 	$(call cc-option,-fno-tree-loop-im)
-=======
-	$(call cc-option,-fno-tree-loop-im) \
-	$(call cc-disable-warning,maybe-uninitialized,)
->>>>>>> 476e7ea6
 CFLAGS_KCOV	:= $(call cc-option,-fsanitize-coverage=trace-pc,)
 export CFLAGS_GCOV CFLAGS_KCOV
 
@@ -797,10 +791,7 @@
 KBUILD_CFLAGS += $(call cc-disable-warning, format-invalid-specifier)
 KBUILD_CFLAGS += $(call cc-disable-warning, gnu)
 KBUILD_CFLAGS += $(call cc-disable-warning, duplicate-decl-specifier)
-<<<<<<< HEAD
 KBUILD_CFLAGS += $(call cc-disable-warning, pointer-bool-conversion)
-=======
->>>>>>> 476e7ea6
 # Quiet clang warning: comparison of unsigned expression < 0 is always false
 KBUILD_CFLAGS += $(call cc-disable-warning, tautological-compare)
 # CLANG uses a _MergedGlobals as optimization, but this breaks modpost, as the
