--- conflicted
+++ resolved
@@ -1219,12 +1219,7 @@
 	.read_msr = xen_read_msr_safe,
 	.write_msr = xen_write_msr_safe,
 
-<<<<<<< HEAD
-	.read_pmc = native_read_pmc,
-=======
-	.read_tsc = native_read_tsc,
 	.read_pmc = xen_read_pmc,
->>>>>>> 626d7508
 
 	.iret = xen_iret,
 #ifdef CONFIG_X86_64
