--- conflicted
+++ resolved
@@ -1,8 +1,4 @@
-<<<<<<< HEAD
-/* Copyright (c) 2013-2014, 2016-2018, The Linux Foundation. All rights reserved.
-=======
 /* Copyright (c) 2013-2014, 2016-2019, The Linux Foundation. All rights reserved.
->>>>>>> 4ee42b70
  *
  * This program is free software; you can redistribute it and/or modify
  * it under the terms of the GNU General Public License version 2 and
@@ -184,10 +180,7 @@
 			compatible = "qcom,qpnp-linear-charger";
 			#address-cells = <1>;
 			#size-cells = <1>;
-<<<<<<< HEAD
-=======
 			#cooling-cells = <2>;
->>>>>>> 4ee42b70
 
 			qcom,vddmax-mv = <4200>;
 			qcom,vddsafe-mv = <4200>;
