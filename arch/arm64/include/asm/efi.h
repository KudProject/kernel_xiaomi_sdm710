#ifndef _ASM_EFI_H
#define _ASM_EFI_H

#include <asm/cpufeature.h>
#include <asm/io.h>
#include <asm/mmu_context.h>
#include <asm/neon.h>
#include <asm/ptrace.h>
#include <asm/tlbflush.h>

#ifdef CONFIG_EFI
extern void efi_init(void);
#else
#define efi_init()
#endif

int efi_create_mapping(struct mm_struct *mm, efi_memory_desc_t *md);
int efi_set_mapping_permissions(struct mm_struct *mm, efi_memory_desc_t *md);

#define arch_efi_call_virt_setup()					\
({									\
	kernel_neon_begin();						\
	efi_virtmap_load();						\
})

#define arch_efi_call_virt(p, f, args...)				\
({									\
	efi_##f##_t *__f;						\
	__f = p->f;							\
	__f(args);							\
})

#define arch_efi_call_virt_teardown()					\
({									\
	efi_virtmap_unload();						\
	kernel_neon_end();						\
})

#define ARCH_EFI_IRQ_FLAGS_MASK (PSR_D_BIT | PSR_A_BIT | PSR_I_BIT | PSR_F_BIT)

/* arch specific definitions used by the stub code */

/*
 * AArch64 requires the DTB to be 8-byte aligned in the first 512MiB from
 * start of kernel and may not cross a 2MiB boundary. We set alignment to
 * 2MiB so we know it won't cross a 2MiB boundary.
 */
#define EFI_FDT_ALIGN	SZ_2M   /* used by allocate_new_fdt_and_exit_boot() */
#define MAX_FDT_OFFSET	SZ_512M

#define efi_call_early(f, ...)		sys_table_arg->boottime->f(__VA_ARGS__)
#define __efi_call_early(f, ...)	f(__VA_ARGS__)
#define efi_is_64bit()			(true)

#define alloc_screen_info(x...)		&screen_info
#define free_screen_info(x...)

/* redeclare as 'hidden' so the compiler will generate relative references */
extern struct screen_info screen_info __attribute__((__visibility__("hidden")));

static inline void efifb_setup_from_dmi(struct screen_info *si, const char *opt)
{
}

#define EFI_ALLOC_ALIGN		SZ_64K

/*
 * On ARM systems, virtually remapped UEFI runtime services are set up in two
 * distinct stages:
 * - The stub retrieves the final version of the memory map from UEFI, populates
 *   the virt_addr fields and calls the SetVirtualAddressMap() [SVAM] runtime
 *   service to communicate the new mapping to the firmware (Note that the new
 *   mapping is not live at this time)
 * - During an early initcall(), the EFI system table is permanently remapped
 *   and the virtual remapping of the UEFI Runtime Services regions is loaded
 *   into a private set of page tables. If this all succeeds, the Runtime
 *   Services are enabled and the EFI_RUNTIME_SERVICES bit set.
 */

static inline void efi_set_pgd(struct mm_struct *mm)
{
	__switch_mm(mm);

	if (system_uses_ttbr0_pan()) {
		if (mm != current->active_mm) {
			/*
			 * Update the current thread's saved ttbr0 since it is
			 * restored as part of a return from exception. Enable
			 * access to the valid TTBR0_EL1 and invoke the errata
			 * workaround directly since there is no return from
			 * exception when invoking the EFI run-time services.
			 */
			update_saved_ttbr0(current, mm);
			uaccess_ttbr0_enable();
			post_ttbr_update_workaround();
		} else {
			/*
			 * Defer the switch to the current thread's TTBR0_EL1
			 * until uaccess_enable(). Restore the current
			 * thread's saved ttbr0 corresponding to its active_mm
<<<<<<< HEAD
			 */
			uaccess_ttbr0_disable();
			update_saved_ttbr0(current, current->active_mm);
=======
			 * (if different from init_mm).
			 */
			uaccess_ttbr0_disable();
			if (current->active_mm != &init_mm)
				update_saved_ttbr0(current, current->active_mm);
>>>>>>> a9d02737
		}
	}
}

void efi_virtmap_load(void);
void efi_virtmap_unload(void);

#endif /* _ASM_EFI_H */<|MERGE_RESOLUTION|>--- conflicted
+++ resolved
@@ -98,17 +98,9 @@
 			 * Defer the switch to the current thread's TTBR0_EL1
 			 * until uaccess_enable(). Restore the current
 			 * thread's saved ttbr0 corresponding to its active_mm
-<<<<<<< HEAD
 			 */
 			uaccess_ttbr0_disable();
 			update_saved_ttbr0(current, current->active_mm);
-=======
-			 * (if different from init_mm).
-			 */
-			uaccess_ttbr0_disable();
-			if (current->active_mm != &init_mm)
-				update_saved_ttbr0(current, current->active_mm);
->>>>>>> a9d02737
 		}
 	}
 }
