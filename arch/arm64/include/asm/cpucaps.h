--- conflicted
+++ resolved
@@ -38,14 +38,6 @@
 #define ARM64_HARDEN_BRANCH_PREDICTOR		17
 #define ARM64_SSBD				18
 
-<<<<<<< HEAD
-#define ARM64_UNMAP_KERNEL_AT_EL0		16
-
-#define ARM64_HARDEN_BRANCH_PREDICTOR		17
-
-#define ARM64_NCAPS				18
-=======
 #define ARM64_NCAPS				19
->>>>>>> 856452b4
 
 #endif /* __ASM_CPUCAPS_H */