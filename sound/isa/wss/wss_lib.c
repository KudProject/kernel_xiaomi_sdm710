/*
 *  Copyright (c) by Jaroslav Kysela <perex@perex.cz>
 *  Routines for control of CS4231(A)/CS4232/InterWave & compatible chips
 *
 *  Bugs:
 *     - sometimes record brokes playback with WSS portion of
 *       Yamaha OPL3-SA3 chip
 *     - CS4231 (GUS MAX) - still trouble with occasional noises
 *			  - broken initialization?
 *
 *   This program is free software; you can redistribute it and/or modify
 *   it under the terms of the GNU General Public License as published by
 *   the Free Software Foundation; either version 2 of the License, or
 *   (at your option) any later version.
 *
 *   This program is distributed in the hope that it will be useful,
 *   but WITHOUT ANY WARRANTY; without even the implied warranty of
 *   MERCHANTABILITY or FITNESS FOR A PARTICULAR PURPOSE.  See the
 *   GNU General Public License for more details.
 *
 *   You should have received a copy of the GNU General Public License
 *   along with this program; if not, write to the Free Software
 *   Foundation, Inc., 59 Temple Place, Suite 330, Boston, MA  02111-1307 USA
 *
 */

#include <linux/delay.h>
#include <linux/pm.h>
#include <linux/init.h>
#include <linux/interrupt.h>
#include <linux/slab.h>
#include <linux/ioport.h>
#include <sound/core.h>
#include <sound/wss.h>
#include <sound/pcm_params.h>
#include <sound/tlv.h>

#include <asm/io.h>
#include <asm/dma.h>
#include <asm/irq.h>

MODULE_AUTHOR("Jaroslav Kysela <perex@perex.cz>");
MODULE_DESCRIPTION("Routines for control of CS4231(A)/CS4232/InterWave & compatible chips");
MODULE_LICENSE("GPL");

#if 0
#define SNDRV_DEBUG_MCE
#endif

/*
 *  Some variables
 */

static unsigned char freq_bits[14] = {
	/* 5510 */	0x00 | CS4231_XTAL2,
	/* 6620 */	0x0E | CS4231_XTAL2,
	/* 8000 */	0x00 | CS4231_XTAL1,
	/* 9600 */	0x0E | CS4231_XTAL1,
	/* 11025 */	0x02 | CS4231_XTAL2,
	/* 16000 */	0x02 | CS4231_XTAL1,
	/* 18900 */	0x04 | CS4231_XTAL2,
	/* 22050 */	0x06 | CS4231_XTAL2,
	/* 27042 */	0x04 | CS4231_XTAL1,
	/* 32000 */	0x06 | CS4231_XTAL1,
	/* 33075 */	0x0C | CS4231_XTAL2,
	/* 37800 */	0x08 | CS4231_XTAL2,
	/* 44100 */	0x0A | CS4231_XTAL2,
	/* 48000 */	0x0C | CS4231_XTAL1
};

static unsigned int rates[14] = {
	5510, 6620, 8000, 9600, 11025, 16000, 18900, 22050,
	27042, 32000, 33075, 37800, 44100, 48000
};

static struct snd_pcm_hw_constraint_list hw_constraints_rates = {
	.count = ARRAY_SIZE(rates),
	.list = rates,
	.mask = 0,
};

static int snd_wss_xrate(struct snd_pcm_runtime *runtime)
{
	return snd_pcm_hw_constraint_list(runtime, 0, SNDRV_PCM_HW_PARAM_RATE,
					  &hw_constraints_rates);
}

static unsigned char snd_wss_original_image[32] =
{
	0x00,			/* 00/00 - lic */
	0x00,			/* 01/01 - ric */
	0x9f,			/* 02/02 - la1ic */
	0x9f,			/* 03/03 - ra1ic */
	0x9f,			/* 04/04 - la2ic */
	0x9f,			/* 05/05 - ra2ic */
	0xbf,			/* 06/06 - loc */
	0xbf,			/* 07/07 - roc */
	0x20,			/* 08/08 - pdfr */
	CS4231_AUTOCALIB,	/* 09/09 - ic */
	0x00,			/* 0a/10 - pc */
	0x00,			/* 0b/11 - ti */
	CS4231_MODE2,		/* 0c/12 - mi */
	0xfc,			/* 0d/13 - lbc */
	0x00,			/* 0e/14 - pbru */
	0x00,			/* 0f/15 - pbrl */
	0x80,			/* 10/16 - afei */
	0x01,			/* 11/17 - afeii */
	0x9f,			/* 12/18 - llic */
	0x9f,			/* 13/19 - rlic */
	0x00,			/* 14/20 - tlb */
	0x00,			/* 15/21 - thb */
	0x00,			/* 16/22 - la3mic/reserved */
	0x00,			/* 17/23 - ra3mic/reserved */
	0x00,			/* 18/24 - afs */
	0x00,			/* 19/25 - lamoc/version */
	0xcf,			/* 1a/26 - mioc */
	0x00,			/* 1b/27 - ramoc/reserved */
	0x20,			/* 1c/28 - cdfr */
	0x00,			/* 1d/29 - res4 */
	0x00,			/* 1e/30 - cbru */
	0x00,			/* 1f/31 - cbrl */
};

static unsigned char snd_opti93x_original_image[32] =
{
	0x00,		/* 00/00 - l_mixout_outctrl */
	0x00,		/* 01/01 - r_mixout_outctrl */
	0x88,		/* 02/02 - l_cd_inctrl */
	0x88,		/* 03/03 - r_cd_inctrl */
	0x88,		/* 04/04 - l_a1/fm_inctrl */
	0x88,		/* 05/05 - r_a1/fm_inctrl */
	0x80,		/* 06/06 - l_dac_inctrl */
	0x80,		/* 07/07 - r_dac_inctrl */
	0x00,		/* 08/08 - ply_dataform_reg */
	0x00,		/* 09/09 - if_conf */
	0x00,		/* 0a/10 - pin_ctrl */
	0x00,		/* 0b/11 - err_init_reg */
	0x0a,		/* 0c/12 - id_reg */
	0x00,		/* 0d/13 - reserved */
	0x00,		/* 0e/14 - ply_upcount_reg */
	0x00,		/* 0f/15 - ply_lowcount_reg */
	0x88,		/* 10/16 - reserved/l_a1_inctrl */
	0x88,		/* 11/17 - reserved/r_a1_inctrl */
	0x88,		/* 12/18 - l_line_inctrl */
	0x88,		/* 13/19 - r_line_inctrl */
	0x88,		/* 14/20 - l_mic_inctrl */
	0x88,		/* 15/21 - r_mic_inctrl */
	0x80,		/* 16/22 - l_out_outctrl */
	0x80,		/* 17/23 - r_out_outctrl */
	0x00,		/* 18/24 - reserved */
	0x00,		/* 19/25 - reserved */
	0x00,		/* 1a/26 - reserved */
	0x00,		/* 1b/27 - reserved */
	0x00,		/* 1c/28 - cap_dataform_reg */
	0x00,		/* 1d/29 - reserved */
	0x00,		/* 1e/30 - cap_upcount_reg */
	0x00		/* 1f/31 - cap_lowcount_reg */
};

/*
 *  Basic I/O functions
 */

static inline void wss_outb(struct snd_wss *chip, u8 offset, u8 val)
{
	outb(val, chip->port + offset);
}

static inline u8 wss_inb(struct snd_wss *chip, u8 offset)
{
	return inb(chip->port + offset);
}

static void snd_wss_wait(struct snd_wss *chip)
{
	int timeout;

	for (timeout = 250;
	     timeout > 0 && (wss_inb(chip, CS4231P(REGSEL)) & CS4231_INIT);
	     timeout--)
		udelay(100);
}

static void snd_wss_dout(struct snd_wss *chip, unsigned char reg,
			 unsigned char value)
{
	int timeout;

	for (timeout = 250;
	     timeout > 0 && (wss_inb(chip, CS4231P(REGSEL)) & CS4231_INIT);
	     timeout--)
		udelay(10);
	wss_outb(chip, CS4231P(REGSEL), chip->mce_bit | reg);
	wss_outb(chip, CS4231P(REG), value);
	mb();
}

void snd_wss_out(struct snd_wss *chip, unsigned char reg, unsigned char value)
{
	snd_wss_wait(chip);
#ifdef CONFIG_SND_DEBUG
	if (wss_inb(chip, CS4231P(REGSEL)) & CS4231_INIT)
		snd_printk(KERN_DEBUG "out: auto calibration time out "
			   "- reg = 0x%x, value = 0x%x\n", reg, value);
#endif
	wss_outb(chip, CS4231P(REGSEL), chip->mce_bit | reg);
	wss_outb(chip, CS4231P(REG), value);
	chip->image[reg] = value;
	mb();
	snd_printdd("codec out - reg 0x%x = 0x%x\n",
			chip->mce_bit | reg, value);
}
EXPORT_SYMBOL(snd_wss_out);

unsigned char snd_wss_in(struct snd_wss *chip, unsigned char reg)
{
	snd_wss_wait(chip);
#ifdef CONFIG_SND_DEBUG
	if (wss_inb(chip, CS4231P(REGSEL)) & CS4231_INIT)
		snd_printk(KERN_DEBUG "in: auto calibration time out "
			   "- reg = 0x%x\n", reg);
#endif
	wss_outb(chip, CS4231P(REGSEL), chip->mce_bit | reg);
	mb();
	return wss_inb(chip, CS4231P(REG));
}
EXPORT_SYMBOL(snd_wss_in);

void snd_cs4236_ext_out(struct snd_wss *chip, unsigned char reg,
			unsigned char val)
{
	wss_outb(chip, CS4231P(REGSEL), chip->mce_bit | 0x17);
	wss_outb(chip, CS4231P(REG),
		 reg | (chip->image[CS4236_EXT_REG] & 0x01));
	wss_outb(chip, CS4231P(REG), val);
	chip->eimage[CS4236_REG(reg)] = val;
#if 0
	printk(KERN_DEBUG "ext out : reg = 0x%x, val = 0x%x\n", reg, val);
#endif
}
EXPORT_SYMBOL(snd_cs4236_ext_out);

unsigned char snd_cs4236_ext_in(struct snd_wss *chip, unsigned char reg)
{
	wss_outb(chip, CS4231P(REGSEL), chip->mce_bit | 0x17);
	wss_outb(chip, CS4231P(REG),
		 reg | (chip->image[CS4236_EXT_REG] & 0x01));
#if 1
	return wss_inb(chip, CS4231P(REG));
#else
	{
		unsigned char res;
		res = wss_inb(chip, CS4231P(REG));
		printk(KERN_DEBUG "ext in : reg = 0x%x, val = 0x%x\n",
		       reg, res);
		return res;
	}
#endif
}
EXPORT_SYMBOL(snd_cs4236_ext_in);

#if 0

static void snd_wss_debug(struct snd_wss *chip)
{
	printk(KERN_DEBUG
		"CS4231 REGS:      INDEX = 0x%02x  "
		"                 STATUS = 0x%02x\n",
					wss_inb(chip, CS4231P(REGSEL)),
					wss_inb(chip, CS4231P(STATUS)));
	printk(KERN_DEBUG
		"  0x00: left input      = 0x%02x  "
		"  0x10: alt 1 (CFIG 2)  = 0x%02x\n",
					snd_wss_in(chip, 0x00),
					snd_wss_in(chip, 0x10));
	printk(KERN_DEBUG
		"  0x01: right input     = 0x%02x  "
		"  0x11: alt 2 (CFIG 3)  = 0x%02x\n",
					snd_wss_in(chip, 0x01),
					snd_wss_in(chip, 0x11));
	printk(KERN_DEBUG
		"  0x02: GF1 left input  = 0x%02x  "
		"  0x12: left line in    = 0x%02x\n",
					snd_wss_in(chip, 0x02),
					snd_wss_in(chip, 0x12));
	printk(KERN_DEBUG
		"  0x03: GF1 right input = 0x%02x  "
		"  0x13: right line in   = 0x%02x\n",
					snd_wss_in(chip, 0x03),
					snd_wss_in(chip, 0x13));
	printk(KERN_DEBUG
		"  0x04: CD left input   = 0x%02x  "
		"  0x14: timer low       = 0x%02x\n",
					snd_wss_in(chip, 0x04),
					snd_wss_in(chip, 0x14));
	printk(KERN_DEBUG
		"  0x05: CD right input  = 0x%02x  "
		"  0x15: timer high      = 0x%02x\n",
					snd_wss_in(chip, 0x05),
					snd_wss_in(chip, 0x15));
	printk(KERN_DEBUG
		"  0x06: left output     = 0x%02x  "
		"  0x16: left MIC (PnP)  = 0x%02x\n",
					snd_wss_in(chip, 0x06),
					snd_wss_in(chip, 0x16));
	printk(KERN_DEBUG
		"  0x07: right output    = 0x%02x  "
		"  0x17: right MIC (PnP) = 0x%02x\n",
					snd_wss_in(chip, 0x07),
					snd_wss_in(chip, 0x17));
	printk(KERN_DEBUG
		"  0x08: playback format = 0x%02x  "
		"  0x18: IRQ status      = 0x%02x\n",
					snd_wss_in(chip, 0x08),
					snd_wss_in(chip, 0x18));
	printk(KERN_DEBUG
		"  0x09: iface (CFIG 1)  = 0x%02x  "
		"  0x19: left line out   = 0x%02x\n",
					snd_wss_in(chip, 0x09),
					snd_wss_in(chip, 0x19));
	printk(KERN_DEBUG
		"  0x0a: pin control     = 0x%02x  "
		"  0x1a: mono control    = 0x%02x\n",
					snd_wss_in(chip, 0x0a),
					snd_wss_in(chip, 0x1a));
	printk(KERN_DEBUG
		"  0x0b: init & status   = 0x%02x  "
		"  0x1b: right line out  = 0x%02x\n",
					snd_wss_in(chip, 0x0b),
					snd_wss_in(chip, 0x1b));
	printk(KERN_DEBUG
		"  0x0c: revision & mode = 0x%02x  "
		"  0x1c: record format   = 0x%02x\n",
					snd_wss_in(chip, 0x0c),
					snd_wss_in(chip, 0x1c));
	printk(KERN_DEBUG
		"  0x0d: loopback        = 0x%02x  "
		"  0x1d: var freq (PnP)  = 0x%02x\n",
					snd_wss_in(chip, 0x0d),
					snd_wss_in(chip, 0x1d));
	printk(KERN_DEBUG
		"  0x0e: ply upr count   = 0x%02x  "
		"  0x1e: ply lwr count   = 0x%02x\n",
					snd_wss_in(chip, 0x0e),
					snd_wss_in(chip, 0x1e));
	printk(KERN_DEBUG
		"  0x0f: rec upr count   = 0x%02x  "
		"  0x1f: rec lwr count   = 0x%02x\n",
					snd_wss_in(chip, 0x0f),
					snd_wss_in(chip, 0x1f));
}

#endif

/*
 *  CS4231 detection / MCE routines
 */

static void snd_wss_busy_wait(struct snd_wss *chip)
{
	int timeout;

	/* huh.. looks like this sequence is proper for CS4231A chip (GUS MAX) */
	for (timeout = 5; timeout > 0; timeout--)
		wss_inb(chip, CS4231P(REGSEL));
	/* end of cleanup sequence */
	for (timeout = 25000;
	     timeout > 0 && (wss_inb(chip, CS4231P(REGSEL)) & CS4231_INIT);
	     timeout--)
		udelay(10);
}

void snd_wss_mce_up(struct snd_wss *chip)
{
	unsigned long flags;
	int timeout;

	snd_wss_wait(chip);
#ifdef CONFIG_SND_DEBUG
	if (wss_inb(chip, CS4231P(REGSEL)) & CS4231_INIT)
		snd_printk(KERN_DEBUG
			   "mce_up - auto calibration time out (0)\n");
#endif
	spin_lock_irqsave(&chip->reg_lock, flags);
	chip->mce_bit |= CS4231_MCE;
	timeout = wss_inb(chip, CS4231P(REGSEL));
	if (timeout == 0x80)
		snd_printk(KERN_DEBUG "mce_up [0x%lx]: "
			   "serious init problem - codec still busy\n",
			   chip->port);
	if (!(timeout & CS4231_MCE))
		wss_outb(chip, CS4231P(REGSEL),
			 chip->mce_bit | (timeout & 0x1f));
	spin_unlock_irqrestore(&chip->reg_lock, flags);
}
EXPORT_SYMBOL(snd_wss_mce_up);

void snd_wss_mce_down(struct snd_wss *chip)
{
	unsigned long flags;
	unsigned long end_time;
	int timeout;
	int hw_mask = WSS_HW_CS4231_MASK | WSS_HW_CS4232_MASK | WSS_HW_AD1848;

	snd_wss_busy_wait(chip);

#ifdef CONFIG_SND_DEBUG
	if (wss_inb(chip, CS4231P(REGSEL)) & CS4231_INIT)
		snd_printk(KERN_DEBUG "mce_down [0x%lx] - "
			   "auto calibration time out (0)\n",
			   (long)CS4231P(REGSEL));
#endif
	spin_lock_irqsave(&chip->reg_lock, flags);
	chip->mce_bit &= ~CS4231_MCE;
	timeout = wss_inb(chip, CS4231P(REGSEL));
	wss_outb(chip, CS4231P(REGSEL), chip->mce_bit | (timeout & 0x1f));
	spin_unlock_irqrestore(&chip->reg_lock, flags);
	if (timeout == 0x80)
		snd_printk(KERN_DEBUG "mce_down [0x%lx]: "
			   "serious init problem - codec still busy\n",
			   chip->port);
	if ((timeout & CS4231_MCE) == 0 || !(chip->hardware & hw_mask))
		return;

	/*
	 * Wait for (possible -- during init auto-calibration may not be set)
	 * calibration process to start. Needs upto 5 sample periods on AD1848
	 * which at the slowest possible rate of 5.5125 kHz means 907 us.
	 */
	msleep(1);

	snd_printdd("(1) jiffies = %lu\n", jiffies);

	/* check condition up to 250 ms */
	end_time = jiffies + msecs_to_jiffies(250);
	while (snd_wss_in(chip, CS4231_TEST_INIT) &
		CS4231_CALIB_IN_PROGRESS) {

		if (time_after(jiffies, end_time)) {
			snd_printk(KERN_ERR "mce_down - "
					"auto calibration time out (2)\n");
			return;
		}
		msleep(1);
	}

	snd_printdd("(2) jiffies = %lu\n", jiffies);

	/* check condition up to 100 ms */
	end_time = jiffies + msecs_to_jiffies(100);
	while (wss_inb(chip, CS4231P(REGSEL)) & CS4231_INIT) {
		if (time_after(jiffies, end_time)) {
			snd_printk(KERN_ERR "mce_down - auto calibration time out (3)\n");
			return;
		}
		msleep(1);
	}

	snd_printdd("(3) jiffies = %lu\n", jiffies);
	snd_printd("mce_down - exit = 0x%x\n", wss_inb(chip, CS4231P(REGSEL)));
}
EXPORT_SYMBOL(snd_wss_mce_down);

static unsigned int snd_wss_get_count(unsigned char format, unsigned int size)
{
	switch (format & 0xe0) {
	case CS4231_LINEAR_16:
	case CS4231_LINEAR_16_BIG:
		size >>= 1;
		break;
	case CS4231_ADPCM_16:
		return size >> 2;
	}
	if (format & CS4231_STEREO)
		size >>= 1;
	return size;
}

static int snd_wss_trigger(struct snd_pcm_substream *substream,
			   int cmd)
{
	struct snd_wss *chip = snd_pcm_substream_chip(substream);
	int result = 0;
	unsigned int what;
	struct snd_pcm_substream *s;
	int do_start;

	switch (cmd) {
	case SNDRV_PCM_TRIGGER_START:
	case SNDRV_PCM_TRIGGER_RESUME:
		do_start = 1; break;
	case SNDRV_PCM_TRIGGER_STOP:
	case SNDRV_PCM_TRIGGER_SUSPEND:
		do_start = 0; break;
	default:
		return -EINVAL;
	}

	what = 0;
	snd_pcm_group_for_each_entry(s, substream) {
		if (s == chip->playback_substream) {
			what |= CS4231_PLAYBACK_ENABLE;
			snd_pcm_trigger_done(s, substream);
		} else if (s == chip->capture_substream) {
			what |= CS4231_RECORD_ENABLE;
			snd_pcm_trigger_done(s, substream);
		}
	}
	spin_lock(&chip->reg_lock);
	if (do_start) {
		chip->image[CS4231_IFACE_CTRL] |= what;
		if (chip->trigger)
			chip->trigger(chip, what, 1);
	} else {
		chip->image[CS4231_IFACE_CTRL] &= ~what;
		if (chip->trigger)
			chip->trigger(chip, what, 0);
	}
	snd_wss_out(chip, CS4231_IFACE_CTRL, chip->image[CS4231_IFACE_CTRL]);
	spin_unlock(&chip->reg_lock);
#if 0
	snd_wss_debug(chip);
#endif
	return result;
}

/*
 *  CODEC I/O
 */

static unsigned char snd_wss_get_rate(unsigned int rate)
{
	int i;

	for (i = 0; i < ARRAY_SIZE(rates); i++)
		if (rate == rates[i])
			return freq_bits[i];
	// snd_BUG();
	return freq_bits[ARRAY_SIZE(rates) - 1];
}

static unsigned char snd_wss_get_format(struct snd_wss *chip,
					int format,
					int channels)
{
	unsigned char rformat;

	rformat = CS4231_LINEAR_8;
	switch (format) {
	case SNDRV_PCM_FORMAT_MU_LAW:	rformat = CS4231_ULAW_8; break;
	case SNDRV_PCM_FORMAT_A_LAW:	rformat = CS4231_ALAW_8; break;
	case SNDRV_PCM_FORMAT_S16_LE:	rformat = CS4231_LINEAR_16; break;
	case SNDRV_PCM_FORMAT_S16_BE:	rformat = CS4231_LINEAR_16_BIG; break;
	case SNDRV_PCM_FORMAT_IMA_ADPCM:	rformat = CS4231_ADPCM_16; break;
	}
	if (channels > 1)
		rformat |= CS4231_STEREO;
#if 0
	snd_printk(KERN_DEBUG "get_format: 0x%x (mode=0x%x)\n", format, mode);
#endif
	return rformat;
}

static void snd_wss_calibrate_mute(struct snd_wss *chip, int mute)
{
	unsigned long flags;

	mute = mute ? 0x80 : 0;
	spin_lock_irqsave(&chip->reg_lock, flags);
	if (chip->calibrate_mute == mute) {
		spin_unlock_irqrestore(&chip->reg_lock, flags);
		return;
	}
	if (!mute) {
		snd_wss_dout(chip, CS4231_LEFT_INPUT,
			     chip->image[CS4231_LEFT_INPUT]);
		snd_wss_dout(chip, CS4231_RIGHT_INPUT,
			     chip->image[CS4231_RIGHT_INPUT]);
		snd_wss_dout(chip, CS4231_LOOPBACK,
			     chip->image[CS4231_LOOPBACK]);
	} else {
		snd_wss_dout(chip, CS4231_LEFT_INPUT,
			     0);
		snd_wss_dout(chip, CS4231_RIGHT_INPUT,
			     0);
		snd_wss_dout(chip, CS4231_LOOPBACK,
			     0xfd);
	}

	snd_wss_dout(chip, CS4231_AUX1_LEFT_INPUT,
		     mute | chip->image[CS4231_AUX1_LEFT_INPUT]);
	snd_wss_dout(chip, CS4231_AUX1_RIGHT_INPUT,
		     mute | chip->image[CS4231_AUX1_RIGHT_INPUT]);
	snd_wss_dout(chip, CS4231_AUX2_LEFT_INPUT,
		     mute | chip->image[CS4231_AUX2_LEFT_INPUT]);
	snd_wss_dout(chip, CS4231_AUX2_RIGHT_INPUT,
		     mute | chip->image[CS4231_AUX2_RIGHT_INPUT]);
	snd_wss_dout(chip, CS4231_LEFT_OUTPUT,
		     mute | chip->image[CS4231_LEFT_OUTPUT]);
	snd_wss_dout(chip, CS4231_RIGHT_OUTPUT,
		     mute | chip->image[CS4231_RIGHT_OUTPUT]);
	if (!(chip->hardware & WSS_HW_AD1848_MASK)) {
		snd_wss_dout(chip, CS4231_LEFT_LINE_IN,
			     mute | chip->image[CS4231_LEFT_LINE_IN]);
		snd_wss_dout(chip, CS4231_RIGHT_LINE_IN,
			     mute | chip->image[CS4231_RIGHT_LINE_IN]);
		snd_wss_dout(chip, CS4231_MONO_CTRL,
			     mute ? 0xc0 : chip->image[CS4231_MONO_CTRL]);
	}
	if (chip->hardware == WSS_HW_INTERWAVE) {
		snd_wss_dout(chip, CS4231_LEFT_MIC_INPUT,
			     mute | chip->image[CS4231_LEFT_MIC_INPUT]);
		snd_wss_dout(chip, CS4231_RIGHT_MIC_INPUT,
			     mute | chip->image[CS4231_RIGHT_MIC_INPUT]);
		snd_wss_dout(chip, CS4231_LINE_LEFT_OUTPUT,
			     mute | chip->image[CS4231_LINE_LEFT_OUTPUT]);
		snd_wss_dout(chip, CS4231_LINE_RIGHT_OUTPUT,
			     mute | chip->image[CS4231_LINE_RIGHT_OUTPUT]);
	}
	chip->calibrate_mute = mute;
	spin_unlock_irqrestore(&chip->reg_lock, flags);
}

static void snd_wss_playback_format(struct snd_wss *chip,
				       struct snd_pcm_hw_params *params,
				       unsigned char pdfr)
{
	unsigned long flags;
	int full_calib = 1;

	mutex_lock(&chip->mce_mutex);
	if (chip->hardware == WSS_HW_CS4231A ||
	    (chip->hardware & WSS_HW_CS4232_MASK)) {
		spin_lock_irqsave(&chip->reg_lock, flags);
		if ((chip->image[CS4231_PLAYBK_FORMAT] & 0x0f) == (pdfr & 0x0f)) {	/* rate is same? */
			snd_wss_out(chip, CS4231_ALT_FEATURE_1,
				    chip->image[CS4231_ALT_FEATURE_1] | 0x10);
			chip->image[CS4231_PLAYBK_FORMAT] = pdfr;
			snd_wss_out(chip, CS4231_PLAYBK_FORMAT,
				    chip->image[CS4231_PLAYBK_FORMAT]);
			snd_wss_out(chip, CS4231_ALT_FEATURE_1,
				    chip->image[CS4231_ALT_FEATURE_1] &= ~0x10);
			udelay(100); /* Fixes audible clicks at least on GUS MAX */
			full_calib = 0;
		}
		spin_unlock_irqrestore(&chip->reg_lock, flags);
	} else if (chip->hardware == WSS_HW_AD1845) {
		unsigned rate = params_rate(params);

		/*
		 * Program the AD1845 correctly for the playback stream.
		 * Note that we do NOT need to toggle the MCE bit because
		 * the PLAYBACK_ENABLE bit of the Interface Configuration
		 * register is set.
		 *
		 * NOTE: We seem to need to write to the MSB before the LSB
		 *       to get the correct sample frequency.
		 */
		spin_lock_irqsave(&chip->reg_lock, flags);
		snd_wss_out(chip, CS4231_PLAYBK_FORMAT, (pdfr & 0xf0));
		snd_wss_out(chip, AD1845_UPR_FREQ_SEL, (rate >> 8) & 0xff);
		snd_wss_out(chip, AD1845_LWR_FREQ_SEL, rate & 0xff);
		full_calib = 0;
		spin_unlock_irqrestore(&chip->reg_lock, flags);
	}
	if (full_calib) {
		snd_wss_mce_up(chip);
		spin_lock_irqsave(&chip->reg_lock, flags);
		if (chip->hardware != WSS_HW_INTERWAVE && !chip->single_dma) {
			if (chip->image[CS4231_IFACE_CTRL] & CS4231_RECORD_ENABLE)
				pdfr = (pdfr & 0xf0) |
				       (chip->image[CS4231_REC_FORMAT] & 0x0f);
		} else {
			chip->image[CS4231_PLAYBK_FORMAT] = pdfr;
		}
		snd_wss_out(chip, CS4231_PLAYBK_FORMAT, pdfr);
		spin_unlock_irqrestore(&chip->reg_lock, flags);
		if (chip->hardware == WSS_HW_OPL3SA2)
			udelay(100);	/* this seems to help */
		snd_wss_mce_down(chip);
	}
	mutex_unlock(&chip->mce_mutex);
}

static void snd_wss_capture_format(struct snd_wss *chip,
				   struct snd_pcm_hw_params *params,
				   unsigned char cdfr)
{
	unsigned long flags;
	int full_calib = 1;

	mutex_lock(&chip->mce_mutex);
	if (chip->hardware == WSS_HW_CS4231A ||
	    (chip->hardware & WSS_HW_CS4232_MASK)) {
		spin_lock_irqsave(&chip->reg_lock, flags);
		if ((chip->image[CS4231_PLAYBK_FORMAT] & 0x0f) == (cdfr & 0x0f) ||	/* rate is same? */
		    (chip->image[CS4231_IFACE_CTRL] & CS4231_PLAYBACK_ENABLE)) {
			snd_wss_out(chip, CS4231_ALT_FEATURE_1,
				chip->image[CS4231_ALT_FEATURE_1] | 0x20);
			snd_wss_out(chip, CS4231_REC_FORMAT,
				chip->image[CS4231_REC_FORMAT] = cdfr);
			snd_wss_out(chip, CS4231_ALT_FEATURE_1,
				chip->image[CS4231_ALT_FEATURE_1] &= ~0x20);
			full_calib = 0;
		}
		spin_unlock_irqrestore(&chip->reg_lock, flags);
	} else if (chip->hardware == WSS_HW_AD1845) {
		unsigned rate = params_rate(params);

		/*
		 * Program the AD1845 correctly for the capture stream.
		 * Note that we do NOT need to toggle the MCE bit because
		 * the PLAYBACK_ENABLE bit of the Interface Configuration
		 * register is set.
		 *
		 * NOTE: We seem to need to write to the MSB before the LSB
		 *       to get the correct sample frequency.
		 */
		spin_lock_irqsave(&chip->reg_lock, flags);
		snd_wss_out(chip, CS4231_REC_FORMAT, (cdfr & 0xf0));
		snd_wss_out(chip, AD1845_UPR_FREQ_SEL, (rate >> 8) & 0xff);
		snd_wss_out(chip, AD1845_LWR_FREQ_SEL, rate & 0xff);
		full_calib = 0;
		spin_unlock_irqrestore(&chip->reg_lock, flags);
	}
	if (full_calib) {
		snd_wss_mce_up(chip);
		spin_lock_irqsave(&chip->reg_lock, flags);
		if (chip->hardware != WSS_HW_INTERWAVE &&
		    !(chip->image[CS4231_IFACE_CTRL] & CS4231_PLAYBACK_ENABLE)) {
			if (chip->single_dma)
				snd_wss_out(chip, CS4231_PLAYBK_FORMAT, cdfr);
			else
				snd_wss_out(chip, CS4231_PLAYBK_FORMAT,
				   (chip->image[CS4231_PLAYBK_FORMAT] & 0xf0) |
				   (cdfr & 0x0f));
			spin_unlock_irqrestore(&chip->reg_lock, flags);
			snd_wss_mce_down(chip);
			snd_wss_mce_up(chip);
			spin_lock_irqsave(&chip->reg_lock, flags);
		}
		if (chip->hardware & WSS_HW_AD1848_MASK)
			snd_wss_out(chip, CS4231_PLAYBK_FORMAT, cdfr);
		else
			snd_wss_out(chip, CS4231_REC_FORMAT, cdfr);
		spin_unlock_irqrestore(&chip->reg_lock, flags);
		snd_wss_mce_down(chip);
	}
	mutex_unlock(&chip->mce_mutex);
}

/*
 *  Timer interface
 */

static unsigned long snd_wss_timer_resolution(struct snd_timer *timer)
{
	struct snd_wss *chip = snd_timer_chip(timer);
	if (chip->hardware & WSS_HW_CS4236B_MASK)
		return 14467;
	else
		return chip->image[CS4231_PLAYBK_FORMAT] & 1 ? 9969 : 9920;
}

static int snd_wss_timer_start(struct snd_timer *timer)
{
	unsigned long flags;
	unsigned int ticks;
	struct snd_wss *chip = snd_timer_chip(timer);
	spin_lock_irqsave(&chip->reg_lock, flags);
	ticks = timer->sticks;
	if ((chip->image[CS4231_ALT_FEATURE_1] & CS4231_TIMER_ENABLE) == 0 ||
	    (unsigned char)(ticks >> 8) != chip->image[CS4231_TIMER_HIGH] ||
	    (unsigned char)ticks != chip->image[CS4231_TIMER_LOW]) {
		chip->image[CS4231_TIMER_HIGH] = (unsigned char) (ticks >> 8);
		snd_wss_out(chip, CS4231_TIMER_HIGH,
			    chip->image[CS4231_TIMER_HIGH]);
		chip->image[CS4231_TIMER_LOW] = (unsigned char) ticks;
		snd_wss_out(chip, CS4231_TIMER_LOW,
			    chip->image[CS4231_TIMER_LOW]);
		snd_wss_out(chip, CS4231_ALT_FEATURE_1,
			    chip->image[CS4231_ALT_FEATURE_1] |
			    CS4231_TIMER_ENABLE);
	}
	spin_unlock_irqrestore(&chip->reg_lock, flags);
	return 0;
}

static int snd_wss_timer_stop(struct snd_timer *timer)
{
	unsigned long flags;
	struct snd_wss *chip = snd_timer_chip(timer);
	spin_lock_irqsave(&chip->reg_lock, flags);
	chip->image[CS4231_ALT_FEATURE_1] &= ~CS4231_TIMER_ENABLE;
	snd_wss_out(chip, CS4231_ALT_FEATURE_1,
		    chip->image[CS4231_ALT_FEATURE_1]);
	spin_unlock_irqrestore(&chip->reg_lock, flags);
	return 0;
}

static void snd_wss_init(struct snd_wss *chip)
{
	unsigned long flags;

	snd_wss_calibrate_mute(chip, 1);
	snd_wss_mce_down(chip);

#ifdef SNDRV_DEBUG_MCE
	snd_printk(KERN_DEBUG "init: (1)\n");
#endif
	snd_wss_mce_up(chip);
	spin_lock_irqsave(&chip->reg_lock, flags);
	chip->image[CS4231_IFACE_CTRL] &= ~(CS4231_PLAYBACK_ENABLE |
					    CS4231_PLAYBACK_PIO |
					    CS4231_RECORD_ENABLE |
					    CS4231_RECORD_PIO |
					    CS4231_CALIB_MODE);
	chip->image[CS4231_IFACE_CTRL] |= CS4231_AUTOCALIB;
	snd_wss_out(chip, CS4231_IFACE_CTRL, chip->image[CS4231_IFACE_CTRL]);
	spin_unlock_irqrestore(&chip->reg_lock, flags);
	snd_wss_mce_down(chip);

#ifdef SNDRV_DEBUG_MCE
	snd_printk(KERN_DEBUG "init: (2)\n");
#endif

	snd_wss_mce_up(chip);
	spin_lock_irqsave(&chip->reg_lock, flags);
	chip->image[CS4231_IFACE_CTRL] &= ~CS4231_AUTOCALIB;
	snd_wss_out(chip, CS4231_IFACE_CTRL, chip->image[CS4231_IFACE_CTRL]);
	snd_wss_out(chip,
		    CS4231_ALT_FEATURE_1, chip->image[CS4231_ALT_FEATURE_1]);
	spin_unlock_irqrestore(&chip->reg_lock, flags);
	snd_wss_mce_down(chip);

#ifdef SNDRV_DEBUG_MCE
	snd_printk(KERN_DEBUG "init: (3) - afei = 0x%x\n",
		   chip->image[CS4231_ALT_FEATURE_1]);
#endif

	spin_lock_irqsave(&chip->reg_lock, flags);
	snd_wss_out(chip, CS4231_ALT_FEATURE_2,
		    chip->image[CS4231_ALT_FEATURE_2]);
	spin_unlock_irqrestore(&chip->reg_lock, flags);

	snd_wss_mce_up(chip);
	spin_lock_irqsave(&chip->reg_lock, flags);
	snd_wss_out(chip, CS4231_PLAYBK_FORMAT,
		    chip->image[CS4231_PLAYBK_FORMAT]);
	spin_unlock_irqrestore(&chip->reg_lock, flags);
	snd_wss_mce_down(chip);

#ifdef SNDRV_DEBUG_MCE
	snd_printk(KERN_DEBUG "init: (4)\n");
#endif

	snd_wss_mce_up(chip);
	spin_lock_irqsave(&chip->reg_lock, flags);
	if (!(chip->hardware & WSS_HW_AD1848_MASK))
		snd_wss_out(chip, CS4231_REC_FORMAT,
			    chip->image[CS4231_REC_FORMAT]);
	spin_unlock_irqrestore(&chip->reg_lock, flags);
	snd_wss_mce_down(chip);
	snd_wss_calibrate_mute(chip, 0);

#ifdef SNDRV_DEBUG_MCE
	snd_printk(KERN_DEBUG "init: (5)\n");
#endif
}

static int snd_wss_open(struct snd_wss *chip, unsigned int mode)
{
	unsigned long flags;

	mutex_lock(&chip->open_mutex);
	if ((chip->mode & mode) ||
	    ((chip->mode & WSS_MODE_OPEN) && chip->single_dma)) {
		mutex_unlock(&chip->open_mutex);
		return -EAGAIN;
	}
	if (chip->mode & WSS_MODE_OPEN) {
		chip->mode |= mode;
		mutex_unlock(&chip->open_mutex);
		return 0;
	}
	/* ok. now enable and ack CODEC IRQ */
	spin_lock_irqsave(&chip->reg_lock, flags);
	if (!(chip->hardware & WSS_HW_AD1848_MASK)) {
		snd_wss_out(chip, CS4231_IRQ_STATUS,
			    CS4231_PLAYBACK_IRQ |
			    CS4231_RECORD_IRQ |
			    CS4231_TIMER_IRQ);
		snd_wss_out(chip, CS4231_IRQ_STATUS, 0);
	}
	wss_outb(chip, CS4231P(STATUS), 0);	/* clear IRQ */
	wss_outb(chip, CS4231P(STATUS), 0);	/* clear IRQ */
	chip->image[CS4231_PIN_CTRL] |= CS4231_IRQ_ENABLE;
	snd_wss_out(chip, CS4231_PIN_CTRL, chip->image[CS4231_PIN_CTRL]);
	if (!(chip->hardware & WSS_HW_AD1848_MASK)) {
		snd_wss_out(chip, CS4231_IRQ_STATUS,
			    CS4231_PLAYBACK_IRQ |
			    CS4231_RECORD_IRQ |
			    CS4231_TIMER_IRQ);
		snd_wss_out(chip, CS4231_IRQ_STATUS, 0);
	}
	spin_unlock_irqrestore(&chip->reg_lock, flags);

	chip->mode = mode;
	mutex_unlock(&chip->open_mutex);
	return 0;
}

static void snd_wss_close(struct snd_wss *chip, unsigned int mode)
{
	unsigned long flags;

	mutex_lock(&chip->open_mutex);
	chip->mode &= ~mode;
	if (chip->mode & WSS_MODE_OPEN) {
		mutex_unlock(&chip->open_mutex);
		return;
	}
	/* disable IRQ */
	spin_lock_irqsave(&chip->reg_lock, flags);
	if (!(chip->hardware & WSS_HW_AD1848_MASK))
		snd_wss_out(chip, CS4231_IRQ_STATUS, 0);
	wss_outb(chip, CS4231P(STATUS), 0);	/* clear IRQ */
	wss_outb(chip, CS4231P(STATUS), 0);	/* clear IRQ */
	chip->image[CS4231_PIN_CTRL] &= ~CS4231_IRQ_ENABLE;
	snd_wss_out(chip, CS4231_PIN_CTRL, chip->image[CS4231_PIN_CTRL]);

	/* now disable record & playback */

	if (chip->image[CS4231_IFACE_CTRL] & (CS4231_PLAYBACK_ENABLE | CS4231_PLAYBACK_PIO |
					       CS4231_RECORD_ENABLE | CS4231_RECORD_PIO)) {
		spin_unlock_irqrestore(&chip->reg_lock, flags);
		snd_wss_mce_up(chip);
		spin_lock_irqsave(&chip->reg_lock, flags);
		chip->image[CS4231_IFACE_CTRL] &= ~(CS4231_PLAYBACK_ENABLE | CS4231_PLAYBACK_PIO |
						     CS4231_RECORD_ENABLE | CS4231_RECORD_PIO);
		snd_wss_out(chip, CS4231_IFACE_CTRL,
			    chip->image[CS4231_IFACE_CTRL]);
		spin_unlock_irqrestore(&chip->reg_lock, flags);
		snd_wss_mce_down(chip);
		spin_lock_irqsave(&chip->reg_lock, flags);
	}

	/* clear IRQ again */
	if (!(chip->hardware & WSS_HW_AD1848_MASK))
		snd_wss_out(chip, CS4231_IRQ_STATUS, 0);
	wss_outb(chip, CS4231P(STATUS), 0);	/* clear IRQ */
	wss_outb(chip, CS4231P(STATUS), 0);	/* clear IRQ */
	spin_unlock_irqrestore(&chip->reg_lock, flags);

	chip->mode = 0;
	mutex_unlock(&chip->open_mutex);
}

/*
 *  timer open/close
 */

static int snd_wss_timer_open(struct snd_timer *timer)
{
	struct snd_wss *chip = snd_timer_chip(timer);
	snd_wss_open(chip, WSS_MODE_TIMER);
	return 0;
}

static int snd_wss_timer_close(struct snd_timer *timer)
{
	struct snd_wss *chip = snd_timer_chip(timer);
	snd_wss_close(chip, WSS_MODE_TIMER);
	return 0;
}

static struct snd_timer_hardware snd_wss_timer_table =
{
	.flags =	SNDRV_TIMER_HW_AUTO,
	.resolution =	9945,
	.ticks =	65535,
	.open =		snd_wss_timer_open,
	.close =	snd_wss_timer_close,
	.c_resolution = snd_wss_timer_resolution,
	.start =	snd_wss_timer_start,
	.stop =		snd_wss_timer_stop,
};

/*
 *  ok.. exported functions..
 */

static int snd_wss_playback_hw_params(struct snd_pcm_substream *substream,
					 struct snd_pcm_hw_params *hw_params)
{
	struct snd_wss *chip = snd_pcm_substream_chip(substream);
	unsigned char new_pdfr;
	int err;

	if ((err = snd_pcm_lib_malloc_pages(substream, params_buffer_bytes(hw_params))) < 0)
		return err;
	new_pdfr = snd_wss_get_format(chip, params_format(hw_params),
				params_channels(hw_params)) |
				snd_wss_get_rate(params_rate(hw_params));
	chip->set_playback_format(chip, hw_params, new_pdfr);
	return 0;
}

static int snd_wss_playback_hw_free(struct snd_pcm_substream *substream)
{
	return snd_pcm_lib_free_pages(substream);
}

static int snd_wss_playback_prepare(struct snd_pcm_substream *substream)
{
	struct snd_wss *chip = snd_pcm_substream_chip(substream);
	struct snd_pcm_runtime *runtime = substream->runtime;
	unsigned long flags;
	unsigned int size = snd_pcm_lib_buffer_bytes(substream);
	unsigned int count = snd_pcm_lib_period_bytes(substream);

	spin_lock_irqsave(&chip->reg_lock, flags);
	chip->p_dma_size = size;
	chip->image[CS4231_IFACE_CTRL] &= ~(CS4231_PLAYBACK_ENABLE | CS4231_PLAYBACK_PIO);
	snd_dma_program(chip->dma1, runtime->dma_addr, size, DMA_MODE_WRITE | DMA_AUTOINIT);
	count = snd_wss_get_count(chip->image[CS4231_PLAYBK_FORMAT], count) - 1;
	snd_wss_out(chip, CS4231_PLY_LWR_CNT, (unsigned char) count);
	snd_wss_out(chip, CS4231_PLY_UPR_CNT, (unsigned char) (count >> 8));
	spin_unlock_irqrestore(&chip->reg_lock, flags);
#if 0
	snd_wss_debug(chip);
#endif
	return 0;
}

static int snd_wss_capture_hw_params(struct snd_pcm_substream *substream,
					struct snd_pcm_hw_params *hw_params)
{
	struct snd_wss *chip = snd_pcm_substream_chip(substream);
	unsigned char new_cdfr;
	int err;

	if ((err = snd_pcm_lib_malloc_pages(substream, params_buffer_bytes(hw_params))) < 0)
		return err;
	new_cdfr = snd_wss_get_format(chip, params_format(hw_params),
			   params_channels(hw_params)) |
			   snd_wss_get_rate(params_rate(hw_params));
	chip->set_capture_format(chip, hw_params, new_cdfr);
	return 0;
}

static int snd_wss_capture_hw_free(struct snd_pcm_substream *substream)
{
	return snd_pcm_lib_free_pages(substream);
}

static int snd_wss_capture_prepare(struct snd_pcm_substream *substream)
{
	struct snd_wss *chip = snd_pcm_substream_chip(substream);
	struct snd_pcm_runtime *runtime = substream->runtime;
	unsigned long flags;
	unsigned int size = snd_pcm_lib_buffer_bytes(substream);
	unsigned int count = snd_pcm_lib_period_bytes(substream);

	spin_lock_irqsave(&chip->reg_lock, flags);
	chip->c_dma_size = size;
	chip->image[CS4231_IFACE_CTRL] &= ~(CS4231_RECORD_ENABLE | CS4231_RECORD_PIO);
	snd_dma_program(chip->dma2, runtime->dma_addr, size, DMA_MODE_READ | DMA_AUTOINIT);
	if (chip->hardware & WSS_HW_AD1848_MASK)
		count = snd_wss_get_count(chip->image[CS4231_PLAYBK_FORMAT],
					  count);
	else
		count = snd_wss_get_count(chip->image[CS4231_REC_FORMAT],
					  count);
	count--;
	if (chip->single_dma && chip->hardware != WSS_HW_INTERWAVE) {
		snd_wss_out(chip, CS4231_PLY_LWR_CNT, (unsigned char) count);
		snd_wss_out(chip, CS4231_PLY_UPR_CNT,
			    (unsigned char) (count >> 8));
	} else {
		snd_wss_out(chip, CS4231_REC_LWR_CNT, (unsigned char) count);
		snd_wss_out(chip, CS4231_REC_UPR_CNT,
			    (unsigned char) (count >> 8));
	}
	spin_unlock_irqrestore(&chip->reg_lock, flags);
	return 0;
}

void snd_wss_overrange(struct snd_wss *chip)
{
	unsigned long flags;
	unsigned char res;

	spin_lock_irqsave(&chip->reg_lock, flags);
	res = snd_wss_in(chip, CS4231_TEST_INIT);
	spin_unlock_irqrestore(&chip->reg_lock, flags);
	if (res & (0x08 | 0x02))	/* detect overrange only above 0dB; may be user selectable? */
		chip->capture_substream->runtime->overrange++;
}
EXPORT_SYMBOL(snd_wss_overrange);

irqreturn_t snd_wss_interrupt(int irq, void *dev_id)
{
	struct snd_wss *chip = dev_id;
	unsigned char status;

	if (chip->hardware & WSS_HW_AD1848_MASK)
		/* pretend it was the only possible irq for AD1848 */
		status = CS4231_PLAYBACK_IRQ;
	else
		status = snd_wss_in(chip, CS4231_IRQ_STATUS);
	if (status & CS4231_TIMER_IRQ) {
		if (chip->timer)
			snd_timer_interrupt(chip->timer, chip->timer->sticks);
	}
	if (chip->single_dma && chip->hardware != WSS_HW_INTERWAVE) {
		if (status & CS4231_PLAYBACK_IRQ) {
			if (chip->mode & WSS_MODE_PLAY) {
				if (chip->playback_substream)
					snd_pcm_period_elapsed(chip->playback_substream);
			}
			if (chip->mode & WSS_MODE_RECORD) {
				if (chip->capture_substream) {
					snd_wss_overrange(chip);
					snd_pcm_period_elapsed(chip->capture_substream);
				}
			}
		}
	} else {
		if (status & CS4231_PLAYBACK_IRQ) {
			if (chip->playback_substream)
				snd_pcm_period_elapsed(chip->playback_substream);
		}
		if (status & CS4231_RECORD_IRQ) {
			if (chip->capture_substream) {
				snd_wss_overrange(chip);
				snd_pcm_period_elapsed(chip->capture_substream);
			}
		}
	}

	spin_lock(&chip->reg_lock);
	status = ~CS4231_ALL_IRQS | ~status;
	if (chip->hardware & WSS_HW_AD1848_MASK)
		wss_outb(chip, CS4231P(STATUS), 0);
	else
		snd_wss_out(chip, CS4231_IRQ_STATUS, status);
	spin_unlock(&chip->reg_lock);
	return IRQ_HANDLED;
}
EXPORT_SYMBOL(snd_wss_interrupt);

static snd_pcm_uframes_t snd_wss_playback_pointer(struct snd_pcm_substream *substream)
{
	struct snd_wss *chip = snd_pcm_substream_chip(substream);
	size_t ptr;

	if (!(chip->image[CS4231_IFACE_CTRL] & CS4231_PLAYBACK_ENABLE))
		return 0;
	ptr = snd_dma_pointer(chip->dma1, chip->p_dma_size);
	return bytes_to_frames(substream->runtime, ptr);
}

static snd_pcm_uframes_t snd_wss_capture_pointer(struct snd_pcm_substream *substream)
{
	struct snd_wss *chip = snd_pcm_substream_chip(substream);
	size_t ptr;

	if (!(chip->image[CS4231_IFACE_CTRL] & CS4231_RECORD_ENABLE))
		return 0;
	ptr = snd_dma_pointer(chip->dma2, chip->c_dma_size);
	return bytes_to_frames(substream->runtime, ptr);
}

/*

 */

static int snd_ad1848_probe(struct snd_wss *chip)
{
	unsigned long timeout = jiffies + msecs_to_jiffies(1000);
	unsigned long flags;
	unsigned char r;
	unsigned short hardware = 0;
	int err = 0;
	int i;

	while (wss_inb(chip, CS4231P(REGSEL)) & CS4231_INIT) {
		if (time_after(jiffies, timeout))
			return -ENODEV;
		cond_resched();
	}
	spin_lock_irqsave(&chip->reg_lock, flags);

	/* set CS423x MODE 1 */
	snd_wss_dout(chip, CS4231_MISC_INFO, 0);

	snd_wss_dout(chip, CS4231_RIGHT_INPUT, 0x45); /* 0x55 & ~0x10 */
	r = snd_wss_in(chip, CS4231_RIGHT_INPUT);
	if (r != 0x45) {
		/* RMGE always high on AD1847 */
		if ((r & ~CS4231_ENABLE_MIC_GAIN) != 0x45) {
			err = -ENODEV;
			goto out;
		}
		hardware = WSS_HW_AD1847;
	} else {
		snd_wss_dout(chip, CS4231_LEFT_INPUT,  0xaa);
		r = snd_wss_in(chip, CS4231_LEFT_INPUT);
		/* L/RMGE always low on AT2320 */
		if ((r | CS4231_ENABLE_MIC_GAIN) != 0xaa) {
			err = -ENODEV;
			goto out;
		}
	}

	/* clear pending IRQ */
	wss_inb(chip, CS4231P(STATUS));
	wss_outb(chip, CS4231P(STATUS), 0);
	mb();

	if ((chip->hardware & WSS_HW_TYPE_MASK) != WSS_HW_DETECT)
		goto out;

	if (hardware) {
		chip->hardware = hardware;
		goto out;
	}

	r = snd_wss_in(chip, CS4231_MISC_INFO);

	/* set CS423x MODE 2 */
	snd_wss_dout(chip, CS4231_MISC_INFO, CS4231_MODE2);
	for (i = 0; i < 16; i++) {
		if (snd_wss_in(chip, i) != snd_wss_in(chip, 16 + i)) {
			/* we have more than 16 registers: check ID */
			if ((r & 0xf) != 0xa)
				goto out_mode;
			/*
			 * on CMI8330, CS4231_VERSION is volume control and
			 * can be set to 0
			 */
			snd_wss_dout(chip, CS4231_VERSION, 0);
			r = snd_wss_in(chip, CS4231_VERSION) & 0xe7;
			if (!r)
				chip->hardware = WSS_HW_CMI8330;
			goto out_mode;
		}
	}
	if (r & 0x80)
		chip->hardware = WSS_HW_CS4248;
	else
		chip->hardware = WSS_HW_AD1848;
out_mode:
	snd_wss_dout(chip, CS4231_MISC_INFO, 0);
out:
	spin_unlock_irqrestore(&chip->reg_lock, flags);
	return err;
}

static int snd_wss_probe(struct snd_wss *chip)
{
	unsigned long flags;
	int i, id, rev, regnum;
	unsigned char *ptr;
	unsigned int hw;

	id = snd_ad1848_probe(chip);
	if (id < 0)
		return id;

	hw = chip->hardware;
	if ((hw & WSS_HW_TYPE_MASK) == WSS_HW_DETECT) {
		for (i = 0; i < 50; i++) {
			mb();
			if (wss_inb(chip, CS4231P(REGSEL)) & CS4231_INIT)
				msleep(2);
			else {
				spin_lock_irqsave(&chip->reg_lock, flags);
				snd_wss_out(chip, CS4231_MISC_INFO,
					    CS4231_MODE2);
				id = snd_wss_in(chip, CS4231_MISC_INFO) & 0x0f;
				spin_unlock_irqrestore(&chip->reg_lock, flags);
				if (id == 0x0a)
					break;	/* this is valid value */
			}
		}
		snd_printdd("wss: port = 0x%lx, id = 0x%x\n", chip->port, id);
		if (id != 0x0a)
			return -ENODEV;	/* no valid device found */

		rev = snd_wss_in(chip, CS4231_VERSION) & 0xe7;
		snd_printdd("CS4231: VERSION (I25) = 0x%x\n", rev);
		if (rev == 0x80) {
			unsigned char tmp = snd_wss_in(chip, 23);
			snd_wss_out(chip, 23, ~tmp);
			if (snd_wss_in(chip, 23) != tmp)
				chip->hardware = WSS_HW_AD1845;
			else
				chip->hardware = WSS_HW_CS4231;
		} else if (rev == 0xa0) {
			chip->hardware = WSS_HW_CS4231A;
		} else if (rev == 0xa2) {
			chip->hardware = WSS_HW_CS4232;
		} else if (rev == 0xb2) {
			chip->hardware = WSS_HW_CS4232A;
		} else if (rev == 0x83) {
			chip->hardware = WSS_HW_CS4236;
		} else if (rev == 0x03) {
			chip->hardware = WSS_HW_CS4236B;
		} else {
			snd_printk(KERN_ERR
				   "unknown CS chip with version 0x%x\n", rev);
			return -ENODEV;		/* unknown CS4231 chip? */
		}
	}
	spin_lock_irqsave(&chip->reg_lock, flags);
	wss_inb(chip, CS4231P(STATUS));	/* clear any pendings IRQ */
	wss_outb(chip, CS4231P(STATUS), 0);
	mb();
	spin_unlock_irqrestore(&chip->reg_lock, flags);

	if (!(chip->hardware & WSS_HW_AD1848_MASK))
		chip->image[CS4231_MISC_INFO] = CS4231_MODE2;
	switch (chip->hardware) {
	case WSS_HW_INTERWAVE:
		chip->image[CS4231_MISC_INFO] = CS4231_IW_MODE3;
		break;
	case WSS_HW_CS4235:
	case WSS_HW_CS4236B:
	case WSS_HW_CS4237B:
	case WSS_HW_CS4238B:
	case WSS_HW_CS4239:
		if (hw == WSS_HW_DETECT3)
			chip->image[CS4231_MISC_INFO] = CS4231_4236_MODE3;
		else
			chip->hardware = WSS_HW_CS4236;
		break;
	}

	chip->image[CS4231_IFACE_CTRL] =
	    (chip->image[CS4231_IFACE_CTRL] & ~CS4231_SINGLE_DMA) |
	    (chip->single_dma ? CS4231_SINGLE_DMA : 0);
	if (chip->hardware != WSS_HW_OPTI93X) {
		chip->image[CS4231_ALT_FEATURE_1] = 0x80;
		chip->image[CS4231_ALT_FEATURE_2] =
			chip->hardware == WSS_HW_INTERWAVE ? 0xc2 : 0x01;
	}
	/* enable fine grained frequency selection */
	if (chip->hardware == WSS_HW_AD1845)
		chip->image[AD1845_PWR_DOWN] = 8;

	ptr = (unsigned char *) &chip->image;
	regnum = (chip->hardware & WSS_HW_AD1848_MASK) ? 16 : 32;
	snd_wss_mce_down(chip);
	spin_lock_irqsave(&chip->reg_lock, flags);
	for (i = 0; i < regnum; i++)	/* ok.. fill all registers */
		snd_wss_out(chip, i, *ptr++);
	spin_unlock_irqrestore(&chip->reg_lock, flags);
	snd_wss_mce_up(chip);
	snd_wss_mce_down(chip);

	mdelay(2);

	/* ok.. try check hardware version for CS4236+ chips */
	if ((hw & WSS_HW_TYPE_MASK) == WSS_HW_DETECT) {
		if (chip->hardware == WSS_HW_CS4236B) {
			rev = snd_cs4236_ext_in(chip, CS4236_VERSION);
			snd_cs4236_ext_out(chip, CS4236_VERSION, 0xff);
			id = snd_cs4236_ext_in(chip, CS4236_VERSION);
			snd_cs4236_ext_out(chip, CS4236_VERSION, rev);
			snd_printdd("CS4231: ext version; rev = 0x%x, id = 0x%x\n", rev, id);
			if ((id & 0x1f) == 0x1d) {	/* CS4235 */
				chip->hardware = WSS_HW_CS4235;
				switch (id >> 5) {
				case 4:
				case 5:
				case 6:
					break;
				default:
					snd_printk(KERN_WARNING
						"unknown CS4235 chip "
						"(enhanced version = 0x%x)\n",
						id);
				}
			} else if ((id & 0x1f) == 0x0b) {	/* CS4236/B */
				switch (id >> 5) {
				case 4:
				case 5:
				case 6:
				case 7:
					chip->hardware = WSS_HW_CS4236B;
					break;
				default:
					snd_printk(KERN_WARNING
						"unknown CS4236 chip "
						"(enhanced version = 0x%x)\n",
						id);
				}
			} else if ((id & 0x1f) == 0x08) {	/* CS4237B */
				chip->hardware = WSS_HW_CS4237B;
				switch (id >> 5) {
				case 4:
				case 5:
				case 6:
				case 7:
					break;
				default:
					snd_printk(KERN_WARNING
						"unknown CS4237B chip "
						"(enhanced version = 0x%x)\n",
						id);
				}
			} else if ((id & 0x1f) == 0x09) {	/* CS4238B */
				chip->hardware = WSS_HW_CS4238B;
				switch (id >> 5) {
				case 5:
				case 6:
				case 7:
					break;
				default:
					snd_printk(KERN_WARNING
						"unknown CS4238B chip "
						"(enhanced version = 0x%x)\n",
						id);
				}
			} else if ((id & 0x1f) == 0x1e) {	/* CS4239 */
				chip->hardware = WSS_HW_CS4239;
				switch (id >> 5) {
				case 4:
				case 5:
				case 6:
					break;
				default:
					snd_printk(KERN_WARNING
						"unknown CS4239 chip "
						"(enhanced version = 0x%x)\n",
						id);
				}
			} else {
				snd_printk(KERN_WARNING
					   "unknown CS4236/CS423xB chip "
					   "(enhanced version = 0x%x)\n", id);
			}
		}
	}
	return 0;		/* all things are ok.. */
}

/*

 */

static struct snd_pcm_hardware snd_wss_playback =
{
	.info =			(SNDRV_PCM_INFO_MMAP | SNDRV_PCM_INFO_INTERLEAVED |
				 SNDRV_PCM_INFO_MMAP_VALID |
				 SNDRV_PCM_INFO_RESUME |
				 SNDRV_PCM_INFO_SYNC_START),
	.formats =		(SNDRV_PCM_FMTBIT_MU_LAW | SNDRV_PCM_FMTBIT_A_LAW | SNDRV_PCM_FMTBIT_IMA_ADPCM |
				 SNDRV_PCM_FMTBIT_U8 | SNDRV_PCM_FMTBIT_S16_LE | SNDRV_PCM_FMTBIT_S16_BE),
	.rates =		SNDRV_PCM_RATE_KNOT | SNDRV_PCM_RATE_8000_48000,
	.rate_min =		5510,
	.rate_max =		48000,
	.channels_min =		1,
	.channels_max =		2,
	.buffer_bytes_max =	(128*1024),
	.period_bytes_min =	64,
	.period_bytes_max =	(128*1024),
	.periods_min =		1,
	.periods_max =		1024,
	.fifo_size =		0,
};

static struct snd_pcm_hardware snd_wss_capture =
{
	.info =			(SNDRV_PCM_INFO_MMAP | SNDRV_PCM_INFO_INTERLEAVED |
				 SNDRV_PCM_INFO_MMAP_VALID |
				 SNDRV_PCM_INFO_RESUME |
				 SNDRV_PCM_INFO_SYNC_START),
	.formats =		(SNDRV_PCM_FMTBIT_MU_LAW | SNDRV_PCM_FMTBIT_A_LAW | SNDRV_PCM_FMTBIT_IMA_ADPCM |
				 SNDRV_PCM_FMTBIT_U8 | SNDRV_PCM_FMTBIT_S16_LE | SNDRV_PCM_FMTBIT_S16_BE),
	.rates =		SNDRV_PCM_RATE_KNOT | SNDRV_PCM_RATE_8000_48000,
	.rate_min =		5510,
	.rate_max =		48000,
	.channels_min =		1,
	.channels_max =		2,
	.buffer_bytes_max =	(128*1024),
	.period_bytes_min =	64,
	.period_bytes_max =	(128*1024),
	.periods_min =		1,
	.periods_max =		1024,
	.fifo_size =		0,
};

/*

 */

static int snd_wss_playback_open(struct snd_pcm_substream *substream)
{
	struct snd_wss *chip = snd_pcm_substream_chip(substream);
	struct snd_pcm_runtime *runtime = substream->runtime;
	int err;

	runtime->hw = snd_wss_playback;

	/* hardware limitation of older chipsets */
	if (chip->hardware & WSS_HW_AD1848_MASK)
		runtime->hw.formats &= ~(SNDRV_PCM_FMTBIT_IMA_ADPCM |
					 SNDRV_PCM_FMTBIT_S16_BE);

	/* hardware bug in InterWave chipset */
	if (chip->hardware == WSS_HW_INTERWAVE && chip->dma1 > 3)
		runtime->hw.formats &= ~SNDRV_PCM_FMTBIT_MU_LAW;

	/* hardware limitation of cheap chips */
	if (chip->hardware == WSS_HW_CS4235 ||
	    chip->hardware == WSS_HW_CS4239)
		runtime->hw.formats = SNDRV_PCM_FMTBIT_U8 | SNDRV_PCM_FMTBIT_S16_LE;

	snd_pcm_limit_isa_dma_size(chip->dma1, &runtime->hw.buffer_bytes_max);
	snd_pcm_limit_isa_dma_size(chip->dma1, &runtime->hw.period_bytes_max);

	if (chip->claim_dma) {
		if ((err = chip->claim_dma(chip, chip->dma_private_data, chip->dma1)) < 0)
			return err;
	}

	err = snd_wss_open(chip, WSS_MODE_PLAY);
	if (err < 0) {
		if (chip->release_dma)
			chip->release_dma(chip, chip->dma_private_data, chip->dma1);
		snd_free_pages(runtime->dma_area, runtime->dma_bytes);
		return err;
	}
	chip->playback_substream = substream;
	snd_pcm_set_sync(substream);
	chip->rate_constraint(runtime);
	return 0;
}

static int snd_wss_capture_open(struct snd_pcm_substream *substream)
{
	struct snd_wss *chip = snd_pcm_substream_chip(substream);
	struct snd_pcm_runtime *runtime = substream->runtime;
	int err;

	runtime->hw = snd_wss_capture;

	/* hardware limitation of older chipsets */
	if (chip->hardware & WSS_HW_AD1848_MASK)
		runtime->hw.formats &= ~(SNDRV_PCM_FMTBIT_IMA_ADPCM |
					 SNDRV_PCM_FMTBIT_S16_BE);

	/* hardware limitation of cheap chips */
	if (chip->hardware == WSS_HW_CS4235 ||
	    chip->hardware == WSS_HW_CS4239 ||
	    chip->hardware == WSS_HW_OPTI93X)
		runtime->hw.formats = SNDRV_PCM_FMTBIT_U8 |
				      SNDRV_PCM_FMTBIT_S16_LE;

	snd_pcm_limit_isa_dma_size(chip->dma2, &runtime->hw.buffer_bytes_max);
	snd_pcm_limit_isa_dma_size(chip->dma2, &runtime->hw.period_bytes_max);

	if (chip->claim_dma) {
		if ((err = chip->claim_dma(chip, chip->dma_private_data, chip->dma2)) < 0)
			return err;
	}

	err = snd_wss_open(chip, WSS_MODE_RECORD);
	if (err < 0) {
		if (chip->release_dma)
			chip->release_dma(chip, chip->dma_private_data, chip->dma2);
		snd_free_pages(runtime->dma_area, runtime->dma_bytes);
		return err;
	}
	chip->capture_substream = substream;
	snd_pcm_set_sync(substream);
	chip->rate_constraint(runtime);
	return 0;
}

static int snd_wss_playback_close(struct snd_pcm_substream *substream)
{
	struct snd_wss *chip = snd_pcm_substream_chip(substream);

	chip->playback_substream = NULL;
	snd_wss_close(chip, WSS_MODE_PLAY);
	return 0;
}

static int snd_wss_capture_close(struct snd_pcm_substream *substream)
{
	struct snd_wss *chip = snd_pcm_substream_chip(substream);

	chip->capture_substream = NULL;
	snd_wss_close(chip, WSS_MODE_RECORD);
	return 0;
}

static void snd_wss_thinkpad_twiddle(struct snd_wss *chip, int on)
{
	int tmp;

	if (!chip->thinkpad_flag)
		return;

	outb(0x1c, AD1848_THINKPAD_CTL_PORT1);
	tmp = inb(AD1848_THINKPAD_CTL_PORT2);

	if (on)
		/* turn it on */
		tmp |= AD1848_THINKPAD_CS4248_ENABLE_BIT;
	else
		/* turn it off */
		tmp &= ~AD1848_THINKPAD_CS4248_ENABLE_BIT;

	outb(tmp, AD1848_THINKPAD_CTL_PORT2);
}

#ifdef CONFIG_PM

/* lowlevel suspend callback for CS4231 */
static void snd_wss_suspend(struct snd_wss *chip)
{
	int reg;
	unsigned long flags;

	snd_pcm_suspend_all(chip->pcm);
	spin_lock_irqsave(&chip->reg_lock, flags);
	for (reg = 0; reg < 32; reg++)
		chip->image[reg] = snd_wss_in(chip, reg);
	spin_unlock_irqrestore(&chip->reg_lock, flags);
	if (chip->thinkpad_flag)
		snd_wss_thinkpad_twiddle(chip, 0);
}

/* lowlevel resume callback for CS4231 */
static void snd_wss_resume(struct snd_wss *chip)
{
	int reg;
	unsigned long flags;
	/* int timeout; */

	if (chip->thinkpad_flag)
		snd_wss_thinkpad_twiddle(chip, 1);
	snd_wss_mce_up(chip);
	spin_lock_irqsave(&chip->reg_lock, flags);
	for (reg = 0; reg < 32; reg++) {
		switch (reg) {
		case CS4231_VERSION:
			break;
		default:
			snd_wss_out(chip, reg, chip->image[reg]);
			break;
		}
	}
	spin_unlock_irqrestore(&chip->reg_lock, flags);
#if 1
	snd_wss_mce_down(chip);
#else
	/* The following is a workaround to avoid freeze after resume on TP600E.
	   This is the first half of copy of snd_wss_mce_down(), but doesn't
	   include rescheduling.  -- iwai
	   */
	snd_wss_busy_wait(chip);
	spin_lock_irqsave(&chip->reg_lock, flags);
	chip->mce_bit &= ~CS4231_MCE;
	timeout = wss_inb(chip, CS4231P(REGSEL));
	wss_outb(chip, CS4231P(REGSEL), chip->mce_bit | (timeout & 0x1f));
	spin_unlock_irqrestore(&chip->reg_lock, flags);
	if (timeout == 0x80)
		snd_printk(KERN_ERR "down [0x%lx]: serious init problem "
			   "- codec still busy\n", chip->port);
	if ((timeout & CS4231_MCE) == 0 ||
	    !(chip->hardware & (WSS_HW_CS4231_MASK | WSS_HW_CS4232_MASK))) {
		return;
	}
	snd_wss_busy_wait(chip);
#endif
}
#endif /* CONFIG_PM */

static int snd_wss_free(struct snd_wss *chip)
{
	release_and_free_resource(chip->res_port);
	release_and_free_resource(chip->res_cport);
	if (chip->irq >= 0) {
		disable_irq(chip->irq);
		if (!(chip->hwshare & WSS_HWSHARE_IRQ))
			free_irq(chip->irq, (void *) chip);
	}
	if (!(chip->hwshare & WSS_HWSHARE_DMA1) && chip->dma1 >= 0) {
		snd_dma_disable(chip->dma1);
		free_dma(chip->dma1);
	}
	if (!(chip->hwshare & WSS_HWSHARE_DMA2) &&
	    chip->dma2 >= 0 && chip->dma2 != chip->dma1) {
		snd_dma_disable(chip->dma2);
		free_dma(chip->dma2);
	}
	if (chip->timer)
		snd_device_free(chip->card, chip->timer);
	kfree(chip);
	return 0;
}

static int snd_wss_dev_free(struct snd_device *device)
{
	struct snd_wss *chip = device->device_data;
	return snd_wss_free(chip);
}

const char *snd_wss_chip_id(struct snd_wss *chip)
{
	switch (chip->hardware) {
	case WSS_HW_CS4231:
		return "CS4231";
	case WSS_HW_CS4231A:
		return "CS4231A";
	case WSS_HW_CS4232:
		return "CS4232";
	case WSS_HW_CS4232A:
		return "CS4232A";
	case WSS_HW_CS4235:
		return "CS4235";
	case WSS_HW_CS4236:
		return "CS4236";
	case WSS_HW_CS4236B:
		return "CS4236B";
	case WSS_HW_CS4237B:
		return "CS4237B";
	case WSS_HW_CS4238B:
		return "CS4238B";
	case WSS_HW_CS4239:
		return "CS4239";
	case WSS_HW_INTERWAVE:
		return "AMD InterWave";
	case WSS_HW_OPL3SA2:
		return chip->card->shortname;
	case WSS_HW_AD1845:
		return "AD1845";
	case WSS_HW_OPTI93X:
		return "OPTi 93x";
	case WSS_HW_AD1847:
		return "AD1847";
	case WSS_HW_AD1848:
		return "AD1848";
	case WSS_HW_CS4248:
		return "CS4248";
	case WSS_HW_CMI8330:
		return "CMI8330/C3D";
	default:
		return "???";
	}
}
EXPORT_SYMBOL(snd_wss_chip_id);

static int snd_wss_new(struct snd_card *card,
			  unsigned short hardware,
			  unsigned short hwshare,
			  struct snd_wss **rchip)
{
	struct snd_wss *chip;

	*rchip = NULL;
	chip = kzalloc(sizeof(*chip), GFP_KERNEL);
	if (chip == NULL)
		return -ENOMEM;
	chip->hardware = hardware;
	chip->hwshare = hwshare;

	spin_lock_init(&chip->reg_lock);
	mutex_init(&chip->mce_mutex);
	mutex_init(&chip->open_mutex);
	chip->card = card;
	chip->rate_constraint = snd_wss_xrate;
	chip->set_playback_format = snd_wss_playback_format;
	chip->set_capture_format = snd_wss_capture_format;
	if (chip->hardware == WSS_HW_OPTI93X)
		memcpy(&chip->image, &snd_opti93x_original_image,
		       sizeof(snd_opti93x_original_image));
	else
		memcpy(&chip->image, &snd_wss_original_image,
		       sizeof(snd_wss_original_image));
	if (chip->hardware & WSS_HW_AD1848_MASK) {
		chip->image[CS4231_PIN_CTRL] = 0;
		chip->image[CS4231_TEST_INIT] = 0;
	}

	*rchip = chip;
	return 0;
}

int snd_wss_create(struct snd_card *card,
		      unsigned long port,
		      unsigned long cport,
		      int irq, int dma1, int dma2,
		      unsigned short hardware,
		      unsigned short hwshare,
		      struct snd_wss **rchip)
{
	static struct snd_device_ops ops = {
		.dev_free =	snd_wss_dev_free,
	};
	struct snd_wss *chip;
	int err;

	err = snd_wss_new(card, hardware, hwshare, &chip);
	if (err < 0)
		return err;

	chip->irq = -1;
	chip->dma1 = -1;
	chip->dma2 = -1;

	chip->res_port = request_region(port, 4, "WSS");
	if (!chip->res_port) {
		snd_printk(KERN_ERR "wss: can't grab port 0x%lx\n", port);
		snd_wss_free(chip);
		return -EBUSY;
	}
	chip->port = port;
	if ((long)cport >= 0) {
		chip->res_cport = request_region(cport, 8, "CS4232 Control");
		if (!chip->res_cport) {
			snd_printk(KERN_ERR
				"wss: can't grab control port 0x%lx\n", cport);
			snd_wss_free(chip);
			return -ENODEV;
		}
	}
	chip->cport = cport;
	if (!(hwshare & WSS_HWSHARE_IRQ))
		if (request_irq(irq, snd_wss_interrupt, IRQF_DISABLED,
				"WSS", (void *) chip)) {
			snd_printk(KERN_ERR "wss: can't grab IRQ %d\n", irq);
			snd_wss_free(chip);
			return -EBUSY;
		}
	chip->irq = irq;
	if (!(hwshare & WSS_HWSHARE_DMA1) && request_dma(dma1, "WSS - 1")) {
		snd_printk(KERN_ERR "wss: can't grab DMA1 %d\n", dma1);
		snd_wss_free(chip);
		return -EBUSY;
	}
	chip->dma1 = dma1;
	if (!(hwshare & WSS_HWSHARE_DMA2) && dma1 != dma2 &&
	      dma2 >= 0 && request_dma(dma2, "WSS - 2")) {
		snd_printk(KERN_ERR "wss: can't grab DMA2 %d\n", dma2);
		snd_wss_free(chip);
		return -EBUSY;
	}
	if (dma1 == dma2 || dma2 < 0) {
		chip->single_dma = 1;
		chip->dma2 = chip->dma1;
	} else
		chip->dma2 = dma2;

	if (hardware == WSS_HW_THINKPAD) {
		chip->thinkpad_flag = 1;
		chip->hardware = WSS_HW_DETECT; /* reset */
		snd_wss_thinkpad_twiddle(chip, 1);
	}

	/* global setup */
	if (snd_wss_probe(chip) < 0) {
		snd_wss_free(chip);
		return -ENODEV;
	}
	snd_wss_init(chip);

#if 0
	if (chip->hardware & WSS_HW_CS4232_MASK) {
		if (chip->res_cport == NULL)
			snd_printk(KERN_ERR "CS4232 control port features are "
				   "not accessible\n");
	}
#endif

	/* Register device */
	err = snd_device_new(card, SNDRV_DEV_LOWLEVEL, chip, &ops);
	if (err < 0) {
		snd_wss_free(chip);
		return err;
	}

#ifdef CONFIG_PM
	/* Power Management */
	chip->suspend = snd_wss_suspend;
	chip->resume = snd_wss_resume;
#endif

	*rchip = chip;
	return 0;
}
EXPORT_SYMBOL(snd_wss_create);

static struct snd_pcm_ops snd_wss_playback_ops = {
	.open =		snd_wss_playback_open,
	.close =	snd_wss_playback_close,
	.ioctl =	snd_pcm_lib_ioctl,
	.hw_params =	snd_wss_playback_hw_params,
	.hw_free =	snd_wss_playback_hw_free,
	.prepare =	snd_wss_playback_prepare,
	.trigger =	snd_wss_trigger,
	.pointer =	snd_wss_playback_pointer,
};

static struct snd_pcm_ops snd_wss_capture_ops = {
	.open =		snd_wss_capture_open,
	.close =	snd_wss_capture_close,
	.ioctl =	snd_pcm_lib_ioctl,
	.hw_params =	snd_wss_capture_hw_params,
	.hw_free =	snd_wss_capture_hw_free,
	.prepare =	snd_wss_capture_prepare,
	.trigger =	snd_wss_trigger,
	.pointer =	snd_wss_capture_pointer,
};

int snd_wss_pcm(struct snd_wss *chip, int device, struct snd_pcm **rpcm)
{
	struct snd_pcm *pcm;
	int err;

	err = snd_pcm_new(chip->card, "WSS", device, 1, 1, &pcm);
	if (err < 0)
		return err;

	snd_pcm_set_ops(pcm, SNDRV_PCM_STREAM_PLAYBACK, &snd_wss_playback_ops);
	snd_pcm_set_ops(pcm, SNDRV_PCM_STREAM_CAPTURE, &snd_wss_capture_ops);

	/* global setup */
	pcm->private_data = chip;
	pcm->info_flags = 0;
	if (chip->single_dma)
		pcm->info_flags |= SNDRV_PCM_INFO_HALF_DUPLEX;
	if (chip->hardware != WSS_HW_INTERWAVE)
		pcm->info_flags |= SNDRV_PCM_INFO_JOINT_DUPLEX;
	strcpy(pcm->name, snd_wss_chip_id(chip));

	snd_pcm_lib_preallocate_pages_for_all(pcm, SNDRV_DMA_TYPE_DEV,
					      snd_dma_isa_data(),
					      64*1024, chip->dma1 > 3 || chip->dma2 > 3 ? 128*1024 : 64*1024);

	chip->pcm = pcm;
	if (rpcm)
		*rpcm = pcm;
	return 0;
}
EXPORT_SYMBOL(snd_wss_pcm);

static void snd_wss_timer_free(struct snd_timer *timer)
{
	struct snd_wss *chip = timer->private_data;
	chip->timer = NULL;
}

int snd_wss_timer(struct snd_wss *chip, int device, struct snd_timer **rtimer)
{
	struct snd_timer *timer;
	struct snd_timer_id tid;
	int err;

	/* Timer initialization */
	tid.dev_class = SNDRV_TIMER_CLASS_CARD;
	tid.dev_sclass = SNDRV_TIMER_SCLASS_NONE;
	tid.card = chip->card->number;
	tid.device = device;
	tid.subdevice = 0;
	if ((err = snd_timer_new(chip->card, "CS4231", &tid, &timer)) < 0)
		return err;
	strcpy(timer->name, snd_wss_chip_id(chip));
	timer->private_data = chip;
	timer->private_free = snd_wss_timer_free;
	timer->hw = snd_wss_timer_table;
	chip->timer = timer;
	if (rtimer)
		*rtimer = timer;
	return 0;
}
EXPORT_SYMBOL(snd_wss_timer);

/*
 *  MIXER part
 */

static int snd_wss_info_mux(struct snd_kcontrol *kcontrol,
			    struct snd_ctl_elem_info *uinfo)
{
	static char *texts[4] = {
		"Line", "Aux", "Mic", "Mix"
	};
	static char *opl3sa_texts[4] = {
		"Line", "CD", "Mic", "Mix"
	};
	static char *gusmax_texts[4] = {
		"Line", "Synth", "Mic", "Mix"
	};
	char **ptexts = texts;
	struct snd_wss *chip = snd_kcontrol_chip(kcontrol);

	if (snd_BUG_ON(!chip->card))
		return -EINVAL;
	uinfo->type = SNDRV_CTL_ELEM_TYPE_ENUMERATED;
	uinfo->count = 2;
	uinfo->value.enumerated.items = 4;
	if (uinfo->value.enumerated.item > 3)
		uinfo->value.enumerated.item = 3;
	if (!strcmp(chip->card->driver, "GUS MAX"))
		ptexts = gusmax_texts;
	switch (chip->hardware) {
	case WSS_HW_INTERWAVE:
		ptexts = gusmax_texts;
		break;
	case WSS_HW_OPL3SA2:
		ptexts = opl3sa_texts;
		break;
	}
	strcpy(uinfo->value.enumerated.name, ptexts[uinfo->value.enumerated.item]);
	return 0;
}

static int snd_wss_get_mux(struct snd_kcontrol *kcontrol,
			   struct snd_ctl_elem_value *ucontrol)
{
	struct snd_wss *chip = snd_kcontrol_chip(kcontrol);
	unsigned long flags;

	spin_lock_irqsave(&chip->reg_lock, flags);
	ucontrol->value.enumerated.item[0] = (chip->image[CS4231_LEFT_INPUT] & CS4231_MIXS_ALL) >> 6;
	ucontrol->value.enumerated.item[1] = (chip->image[CS4231_RIGHT_INPUT] & CS4231_MIXS_ALL) >> 6;
	spin_unlock_irqrestore(&chip->reg_lock, flags);
	return 0;
}

static int snd_wss_put_mux(struct snd_kcontrol *kcontrol,
			   struct snd_ctl_elem_value *ucontrol)
{
	struct snd_wss *chip = snd_kcontrol_chip(kcontrol);
	unsigned long flags;
	unsigned short left, right;
	int change;

	if (ucontrol->value.enumerated.item[0] > 3 ||
	    ucontrol->value.enumerated.item[1] > 3)
		return -EINVAL;
	left = ucontrol->value.enumerated.item[0] << 6;
	right = ucontrol->value.enumerated.item[1] << 6;
	spin_lock_irqsave(&chip->reg_lock, flags);
	left = (chip->image[CS4231_LEFT_INPUT] & ~CS4231_MIXS_ALL) | left;
	right = (chip->image[CS4231_RIGHT_INPUT] & ~CS4231_MIXS_ALL) | right;
	change = left != chip->image[CS4231_LEFT_INPUT] ||
		 right != chip->image[CS4231_RIGHT_INPUT];
	snd_wss_out(chip, CS4231_LEFT_INPUT, left);
	snd_wss_out(chip, CS4231_RIGHT_INPUT, right);
	spin_unlock_irqrestore(&chip->reg_lock, flags);
	return change;
}

int snd_wss_info_single(struct snd_kcontrol *kcontrol,
			struct snd_ctl_elem_info *uinfo)
{
	int mask = (kcontrol->private_value >> 16) & 0xff;

	uinfo->type = mask == 1 ? SNDRV_CTL_ELEM_TYPE_BOOLEAN : SNDRV_CTL_ELEM_TYPE_INTEGER;
	uinfo->count = 1;
	uinfo->value.integer.min = 0;
	uinfo->value.integer.max = mask;
	return 0;
}
EXPORT_SYMBOL(snd_wss_info_single);

int snd_wss_get_single(struct snd_kcontrol *kcontrol,
		       struct snd_ctl_elem_value *ucontrol)
{
	struct snd_wss *chip = snd_kcontrol_chip(kcontrol);
	unsigned long flags;
	int reg = kcontrol->private_value & 0xff;
	int shift = (kcontrol->private_value >> 8) & 0xff;
	int mask = (kcontrol->private_value >> 16) & 0xff;
	int invert = (kcontrol->private_value >> 24) & 0xff;

	spin_lock_irqsave(&chip->reg_lock, flags);
	ucontrol->value.integer.value[0] = (chip->image[reg] >> shift) & mask;
	spin_unlock_irqrestore(&chip->reg_lock, flags);
	if (invert)
		ucontrol->value.integer.value[0] = mask - ucontrol->value.integer.value[0];
	return 0;
}
EXPORT_SYMBOL(snd_wss_get_single);

int snd_wss_put_single(struct snd_kcontrol *kcontrol,
		       struct snd_ctl_elem_value *ucontrol)
{
	struct snd_wss *chip = snd_kcontrol_chip(kcontrol);
	unsigned long flags;
	int reg = kcontrol->private_value & 0xff;
	int shift = (kcontrol->private_value >> 8) & 0xff;
	int mask = (kcontrol->private_value >> 16) & 0xff;
	int invert = (kcontrol->private_value >> 24) & 0xff;
	int change;
	unsigned short val;

	val = (ucontrol->value.integer.value[0] & mask);
	if (invert)
		val = mask - val;
	val <<= shift;
	spin_lock_irqsave(&chip->reg_lock, flags);
	val = (chip->image[reg] & ~(mask << shift)) | val;
	change = val != chip->image[reg];
	snd_wss_out(chip, reg, val);
	spin_unlock_irqrestore(&chip->reg_lock, flags);
	return change;
}
EXPORT_SYMBOL(snd_wss_put_single);

int snd_wss_info_double(struct snd_kcontrol *kcontrol,
			struct snd_ctl_elem_info *uinfo)
{
	int mask = (kcontrol->private_value >> 24) & 0xff;

	uinfo->type = mask == 1 ? SNDRV_CTL_ELEM_TYPE_BOOLEAN : SNDRV_CTL_ELEM_TYPE_INTEGER;
	uinfo->count = 2;
	uinfo->value.integer.min = 0;
	uinfo->value.integer.max = mask;
	return 0;
}
EXPORT_SYMBOL(snd_wss_info_double);

int snd_wss_get_double(struct snd_kcontrol *kcontrol,
		       struct snd_ctl_elem_value *ucontrol)
{
	struct snd_wss *chip = snd_kcontrol_chip(kcontrol);
	unsigned long flags;
	int left_reg = kcontrol->private_value & 0xff;
	int right_reg = (kcontrol->private_value >> 8) & 0xff;
	int shift_left = (kcontrol->private_value >> 16) & 0x07;
	int shift_right = (kcontrol->private_value >> 19) & 0x07;
	int mask = (kcontrol->private_value >> 24) & 0xff;
	int invert = (kcontrol->private_value >> 22) & 1;

	spin_lock_irqsave(&chip->reg_lock, flags);
	ucontrol->value.integer.value[0] = (chip->image[left_reg] >> shift_left) & mask;
	ucontrol->value.integer.value[1] = (chip->image[right_reg] >> shift_right) & mask;
	spin_unlock_irqrestore(&chip->reg_lock, flags);
	if (invert) {
		ucontrol->value.integer.value[0] = mask - ucontrol->value.integer.value[0];
		ucontrol->value.integer.value[1] = mask - ucontrol->value.integer.value[1];
	}
	return 0;
}
EXPORT_SYMBOL(snd_wss_get_double);

int snd_wss_put_double(struct snd_kcontrol *kcontrol,
		       struct snd_ctl_elem_value *ucontrol)
{
	struct snd_wss *chip = snd_kcontrol_chip(kcontrol);
	unsigned long flags;
	int left_reg = kcontrol->private_value & 0xff;
	int right_reg = (kcontrol->private_value >> 8) & 0xff;
	int shift_left = (kcontrol->private_value >> 16) & 0x07;
	int shift_right = (kcontrol->private_value >> 19) & 0x07;
	int mask = (kcontrol->private_value >> 24) & 0xff;
	int invert = (kcontrol->private_value >> 22) & 1;
	int change;
	unsigned short val1, val2;

	val1 = ucontrol->value.integer.value[0] & mask;
	val2 = ucontrol->value.integer.value[1] & mask;
	if (invert) {
		val1 = mask - val1;
		val2 = mask - val2;
	}
	val1 <<= shift_left;
	val2 <<= shift_right;
	spin_lock_irqsave(&chip->reg_lock, flags);
	if (left_reg != right_reg) {
		val1 = (chip->image[left_reg] & ~(mask << shift_left)) | val1;
		val2 = (chip->image[right_reg] & ~(mask << shift_right)) | val2;
		change = val1 != chip->image[left_reg] ||
			 val2 != chip->image[right_reg];
		snd_wss_out(chip, left_reg, val1);
		snd_wss_out(chip, right_reg, val2);
	} else {
		mask = (mask << shift_left) | (mask << shift_right);
		val1 = (chip->image[left_reg] & ~mask) | val1 | val2;
		change = val1 != chip->image[left_reg];
		snd_wss_out(chip, left_reg, val1);
	}
	spin_unlock_irqrestore(&chip->reg_lock, flags);
	return change;
}
EXPORT_SYMBOL(snd_wss_put_double);

static const DECLARE_TLV_DB_SCALE(db_scale_6bit, -9450, 150, 0);
static const DECLARE_TLV_DB_SCALE(db_scale_5bit_12db_max, -3450, 150, 0);
static const DECLARE_TLV_DB_SCALE(db_scale_rec_gain, 0, 150, 0);
static const DECLARE_TLV_DB_SCALE(db_scale_4bit, -4500, 300, 0);

static struct snd_kcontrol_new snd_wss_controls[] = {
WSS_DOUBLE("PCM Playback Switch", 0,
		CS4231_LEFT_OUTPUT, CS4231_RIGHT_OUTPUT, 7, 7, 1, 1),
WSS_DOUBLE_TLV("PCM Playback Volume", 0,
		CS4231_LEFT_OUTPUT, CS4231_RIGHT_OUTPUT, 0, 0, 63, 1,
		db_scale_6bit),
WSS_DOUBLE("Aux Playback Switch", 0,
		CS4231_AUX1_LEFT_INPUT, CS4231_AUX1_RIGHT_INPUT, 7, 7, 1, 1),
WSS_DOUBLE_TLV("Aux Playback Volume", 0,
		CS4231_AUX1_LEFT_INPUT, CS4231_AUX1_RIGHT_INPUT, 0, 0, 31, 1,
		db_scale_5bit_12db_max),
WSS_DOUBLE("Aux Playback Switch", 1,
		CS4231_AUX2_LEFT_INPUT, CS4231_AUX2_RIGHT_INPUT, 7, 7, 1, 1),
WSS_DOUBLE_TLV("Aux Playback Volume", 1,
		CS4231_AUX2_LEFT_INPUT, CS4231_AUX2_RIGHT_INPUT, 0, 0, 31, 1,
		db_scale_5bit_12db_max),
WSS_DOUBLE_TLV("Capture Volume", 0, CS4231_LEFT_INPUT, CS4231_RIGHT_INPUT,
		0, 0, 15, 0, db_scale_rec_gain),
{
	.iface = SNDRV_CTL_ELEM_IFACE_MIXER,
	.name = "Capture Source",
	.info = snd_wss_info_mux,
	.get = snd_wss_get_mux,
	.put = snd_wss_put_mux,
},
<<<<<<< HEAD
WSS_DOUBLE("Mic Boost", 0,
=======
WSS_DOUBLE("Mic Boost (+20dB)", 0,
>>>>>>> fb716c0b
		CS4231_LEFT_INPUT, CS4231_RIGHT_INPUT, 5, 5, 1, 0),
WSS_SINGLE("Loopback Capture Switch", 0,
		CS4231_LOOPBACK, 0, 1, 0),
WSS_SINGLE_TLV("Loopback Capture Volume", 0, CS4231_LOOPBACK, 2, 63, 1,
		db_scale_6bit),
WSS_DOUBLE("Line Playback Switch", 0,
		CS4231_LEFT_LINE_IN, CS4231_RIGHT_LINE_IN, 7, 7, 1, 1),
WSS_DOUBLE_TLV("Line Playback Volume", 0,
		CS4231_LEFT_LINE_IN, CS4231_RIGHT_LINE_IN, 0, 0, 31, 1,
		db_scale_5bit_12db_max),
<<<<<<< HEAD
WSS_SINGLE("Mono Playback Switch", 0,
		CS4231_MONO_CTRL, 7, 1, 1),
WSS_SINGLE_TLV("Mono Playback Volume", 0,
=======
WSS_SINGLE("Beep Playback Switch", 0,
		CS4231_MONO_CTRL, 7, 1, 1),
WSS_SINGLE_TLV("Beep Playback Volume", 0,
>>>>>>> fb716c0b
		CS4231_MONO_CTRL, 0, 15, 1,
		db_scale_4bit),
WSS_SINGLE("Mono Output Playback Switch", 0,
		CS4231_MONO_CTRL, 6, 1, 1),
WSS_SINGLE("Beep Bypass Playback Switch", 0,
		CS4231_MONO_CTRL, 5, 1, 0),
};

static struct snd_kcontrol_new snd_opti93x_controls[] = {
WSS_DOUBLE("Master Playback Switch", 0,
		OPTi93X_OUT_LEFT, OPTi93X_OUT_RIGHT, 7, 7, 1, 1),
WSS_DOUBLE_TLV("Master Playback Volume", 0,
		OPTi93X_OUT_LEFT, OPTi93X_OUT_RIGHT, 1, 1, 31, 1,
		db_scale_6bit),
WSS_DOUBLE("PCM Playback Switch", 0,
		CS4231_LEFT_OUTPUT, CS4231_RIGHT_OUTPUT, 7, 7, 1, 1),
WSS_DOUBLE("PCM Playback Volume", 0,
		CS4231_LEFT_OUTPUT, CS4231_RIGHT_OUTPUT, 0, 0, 31, 1),
WSS_DOUBLE("FM Playback Switch", 0,
		CS4231_AUX2_LEFT_INPUT, CS4231_AUX2_RIGHT_INPUT, 7, 7, 1, 1),
WSS_DOUBLE("FM Playback Volume", 0,
		CS4231_AUX2_LEFT_INPUT, CS4231_AUX2_RIGHT_INPUT, 1, 1, 15, 1),
WSS_DOUBLE("Line Playback Switch", 0,
		CS4231_LEFT_LINE_IN, CS4231_RIGHT_LINE_IN, 7, 7, 1, 1),
WSS_DOUBLE("Line Playback Volume", 0,
		CS4231_LEFT_LINE_IN, CS4231_RIGHT_LINE_IN, 0, 0, 15, 1),
WSS_DOUBLE("Mic Playback Switch", 0,
		OPTi93X_MIC_LEFT_INPUT, OPTi93X_MIC_RIGHT_INPUT, 7, 7, 1, 1),
WSS_DOUBLE("Mic Playback Volume", 0,
		OPTi93X_MIC_LEFT_INPUT, OPTi93X_MIC_RIGHT_INPUT, 1, 1, 15, 1),
WSS_DOUBLE("Mic Boost", 0,
		CS4231_LEFT_INPUT, CS4231_RIGHT_INPUT, 5, 5, 1, 0),
WSS_DOUBLE("CD Playback Switch", 0,
		CS4231_AUX1_LEFT_INPUT, CS4231_AUX1_RIGHT_INPUT, 7, 7, 1, 1),
WSS_DOUBLE("CD Playback Volume", 0,
		CS4231_AUX1_LEFT_INPUT, CS4231_AUX1_RIGHT_INPUT, 1, 1, 15, 1),
WSS_DOUBLE("Aux Playback Switch", 0,
		OPTi931_AUX_LEFT_INPUT, OPTi931_AUX_RIGHT_INPUT, 7, 7, 1, 1),
WSS_DOUBLE("Aux Playback Volume", 0,
		OPTi931_AUX_LEFT_INPUT, OPTi931_AUX_RIGHT_INPUT, 1, 1, 15, 1),
WSS_DOUBLE("Capture Volume", 0,
		CS4231_LEFT_INPUT, CS4231_RIGHT_INPUT, 0, 0, 15, 0),
{
	.iface = SNDRV_CTL_ELEM_IFACE_MIXER,
	.name = "Capture Source",
	.info = snd_wss_info_mux,
	.get = snd_wss_get_mux,
	.put = snd_wss_put_mux,
}
};

int snd_wss_mixer(struct snd_wss *chip)
{
	struct snd_card *card;
	unsigned int idx;
	int err;

	if (snd_BUG_ON(!chip || !chip->pcm))
		return -EINVAL;

	card = chip->card;

	strcpy(card->mixername, chip->pcm->name);

	if (chip->hardware == WSS_HW_OPTI93X)
		for (idx = 0; idx < ARRAY_SIZE(snd_opti93x_controls); idx++) {
			err = snd_ctl_add(card,
					snd_ctl_new1(&snd_opti93x_controls[idx],
						     chip));
			if (err < 0)
				return err;
		}
	else {
		int count = ARRAY_SIZE(snd_wss_controls);

		/* Use only the first 11 entries on AD1848 */
		if (chip->hardware & WSS_HW_AD1848_MASK)
			count = 11;

		for (idx = 0; idx < count; idx++) {
			err = snd_ctl_add(card,
					snd_ctl_new1(&snd_wss_controls[idx],
						     chip));
			if (err < 0)
				return err;
		}
	}
	return 0;
}
EXPORT_SYMBOL(snd_wss_mixer);

const struct snd_pcm_ops *snd_wss_get_pcm_ops(int direction)
{
	return direction == SNDRV_PCM_STREAM_PLAYBACK ?
		&snd_wss_playback_ops : &snd_wss_capture_ops;
}
EXPORT_SYMBOL(snd_wss_get_pcm_ops);

/*
 *  INIT part
 */

static int __init alsa_wss_init(void)
{
	return 0;
}

static void __exit alsa_wss_exit(void)
{
}

module_init(alsa_wss_init);
module_exit(alsa_wss_exit);<|MERGE_RESOLUTION|>--- conflicted
+++ resolved
@@ -2224,11 +2224,7 @@
 	.get = snd_wss_get_mux,
 	.put = snd_wss_put_mux,
 },
-<<<<<<< HEAD
-WSS_DOUBLE("Mic Boost", 0,
-=======
 WSS_DOUBLE("Mic Boost (+20dB)", 0,
->>>>>>> fb716c0b
 		CS4231_LEFT_INPUT, CS4231_RIGHT_INPUT, 5, 5, 1, 0),
 WSS_SINGLE("Loopback Capture Switch", 0,
 		CS4231_LOOPBACK, 0, 1, 0),
@@ -2239,15 +2235,9 @@
 WSS_DOUBLE_TLV("Line Playback Volume", 0,
 		CS4231_LEFT_LINE_IN, CS4231_RIGHT_LINE_IN, 0, 0, 31, 1,
 		db_scale_5bit_12db_max),
-<<<<<<< HEAD
-WSS_SINGLE("Mono Playback Switch", 0,
-		CS4231_MONO_CTRL, 7, 1, 1),
-WSS_SINGLE_TLV("Mono Playback Volume", 0,
-=======
 WSS_SINGLE("Beep Playback Switch", 0,
 		CS4231_MONO_CTRL, 7, 1, 1),
 WSS_SINGLE_TLV("Beep Playback Volume", 0,
->>>>>>> fb716c0b
 		CS4231_MONO_CTRL, 0, 15, 1,
 		db_scale_4bit),
 WSS_SINGLE("Mono Output Playback Switch", 0,
