--- conflicted
+++ resolved
@@ -269,10 +269,6 @@
 {
 	struct mon_rx_status txrx_status = {0};
 	struct wlan_objmgr_psoc *psoc;
-<<<<<<< HEAD
-	uint16_t channel_flags = 0;
-=======
->>>>>>> 7900f6f7
 	struct ieee80211_frame *wh;
 	uint8_t type, sub_type;
 
